--- conflicted
+++ resolved
@@ -1,15 +1,9 @@
 import * as electron from 'electron/main';
 
-<<<<<<< HEAD
-import * as fs from 'fs';
-import { Module } from 'module';
-import * as path from 'path';
-import * as url from 'url';
-=======
 import * as fs from 'node:fs';
+import { Module } from 'node:module';
 import * as path from 'node:path';
 import * as url from 'node:url';
->>>>>>> f30fbebb
 const { app, dialog } = electron;
 
 type DefaultAppOptions = {
@@ -22,11 +16,6 @@
   modules: string[];
 }
 
-<<<<<<< HEAD
-=======
-const Module = require('node:module');
-
->>>>>>> f30fbebb
 // Parse command line options.
 const argv = process.argv.slice(1);
 
@@ -130,11 +119,7 @@
       // Set v8 flags, deliberately lazy load so that apps that do not use this
       // feature do not pay the price
       if (packageJson.v8Flags) {
-<<<<<<< HEAD
-        (await import('v8')).setFlagsFromString(packageJson.v8Flags);
-=======
-        require('node:v8').setFlagsFromString(packageJson.v8Flags);
->>>>>>> f30fbebb
+        (await import('node:v8')).setFlagsFromString(packageJson.v8Flags);
       }
       appPath = packagePath;
     }
@@ -195,13 +180,8 @@
     Using: Node.js ${nodeVersion} and Electron.js ${electronVersion}
   `);
 
-<<<<<<< HEAD
-  const { start } = await import('repl');
+  const { start } = await import('node:repl');
   const repl = start({
-=======
-  const { REPLServer } = require('node:repl');
-  const repl = new REPLServer({
->>>>>>> f30fbebb
     prompt: '> '
   }).on('exit', () => {
     process.exit(0);
