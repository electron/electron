gclient_gn_args_from = 'src'

vars = {
  'chromium_version':
<<<<<<< HEAD
    '134.0.6998.23',
=======
    '134.0.6998.10',
>>>>>>> 0a543f38
  'node_version':
    'v22.14.0',
  'nan_version':
    'e14bdcd1f72d62bca1d541b66da43130384ec213',
  'squirrel.mac_version':
    '0e5d146ba13101a1302d59ea6e6e0b3cace4ae38',
  'reactiveobjc_version':
    '74ab5baccc6f7202c8ac69a8d1e152c29dc1ea76',
  'mantle_version':
    '78d3966b3c331292ea29ec38661b25df0a245948',
  'engflow_reclient_configs_version':
    '955335c30a752e9ef7bff375baab5e0819b6c00d',

  'pyyaml_version': '3.12',

  'chromium_git': 'https://chromium.googlesource.com',
  'electron_git': 'https://github.com/electron',
  'nodejs_git': 'https://github.com/nodejs',
  'yaml_git': 'https://github.com/yaml',
  'squirrel_git': 'https://github.com/Squirrel',
  'reactiveobjc_git': 'https://github.com/ReactiveCocoa',
  'mantle_git': 'https://github.com/Mantle',
  'engflow_git': 'https://github.com/EngFlow',
  
  # The path of the sysroots.json file.
  'sysroots_json_path': 'electron/script/sysroots.json',

  # KEEP IN SYNC WITH utils.js FILE
  'yarn_version': '1.15.2',

  # To be able to build clean Chromium from sources.
  'apply_patches': True,

  # To use an mtime cache for patched files to speed up builds.
  'use_mtime_cache': True,

  # To allow in-house builds to checkout those manually.
  'checkout_chromium': True,
  'checkout_node': True,
  'checkout_nan': True,
  'checkout_pgo_profiles': True,

  # It's only needed to parse the native tests configurations.
  'checkout_pyyaml': False,

  # Can be used to disable the sysroot hooks.
  'install_sysroot': True,

  'use_rts': False,

  'mac_xcode_version': 'default',

  'generate_location_tags': False,

  # To allow running hooks without parsing the DEPS tree
  'process_deps': True,

  'checkout_nacl':
    False,
  'checkout_libaom':
    True,
  'checkout_oculus_sdk':
    False,
  'checkout_openxr':
    False,
  'build_with_chromium':
    True,
  'checkout_android':
    False,
  'checkout_android_native_support':
    False,
  'checkout_google_benchmark':
    False,
  'checkout_clang_tidy':
    True,
}

deps = {
  'src': {
    'url': (Var("chromium_git")) + '/chromium/src.git@' + (Var("chromium_version")),
    'condition': 'checkout_chromium and process_deps',
  },
  'src/third_party/nan': {
    'url': (Var("nodejs_git")) + '/nan.git@' + (Var("nan_version")),
    'condition': 'checkout_nan and process_deps',
  },
  'src/third_party/electron_node': {
    'url': (Var("nodejs_git")) + '/node.git@' + (Var("node_version")),
    'condition': 'checkout_node and process_deps',
  },
  'src/third_party/pyyaml': {
    'url': (Var("yaml_git")) + '/pyyaml.git@' + (Var("pyyaml_version")),
    'condition': 'checkout_pyyaml and process_deps',
  },
  'src/third_party/squirrel.mac': {
    'url': Var("squirrel_git") + '/Squirrel.Mac.git@' + Var("squirrel.mac_version"),
    'condition': 'process_deps',
  },
  'src/third_party/squirrel.mac/vendor/ReactiveObjC': {
    'url': Var("reactiveobjc_git") + '/ReactiveObjC.git@' + Var("reactiveobjc_version"),
    'condition': 'process_deps'
  },
  'src/third_party/squirrel.mac/vendor/Mantle': {
    'url':  Var("mantle_git") + '/Mantle.git@' + Var("mantle_version"),
    'condition': 'process_deps',
  },
  'src/third_party/engflow-reclient-configs': {
    'url': Var("engflow_git") + '/reclient-configs.git@' + Var("engflow_reclient_configs_version"),
    'condition': 'process_deps'
  }
}

pre_deps_hooks = [
  {
    'name': 'generate_mtime_cache',
    'condition': '(checkout_chromium and apply_patches and use_mtime_cache) and process_deps',
    'pattern': 'src/electron',
    'action': [
      'python3',
      'src/electron/script/patches-mtime-cache.py',
      'generate',
      '--cache-file',
      'src/electron/patches/mtime-cache.json',
      '--patches-config',
      'src/electron/patches/config.json',
    ],
  },
]

hooks = [
  {
    'name': 'patch_chromium',
    'condition': '(checkout_chromium and apply_patches) and process_deps',
    'pattern': 'src/electron',
    'action': [
      'python3',
      'src/electron/script/apply_all_patches.py',
      'src/electron/patches/config.json',
    ],
  },
  {
    'name': 'apply_mtime_cache',
    'condition': '(checkout_chromium and apply_patches and use_mtime_cache) and process_deps',
    'pattern': 'src/electron',
    'action': [
      'python3',
      'src/electron/script/patches-mtime-cache.py',
      'apply',
      '--cache-file',
      'src/electron/patches/mtime-cache.json',
    ],
  },
  {
    'name': 'electron_npm_deps',
    'pattern': 'src/electron/package.json',
    'action': [
      'python3',
      '-c',
      'import os, subprocess; os.chdir(os.path.join("src", "electron")); subprocess.check_call(["python3", "script/lib/npx.py", "yarn@' + (Var("yarn_version")) + '", "install", "--frozen-lockfile"]);',
    ],
  },
  {
    'name': 'sysroot_arm',
    'pattern': '.',
    'condition': 'install_sysroot and checkout_linux and checkout_arm',
    'action': ['python3', 'src/build/linux/sysroot_scripts/install-sysroot.py',
               '--sysroots-json-path=' + Var('sysroots_json_path'),
               '--arch=arm'],
  },
  {
    'name': 'sysroot_arm64',
    'pattern': '.',
    'condition': 'install_sysroot and checkout_linux and checkout_arm64',
    'action': ['python3', 'src/build/linux/sysroot_scripts/install-sysroot.py',
               '--sysroots-json-path=' + Var('sysroots_json_path'),
               '--arch=arm64'],
  },
  {
    'name': 'sysroot_x86',
    'pattern': '.',
    'condition': 'install_sysroot and checkout_linux and (checkout_x86 or checkout_x64)',
    'action': ['python3', 'src/build/linux/sysroot_scripts/install-sysroot.py',
               '--sysroots-json-path=' + Var('sysroots_json_path'),
               '--arch=x86'],
  },
  {
    'name': 'sysroot_mips',
    'pattern': '.',
    'condition': 'install_sysroot and checkout_linux and checkout_mips',
    'action': ['python3', 'src/build/linux/sysroot_scripts/install-sysroot.py',
               '--sysroots-json-path=' + Var('sysroots_json_path'),
               '--arch=mips'],
  },
  {
    'name': 'sysroot_mips64',
    'pattern': '.',
    'condition': 'install_sysroot and checkout_linux and checkout_mips64',
    'action': ['python3', 'src/build/linux/sysroot_scripts/install-sysroot.py',
               '--sysroots-json-path=' + Var('sysroots_json_path'),
               '--arch=mips64el'],
  },
  {
    'name': 'sysroot_x64',
    'pattern': '.',
    'condition': 'install_sysroot and checkout_linux and checkout_x64',
    'action': ['python3', 'src/build/linux/sysroot_scripts/install-sysroot.py',
               '--sysroots-json-path=' + Var('sysroots_json_path'),
               '--arch=x64'],
  },
]

recursedeps = [
  'src',
]<|MERGE_RESOLUTION|>--- conflicted
+++ resolved
@@ -2,11 +2,7 @@
 
 vars = {
   'chromium_version':
-<<<<<<< HEAD
     '134.0.6998.23',
-=======
-    '134.0.6998.10',
->>>>>>> 0a543f38
   'node_version':
     'v22.14.0',
   'nan_version':
