gclient_gn_args_from = 'src'

vars = {
  'chromium_version':
<<<<<<< HEAD
    '128.0.6613.7',
=======
    '128.0.6611.0',
>>>>>>> aa8187ad
  'node_version':
    'v20.15.1',
  'nan_version':
    'e14bdcd1f72d62bca1d541b66da43130384ec213',
  'squirrel.mac_version':
    '0e5d146ba13101a1302d59ea6e6e0b3cace4ae38',
  'reactiveobjc_version':
    '74ab5baccc6f7202c8ac69a8d1e152c29dc1ea76',
  'mantle_version':
    '78d3966b3c331292ea29ec38661b25df0a245948',
  'engflow_reclient_configs_version':
    '955335c30a752e9ef7bff375baab5e0819b6c00d',

  'pyyaml_version': '3.12',

  'chromium_git': 'https://chromium.googlesource.com',
  'electron_git': 'https://github.com/electron',
  'nodejs_git': 'https://github.com/nodejs',
  'yaml_git': 'https://github.com/yaml',
  'squirrel_git': 'https://github.com/Squirrel',
  'reactiveobjc_git': 'https://github.com/ReactiveCocoa',
  'mantle_git': 'https://github.com/Mantle',
  'engflow_git': 'https://github.com/EngFlow',
  
  # The path of the sysroots.json file.
  'sysroots_json_path': 'electron/script/sysroots.json',

  # KEEP IN SYNC WITH utils.js FILE
  'yarn_version': '1.15.2',

  # To be able to build clean Chromium from sources.
  'apply_patches': True,

  # To use an mtime cache for patched files to speed up builds.
  'use_mtime_cache': True,

  # To allow in-house builds to checkout those manually.
  'checkout_chromium': True,
  'checkout_node': True,
  'checkout_nan': True,
  'checkout_pgo_profiles': True,

  # It's only needed to parse the native tests configurations.
  'checkout_pyyaml': False,

  # Can be used to disable the sysroot hooks.
  'install_sysroot': True,

  'use_rts': False,

  'mac_xcode_version': 'default',

  'generate_location_tags': False,

  # To allow running hooks without parsing the DEPS tree
  'process_deps': True,

  'checkout_nacl':
    False,
  'checkout_libaom':
    True,
  'checkout_oculus_sdk':
    False,
  'checkout_openxr':
    False,
  'build_with_chromium':
    True,
  'checkout_android':
    False,
  'checkout_android_native_support':
    False,
  'checkout_google_benchmark':
    False,
  'checkout_clang_tidy':
    True,
}

deps = {
  'src': {
    'url': (Var("chromium_git")) + '/chromium/src.git@' + (Var("chromium_version")),
    'condition': 'checkout_chromium and process_deps',
  },
  'src/third_party/nan': {
    'url': (Var("nodejs_git")) + '/nan.git@' + (Var("nan_version")),
    'condition': 'checkout_nan and process_deps',
  },
  'src/third_party/electron_node': {
    'url': (Var("nodejs_git")) + '/node.git@' + (Var("node_version")),
    'condition': 'checkout_node and process_deps',
  },
  'src/third_party/pyyaml': {
    'url': (Var("yaml_git")) + '/pyyaml.git@' + (Var("pyyaml_version")),
    'condition': 'checkout_pyyaml and process_deps',
  },
  'src/third_party/squirrel.mac': {
    'url': Var("squirrel_git") + '/Squirrel.Mac.git@' + Var("squirrel.mac_version"),
    'condition': 'process_deps',
  },
  'src/third_party/squirrel.mac/vendor/ReactiveObjC': {
    'url': Var("reactiveobjc_git") + '/ReactiveObjC.git@' + Var("reactiveobjc_version"),
    'condition': 'process_deps'
  },
  'src/third_party/squirrel.mac/vendor/Mantle': {
    'url':  Var("mantle_git") + '/Mantle.git@' + Var("mantle_version"),
    'condition': 'process_deps',
  },
  'src/third_party/engflow-reclient-configs': {
    'url': Var("engflow_git") + '/reclient-configs.git@' + Var("engflow_reclient_configs_version"),
    'condition': 'process_deps'
  }
}

pre_deps_hooks = [
  {
    'name': 'generate_mtime_cache',
    'condition': '(checkout_chromium and apply_patches and use_mtime_cache) and process_deps',
    'pattern': 'src/electron',
    'action': [
      'python3',
      'src/electron/script/patches-mtime-cache.py',
      'generate',
      '--cache-file',
      'src/electron/patches/mtime-cache.json',
      '--patches-config',
      'src/electron/patches/config.json',
    ],
  },
]

hooks = [
  {
    'name': 'patch_chromium',
    'condition': '(checkout_chromium and apply_patches) and process_deps',
    'pattern': 'src/electron',
    'action': [
      'python3',
      'src/electron/script/apply_all_patches.py',
      'src/electron/patches/config.json',
    ],
  },
  {
    'name': 'apply_mtime_cache',
    'condition': '(checkout_chromium and apply_patches and use_mtime_cache) and process_deps',
    'pattern': 'src/electron',
    'action': [
      'python3',
      'src/electron/script/patches-mtime-cache.py',
      'apply',
      '--cache-file',
      'src/electron/patches/mtime-cache.json',
    ],
  },
  {
    'name': 'electron_npm_deps',
    'pattern': 'src/electron/package.json',
    'action': [
      'python3',
      '-c',
      'import os, subprocess; os.chdir(os.path.join("src", "electron")); subprocess.check_call(["python3", "script/lib/npx.py", "yarn@' + (Var("yarn_version")) + '", "install", "--frozen-lockfile"]);',
    ],
  },
  {
    'name': 'sysroot_arm',
    'pattern': '.',
    'condition': 'install_sysroot and checkout_linux and checkout_arm',
    'action': ['python3', 'src/build/linux/sysroot_scripts/install-sysroot.py',
               '--sysroots-json-path=' + Var('sysroots_json_path'),
               '--arch=arm'],
  },
  {
    'name': 'sysroot_arm64',
    'pattern': '.',
    'condition': 'install_sysroot and checkout_linux and checkout_arm64',
    'action': ['python3', 'src/build/linux/sysroot_scripts/install-sysroot.py',
               '--sysroots-json-path=' + Var('sysroots_json_path'),
               '--arch=arm64'],
  },
  {
    'name': 'sysroot_x86',
    'pattern': '.',
    'condition': 'install_sysroot and checkout_linux and (checkout_x86 or checkout_x64)',
    'action': ['python3', 'src/build/linux/sysroot_scripts/install-sysroot.py',
               '--sysroots-json-path=' + Var('sysroots_json_path'),
               '--arch=x86'],
  },
  {
    'name': 'sysroot_mips',
    'pattern': '.',
    'condition': 'install_sysroot and checkout_linux and checkout_mips',
    'action': ['python3', 'src/build/linux/sysroot_scripts/install-sysroot.py',
               '--sysroots-json-path=' + Var('sysroots_json_path'),
               '--arch=mips'],
  },
  {
    'name': 'sysroot_mips64',
    'pattern': '.',
    'condition': 'install_sysroot and checkout_linux and checkout_mips64',
    'action': ['python3', 'src/build/linux/sysroot_scripts/install-sysroot.py',
               '--sysroots-json-path=' + Var('sysroots_json_path'),
               '--arch=mips64el'],
  },
  {
    'name': 'sysroot_x64',
    'pattern': '.',
    'condition': 'install_sysroot and checkout_linux and checkout_x64',
    'action': ['python3', 'src/build/linux/sysroot_scripts/install-sysroot.py',
               '--sysroots-json-path=' + Var('sysroots_json_path'),
               '--arch=x64'],
  },
]

recursedeps = [
  'src',
]<|MERGE_RESOLUTION|>--- conflicted
+++ resolved
@@ -2,11 +2,7 @@
 
 vars = {
   'chromium_version':
-<<<<<<< HEAD
     '128.0.6613.7',
-=======
-    '128.0.6611.0',
->>>>>>> aa8187ad
   'node_version':
     'v20.15.1',
   'nan_version':
