// Copyright (c) 2018 GitHub, Inc.
// Use of this source code is governed by the MIT license that can be
// found in the LICENSE file.

#include "atom/browser/api/atom_api_top_level_window.h"

#include <string>
#include <vector>

#include "atom/browser/api/atom_api_browser_view.h"
#include "atom/browser/api/atom_api_menu.h"
#include "atom/browser/api/atom_api_view.h"
#include "atom/browser/api/atom_api_web_contents.h"
#include "atom/common/color_util.h"
#include "atom/common/native_mate_converters/callback.h"
#include "atom/common/native_mate_converters/file_path_converter.h"
#include "atom/common/native_mate_converters/gfx_converter.h"
#include "atom/common/native_mate_converters/image_converter.h"
#include "atom/common/native_mate_converters/string16_converter.h"
#include "atom/common/native_mate_converters/value_converter.h"
#include "atom/common/options_switches.h"
#include "native_mate/handle.h"
#include "native_mate/persistent_dictionary.h"

#if defined(TOOLKIT_VIEWS)
#include "atom/browser/native_window_views.h"
#endif

#if defined(OS_WIN)
#include "atom/browser/ui/win/taskbar_host.h"
#include "ui/base/win/shell.h"
#endif

#include "atom/common/node_includes.h"

#if defined(OS_WIN)
namespace mate {

template <>
struct Converter<atom::TaskbarHost::ThumbarButton> {
  static bool FromV8(v8::Isolate* isolate,
                     v8::Handle<v8::Value> val,
                     atom::TaskbarHost::ThumbarButton* out) {
    mate::Dictionary dict;
    if (!ConvertFromV8(isolate, val, &dict))
      return false;
    dict.Get("click", &(out->clicked_callback));
    dict.Get("tooltip", &(out->tooltip));
    dict.Get("flags", &out->flags);
    return dict.Get("icon", &(out->icon));
  }
};

}  // namespace mate
#endif

namespace atom {

namespace api {

namespace {

// Converts binary data to Buffer.
v8::Local<v8::Value> ToBuffer(v8::Isolate* isolate, void* val, int size) {
  auto buffer = node::Buffer::Copy(isolate, static_cast<char*>(val), size);
  if (buffer.IsEmpty())
    return v8::Null(isolate);
  else
    return buffer.ToLocalChecked();
}

<<<<<<< HEAD
#if 0
void EmitNextTickTask(TopLevelWindow* emitter, const std::string& name) {
=======
void EmitNextTickTask(TopLevelWindow* emitter, base::StringPiece name) {
>>>>>>> f980b96a
  emitter->Emit(name);
}

void EmitNextTick(TopLevelWindow* emitter, base::StringPiece name) {
  content::BrowserThread::PostTask(
      content::BrowserThread::UI, FROM_HERE,
      base::BindOnce(&EmitNextTickTask, emitter, name));
}
#endif

}  // namespace

TopLevelWindow::TopLevelWindow(v8::Isolate* isolate,
                               const mate::Dictionary& options)
    : weak_factory_(this) {
  // The parent window.
  mate::Handle<TopLevelWindow> parent;
  if (options.Get("parent", &parent) && !parent.IsEmpty())
    parent_window_.Reset(isolate, parent.ToV8());

#if defined(ENABLE_OSR)
  // Offscreen windows are always created frameless.
  mate::Dictionary web_preferences;
  bool offscreen;
  if (options.Get(options::kWebPreferences, &web_preferences) &&
      web_preferences.Get(options::kOffscreen, &offscreen) && offscreen) {
    const_cast<mate::Dictionary&>(options).Set(options::kFrame, false);
  }
#endif

  // Creates NativeWindow.
  window_.reset(NativeWindow::Create(
      options, parent.IsEmpty() ? nullptr : parent->window_.get()));
  window_->AddObserver(this);

#if defined(TOOLKIT_VIEWS)
  // Sets the window icon.
  mate::Handle<NativeImage> icon;
  if (options.Get(options::kIcon, &icon) && !icon.IsEmpty())
    SetIcon(icon);
#endif
}

TopLevelWindow::TopLevelWindow(v8::Isolate* isolate,
                               v8::Local<v8::Object> wrapper,
                               const mate::Dictionary& options)
    : TopLevelWindow(isolate, options) {
  InitWith(isolate, wrapper);
  // Init window after everything has been setup.
  window()->InitFromOptions(options);
}

TopLevelWindow::~TopLevelWindow() {
  if (!window_->IsClosed())
    window_->CloseImmediately();

  // Destroy the native window in next tick because the native code might be
  // iterating all windows.
  base::ThreadTaskRunnerHandle::Get()->DeleteSoon(FROM_HERE, window_.release());
}

void TopLevelWindow::InitWith(v8::Isolate* isolate,
                              v8::Local<v8::Object> wrapper) {
  AttachAsUserData(window_.get());
  mate::TrackableObject<TopLevelWindow>::InitWith(isolate, wrapper);

  // We can only append this window to parent window's child windows after this
  // window's JS wrapper gets initialized.
  if (!parent_window_.IsEmpty()) {
    mate::Handle<TopLevelWindow> parent;
    mate::ConvertFromV8(isolate, GetParentWindow(), &parent);
    DCHECK(!parent.IsEmpty());
    parent->child_windows_.Set(isolate, weak_map_id(), wrapper);
  }
}

void TopLevelWindow::WillCloseWindow(bool* prevent_default) {
  if (Emit("close")) {
    *prevent_default = true;
  }
}

void TopLevelWindow::OnWindowClosed() {
  RemoveFromWeakMap();
  window_->RemoveObserver(this);

  // We can not call Destroy here because we need to call Emit first, but we
  // also do not want any method to be used, so just mark as destroyed here.
  MarkDestroyed();

  Emit("closed");

  RemoveFromParentChildWindows();
  ResetBrowserView();

  // Destroy the native class when window is closed.
  base::ThreadTaskRunnerHandle::Get()->PostTask(FROM_HERE, GetDestroyClosure());
}

void TopLevelWindow::OnWindowEndSession() {
  Emit("session-end");
}

void TopLevelWindow::OnWindowBlur() {
  EmitEventSoon("blur");
}

void TopLevelWindow::OnWindowFocus() {
  EmitEventSoon("focus");
}

void TopLevelWindow::OnWindowShow() {
  Emit("show");
}

void TopLevelWindow::OnWindowHide() {
  Emit("hide");
}

void TopLevelWindow::OnWindowMaximize() {
  Emit("maximize");
}

void TopLevelWindow::OnWindowUnmaximize() {
  Emit("unmaximize");
}

void TopLevelWindow::OnWindowMinimize() {
  Emit("minimize");
}

void TopLevelWindow::OnWindowRestore() {
  Emit("restore");
}

void TopLevelWindow::OnWindowWillResize(const gfx::Rect& new_bounds,
                                        bool* prevent_default) {
  if (Emit("will-resize", new_bounds)) {
    *prevent_default = true;
  }
}

void TopLevelWindow::OnWindowResize() {
  Emit("resize");
}

void TopLevelWindow::OnWindowWillMove(const gfx::Rect& new_bounds,
                                      bool* prevent_default) {
  if (Emit("will-move", new_bounds)) {
    *prevent_default = true;
  }
}

void TopLevelWindow::OnWindowMove() {
  Emit("move");
}

void TopLevelWindow::OnWindowMoved() {
  Emit("moved");
}

void TopLevelWindow::OnWindowEnterFullScreen() {
  Emit("enter-full-screen");
}

void TopLevelWindow::OnWindowLeaveFullScreen() {
  Emit("leave-full-screen");
}

void TopLevelWindow::OnWindowScrollTouchBegin() {
  Emit("scroll-touch-begin");
}

void TopLevelWindow::OnWindowScrollTouchEnd() {
  Emit("scroll-touch-end");
}

void TopLevelWindow::OnWindowSwipe(const std::string& direction) {
  Emit("swipe", direction);
}

void TopLevelWindow::OnWindowSheetBegin() {
  Emit("sheet-begin");
}

void TopLevelWindow::OnWindowSheetEnd() {
  Emit("sheet-end");
}

void TopLevelWindow::OnWindowEnterHtmlFullScreen() {
  Emit("enter-html-full-screen");
}

void TopLevelWindow::OnWindowLeaveHtmlFullScreen() {
  Emit("leave-html-full-screen");
}

void TopLevelWindow::OnExecuteWindowsCommand(const std::string& command_name) {
  Emit("app-command", command_name);
}

void TopLevelWindow::OnTouchBarItemResult(
    const std::string& item_id,
    const base::DictionaryValue& details) {
  Emit("-touch-bar-interaction", item_id, details);
}

void TopLevelWindow::OnNewWindowForTab() {
  Emit("new-window-for-tab");
}

#if defined(OS_WIN)
void TopLevelWindow::OnWindowMessage(UINT message,
                                     WPARAM w_param,
                                     LPARAM l_param) {
  if (IsWindowMessageHooked(message)) {
    messages_callback_map_[message].Run(
        ToBuffer(isolate(), static_cast<void*>(&w_param), sizeof(WPARAM)),
        ToBuffer(isolate(), static_cast<void*>(&l_param), sizeof(LPARAM)));
  }
}
#endif

void TopLevelWindow::SetContentView(mate::Handle<View> view) {
  content_view_.Reset(isolate(), view.ToV8());
  window_->SetContentView(view->view());
}

void TopLevelWindow::Close() {
  window_->Close();
}

void TopLevelWindow::Focus() {
  window_->Focus(true);
}

void TopLevelWindow::Blur() {
  window_->Focus(false);
}

bool TopLevelWindow::IsFocused() {
  return window_->IsFocused();
}

void TopLevelWindow::Show() {
  window_->Show();
}

void TopLevelWindow::ShowInactive() {
  // This method doesn't make sense for modal window.
  if (IsModal())
    return;
  window_->ShowInactive();
}

void TopLevelWindow::Hide() {
  window_->Hide();
}

bool TopLevelWindow::IsVisible() {
  return window_->IsVisible();
}

bool TopLevelWindow::IsEnabled() {
  return window_->IsEnabled();
}

void TopLevelWindow::SetEnabled(bool enable) {
  window_->SetEnabled(enable);
}

void TopLevelWindow::Maximize() {
  window_->Maximize();
}

void TopLevelWindow::Unmaximize() {
  window_->Unmaximize();
}

bool TopLevelWindow::IsMaximized() {
  return window_->IsMaximized();
}

void TopLevelWindow::Minimize() {
  window_->Minimize();
}

void TopLevelWindow::Restore() {
  window_->Restore();
}

bool TopLevelWindow::IsMinimized() {
  return window_->IsMinimized();
}

void TopLevelWindow::SetFullScreen(bool fullscreen) {
  window_->SetFullScreen(fullscreen);
}

bool TopLevelWindow::IsFullscreen() {
  return window_->IsFullscreen();
}

void TopLevelWindow::SetBounds(const gfx::Rect& bounds, mate::Arguments* args) {
  bool animate = false;
  args->GetNext(&animate);
  window_->SetBounds(bounds, animate);
}

gfx::Rect TopLevelWindow::GetBounds() {
  return window_->GetBounds();
}

bool TopLevelWindow::IsNormal() {
  return window_->IsNormal();
}

gfx::Rect TopLevelWindow::GetNormalBounds() {
  return window_->GetNormalBounds();
}

void TopLevelWindow::SetContentBounds(const gfx::Rect& bounds,
                                      mate::Arguments* args) {
  bool animate = false;
  args->GetNext(&animate);
  window_->SetContentBounds(bounds, animate);
}

gfx::Rect TopLevelWindow::GetContentBounds() {
  return window_->GetContentBounds();
}

void TopLevelWindow::SetSize(int width, int height, mate::Arguments* args) {
  bool animate = false;
  args->GetNext(&animate);
  window_->SetSize(gfx::Size(width, height), animate);
}

std::vector<int> TopLevelWindow::GetSize() {
  std::vector<int> result(2);
  gfx::Size size = window_->GetSize();
  result[0] = size.width();
  result[1] = size.height();
  return result;
}

void TopLevelWindow::SetContentSize(int width,
                                    int height,
                                    mate::Arguments* args) {
  bool animate = false;
  args->GetNext(&animate);
  window_->SetContentSize(gfx::Size(width, height), animate);
}

std::vector<int> TopLevelWindow::GetContentSize() {
  std::vector<int> result(2);
  gfx::Size size = window_->GetContentSize();
  result[0] = size.width();
  result[1] = size.height();
  return result;
}

void TopLevelWindow::SetMinimumSize(int width, int height) {
  window_->SetMinimumSize(gfx::Size(width, height));
}

std::vector<int> TopLevelWindow::GetMinimumSize() {
  std::vector<int> result(2);
  gfx::Size size = window_->GetMinimumSize();
  result[0] = size.width();
  result[1] = size.height();
  return result;
}

void TopLevelWindow::SetMaximumSize(int width, int height) {
  window_->SetMaximumSize(gfx::Size(width, height));
}

std::vector<int> TopLevelWindow::GetMaximumSize() {
  std::vector<int> result(2);
  gfx::Size size = window_->GetMaximumSize();
  result[0] = size.width();
  result[1] = size.height();
  return result;
}

void TopLevelWindow::SetSheetOffset(double offsetY, mate::Arguments* args) {
  double offsetX = 0.0;
  args->GetNext(&offsetX);
  window_->SetSheetOffset(offsetX, offsetY);
}

void TopLevelWindow::SetResizable(bool resizable) {
  window_->SetResizable(resizable);
}

bool TopLevelWindow::IsResizable() {
  return window_->IsResizable();
}

void TopLevelWindow::SetMovable(bool movable) {
  window_->SetMovable(movable);
}

bool TopLevelWindow::IsMovable() {
  return window_->IsMovable();
}

void TopLevelWindow::SetMinimizable(bool minimizable) {
  window_->SetMinimizable(minimizable);
}

bool TopLevelWindow::IsMinimizable() {
  return window_->IsMinimizable();
}

void TopLevelWindow::SetMaximizable(bool maximizable) {
  window_->SetMaximizable(maximizable);
}

bool TopLevelWindow::IsMaximizable() {
  return window_->IsMaximizable();
}

void TopLevelWindow::SetFullScreenable(bool fullscreenable) {
  window_->SetFullScreenable(fullscreenable);
}

bool TopLevelWindow::IsFullScreenable() {
  return window_->IsFullScreenable();
}

void TopLevelWindow::SetClosable(bool closable) {
  window_->SetClosable(closable);
}

bool TopLevelWindow::IsClosable() {
  return window_->IsClosable();
}

void TopLevelWindow::SetAlwaysOnTop(bool top, mate::Arguments* args) {
  std::string level = "floating";
  int relative_level = 0;
  args->GetNext(&level);
  args->GetNext(&relative_level);

  std::string error;
  window_->SetAlwaysOnTop(top, level, relative_level, &error);

  if (!error.empty())
    args->ThrowError(error);
}

bool TopLevelWindow::IsAlwaysOnTop() {
  return window_->IsAlwaysOnTop();
}

void TopLevelWindow::Center() {
  window_->Center();
}

void TopLevelWindow::SetPosition(int x, int y, mate::Arguments* args) {
  bool animate = false;
  args->GetNext(&animate);
  window_->SetPosition(gfx::Point(x, y), animate);
}

std::vector<int> TopLevelWindow::GetPosition() {
  std::vector<int> result(2);
  gfx::Point pos = window_->GetPosition();
  result[0] = pos.x();
  result[1] = pos.y();
  return result;
}

#if defined(OS_WIN) || defined(OS_MACOSX)
void TopLevelWindow::MoveTop() {
  window_->MoveTop();
}
#endif

void TopLevelWindow::SetTitle(const std::string& title) {
  window_->SetTitle(title);
}

std::string TopLevelWindow::GetTitle() {
  return window_->GetTitle();
}

void TopLevelWindow::FlashFrame(bool flash) {
  window_->FlashFrame(flash);
}

void TopLevelWindow::SetSkipTaskbar(bool skip) {
  window_->SetSkipTaskbar(skip);
}

void TopLevelWindow::SetSimpleFullScreen(bool simple_fullscreen) {
  window_->SetSimpleFullScreen(simple_fullscreen);
}

bool TopLevelWindow::IsSimpleFullScreen() {
  return window_->IsSimpleFullScreen();
}

void TopLevelWindow::SetKiosk(bool kiosk) {
  window_->SetKiosk(kiosk);
}

bool TopLevelWindow::IsKiosk() {
  return window_->IsKiosk();
}

void TopLevelWindow::SetBackgroundColor(const std::string& color_name) {
  SkColor color = ParseHexColor(color_name);
  window_->SetBackgroundColor(color);
}

void TopLevelWindow::SetHasShadow(bool has_shadow) {
  window_->SetHasShadow(has_shadow);
}

bool TopLevelWindow::HasShadow() {
  return window_->HasShadow();
}

void TopLevelWindow::SetOpacity(const double opacity) {
  window_->SetOpacity(opacity);
}

double TopLevelWindow::GetOpacity() {
  return window_->GetOpacity();
}

void TopLevelWindow::SetShape(const std::vector<gfx::Rect>& rects) {
  window_->widget()->SetShape(std::make_unique<std::vector<gfx::Rect>>(rects));
}

void TopLevelWindow::SetRepresentedFilename(const std::string& filename) {
  window_->SetRepresentedFilename(filename);
}

std::string TopLevelWindow::GetRepresentedFilename() {
  return window_->GetRepresentedFilename();
}

void TopLevelWindow::SetDocumentEdited(bool edited) {
  window_->SetDocumentEdited(edited);
}

bool TopLevelWindow::IsDocumentEdited() {
  return window_->IsDocumentEdited();
}

void TopLevelWindow::SetIgnoreMouseEvents(bool ignore, mate::Arguments* args) {
  mate::Dictionary options;
  bool forward = false;
  args->GetNext(&options) && options.Get("forward", &forward);
  return window_->SetIgnoreMouseEvents(ignore, forward);
}

void TopLevelWindow::SetContentProtection(bool enable) {
  return window_->SetContentProtection(enable);
}

void TopLevelWindow::SetFocusable(bool focusable) {
  return window_->SetFocusable(focusable);
}

void TopLevelWindow::SetMenu(v8::Isolate* isolate, v8::Local<v8::Value> value) {
  mate::Handle<Menu> menu;
  if (value->IsObject() &&
      mate::V8ToString(value->ToObject()->GetConstructorName()) == "Menu" &&
      mate::ConvertFromV8(isolate, value, &menu) && !menu.IsEmpty()) {
    menu_.Reset(isolate, menu.ToV8());
    window_->SetMenu(menu->model());
  } else if (value->IsNull()) {
    menu_.Reset();
    window_->SetMenu(nullptr);
  } else {
    isolate->ThrowException(
        v8::Exception::TypeError(mate::StringToV8(isolate, "Invalid Menu")));
  }
}

void TopLevelWindow::SetParentWindow(v8::Local<v8::Value> value,
                                     mate::Arguments* args) {
  if (IsModal()) {
    args->ThrowError("Can not be called for modal window");
    return;
  }

  mate::Handle<TopLevelWindow> parent;
  if (value->IsNull() || value->IsUndefined()) {
    RemoveFromParentChildWindows();
    parent_window_.Reset();
    window_->SetParentWindow(nullptr);
  } else if (mate::ConvertFromV8(isolate(), value, &parent)) {
    parent_window_.Reset(isolate(), value);
    window_->SetParentWindow(parent->window_.get());
    parent->child_windows_.Set(isolate(), weak_map_id(), GetWrapper());
  } else {
    args->ThrowError("Must pass TopLevelWindow instance or null");
  }
}

void TopLevelWindow::SetBrowserView(v8::Local<v8::Value> value) {
  ResetBrowserView();

  mate::Handle<BrowserView> browser_view;
  if (value->IsNull() || value->IsUndefined()) {
    window_->SetBrowserView(nullptr);
  } else if (mate::ConvertFromV8(isolate(), value, &browser_view)) {
    window_->SetBrowserView(browser_view->view());
    browser_view->web_contents()->SetOwnerWindow(window_.get());
    browser_view_.Reset(isolate(), value);
  }
}

v8::Local<v8::Value> TopLevelWindow::GetNativeWindowHandle() {
  gfx::AcceleratedWidget handle = window_->GetAcceleratedWidget();
  return ToBuffer(isolate(), static_cast<void*>(&handle), sizeof(handle));
}

void TopLevelWindow::SetProgressBar(double progress, mate::Arguments* args) {
  mate::Dictionary options;
  std::string mode;
  args->GetNext(&options) && options.Get("mode", &mode);

  NativeWindow::ProgressState state = NativeWindow::PROGRESS_NORMAL;
  if (mode == "error")
    state = NativeWindow::PROGRESS_ERROR;
  else if (mode == "paused")
    state = NativeWindow::PROGRESS_PAUSED;
  else if (mode == "indeterminate")
    state = NativeWindow::PROGRESS_INDETERMINATE;
  else if (mode == "none")
    state = NativeWindow::PROGRESS_NONE;

  window_->SetProgressBar(progress, state);
}

void TopLevelWindow::SetOverlayIcon(const gfx::Image& overlay,
                                    const std::string& description) {
  window_->SetOverlayIcon(overlay, description);
}

void TopLevelWindow::SetVisibleOnAllWorkspaces(bool visible,
                                               mate::Arguments* args) {
  mate::Dictionary options;
  bool visibleOnFullScreen = false;
  args->GetNext(&options) &&
      options.Get("visibleOnFullScreen", &visibleOnFullScreen);
  return window_->SetVisibleOnAllWorkspaces(visible, visibleOnFullScreen);
}

bool TopLevelWindow::IsVisibleOnAllWorkspaces() {
  return window_->IsVisibleOnAllWorkspaces();
}

void TopLevelWindow::SetAutoHideCursor(bool auto_hide) {
  window_->SetAutoHideCursor(auto_hide);
}

void TopLevelWindow::SetVibrancy(v8::Isolate* isolate,
                                 v8::Local<v8::Value> value) {
  std::string type = mate::V8ToString(value);
  window_->SetVibrancy(type);
}

void TopLevelWindow::SetTouchBar(
    const std::vector<mate::PersistentDictionary>& items) {
  window_->SetTouchBar(items);
}

void TopLevelWindow::RefreshTouchBarItem(const std::string& item_id) {
  window_->RefreshTouchBarItem(item_id);
}

void TopLevelWindow::SetEscapeTouchBarItem(
    const mate::PersistentDictionary& item) {
  window_->SetEscapeTouchBarItem(item);
}

void TopLevelWindow::SelectPreviousTab() {
  window_->SelectPreviousTab();
}

void TopLevelWindow::SelectNextTab() {
  window_->SelectNextTab();
}

void TopLevelWindow::MergeAllWindows() {
  window_->MergeAllWindows();
}

void TopLevelWindow::MoveTabToNewWindow() {
  window_->MoveTabToNewWindow();
}

void TopLevelWindow::ToggleTabBar() {
  window_->ToggleTabBar();
}

void TopLevelWindow::AddTabbedWindow(NativeWindow* window,
                                     mate::Arguments* args) {
  if (!window_->AddTabbedWindow(window))
    args->ThrowError("AddTabbedWindow cannot be called by a window on itself.");
}

void TopLevelWindow::SetWindowButtonVisibility(bool visible,
                                               mate::Arguments* args) {
  if (!window_->SetWindowButtonVisibility(visible)) {
    args->ThrowError("Not supported for this window");
  }
}

void TopLevelWindow::SetAutoHideMenuBar(bool auto_hide) {
  window_->SetAutoHideMenuBar(auto_hide);
}

bool TopLevelWindow::IsMenuBarAutoHide() {
  return window_->IsMenuBarAutoHide();
}

void TopLevelWindow::SetMenuBarVisibility(bool visible) {
  window_->SetMenuBarVisibility(visible);
}

bool TopLevelWindow::IsMenuBarVisible() {
  return window_->IsMenuBarVisible();
}

void TopLevelWindow::SetAspectRatio(double aspect_ratio,
                                    mate::Arguments* args) {
  gfx::Size extra_size;
  args->GetNext(&extra_size);
  window_->SetAspectRatio(aspect_ratio, extra_size);
}

void TopLevelWindow::PreviewFile(const std::string& path,
                                 mate::Arguments* args) {
  std::string display_name;
  if (!args->GetNext(&display_name))
    display_name = path;
  window_->PreviewFile(path, display_name);
}

void TopLevelWindow::CloseFilePreview() {
  window_->CloseFilePreview();
}

v8::Local<v8::Value> TopLevelWindow::GetContentView() const {
  if (content_view_.IsEmpty())
    return v8::Null(isolate());
  else
    return v8::Local<v8::Value>::New(isolate(), content_view_);
}

v8::Local<v8::Value> TopLevelWindow::GetParentWindow() const {
  if (parent_window_.IsEmpty())
    return v8::Null(isolate());
  else
    return v8::Local<v8::Value>::New(isolate(), parent_window_);
}

std::vector<v8::Local<v8::Object>> TopLevelWindow::GetChildWindows() const {
  return child_windows_.Values(isolate());
}

v8::Local<v8::Value> TopLevelWindow::GetBrowserView() const {
  if (browser_view_.IsEmpty()) {
    return v8::Null(isolate());
  }

  return v8::Local<v8::Value>::New(isolate(), browser_view_);
}

bool TopLevelWindow::IsModal() const {
  return window_->is_modal();
}

bool TopLevelWindow::SetThumbarButtons(mate::Arguments* args) {
#if defined(OS_WIN)
  std::vector<TaskbarHost::ThumbarButton> buttons;
  if (!args->GetNext(&buttons)) {
    args->ThrowError();
    return false;
  }
  auto* window = static_cast<NativeWindowViews*>(window_.get());
  return window->taskbar_host().SetThumbarButtons(
      window_->GetAcceleratedWidget(), buttons);
#else
  return false;
#endif
}

#if defined(TOOLKIT_VIEWS)
void TopLevelWindow::SetIcon(mate::Handle<NativeImage> icon) {
#if defined(OS_WIN)
  static_cast<NativeWindowViews*>(window_.get())
      ->SetIcon(icon->GetHICON(GetSystemMetrics(SM_CXSMICON)),
                icon->GetHICON(GetSystemMetrics(SM_CXICON)));
#elif defined(USE_X11)
  static_cast<NativeWindowViews*>(window_.get())
      ->SetIcon(icon->image().AsImageSkia());
#endif
}
#endif

#if defined(OS_WIN)
bool TopLevelWindow::HookWindowMessage(UINT message,
                                       const MessageCallback& callback) {
  messages_callback_map_[message] = callback;
  return true;
}

void TopLevelWindow::UnhookWindowMessage(UINT message) {
  if (!ContainsKey(messages_callback_map_, message))
    return;

  messages_callback_map_.erase(message);
}

bool TopLevelWindow::IsWindowMessageHooked(UINT message) {
  return ContainsKey(messages_callback_map_, message);
}

void TopLevelWindow::UnhookAllWindowMessages() {
  messages_callback_map_.clear();
}

bool TopLevelWindow::SetThumbnailClip(const gfx::Rect& region) {
  auto* window = static_cast<NativeWindowViews*>(window_.get());
  return window->taskbar_host().SetThumbnailClip(
      window_->GetAcceleratedWidget(), region);
}

bool TopLevelWindow::SetThumbnailToolTip(const std::string& tooltip) {
  auto* window = static_cast<NativeWindowViews*>(window_.get());
  return window->taskbar_host().SetThumbnailToolTip(
      window_->GetAcceleratedWidget(), tooltip);
}

void TopLevelWindow::SetAppDetails(const mate::Dictionary& options) {
  base::string16 app_id;
  base::FilePath app_icon_path;
  int app_icon_index = 0;
  base::string16 relaunch_command;
  base::string16 relaunch_display_name;

  options.Get("appId", &app_id);
  options.Get("appIconPath", &app_icon_path);
  options.Get("appIconIndex", &app_icon_index);
  options.Get("relaunchCommand", &relaunch_command);
  options.Get("relaunchDisplayName", &relaunch_display_name);

  ui::win::SetAppDetailsForWindow(app_id, app_icon_path, app_icon_index,
                                  relaunch_command, relaunch_display_name,
                                  window_->GetAcceleratedWidget());
}
#endif

int32_t TopLevelWindow::GetID() const {
  return weak_map_id();
}

void TopLevelWindow::ResetBrowserView() {
  if (browser_view_.IsEmpty())
    return;

  mate::Handle<BrowserView> browser_view;
  if (mate::ConvertFromV8(isolate(), GetBrowserView(), &browser_view) &&
      !browser_view.IsEmpty()) {
    browser_view->web_contents()->SetOwnerWindow(nullptr);
  }

  browser_view_.Reset();
}

void TopLevelWindow::RemoveFromParentChildWindows() {
  if (parent_window_.IsEmpty())
    return;

  mate::Handle<TopLevelWindow> parent;
  if (!mate::ConvertFromV8(isolate(), GetParentWindow(), &parent) ||
      parent.IsEmpty()) {
    return;
  }

  parent->child_windows_.Remove(weak_map_id());
}

void TopLevelWindow::EmitEvent(base::StringPiece eventName) {
  Emit(eventName);
}

void TopLevelWindow::EmitEventSoon(base::StringPiece eventName) {
  content::BrowserThread::PostTask(
      content::BrowserThread::UI, FROM_HERE,
      base::BindOnce(&TopLevelWindow::EmitEvent, weak_factory_.GetWeakPtr(),
                     eventName));
}

// static
mate::WrappableBase* TopLevelWindow::New(mate::Arguments* args) {
  mate::Dictionary options;
  if (!(args->Length() == 1 && args->GetNext(&options)))
    options = mate::Dictionary::CreateEmpty(args->isolate());
  return new TopLevelWindow(args->isolate(), args->GetThis(), options);
}

// static
void TopLevelWindow::BuildPrototype(v8::Isolate* isolate,
                                    v8::Local<v8::FunctionTemplate> prototype) {
  prototype->SetClassName(mate::StringToV8(isolate, "TopLevelWindow"));
  mate::ObjectTemplateBuilder(isolate, prototype->PrototypeTemplate())
      .MakeDestroyable()
      .SetMethod("setContentView", &TopLevelWindow::SetContentView)
      .SetMethod("close", &TopLevelWindow::Close)
      .SetMethod("focus", &TopLevelWindow::Focus)
      .SetMethod("blur", &TopLevelWindow::Blur)
      .SetMethod("isFocused", &TopLevelWindow::IsFocused)
      .SetMethod("show", &TopLevelWindow::Show)
      .SetMethod("showInactive", &TopLevelWindow::ShowInactive)
      .SetMethod("hide", &TopLevelWindow::Hide)
      .SetMethod("isVisible", &TopLevelWindow::IsVisible)
      .SetMethod("isEnabled", &TopLevelWindow::IsEnabled)
      .SetMethod("setEnabled", &TopLevelWindow::SetEnabled)
      .SetMethod("maximize", &TopLevelWindow::Maximize)
      .SetMethod("unmaximize", &TopLevelWindow::Unmaximize)
      .SetMethod("isMaximized", &TopLevelWindow::IsMaximized)
      .SetMethod("minimize", &TopLevelWindow::Minimize)
      .SetMethod("restore", &TopLevelWindow::Restore)
      .SetMethod("isMinimized", &TopLevelWindow::IsMinimized)
      .SetMethod("setFullScreen", &TopLevelWindow::SetFullScreen)
      .SetMethod("isFullScreen", &TopLevelWindow::IsFullscreen)
      .SetMethod("setBounds", &TopLevelWindow::SetBounds)
      .SetMethod("getBounds", &TopLevelWindow::GetBounds)
      .SetMethod("isNormal", &TopLevelWindow::IsNormal)
      .SetMethod("getNormalBounds", &TopLevelWindow::GetNormalBounds)
      .SetMethod("setSize", &TopLevelWindow::SetSize)
      .SetMethod("getSize", &TopLevelWindow::GetSize)
      .SetMethod("setContentBounds", &TopLevelWindow::SetContentBounds)
      .SetMethod("getContentBounds", &TopLevelWindow::GetContentBounds)
      .SetMethod("setContentSize", &TopLevelWindow::SetContentSize)
      .SetMethod("getContentSize", &TopLevelWindow::GetContentSize)
      .SetMethod("setMinimumSize", &TopLevelWindow::SetMinimumSize)
      .SetMethod("getMinimumSize", &TopLevelWindow::GetMinimumSize)
      .SetMethod("setMaximumSize", &TopLevelWindow::SetMaximumSize)
      .SetMethod("getMaximumSize", &TopLevelWindow::GetMaximumSize)
      .SetMethod("setSheetOffset", &TopLevelWindow::SetSheetOffset)
      .SetMethod("setResizable", &TopLevelWindow::SetResizable)
      .SetMethod("isResizable", &TopLevelWindow::IsResizable)
      .SetMethod("setMovable", &TopLevelWindow::SetMovable)
#if defined(OS_WIN) || defined(OS_MACOSX)
      .SetMethod("moveTop", &TopLevelWindow::MoveTop)
#endif
      .SetMethod("isMovable", &TopLevelWindow::IsMovable)
      .SetMethod("setMinimizable", &TopLevelWindow::SetMinimizable)
      .SetMethod("isMinimizable", &TopLevelWindow::IsMinimizable)
      .SetMethod("setMaximizable", &TopLevelWindow::SetMaximizable)
      .SetMethod("isMaximizable", &TopLevelWindow::IsMaximizable)
      .SetMethod("setFullScreenable", &TopLevelWindow::SetFullScreenable)
      .SetMethod("isFullScreenable", &TopLevelWindow::IsFullScreenable)
      .SetMethod("setClosable", &TopLevelWindow::SetClosable)
      .SetMethod("isClosable", &TopLevelWindow::IsClosable)
      .SetMethod("setAlwaysOnTop", &TopLevelWindow::SetAlwaysOnTop)
      .SetMethod("isAlwaysOnTop", &TopLevelWindow::IsAlwaysOnTop)
      .SetMethod("center", &TopLevelWindow::Center)
      .SetMethod("setPosition", &TopLevelWindow::SetPosition)
      .SetMethod("getPosition", &TopLevelWindow::GetPosition)
      .SetMethod("setTitle", &TopLevelWindow::SetTitle)
      .SetMethod("getTitle", &TopLevelWindow::GetTitle)
      .SetMethod("flashFrame", &TopLevelWindow::FlashFrame)
      .SetMethod("setSkipTaskbar", &TopLevelWindow::SetSkipTaskbar)
      .SetMethod("setSimpleFullScreen", &TopLevelWindow::SetSimpleFullScreen)
      .SetMethod("isSimpleFullScreen", &TopLevelWindow::IsSimpleFullScreen)
      .SetMethod("setKiosk", &TopLevelWindow::SetKiosk)
      .SetMethod("isKiosk", &TopLevelWindow::IsKiosk)
      .SetMethod("setBackgroundColor", &TopLevelWindow::SetBackgroundColor)
      .SetMethod("setHasShadow", &TopLevelWindow::SetHasShadow)
      .SetMethod("hasShadow", &TopLevelWindow::HasShadow)
      .SetMethod("setOpacity", &TopLevelWindow::SetOpacity)
      .SetMethod("getOpacity", &TopLevelWindow::GetOpacity)
      .SetMethod("setShape", &TopLevelWindow::SetShape)
      .SetMethod("setRepresentedFilename",
                 &TopLevelWindow::SetRepresentedFilename)
      .SetMethod("getRepresentedFilename",
                 &TopLevelWindow::GetRepresentedFilename)
      .SetMethod("setDocumentEdited", &TopLevelWindow::SetDocumentEdited)
      .SetMethod("isDocumentEdited", &TopLevelWindow::IsDocumentEdited)
      .SetMethod("setIgnoreMouseEvents", &TopLevelWindow::SetIgnoreMouseEvents)
      .SetMethod("setContentProtection", &TopLevelWindow::SetContentProtection)
      .SetMethod("setFocusable", &TopLevelWindow::SetFocusable)
      .SetMethod("setMenu", &TopLevelWindow::SetMenu)
#if !defined(OS_WIN)
      .SetMethod("setParentWindow", &TopLevelWindow::SetParentWindow)
#endif
      .SetMethod("setBrowserView", &TopLevelWindow::SetBrowserView)
      .SetMethod("getNativeWindowHandle",
                 &TopLevelWindow::GetNativeWindowHandle)
      .SetMethod("setProgressBar", &TopLevelWindow::SetProgressBar)
      .SetMethod("setOverlayIcon", &TopLevelWindow::SetOverlayIcon)
      .SetMethod("setVisibleOnAllWorkspaces",
                 &TopLevelWindow::SetVisibleOnAllWorkspaces)
      .SetMethod("isVisibleOnAllWorkspaces",
                 &TopLevelWindow::IsVisibleOnAllWorkspaces)
#if defined(OS_MACOSX)
      .SetMethod("setAutoHideCursor", &TopLevelWindow::SetAutoHideCursor)
#endif
      .SetMethod("setVibrancy", &TopLevelWindow::SetVibrancy)
      .SetMethod("_setTouchBarItems", &TopLevelWindow::SetTouchBar)
      .SetMethod("_refreshTouchBarItem", &TopLevelWindow::RefreshTouchBarItem)
      .SetMethod("_setEscapeTouchBarItem",
                 &TopLevelWindow::SetEscapeTouchBarItem)
#if defined(OS_MACOSX)
      .SetMethod("selectPreviousTab", &TopLevelWindow::SelectPreviousTab)
      .SetMethod("selectNextTab", &TopLevelWindow::SelectNextTab)
      .SetMethod("mergeAllWindows", &TopLevelWindow::MergeAllWindows)
      .SetMethod("moveTabToNewWindow", &TopLevelWindow::MoveTabToNewWindow)
      .SetMethod("toggleTabBar", &TopLevelWindow::ToggleTabBar)
      .SetMethod("addTabbedWindow", &TopLevelWindow::AddTabbedWindow)
      .SetMethod("setWindowButtonVisibility",
                 &TopLevelWindow::SetWindowButtonVisibility)
#endif
      .SetMethod("setAutoHideMenuBar", &TopLevelWindow::SetAutoHideMenuBar)
      .SetMethod("isMenuBarAutoHide", &TopLevelWindow::IsMenuBarAutoHide)
      .SetMethod("setMenuBarVisibility", &TopLevelWindow::SetMenuBarVisibility)
      .SetMethod("isMenuBarVisible", &TopLevelWindow::IsMenuBarVisible)
      .SetMethod("setAspectRatio", &TopLevelWindow::SetAspectRatio)
      .SetMethod("previewFile", &TopLevelWindow::PreviewFile)
      .SetMethod("closeFilePreview", &TopLevelWindow::CloseFilePreview)
      .SetMethod("getContentView", &TopLevelWindow::GetContentView)
      .SetMethod("getParentWindow", &TopLevelWindow::GetParentWindow)
      .SetMethod("getChildWindows", &TopLevelWindow::GetChildWindows)
      .SetMethod("getBrowserView", &TopLevelWindow::GetBrowserView)
      .SetMethod("isModal", &TopLevelWindow::IsModal)
      .SetMethod("setThumbarButtons", &TopLevelWindow::SetThumbarButtons)
#if defined(TOOLKIT_VIEWS)
      .SetMethod("setIcon", &TopLevelWindow::SetIcon)
#endif
#if defined(OS_WIN)
      .SetMethod("hookWindowMessage", &TopLevelWindow::HookWindowMessage)
      .SetMethod("isWindowMessageHooked",
                 &TopLevelWindow::IsWindowMessageHooked)
      .SetMethod("unhookWindowMessage", &TopLevelWindow::UnhookWindowMessage)
      .SetMethod("unhookAllWindowMessages",
                 &TopLevelWindow::UnhookAllWindowMessages)
      .SetMethod("setThumbnailClip", &TopLevelWindow::SetThumbnailClip)
      .SetMethod("setThumbnailToolTip", &TopLevelWindow::SetThumbnailToolTip)
      .SetMethod("setAppDetails", &TopLevelWindow::SetAppDetails)
#endif
      .SetProperty("id", &TopLevelWindow::GetID);
}

}  // namespace api

}  // namespace atom

namespace {

using atom::api::TopLevelWindow;

void Initialize(v8::Local<v8::Object> exports,
                v8::Local<v8::Value> unused,
                v8::Local<v8::Context> context,
                void* priv) {
  v8::Isolate* isolate = context->GetIsolate();
  TopLevelWindow::SetConstructor(isolate, base::Bind(&TopLevelWindow::New));

  mate::Dictionary constructor(
      isolate, TopLevelWindow::GetConstructor(isolate)->GetFunction());
  constructor.SetMethod("fromId",
                        &mate::TrackableObject<TopLevelWindow>::FromWeakMapID);
  constructor.SetMethod("getAllWindows",
                        &mate::TrackableObject<TopLevelWindow>::GetAll);

  mate::Dictionary dict(isolate, exports);
  dict.Set("TopLevelWindow", constructor);
}

}  // namespace

NODE_BUILTIN_MODULE_CONTEXT_AWARE(atom_browser_top_level_window, Initialize)<|MERGE_RESOLUTION|>--- conflicted
+++ resolved
@@ -68,22 +68,6 @@
   else
     return buffer.ToLocalChecked();
 }
-
-<<<<<<< HEAD
-#if 0
-void EmitNextTickTask(TopLevelWindow* emitter, const std::string& name) {
-=======
-void EmitNextTickTask(TopLevelWindow* emitter, base::StringPiece name) {
->>>>>>> f980b96a
-  emitter->Emit(name);
-}
-
-void EmitNextTick(TopLevelWindow* emitter, base::StringPiece name) {
-  content::BrowserThread::PostTask(
-      content::BrowserThread::UI, FROM_HERE,
-      base::BindOnce(&EmitNextTickTask, emitter, name));
-}
-#endif
 
 }  // namespace
 
