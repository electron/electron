--- conflicted
+++ resolved
@@ -427,7 +427,6 @@
   // Initialize zoom controller.
   InitZoomController(web_contents(), options);
 
-<<<<<<< HEAD
   predictors::LoadingPredictorTabHelper::CreateForWebContents(web_contents());
 
   int num_sockets_to_preconnect;
@@ -442,12 +441,12 @@
     predictors::LoadingPredictorTabHelper::FromWebContents(web_contents())
         ->SetNumSocketsToPreconnect(num_sockets_to_preconnect);
   }
-=======
+
   registry_.AddInterface(base::BindRepeating(&WebContents::BindElectronBrowser,
                                              base::Unretained(this)));
   bindings_.set_connection_error_handler(base::BindRepeating(
       &WebContents::OnElectronBrowserConnectionError, base::Unretained(this)));
->>>>>>> 127b87c7
+
 
   web_contents()->SetUserAgentOverride(GetBrowserContext()->GetUserAgent(),
                                        false);
