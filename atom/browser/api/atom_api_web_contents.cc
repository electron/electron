--- conflicted
+++ resolved
@@ -871,32 +871,15 @@
       (details.resource_type == content::RESOURCE_TYPE_MAIN_FRAME ||
        details.resource_type == content::RESOURCE_TYPE_SUB_FRAME))
     return;
-<<<<<<< HEAD
-  Emit("-did-get-response-details",
-       details.socket_address.IsEmpty(),
-       details.url,
-       details.original_url,
-       details.http_response_code,
-       details.method,
-       details.referrer,
-       details.headers.get(),
-=======
-  Emit("did-get-response-details", details.socket_address.IsEmpty(),
+  Emit("-did-get-response-details", details.socket_address.IsEmpty(),
        details.url, details.original_url, details.http_response_code,
        details.method, details.referrer, details.headers.get(),
->>>>>>> 667c4339
        ResourceTypeToString(details.resource_type));
 }
 
 void WebContents::DidGetRedirectForResourceRequest(
     const content::ResourceRedirectDetails& details) {
-<<<<<<< HEAD
-  Emit("-did-get-redirect-request",
-       details.url,
-       details.new_url,
-=======
-  Emit("did-get-redirect-request", details.url, details.new_url,
->>>>>>> 667c4339
+  Emit("-did-get-redirect-request", details.url, details.new_url,
        (details.resource_type == content::RESOURCE_TYPE_MAIN_FRAME),
        details.http_response_code, details.method, details.referrer,
        details.headers.get());
