--- conflicted
+++ resolved
@@ -212,12 +212,8 @@
 
       // Set window style to hide the toolbar, otherwise the toolbar will show
       // in fullscreen mode.
-<<<<<<< HEAD
+      [window setTitlebarAppearsTransparent:NO];
       shell_->SetStyleMask(true, NSWindowStyleMaskFullSizeContentView);
-=======
-      [window setTitlebarAppearsTransparent:NO];
-      shell_->SetStyleMask(true, NSFullSizeContentViewWindowMask);
->>>>>>> 49f90190
     }
   }
 }
@@ -234,12 +230,7 @@
 
     // Turn off the style for toolbar.
     if (shell_->title_bar_style() == atom::NativeWindowMac::HIDDEN_INSET) {
-<<<<<<< HEAD
       shell_->SetStyleMask(false, NSWindowStyleMaskFullSizeContentView);
-=======
-      shell_->SetStyleMask(false, NSFullSizeContentViewWindowMask);
-      [window setTitlebarAppearsTransparent:YES];
->>>>>>> 49f90190
     }
   }
 }
