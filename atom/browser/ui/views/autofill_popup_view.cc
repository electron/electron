// Copyright (c) 2012 The Chromium Authors. All rights reserved.
// Use of this source code is governed by a BSD-style license that can be
// found in the LICENSE file.

#include "atom/browser/ui/views/autofill_popup_view.h"

#include <memory>

#include "base/bind.h"
#include "base/i18n/rtl.h"
#include "cc/paint/skia_paint_canvas.h"
#include "content/public/browser/render_view_host.h"
#include "ui/events/keycodes/keyboard_codes.h"
#include "ui/gfx/canvas.h"
#include "ui/gfx/geometry/point.h"
#include "ui/gfx/geometry/rect.h"
#include "ui/gfx/text_utils.h"
#include "ui/views/border.h"
#include "ui/views/focus/focus_manager.h"
#include "ui/views/widget/widget.h"

namespace atom {

void AutofillPopupChildView::GetAccessibleNodeData(ui::AXNodeData* node_data) {
  node_data->role = ax::mojom::Role::kMenuItem;
  node_data->SetName(suggestion_);
}

AutofillPopupView::AutofillPopupView(AutofillPopup* popup,
                                     views::Widget* parent_widget)
    : popup_(popup), parent_widget_(parent_widget), weak_ptr_factory_(this) {
  CreateChildViews();
  SetFocusBehavior(FocusBehavior::ALWAYS);
  set_drag_controller(this);
}

AutofillPopupView::~AutofillPopupView() {
  if (popup_) {
    auto* host = popup_->frame_host_->GetRenderViewHost()->GetWidget();
    host->RemoveKeyPressEventCallback(keypress_callback_);
    popup_->view_ = nullptr;
    popup_ = nullptr;
  }

  RemoveObserver();

#if BUILDFLAG(ENABLE_OSR)
  if (view_proxy_.get()) {
    view_proxy_->ResetView();
  }
#endif

  if (GetWidget()) {
    GetWidget()->Close();
  }
}

void AutofillPopupView::Show() {
<<<<<<< HEAD
  if (!popup_ || !parent_widget_->IsVisible() || parent_widget_->IsClosed())
=======
  bool visible = parent_widget_->IsVisible();
#if BUILDFLAG(ENABLE_OSR)
  visible = visible || view_proxy_;
#endif
  if (!popup_ || !visible || parent_widget_->IsClosed())
>>>>>>> 3284aabd
    return;

  const bool initialize_widget = !GetWidget();
  if (initialize_widget) {
    parent_widget_->AddObserver(this);

    // The widget is destroyed by the corresponding NativeWidget, so we use
    // a weak pointer to hold the reference and don't have to worry about
    // deletion.
    views::Widget* widget = new views::Widget;
    views::Widget::InitParams params(views::Widget::InitParams::TYPE_POPUP);
    params.delegate = this;
    params.parent = parent_widget_->GetNativeView();
    widget->Init(params);

    // No animation for popup appearance (too distracting).
    widget->SetVisibilityAnimationTransition(views::Widget::ANIMATE_HIDE);

    show_time_ = base::Time::Now();
  }

  SetBorder(views::CreateSolidBorder(
      kPopupBorderThickness,
      GetNativeTheme()->GetSystemColor(
          ui::NativeTheme::kColorId_UnfocusedBorderColor)));

  DoUpdateBoundsAndRedrawPopup();
  GetWidget()->Show();

  if (initialize_widget)
    views::WidgetFocusManager::GetInstance()->AddFocusChangeListener(this);

  keypress_callback_ = base::Bind(&AutofillPopupView::HandleKeyPressEvent,
                                  base::Unretained(this));
  auto* host = popup_->frame_host_->GetRenderViewHost()->GetWidget();
  host->AddKeyPressEventCallback(keypress_callback_);

  NotifyAccessibilityEvent(ax::mojom::Event::kMenuStart, true);
}

void AutofillPopupView::Hide() {
  if (popup_) {
    auto* host = popup_->frame_host_->GetRenderViewHost()->GetWidget();
    host->RemoveKeyPressEventCallback(keypress_callback_);
    popup_ = nullptr;
  }

  RemoveObserver();
  NotifyAccessibilityEvent(ax::mojom::Event::kMenuEnd, true);

  if (GetWidget()) {
    GetWidget()->Close();
  }
}

void AutofillPopupView::OnSuggestionsChanged() {
  if (!popup_)
    return;

  CreateChildViews();
  if (popup_->GetLineCount() == 0) {
    popup_->Hide();
    return;
  }
  DoUpdateBoundsAndRedrawPopup();
}

void AutofillPopupView::WriteDragDataForView(views::View*,
                                             const gfx::Point&,
                                             ui::OSExchangeData*) {}

int AutofillPopupView::GetDragOperationsForView(views::View*,
                                                const gfx::Point&) {
  return ui::DragDropTypes::DRAG_NONE;
}

bool AutofillPopupView::CanStartDragForView(views::View*,
                                            const gfx::Point&,
                                            const gfx::Point&) {
  return false;
}

void AutofillPopupView::OnSelectedRowChanged(
    base::Optional<int> previous_row_selection,
    base::Optional<int> current_row_selection) {
  SchedulePaint();

  if (current_row_selection) {
    int selected = current_row_selection.value_or(-1);
    if (selected == -1 || selected >= child_count())
      return;
    child_at(selected)->NotifyAccessibilityEvent(ax::mojom::Event::kSelection,
                                                 true);
  }
}

void AutofillPopupView::DrawAutofillEntry(gfx::Canvas* canvas,
                                          int index,
                                          const gfx::Rect& entry_rect) {
  if (!popup_)
    return;

  canvas->FillRect(entry_rect, GetNativeTheme()->GetSystemColor(
                                   popup_->GetBackgroundColorIDForRow(index)));

  const bool is_rtl = base::i18n::IsRTL();
  const int text_align =
      is_rtl ? gfx::Canvas::TEXT_ALIGN_RIGHT : gfx::Canvas::TEXT_ALIGN_LEFT;
  gfx::Rect value_rect = entry_rect;
  value_rect.Inset(kEndPadding, 0);

  int x_align_left = value_rect.x();
  const int value_width = gfx::GetStringWidth(
      popup_->GetValueAt(index), popup_->GetValueFontListForRow(index));
  int value_x_align_left = x_align_left;
  value_x_align_left =
      is_rtl ? value_rect.right() - value_width : value_rect.x();

  canvas->DrawStringRectWithFlags(
      popup_->GetValueAt(index), popup_->GetValueFontListForRow(index),
      GetNativeTheme()->GetSystemColor(
          ui::NativeTheme::kColorId_ResultsTableNormalText),
      gfx::Rect(value_x_align_left, value_rect.y(), value_width,
                value_rect.height()),
      text_align);

  // Draw the label text, if one exists.
  if (!popup_->GetLabelAt(index).empty()) {
    const int label_width = gfx::GetStringWidth(
        popup_->GetLabelAt(index), popup_->GetLabelFontListForRow(index));
    int label_x_align_left = x_align_left;
    label_x_align_left =
        is_rtl ? value_rect.x() : value_rect.right() - label_width;

    canvas->DrawStringRectWithFlags(
        popup_->GetLabelAt(index), popup_->GetLabelFontListForRow(index),
        GetNativeTheme()->GetSystemColor(
            ui::NativeTheme::kColorId_ResultsTableDimmedText),
        gfx::Rect(label_x_align_left, entry_rect.y(), label_width,
                  entry_rect.height()),
        text_align);
  }
}

void AutofillPopupView::CreateChildViews() {
  if (!popup_)
    return;

  RemoveAllChildViews(true);

  for (int i = 0; i < popup_->GetLineCount(); ++i) {
    auto* child_view = new AutofillPopupChildView(popup_->GetValueAt(i));
    child_view->set_drag_controller(this);
    AddChildView(child_view);
  }
}

void AutofillPopupView::DoUpdateBoundsAndRedrawPopup() {
  if (!popup_)
    return;

  GetWidget()->SetBounds(popup_->popup_bounds_);
#if BUILDFLAG(ENABLE_OSR)
  if (view_proxy_.get()) {
    view_proxy_->SetBounds(popup_->popup_bounds_in_view());
  }
#endif
  SchedulePaint();
}

void AutofillPopupView::OnPaint(gfx::Canvas* canvas) {
  if (!popup_ || popup_->GetLineCount() != child_count())
    return;
  gfx::Canvas* draw_canvas = canvas;
  SkBitmap bitmap;

#if BUILDFLAG(ENABLE_OSR)
  std::unique_ptr<cc::SkiaPaintCanvas> paint_canvas;
  if (view_proxy_.get()) {
    bitmap.allocN32Pixels(popup_->popup_bounds_in_view().width(),
                          popup_->popup_bounds_in_view().height(), true);
    paint_canvas.reset(new cc::SkiaPaintCanvas(bitmap));
    draw_canvas = new gfx::Canvas(paint_canvas.get(), 1.0);
  }
#endif

  draw_canvas->DrawColor(GetNativeTheme()->GetSystemColor(
      ui::NativeTheme::kColorId_ResultsTableNormalBackground));
  OnPaintBorder(draw_canvas);

  for (int i = 0; i < popup_->GetLineCount(); ++i) {
    gfx::Rect line_rect = popup_->GetRowBounds(i);

    DrawAutofillEntry(draw_canvas, i, line_rect);
  }

#if BUILDFLAG(ENABLE_OSR)
  if (view_proxy_.get()) {
    view_proxy_->SetBounds(popup_->popup_bounds_in_view());
    view_proxy_->SetBitmap(bitmap);
  }
#endif
}

void AutofillPopupView::GetAccessibleNodeData(ui::AXNodeData* node_data) {
  node_data->role = ax::mojom::Role::kMenu;
  node_data->SetName("Autofill Menu");
}

void AutofillPopupView::OnMouseCaptureLost() {
  ClearSelection();
}

bool AutofillPopupView::OnMouseDragged(const ui::MouseEvent& event) {
  if (HitTestPoint(event.location())) {
    SetSelection(event.location());

    // We must return true in order to get future OnMouseDragged and
    // OnMouseReleased events.
    return true;
  }

  // If we move off of the popup, we lose the selection.
  ClearSelection();
  return false;
}

void AutofillPopupView::OnMouseExited(const ui::MouseEvent& event) {
  // Pressing return causes the cursor to hide, which will generate an
  // OnMouseExited event. Pressing return should activate the current selection
  // via AcceleratorPressed, so we need to let that run first.
  base::ThreadTaskRunnerHandle::Get()->PostTask(
      FROM_HERE, base::Bind(&AutofillPopupView::ClearSelection,
                            weak_ptr_factory_.GetWeakPtr()));
}

void AutofillPopupView::OnMouseMoved(const ui::MouseEvent& event) {
  // A synthesized mouse move will be sent when the popup is first shown.
  // Don't preview a suggestion if the mouse happens to be hovering there.
#if defined(OS_WIN)
  if (base::Time::Now() - show_time_ <= base::TimeDelta::FromMilliseconds(50))
    return;
#else
  if (event.flags() & ui::EF_IS_SYNTHESIZED)
    return;
#endif

  if (HitTestPoint(event.location()))
    SetSelection(event.location());
  else
    ClearSelection();
}

bool AutofillPopupView::OnMousePressed(const ui::MouseEvent& event) {
  return event.GetClickCount() == 1;
}

void AutofillPopupView::OnMouseReleased(const ui::MouseEvent& event) {
  // We only care about the left click.
  if (event.IsOnlyLeftMouseButton() && HitTestPoint(event.location()))
    AcceptSelection(event.location());
}

void AutofillPopupView::OnGestureEvent(ui::GestureEvent* event) {
  switch (event->type()) {
    case ui::ET_GESTURE_TAP_DOWN:
    case ui::ET_GESTURE_SCROLL_BEGIN:
    case ui::ET_GESTURE_SCROLL_UPDATE:
      if (HitTestPoint(event->location()))
        SetSelection(event->location());
      else
        ClearSelection();
      break;
    case ui::ET_GESTURE_TAP:
    case ui::ET_GESTURE_SCROLL_END:
      if (HitTestPoint(event->location()))
        AcceptSelection(event->location());
      else
        ClearSelection();
      break;
    case ui::ET_GESTURE_TAP_CANCEL:
    case ui::ET_SCROLL_FLING_START:
      ClearSelection();
      break;
    default:
      return;
  }
  event->SetHandled();
}

bool AutofillPopupView::AcceleratorPressed(const ui::Accelerator& accelerator) {
  if (accelerator.modifiers() != ui::EF_NONE)
    return false;

  if (accelerator.key_code() == ui::VKEY_ESCAPE) {
    if (popup_)
      popup_->Hide();
    return true;
  }

  if (accelerator.key_code() == ui::VKEY_RETURN)
    return AcceptSelectedLine();

  return false;
}

bool AutofillPopupView::HandleKeyPressEvent(
    const content::NativeWebKeyboardEvent& event) {
  if (!popup_)
    return false;
  switch (event.windows_key_code) {
    case ui::VKEY_UP:
      SelectPreviousLine();
      return true;
    case ui::VKEY_DOWN:
      SelectNextLine();
      return true;
    case ui::VKEY_PRIOR:  // Page up.
      SetSelectedLine(0);
      return true;
    case ui::VKEY_NEXT:  // Page down.
      SetSelectedLine(popup_->GetLineCount() - 1);
      return true;
    case ui::VKEY_ESCAPE:
      popup_->Hide();
      return true;
    case ui::VKEY_TAB:
      // A tab press should cause the selected line to be accepted, but still
      // return false so the tab key press propagates and changes the cursor
      // location.
      AcceptSelectedLine();
      return false;
    case ui::VKEY_RETURN:
      return AcceptSelectedLine();
    default:
      return false;
  }
}

void AutofillPopupView::OnNativeFocusChanged(gfx::NativeView focused_now) {
  if (GetWidget() && GetWidget()->GetNativeView() != focused_now && popup_)
    popup_->Hide();
}

void AutofillPopupView::OnWidgetBoundsChanged(views::Widget* widget,
                                              const gfx::Rect& new_bounds) {
  if (widget != parent_widget_)
    return;
  if (popup_)
    popup_->Hide();
}

void AutofillPopupView::AcceptSuggestion(int index) {
  if (!popup_)
    return;

  popup_->AcceptSuggestion(index);
  popup_->Hide();
}

bool AutofillPopupView::AcceptSelectedLine() {
  if (!selected_line_ || selected_line_.value() >= popup_->GetLineCount())
    return false;

  AcceptSuggestion(selected_line_.value());
  return true;
}

void AutofillPopupView::AcceptSelection(const gfx::Point& point) {
  if (!popup_)
    return;

  SetSelectedLine(popup_->LineFromY(point.y()));
  AcceptSelectedLine();
}

void AutofillPopupView::SetSelectedLine(base::Optional<int> selected_line) {
  if (!popup_)
    return;
  if (selected_line_ == selected_line)
    return;
  if (selected_line && selected_line.value() >= popup_->GetLineCount())
    return;

  auto previous_selected_line(selected_line_);
  selected_line_ = selected_line;
  OnSelectedRowChanged(previous_selected_line, selected_line_);
}

void AutofillPopupView::SetSelection(const gfx::Point& point) {
  if (!popup_)
    return;

  SetSelectedLine(popup_->LineFromY(point.y()));
}

void AutofillPopupView::SelectNextLine() {
  if (!popup_)
    return;

  int new_selected_line = selected_line_ ? *selected_line_ + 1 : 0;
  if (new_selected_line >= popup_->GetLineCount())
    new_selected_line = 0;

  SetSelectedLine(new_selected_line);
}

void AutofillPopupView::SelectPreviousLine() {
  if (!popup_)
    return;

  int new_selected_line = selected_line_.value_or(0) - 1;
  if (new_selected_line < 0)
    new_selected_line = popup_->GetLineCount() - 1;

  SetSelectedLine(new_selected_line);
}

void AutofillPopupView::ClearSelection() {
  SetSelectedLine(base::nullopt);
}

void AutofillPopupView::RemoveObserver() {
  parent_widget_->RemoveObserver(this);
  views::WidgetFocusManager::GetInstance()->RemoveFocusChangeListener(this);
}

}  // namespace atom<|MERGE_RESOLUTION|>--- conflicted
+++ resolved
@@ -56,15 +56,11 @@
 }
 
 void AutofillPopupView::Show() {
-<<<<<<< HEAD
-  if (!popup_ || !parent_widget_->IsVisible() || parent_widget_->IsClosed())
-=======
   bool visible = parent_widget_->IsVisible();
 #if BUILDFLAG(ENABLE_OSR)
   visible = visible || view_proxy_;
 #endif
   if (!popup_ || !visible || parent_widget_->IsClosed())
->>>>>>> 3284aabd
     return;
 
   const bool initialize_widget = !GetWidget();
