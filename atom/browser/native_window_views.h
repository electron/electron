--- conflicted
+++ resolved
@@ -142,13 +142,10 @@
   void SetEnabled(bool enable) override;
 
   views::Widget* widget() const { return window_.get(); }
-<<<<<<< HEAD
   void AddFocusChangeListener(views::FocusChangeListener* listener);
   void RemoveFocusChangeListener(views::FocusChangeListener* listener);
 
-=======
   views::View* web_view() const { return web_view_; }
->>>>>>> 4316949a
   SkRegion* draggable_region() const { return draggable_region_.get(); }
 
 #if defined(OS_WIN)
