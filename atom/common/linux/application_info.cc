--- conflicted
+++ resolved
@@ -12,21 +12,12 @@
 
 #include "atom/common/atom_version.h"
 #include "base/environment.h"
-<<<<<<< HEAD
-=======
 #include "base/logging.h"
->>>>>>> c8d24877
 #include "chrome/browser/ui/libgtkui/gtk_util.h"
 
 namespace {
 
 GDesktopAppInfo* get_desktop_app_info() {
-<<<<<<< HEAD
-  std::unique_ptr<base::Environment> env(base::Environment::Create());
-  std::string desktop_id = libgtkui::GetDesktopName(env.get());
-  return desktop_id.empty() ? nullptr
-                            : g_desktop_app_info_new(desktop_id.c_str());
-=======
   GDesktopAppInfo * ret = nullptr;
 
   std::unique_ptr<base::Environment> env(base::Environment::Create());
@@ -36,7 +27,6 @@
     ret = g_desktop_app_info_new(desktop_id.c_str());
 
   return ret;
->>>>>>> c8d24877
 }
 
 }  // namespace
@@ -80,11 +70,7 @@
 
   // no known version number; return some safe fallback
   if (ret.empty()) {
-<<<<<<< HEAD
-    g_warning("%s No version found. Was app.setVersion() called?", G_STRLOC);
-=======
     LOG(WARNING) << "No version found. Was app.setVersion() called?";
->>>>>>> c8d24877
     ret = "0.0";
   }
 
