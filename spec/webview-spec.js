--- conflicted
+++ resolved
@@ -173,44 +173,6 @@
     })
   })
 
-<<<<<<< HEAD
-  ifdescribe(features.isRemoteModuleEnabled())('enableremotemodule attribute', () => {
-    const generateSpecs = (description, sandbox) => {
-      describe(description, () => {
-        const preload = `${fixtures}/module/preload-disable-remote.js`
-        const src = `file://${fixtures}/api/blank.html`
-
-        it('enables the remote module by default', async () => {
-          const message = await startLoadingWebViewAndWaitForMessage(webview, {
-            preload,
-            src,
-            sandbox
-          })
-
-          const typeOfRemote = JSON.parse(message)
-          expect(typeOfRemote).to.equal('object')
-        })
-
-        it('disables the remote module when false', async () => {
-          const message = await startLoadingWebViewAndWaitForMessage(webview, {
-            preload,
-            src,
-            sandbox,
-            enableremotemodule: false
-          })
-
-          const typeOfRemote = JSON.parse(message)
-          expect(typeOfRemote).to.equal('undefined')
-        })
-      })
-    }
-
-    generateSpecs('without sandbox', false)
-    generateSpecs('with sandbox', true)
-  })
-
-=======
->>>>>>> ec0edb75
   describe('preload attribute', () => {
     it('loads the script before other scripts in window', async () => {
       const message = await startLoadingWebViewAndWaitForMessage(webview, {
