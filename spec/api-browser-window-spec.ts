<<<<<<< HEAD
import { app, BrowserWindow, BrowserView, dialog, ipcMain, OnBeforeSendHeadersListenerDetails, net, protocol, screen, webContents, webFrameMain, session, WebContents, WebFrameMain, BrowserWindowConstructorOptions } from 'electron/main';
=======
import { app, BrowserWindow, BaseWindow, BrowserView, dialog, ipcMain, OnBeforeSendHeadersListenerDetails, net, protocol, screen, webContents, webFrameMain, session, WebContents, WebFrameMain } from 'electron/main';
>>>>>>> 65345eec

import { expect } from 'chai';

import * as childProcess from 'node:child_process';
import { once } from 'node:events';
import * as fs from 'node:fs';
import * as http from 'node:http';
import { AddressInfo } from 'node:net';
import * as os from 'node:os';
import * as path from 'node:path';
import * as qs from 'node:querystring';
import { setTimeout as syncSetTimeout } from 'node:timers';
import { setTimeout } from 'node:timers/promises';
import * as nodeUrl from 'node:url';

import { emittedUntil, emittedNTimes } from './lib/events-helpers';
import { randomString } from './lib/net-helpers';
import { HexColors, hasCapturableScreen, ScreenCapture } from './lib/screen-helpers';
import { ifit, ifdescribe, defer, listen, waitUntil } from './lib/spec-helpers';
import { closeWindow, closeAllWindows } from './lib/window-helpers';

const fixtures = path.resolve(__dirname, 'fixtures');
const mainFixtures = path.resolve(__dirname, 'fixtures');

// Is the display's scale factor possibly causing rounding of pixel coordinate
// values?
const isScaleFactorRounding = () => {
  const { scaleFactor } = screen.getPrimaryDisplay();
  // Return true if scale factor is non-integer value
  if (Math.round(scaleFactor) !== scaleFactor) return true;
  // Return true if scale factor is odd number above 2
  return scaleFactor > 2 && scaleFactor % 2 === 1;
};

const expectBoundsEqual = (actual: any, expected: any) => {
  if (!isScaleFactorRounding()) {
    expect(actual).to.deep.equal(expected);
  } else if (Array.isArray(actual)) {
    expect(actual[0]).to.be.closeTo(expected[0], 1);
    expect(actual[1]).to.be.closeTo(expected[1], 1);
  } else {
    expect(actual.x).to.be.closeTo(expected.x, 1);
    expect(actual.y).to.be.closeTo(expected.y, 1);
    expect(actual.width).to.be.closeTo(expected.width, 1);
    expect(actual.height).to.be.closeTo(expected.height, 1);
  }
};

const isBeforeUnload = (event: Event, level: number, message: string) => {
  return (message === 'beforeunload');
};

describe('BrowserWindow module', () => {
  it('sets the correct class name on the prototype', () => {
    expect(BrowserWindow.prototype.constructor.name).to.equal('BrowserWindow');
  });

  describe('BrowserWindow constructor', () => {
    afterEach(closeAllWindows);

    it('allows passing void 0 as the webContents', async () => {
      expect(() => {
        const w = new BrowserWindow({
          show: false,
          // apparently void 0 had different behaviour from undefined in the
          // issue that this test is supposed to catch.
          webContents: void 0 // eslint-disable-line no-void
        } as any);
        w.destroy();
      }).not.to.throw();
    });

    ifit(process.platform === 'linux')('does not crash when setting large window icons', async () => {
      const appPath = path.join(fixtures, 'apps', 'xwindow-icon');
      const appProcess = childProcess.spawn(process.execPath, [appPath]);
      await once(appProcess, 'exit');
    });

    it('does not crash or throw when passed an invalid icon', async () => {
      expect(() => {
        const w = new BrowserWindow({
          icon: undefined
        } as any);
        w.destroy();
      }).not.to.throw();
    });

<<<<<<< HEAD
    ifit(!hasCapturableScreen())('should not save window state when there is no valid display (fake display)', async () => {
      const appPath = path.resolve(__dirname, 'fixtures', 'api', 'window-state-save', 'schema-check');
      const appProcess = childProcess.spawn(process.execPath, [appPath]);
      const [code] = await once(appProcess, 'exit');
      expect(code).to.equal(0);

      const sharedPreferencesPath = path.join(os.tmpdir(), 'electron-window-state-test', 'Local State');
      if (!fs.existsSync(sharedPreferencesPath)) {
        throw new Error(`Preferences file does not exist at path: ${sharedPreferencesPath}. Window state was not saved to disk.`);
      }
      const prefsContent = fs.readFileSync(sharedPreferencesPath, 'utf8');
      const prefs = JSON.parse(prefsContent);
      const savedState = prefs?.windowStates?.['test-window-state-schema'] || null;

      expect(savedState).to.be.null('window state with window name "test-window-state-schema" should not exist');
=======
    it('throws error when creating windows with duplicate names', () => {
      const w1 = new BrowserWindow({ show: false, name: 'duplicate-name' });

      expect(() => {
        // eslint-disable-next-line no-new
        new BrowserWindow({ show: false, name: 'duplicate-name' });
      }).to.throw("Window name 'duplicate-name' is already in use. Window names must be unique.");

      w1.destroy();
    });

    it('prevents BaseWindow and BrowserWindow from using same name', () => {
      const base = new BaseWindow({ show: false, name: 'shared-name' });

      expect(() => {
        // eslint-disable-next-line no-new
        new BrowserWindow({ show: false, name: 'shared-name' });
      }).to.throw("Window name 'shared-name' is already in use. Window names must be unique.");

      base.destroy();
    });

    it('allows reusing name after window is destroyed', () => {
      const w1 = new BrowserWindow({ show: false, name: 'reusable-name' });
      w1.destroy();

      expect(() => {
        const w2 = new BrowserWindow({ show: false, name: 'reusable-name' });
        w2.destroy();
      }).not.to.throw();
>>>>>>> 65345eec
    });
  });

  describe('garbage collection', () => {
    const v8Util = process._linkedBinding('electron_common_v8_util');
    afterEach(closeAllWindows);

    it('window does not get garbage collected when opened', async () => {
      const w = new BrowserWindow({ show: false });
      // Keep a weak reference to the window.
      const wr = new WeakRef(w);
      await setTimeout();
      // Do garbage collection, since |w| is not referenced in this closure
      // it would be gone after next call if there is no other reference.
      v8Util.requestGarbageCollectionForTesting();

      await setTimeout();
      expect(wr.deref()).to.not.be.undefined();
    });
  });

  describe('BrowserWindow.close()', () => {
    let w: BrowserWindow;
    beforeEach(() => {
      w = new BrowserWindow({ show: false, webPreferences: { nodeIntegration: true, contextIsolation: false } });
    });
    afterEach(async () => {
      await closeWindow(w);
      w = null as unknown as BrowserWindow;
    });

    it('should work if called when a messageBox is showing', async () => {
      const closed = once(w, 'closed');
      dialog.showMessageBox(w, { message: 'Hello Error' });
      w.close();
      await closed;
    });

    it('should work if called when multiple messageBoxes are showing', async () => {
      const closed = once(w, 'closed');
      dialog.showMessageBox(w, { message: 'Hello Error' });
      dialog.showMessageBox(w, { message: 'Hello Error' });
      w.close();
      await closed;
    });

    it('closes window without rounded corners', async () => {
      await closeWindow(w);
      w = new BrowserWindow({ show: false, frame: false, roundedCorners: false });
      const closed = once(w, 'closed');
      w.close();
      await closed;
    });

    it('should not crash if called after webContents is destroyed', () => {
      w.webContents.destroy();
      w.webContents.on('destroyed', () => w.close());
    });

    it('should allow access to id after destruction', async () => {
      const closed = once(w, 'closed');
      w.destroy();
      await closed;
      expect(w.id).to.be.a('number');
    });

    it('should emit unload handler', async () => {
      await w.loadFile(path.join(fixtures, 'api', 'unload.html'));
      const closed = once(w, 'closed');
      w.close();
      await closed;
      const test = path.join(fixtures, 'api', 'unload');
      const content = fs.readFileSync(test);
      fs.unlinkSync(test);
      expect(String(content)).to.equal('unload');
    });

    it('should emit beforeunload handler', async () => {
      await w.loadFile(path.join(__dirname, 'fixtures', 'api', 'beforeunload-false.html'));
      w.close();
      await once(w.webContents, '-before-unload-fired');
    });

    it('should not crash when keyboard event is sent before closing', async () => {
      await w.loadURL('data:text/html,pls no crash');
      const closed = once(w, 'closed');
      w.webContents.sendInputEvent({ type: 'keyDown', keyCode: 'Escape' });
      w.close();
      await closed;
    });

    describe('when invoked synchronously inside navigation observer', () => {
      let server: http.Server;
      let url: string;

      before(async () => {
        server = http.createServer((request, response) => {
          switch (request.url) {
            case '/net-error':
              response.destroy();
              break;
            case '/301':
              response.statusCode = 301;
              response.setHeader('Location', '/200');
              response.end();
              break;
            case '/200':
              response.statusCode = 200;
              response.end('hello');
              break;
            case '/title':
              response.statusCode = 200;
              response.end('<title>Hello</title>');
              break;
            default:
              throw new Error(`unsupported endpoint: ${request.url}`);
          }
        });

        url = (await listen(server)).url;
      });

      after(() => {
        server.close();
      });

      const events = [
        { name: 'did-start-loading', path: '/200' },
        { name: 'dom-ready', path: '/200' },
        { name: 'page-title-updated', path: '/title' },
        { name: 'did-stop-loading', path: '/200' },
        { name: 'did-finish-load', path: '/200' },
        { name: 'did-frame-finish-load', path: '/200' },
        { name: 'did-fail-load', path: '/net-error' }
      ];

      for (const { name, path } of events) {
        it(`should not crash when closed during ${name}`, async () => {
          const w = new BrowserWindow({ show: false });
          w.webContents.once((name as any), () => {
            w.close();
          });
          const destroyed = once(w.webContents, 'destroyed');
          w.webContents.loadURL(url + path);
          await destroyed;
        });
      }
    });
  });

  describe('window.accessibleTitle', () => {
    const title = 'Window Title';
    let w: BrowserWindow;
    beforeEach(() => {
      w = new BrowserWindow({ show: false, title, webPreferences: { nodeIntegration: true, contextIsolation: false } });
    });
    afterEach(async () => {
      await closeWindow(w);
      w = null as unknown as BrowserWindow;
    });

    it('should default to the window title', async () => {
      expect(w.accessibleTitle).to.equal(title);
    });

    it('should be mutable', async () => {
      const accessibleTitle = randomString(20);
      w.accessibleTitle = accessibleTitle;
      expect(w.accessibleTitle).to.equal(accessibleTitle);
    });

    it('should be clearable', async () => {
      const accessibleTitle = randomString(20);
      w.accessibleTitle = accessibleTitle;
      expect(w.accessibleTitle).to.equal(accessibleTitle);
      w.accessibleTitle = '';
      expect(w.accessibleTitle).to.equal(title);
    });
  });

  describe('window.close()', () => {
    let w: BrowserWindow;
    beforeEach(() => {
      w = new BrowserWindow({ show: false, webPreferences: { nodeIntegration: true, contextIsolation: false } });
    });
    afterEach(async () => {
      await closeWindow(w);
      w = null as unknown as BrowserWindow;
    });

    it('should emit unload event', async () => {
      w.loadFile(path.join(fixtures, 'api', 'close.html'));
      await once(w, 'closed');
      const test = path.join(fixtures, 'api', 'close');
      const content = fs.readFileSync(test).toString();
      fs.unlinkSync(test);
      expect(content).to.equal('close');
    });

    it('should emit beforeunload event', async function () {
      await w.loadFile(path.join(__dirname, 'fixtures', 'api', 'beforeunload-false.html'));
      w.webContents.executeJavaScript('window.close()', true);
      await once(w.webContents, '-before-unload-fired');
    });
  });

  describe('BrowserWindow.destroy()', () => {
    let w: BrowserWindow;
    beforeEach(() => {
      w = new BrowserWindow({ show: false, webPreferences: { nodeIntegration: true } });
    });
    afterEach(async () => {
      await closeWindow(w);
      w = null as unknown as BrowserWindow;
    });

    it('prevents users to access methods of webContents', async () => {
      const contents = w.webContents;
      w.destroy();
      await new Promise(setImmediate);
      expect(() => {
        contents.getProcessId();
      }).to.throw('Object has been destroyed');
    });
    it('should not crash when destroying windows with pending events', () => {
      const focusListener = () => { };
      app.on('browser-window-focus', focusListener);
      const windowCount = 3;
      const windowOptions = {
        show: false,
        width: 400,
        height: 400,
        webPreferences: {
          backgroundThrottling: false
        }
      };
      const windows = Array.from(Array(windowCount)).map(() => new BrowserWindow(windowOptions));
      for (const win of windows) win.show();
      for (const win of windows) win.focus();
      for (const win of windows) win.destroy();
      app.removeListener('browser-window-focus', focusListener);
    });
  });

  ifdescribe(process.platform !== 'linux')('BrowserWindow.getContentProtection', () => {
    afterEach(closeAllWindows);
    it('can set content protection', async () => {
      const w = new BrowserWindow({ show: false });
      expect(w.isContentProtected()).to.equal(false);

      const shown = once(w, 'show');

      w.show();
      await shown;

      w.setContentProtection(true);
      expect(w.isContentProtected()).to.equal(true);
    });

    it('does not remove content protection after the window is hidden and shown', async () => {
      const w = new BrowserWindow({ show: false });

      const hidden = once(w, 'hide');
      const shown = once(w, 'show');

      w.show();
      await shown;

      w.setContentProtection(true);

      w.hide();
      await hidden;
      w.show();
      await shown;

      expect(w.isContentProtected()).to.equal(true);
    });
  });

  describe('BrowserWindow.loadURL(url)', () => {
    let w: BrowserWindow;
    const scheme = 'other';
    const srcPath = path.join(fixtures, 'api');
    before(() => {
      protocol.handle(scheme, (req) => {
        const reqURL = new URL(req.url);
        return net.fetch(nodeUrl.pathToFileURL(path.join(srcPath, reqURL.pathname)).toString());
      });
    });

    after(() => {
      protocol.unhandle(scheme);
    });

    beforeEach(() => {
      w = new BrowserWindow({ show: false, webPreferences: { nodeIntegration: true } });
    });
    afterEach(async () => {
      await closeWindow(w);
      w = null as unknown as BrowserWindow;
    });
    let server: http.Server;
    let url: string;
    let postData = null as any;
    before(async () => {
      const filePath = path.join(fixtures, 'pages', 'a.html');
      const fileStats = fs.statSync(filePath);
      postData = [
        {
          type: 'rawData',
          bytes: Buffer.from('username=test&file=')
        },
        {
          type: 'file',
          filePath,
          offset: 0,
          length: fileStats.size,
          modificationTime: fileStats.mtime.getTime() / 1000
        }
      ];
      server = http.createServer((req, res) => {
        function respond () {
          if (req.method === 'POST') {
            let body = '';
            req.on('data', (data) => {
              if (data) body += data;
            });
            req.on('end', () => {
              const parsedData = qs.parse(body);
              fs.readFile(filePath, (err, data) => {
                if (err) return;
                if (parsedData.username === 'test' &&
                  parsedData.file === data.toString()) {
                  res.end();
                }
              });
            });
          } else if (req.url === '/302') {
            res.setHeader('Location', '/200');
            res.statusCode = 302;
            res.end();
          } else {
            res.end();
          }
        }
        setTimeout(req.url && req.url.includes('slow') ? 200 : 0).then(respond);
      });

      url = (await listen(server)).url;
    });

    after(() => {
      server.close();
    });

    it('should emit did-start-loading event', async () => {
      const didStartLoading = once(w.webContents, 'did-start-loading');
      w.loadURL('about:blank');
      await didStartLoading;
    });
    it('should emit ready-to-show event', async () => {
      const readyToShow = once(w, 'ready-to-show');
      w.loadURL('about:blank');
      await readyToShow;
    });
    // DISABLED-FIXME(deepak1556): The error code now seems to be `ERR_FAILED`, verify what
    // changed and adjust the test.
    it('should emit did-fail-load event for files that do not exist', async () => {
      const didFailLoad = once(w.webContents, 'did-fail-load');
      w.loadURL('file://a.txt');
      const [, code, desc, , isMainFrame] = await didFailLoad;
      expect(code).to.equal(-6);
      expect(desc).to.equal('ERR_FILE_NOT_FOUND');
      expect(isMainFrame).to.equal(true);
    });
    it('should emit did-fail-load event for invalid URL', async () => {
      const didFailLoad = once(w.webContents, 'did-fail-load');
      w.loadURL('http://example:port');
      const [, code, desc, , isMainFrame] = await didFailLoad;
      expect(desc).to.equal('ERR_INVALID_URL');
      expect(code).to.equal(-300);
      expect(isMainFrame).to.equal(true);
    });
    it('should not emit did-fail-load for a successfully loaded media file', async () => {
      w.webContents.on('did-fail-load', () => {
        expect.fail('did-fail-load should not emit on media file loads');
      });

      const mediaStarted = once(w.webContents, 'media-started-playing');
      w.loadFile(path.join(fixtures, 'cat-spin.mp4'));
      await mediaStarted;
    });
    it('should set `mainFrame = false` on did-fail-load events in iframes', async () => {
      const didFailLoad = once(w.webContents, 'did-fail-load');
      w.loadFile(path.join(fixtures, 'api', 'did-fail-load-iframe.html'));
      const [, , , , isMainFrame] = await didFailLoad;
      expect(isMainFrame).to.equal(false);
    });
    it('does not crash in did-fail-provisional-load handler', (done) => {
      w.webContents.once('did-fail-provisional-load', () => {
        w.loadURL('http://127.0.0.1:11111');
        done();
      });
      w.loadURL('http://127.0.0.1:11111');
    });
    it('should emit did-fail-load event for URL exceeding character limit', async () => {
      const data = Buffer.alloc(2 * 1024 * 1024).toString('base64');
      const didFailLoad = once(w.webContents, 'did-fail-load');
      w.loadURL(`data:image/png;base64,${data}`);
      const [, code, desc, , isMainFrame] = await didFailLoad;
      expect(desc).to.equal('ERR_INVALID_URL');
      expect(code).to.equal(-300);
      expect(isMainFrame).to.equal(true);
    });

    it('should return a promise', () => {
      const p = w.loadURL('about:blank');
      expect(p).to.have.property('then');
    });

    it('should return a promise that resolves', async () => {
      await expect(w.loadURL('about:blank')).to.eventually.be.fulfilled();
    });

    it('should return a promise that rejects on a load failure', async () => {
      const data = Buffer.alloc(2 * 1024 * 1024).toString('base64');
      const p = w.loadURL(`data:image/png;base64,${data}`);
      await expect(p).to.eventually.be.rejected;
    });

    it('should return a promise that resolves even if pushState occurs during navigation', async () => {
      const p = w.loadURL('data:text/html,<script>window.history.pushState({}, "/foo")</script>');
      await expect(p).to.eventually.be.fulfilled;
    });

    describe('POST navigations', () => {
      afterEach(() => { w.webContents.session.webRequest.onBeforeSendHeaders(null); });

      it('supports specifying POST data', async () => {
        await w.loadURL(url, { postData });
      });
      it('sets the content type header on URL encoded forms', async () => {
        await w.loadURL(url);
        const requestDetails: Promise<OnBeforeSendHeadersListenerDetails> = new Promise(resolve => {
          w.webContents.session.webRequest.onBeforeSendHeaders((details) => {
            resolve(details);
          });
        });
        w.webContents.executeJavaScript(`
          form = document.createElement('form')
          document.body.appendChild(form)
          form.method = 'POST'
          form.submit()
        `);
        const details = await requestDetails;
        expect(details.requestHeaders['Content-Type']).to.equal('application/x-www-form-urlencoded');
      });
      it('sets the content type header on multi part forms', async () => {
        await w.loadURL(url);
        const requestDetails: Promise<OnBeforeSendHeadersListenerDetails> = new Promise(resolve => {
          w.webContents.session.webRequest.onBeforeSendHeaders((details) => {
            resolve(details);
          });
        });
        w.webContents.executeJavaScript(`
          form = document.createElement('form')
          document.body.appendChild(form)
          form.method = 'POST'
          form.enctype = 'multipart/form-data'
          file = document.createElement('input')
          file.type = 'file'
          file.name = 'file'
          form.appendChild(file)
          form.submit()
        `);
        const details = await requestDetails;
        expect(details.requestHeaders['Content-Type'].startsWith('multipart/form-data; boundary=----WebKitFormBoundary')).to.equal(true);
      });
    });

    // FIXME(#43730): fix underlying bug and re-enable asap
    it.skip('should support base url for data urls', async () => {
      await w
        .loadURL('data:text/html,<script src="loaded-from-dataurl.js"></script>', { baseURLForDataURL: 'other://' })
        .catch((e) => console.log(e));
      expect(await w.webContents.executeJavaScript('window.ping')).to.equal('pong');
    });
  });

  for (const sandbox of [false, true]) {
    describe(`navigation events${sandbox ? ' with sandbox' : ''}`, () => {
      let w: BrowserWindow;
      beforeEach(() => {
        w = new BrowserWindow({ show: false, webPreferences: { nodeIntegration: false, sandbox } });
      });
      afterEach(async () => {
        await closeWindow(w);
        w = null as unknown as BrowserWindow;
      });

      describe('will-navigate event', () => {
        let server: http.Server;
        let url: string;
        before(async () => {
          server = http.createServer((req, res) => {
            if (req.url === '/navigate-top') {
              res.end('<a target=_top href="/">navigate _top</a>');
            } else {
              res.end('');
            }
          });
          url = (await listen(server)).url;
        });

        after(() => {
          server.close();
        });

        it('allows the window to be closed from the event listener', async () => {
          const event = once(w.webContents, 'will-navigate');
          w.loadFile(path.join(fixtures, 'pages', 'will-navigate.html'));
          await event;
          w.close();
        });

        it('can be prevented', (done) => {
          let willNavigate = false;
          w.webContents.once('will-navigate', (e) => {
            willNavigate = true;
            e.preventDefault();
          });
          w.webContents.on('did-stop-loading', () => {
            if (willNavigate) {
              // i.e. it shouldn't have had '?navigated' appended to it.
              try {
                expect(w.webContents.getURL().endsWith('will-navigate.html')).to.be.true();
                done();
              } catch (e) {
                done(e);
              }
            }
          });
          w.loadFile(path.join(fixtures, 'pages', 'will-navigate.html'));
        });

        it('is triggered when navigating from file: to http:', async () => {
          await w.loadFile(path.join(fixtures, 'api', 'blank.html'));
          w.webContents.executeJavaScript(`location.href = ${JSON.stringify(url)}`);
          const navigatedTo = await new Promise(resolve => {
            w.webContents.once('will-navigate', (e, url) => {
              e.preventDefault();
              resolve(url);
            });
          });
          expect(navigatedTo).to.equal(url + '/');
          expect(w.webContents.getURL()).to.match(/^file:/);
        });

        it('is triggered when navigating from about:blank to http:', async () => {
          await w.loadURL('about:blank');
          w.webContents.executeJavaScript(`location.href = ${JSON.stringify(url)}`);
          const navigatedTo = await new Promise(resolve => {
            w.webContents.once('will-navigate', (e, url) => {
              e.preventDefault();
              resolve(url);
            });
          });
          expect(navigatedTo).to.equal(url + '/');
          expect(w.webContents.getURL()).to.equal('about:blank');
        });

        it('is triggered when a cross-origin iframe navigates _top', async () => {
          w.loadURL(`data:text/html,<iframe src="http://127.0.0.1:${(server.address() as AddressInfo).port}/navigate-top"></iframe>`);
          await emittedUntil(w.webContents, 'did-frame-finish-load', (e: any, isMainFrame: boolean) => !isMainFrame);
          let initiator: WebFrameMain | null | undefined;
          w.webContents.on('will-navigate', (e) => {
            initiator = e.initiator;
          });
          const subframe = w.webContents.mainFrame.frames[0];
          subframe.executeJavaScript('document.getElementsByTagName("a")[0].click()', true);
          await once(w.webContents, 'did-navigate');
          expect(initiator).not.to.be.undefined();
          expect(initiator).to.equal(subframe);
        });

        it('is triggered when navigating from chrome: to http:', async () => {
          let hasEmittedWillNavigate = false;
          const willNavigatePromise = new Promise((resolve) => {
            w.webContents.once('will-navigate', e => {
              e.preventDefault();
              hasEmittedWillNavigate = true;
              resolve(e.url);
            });
          });
          await w.loadURL('chrome://gpu');

          // shouldn't emit for browser-initiated request via loadURL
          expect(hasEmittedWillNavigate).to.equal(false);

          w.webContents.executeJavaScript(`location.href = ${JSON.stringify(url)}`);
          const navigatedTo = await willNavigatePromise;
          expect(navigatedTo).to.equal(url + '/');
          expect(w.webContents.getURL()).to.equal('chrome://gpu/');
        });
      });

      describe('will-frame-navigate event', () => {
        let server = null as unknown as http.Server;
        let url = null as unknown as string;
        before(async () => {
          server = http.createServer((req, res) => {
            if (req.url === '/navigate-top') {
              res.end('<a target=_top href="/">navigate _top</a>');
            } else if (req.url === '/navigate-iframe') {
              res.end('<a href="/test">navigate iframe</a>');
            } else if (req.url === '/navigate-iframe?navigated') {
              res.end('Successfully navigated');
            } else if (req.url === '/navigate-iframe-immediately') {
              res.end(`
                <script type="text/javascript" charset="utf-8">
                  location.href += '?navigated'
                </script>
              `);
            } else if (req.url === '/navigate-iframe-immediately?navigated') {
              res.end('Successfully navigated');
            } else {
              res.end('');
            }
          });
          url = (await listen(server)).url;
        });

        after(() => {
          server.close();
        });

        it('allows the window to be closed from the event listener', (done) => {
          w.webContents.once('will-frame-navigate', () => {
            w.close();
            done();
          });
          w.loadFile(path.join(fixtures, 'pages', 'will-navigate.html'));
        });

        it('can be prevented', (done) => {
          let willNavigate = false;
          w.webContents.once('will-frame-navigate', (e) => {
            willNavigate = true;
            e.preventDefault();
          });
          w.webContents.on('did-stop-loading', () => {
            if (willNavigate) {
              // i.e. it shouldn't have had '?navigated' appended to it.
              try {
                expect(w.webContents.getURL().endsWith('will-navigate.html')).to.be.true();
                done();
              } catch (e) {
                done(e);
              }
            }
          });
          w.loadFile(path.join(fixtures, 'pages', 'will-navigate.html'));
        });

        it('can be prevented when navigating subframe', (done) => {
          let willNavigate = false;
          w.webContents.on('did-frame-navigate', (_event, _url, _httpResponseCode, _httpStatusText, isMainFrame, frameProcessId, frameRoutingId) => {
            if (isMainFrame) return;

            w.webContents.once('will-frame-navigate', (e) => {
              willNavigate = true;
              e.preventDefault();
            });

            w.webContents.on('did-stop-loading', () => {
              const frame = webFrameMain.fromId(frameProcessId, frameRoutingId);
              expect(frame).to.not.be.undefined();
              if (willNavigate) {
                // i.e. it shouldn't have had '?navigated' appended to it.
                try {
                  expect(frame!.url.endsWith('/navigate-iframe-immediately')).to.be.true();
                  done();
                } catch (e) {
                  done(e);
                }
              }
            });
          });
          w.loadURL(`data:text/html,<iframe src="http://127.0.0.1:${(server.address() as AddressInfo).port}/navigate-iframe-immediately"></iframe>`);
        });

        it('is triggered when navigating from file: to http:', async () => {
          await w.loadFile(path.join(fixtures, 'api', 'blank.html'));
          w.webContents.executeJavaScript(`location.href = ${JSON.stringify(url)}`);
          const navigatedTo = await new Promise(resolve => {
            w.webContents.once('will-frame-navigate', (e) => {
              e.preventDefault();
              resolve(e.url);
            });
          });
          expect(navigatedTo).to.equal(url + '/');
          expect(w.webContents.getURL()).to.match(/^file:/);
        });

        it('is triggered when navigating from about:blank to http:', async () => {
          await w.loadURL('about:blank');
          w.webContents.executeJavaScript(`location.href = ${JSON.stringify(url)}`);
          const navigatedTo = await new Promise(resolve => {
            w.webContents.once('will-frame-navigate', (e) => {
              e.preventDefault();
              resolve(e.url);
            });
          });
          expect(navigatedTo).to.equal(url + '/');
          expect(w.webContents.getURL()).to.equal('about:blank');
        });

        it('is triggered when a cross-origin iframe navigates _top', async () => {
          await w.loadURL(`data:text/html,<iframe src="http://127.0.0.1:${(server.address() as AddressInfo).port}/navigate-top"></iframe>`);
          await setTimeout(1000);

          let willFrameNavigateEmitted = false;
          let isMainFrameValue;
          w.webContents.on('will-frame-navigate', (event) => {
            willFrameNavigateEmitted = true;
            isMainFrameValue = event.isMainFrame;
          });
          const didNavigatePromise = once(w.webContents, 'did-navigate');

          w.webContents.debugger.attach('1.1');
          const targets = await w.webContents.debugger.sendCommand('Target.getTargets');
          const iframeTarget = targets.targetInfos.find((t: any) => t.type === 'iframe');
          const { sessionId } = await w.webContents.debugger.sendCommand('Target.attachToTarget', {
            targetId: iframeTarget.targetId,
            flatten: true
          });
          await w.webContents.debugger.sendCommand('Input.dispatchMouseEvent', {
            type: 'mousePressed',
            x: 10,
            y: 10,
            clickCount: 1,
            button: 'left'
          }, sessionId);
          await w.webContents.debugger.sendCommand('Input.dispatchMouseEvent', {
            type: 'mouseReleased',
            x: 10,
            y: 10,
            clickCount: 1,
            button: 'left'
          }, sessionId);

          await didNavigatePromise;

          expect(willFrameNavigateEmitted).to.be.true();
          expect(isMainFrameValue).to.be.true();
        });

        it('is triggered when a cross-origin iframe navigates itself', async () => {
          await w.loadURL(`data:text/html,<iframe src="http://127.0.0.1:${(server.address() as AddressInfo).port}/navigate-iframe"></iframe>`);
          await setTimeout(1000);

          let willNavigateEmitted = false;
          let isMainFrameValue;
          w.webContents.on('will-frame-navigate', (event) => {
            willNavigateEmitted = true;
            isMainFrameValue = event.isMainFrame;
          });
          const didNavigatePromise = once(w.webContents, 'did-frame-navigate');

          w.webContents.debugger.attach('1.1');
          const targets = await w.webContents.debugger.sendCommand('Target.getTargets');
          const iframeTarget = targets.targetInfos.find((t: any) => t.type === 'iframe');
          const { sessionId } = await w.webContents.debugger.sendCommand('Target.attachToTarget', {
            targetId: iframeTarget.targetId,
            flatten: true
          });
          await w.webContents.debugger.sendCommand('Input.dispatchMouseEvent', {
            type: 'mousePressed',
            x: 10,
            y: 10,
            clickCount: 1,
            button: 'left'
          }, sessionId);
          await w.webContents.debugger.sendCommand('Input.dispatchMouseEvent', {
            type: 'mouseReleased',
            x: 10,
            y: 10,
            clickCount: 1,
            button: 'left'
          }, sessionId);

          await didNavigatePromise;

          expect(willNavigateEmitted).to.be.true();
          expect(isMainFrameValue).to.be.false();
        });

        it('can cancel when a cross-origin iframe navigates itself', async () => {

        });
      });

      describe('will-redirect event', () => {
        let server: http.Server;
        let url: string;
        before(async () => {
          server = http.createServer((req, res) => {
            if (req.url === '/302') {
              res.setHeader('Location', '/200');
              res.statusCode = 302;
              res.end();
            } else if (req.url === '/navigate-302') {
              res.end(`<html><body><script>window.location='${url}/302'</script></body></html>`);
            } else {
              res.end();
            }
          });
          url = (await listen(server)).url;
        });

        after(() => {
          server.close();
        });
        it('is emitted on redirects', async () => {
          const willRedirect = once(w.webContents, 'will-redirect');
          w.loadURL(`${url}/302`);
          await willRedirect;
        });

        it('is emitted after will-navigate on redirects', async () => {
          let navigateCalled = false;
          w.webContents.on('will-navigate', () => {
            navigateCalled = true;
          });
          const willRedirect = once(w.webContents, 'will-redirect');
          w.loadURL(`${url}/navigate-302`);
          await willRedirect;
          expect(navigateCalled).to.equal(true, 'should have called will-navigate first');
        });

        it('is emitted before did-stop-loading on redirects', async () => {
          let stopCalled = false;
          w.webContents.on('did-stop-loading', () => {
            stopCalled = true;
          });
          const willRedirect = once(w.webContents, 'will-redirect');
          w.loadURL(`${url}/302`);
          await willRedirect;
          expect(stopCalled).to.equal(false, 'should not have called did-stop-loading first');
        });

        it('allows the window to be closed from the event listener', async () => {
          const event = once(w.webContents, 'will-redirect');
          w.loadURL(`${url}/302`);
          await event;
          w.close();
        });

        it('can be prevented', (done) => {
          w.webContents.once('will-redirect', (event) => {
            event.preventDefault();
          });
          w.webContents.on('will-navigate', (e, u) => {
            expect(u).to.equal(`${url}/302`);
          });
          w.webContents.on('did-stop-loading', () => {
            try {
              expect(w.webContents.getURL()).to.equal(
                `${url}/navigate-302`,
                'url should not have changed after navigation event'
              );
              done();
            } catch (e) {
              done(e);
            }
          });
          w.webContents.on('will-redirect', (e, u) => {
            try {
              expect(u).to.equal(`${url}/200`);
            } catch (e) {
              done(e);
            }
          });
          w.loadURL(`${url}/navigate-302`);
        });
      });

      describe('ordering', () => {
        let server = null as unknown as http.Server;
        let url = null as unknown as string;
        const navigationEvents = [
          'did-start-navigation',
          'did-navigate-in-page',
          'will-frame-navigate',
          'will-navigate',
          'will-redirect',
          'did-redirect-navigation',
          'did-frame-navigate',
          'did-navigate'
        ];
        before(async () => {
          server = http.createServer((req, res) => {
            if (req.url === '/navigate') {
              res.end('<a href="/">navigate</a>');
            } else if (req.url === '/redirect') {
              res.end('<a href="/redirect2">redirect</a>');
            } else if (req.url === '/redirect2') {
              res.statusCode = 302;
              res.setHeader('location', url);
              res.end();
            } else if (req.url === '/in-page') {
              res.end('<a href="#in-page">redirect</a><div id="in-page"></div>');
            } else {
              res.end('');
            }
          });
          url = (await listen(server)).url;
        });
        after(() => {
          server.close();
        });
        it('for initial navigation, event order is consistent', async () => {
          const firedEvents: string[] = [];
          const expectedEventOrder = [
            'did-start-navigation',
            'did-frame-navigate',
            'did-navigate'
          ];
          const allEvents = Promise.all(expectedEventOrder.map(event =>
            once(w.webContents, event).then(() => firedEvents.push(event))
          ));
          w.loadURL(url);
          await allEvents;
          expect(firedEvents).to.deep.equal(expectedEventOrder);
        });

        it('for second navigation, event order is consistent', async () => {
          const firedEvents: string[] = [];
          const expectedEventOrder = [
            'did-start-navigation',
            'will-frame-navigate',
            'will-navigate',
            'did-frame-navigate',
            'did-navigate'
          ];
          w.loadURL(url + '/navigate');
          await once(w.webContents, 'did-navigate');
          await setTimeout(2000);
          Promise.all(navigationEvents.map(event =>
            once(w.webContents, event).then(() => firedEvents.push(event))
          ));
          const navigationFinished = once(w.webContents, 'did-navigate');
          w.webContents.debugger.attach('1.1');
          const targets = await w.webContents.debugger.sendCommand('Target.getTargets');
          const pageTarget = targets.targetInfos.find((t: any) => t.type === 'page');
          const { sessionId } = await w.webContents.debugger.sendCommand('Target.attachToTarget', {
            targetId: pageTarget.targetId,
            flatten: true
          });
          await w.webContents.debugger.sendCommand('Input.dispatchMouseEvent', {
            type: 'mousePressed',
            x: 10,
            y: 10,
            clickCount: 1,
            button: 'left'
          }, sessionId);
          await w.webContents.debugger.sendCommand('Input.dispatchMouseEvent', {
            type: 'mouseReleased',
            x: 10,
            y: 10,
            clickCount: 1,
            button: 'left'
          }, sessionId);
          await navigationFinished;
          expect(firedEvents).to.deep.equal(expectedEventOrder);
        });

        it('when navigating with redirection, event order is consistent', async () => {
          const firedEvents: string[] = [];
          const expectedEventOrder = [
            'did-start-navigation',
            'will-frame-navigate',
            'will-navigate',
            'will-redirect',
            'did-redirect-navigation',
            'did-frame-navigate',
            'did-navigate'
          ];
          w.loadURL(url + '/redirect');
          await once(w.webContents, 'did-navigate');
          await setTimeout(2000);
          Promise.all(navigationEvents.map(event =>
            once(w.webContents, event).then(() => firedEvents.push(event))
          ));
          const navigationFinished = once(w.webContents, 'did-navigate');
          w.webContents.debugger.attach('1.1');
          const targets = await w.webContents.debugger.sendCommand('Target.getTargets');
          const pageTarget = targets.targetInfos.find((t: any) => t.type === 'page');
          const { sessionId } = await w.webContents.debugger.sendCommand('Target.attachToTarget', {
            targetId: pageTarget.targetId,
            flatten: true
          });
          await w.webContents.debugger.sendCommand('Input.dispatchMouseEvent', {
            type: 'mousePressed',
            x: 10,
            y: 10,
            clickCount: 1,
            button: 'left'
          }, sessionId);
          await w.webContents.debugger.sendCommand('Input.dispatchMouseEvent', {
            type: 'mouseReleased',
            x: 10,
            y: 10,
            clickCount: 1,
            button: 'left'
          }, sessionId);
          await navigationFinished;
          expect(firedEvents).to.deep.equal(expectedEventOrder);
        });

        it('when navigating in-page, event order is consistent', async () => {
          const firedEvents: string[] = [];
          const expectedEventOrder = [
            'did-start-navigation',
            'did-navigate-in-page'
          ];
          w.loadURL(url + '/in-page');
          await once(w.webContents, 'did-navigate');
          await setTimeout(2000);
          Promise.all(navigationEvents.map(event =>
            once(w.webContents, event).then(() => firedEvents.push(event))
          ));
          const navigationFinished = once(w.webContents, 'did-navigate-in-page');
          w.webContents.debugger.attach('1.1');
          const targets = await w.webContents.debugger.sendCommand('Target.getTargets');
          const pageTarget = targets.targetInfos.find((t: any) => t.type === 'page');
          const { sessionId } = await w.webContents.debugger.sendCommand('Target.attachToTarget', {
            targetId: pageTarget.targetId,
            flatten: true
          });
          await w.webContents.debugger.sendCommand('Input.dispatchMouseEvent', {
            type: 'mousePressed',
            x: 10,
            y: 10,
            clickCount: 1,
            button: 'left'
          }, sessionId);
          await w.webContents.debugger.sendCommand('Input.dispatchMouseEvent', {
            type: 'mouseReleased',
            x: 10,
            y: 10,
            clickCount: 1,
            button: 'left'
          }, sessionId);
          await navigationFinished;
          expect(firedEvents).to.deep.equal(expectedEventOrder);
        });
      });
    });
  }

  describe('focus and visibility', () => {
    let w: BrowserWindow;
    beforeEach(() => {
      w = new BrowserWindow({ show: false });
    });
    afterEach(async () => {
      await closeWindow(w);
      w = null as unknown as BrowserWindow;
    });

    describe('BrowserWindow.show()', () => {
      it('should focus on window', async () => {
        const p = once(w, 'focus');
        w.show();
        await p;
        expect(w.isFocused()).to.equal(true);
      });
      it('should make the window visible', async () => {
        const p = once(w, 'focus');
        w.show();
        await p;
        expect(w.isVisible()).to.equal(true);
      });
      it('emits when window is shown', async () => {
        const show = once(w, 'show');
        w.show();
        await show;
        expect(w.isVisible()).to.equal(true);
      });
    });

    describe('BrowserWindow.hide()', () => {
      it('should defocus on window', () => {
        w.hide();
        expect(w.isFocused()).to.equal(false);
      });
      it('should make the window not visible', () => {
        w.show();
        w.hide();
        expect(w.isVisible()).to.equal(false);
      });
      it('emits when window is hidden', async () => {
        const shown = once(w, 'show');
        w.show();
        await shown;
        const hidden = once(w, 'hide');
        w.hide();
        await hidden;
        expect(w.isVisible()).to.equal(false);
      });
    });

    describe('BrowserWindow.minimize()', () => {
      // TODO(codebytere): Enable for Linux once maximize/minimize events work in CI.
      ifit(process.platform !== 'linux')('should not be visible when the window is minimized', async () => {
        const minimize = once(w, 'minimize');
        w.minimize();
        await minimize;

        expect(w.isMinimized()).to.equal(true);
        expect(w.isVisible()).to.equal(false);
      });
    });

    describe('BrowserWindow.showInactive()', () => {
      it('should not focus on window', () => {
        w.showInactive();
        expect(w.isFocused()).to.equal(false);
      });

      // TODO(dsanders11): Enable for Linux once CI plays nice with these kinds of tests
      ifit(process.platform !== 'linux')('should not restore maximized windows', async () => {
        const maximize = once(w, 'maximize');
        const shown = once(w, 'show');
        w.maximize();
        // TODO(dsanders11): The maximize event isn't firing on macOS for a window initially hidden
        if (process.platform !== 'darwin') {
          await maximize;
        } else {
          await setTimeout(1000);
        }
        w.showInactive();
        await shown;
        expect(w.isMaximized()).to.equal(true);
      });

      ifit(process.platform === 'darwin')('should attach child window to parent', async () => {
        const wShow = once(w, 'show');
        w.show();
        await wShow;

        const c = new BrowserWindow({ show: false, parent: w });
        const cShow = once(c, 'show');
        c.showInactive();
        await cShow;

        // verifying by checking that the child tracks the parent's visibility
        const minimized = once(w, 'minimize');
        w.minimize();
        await minimized;

        expect(w.isVisible()).to.be.false('parent is visible');
        expect(c.isVisible()).to.be.false('child is visible');

        const restored = once(w, 'restore');
        w.restore();
        await restored;

        expect(w.isVisible()).to.be.true('parent is visible');
        expect(c.isVisible()).to.be.true('child is visible');

        closeWindow(c);
      });
    });

    describe('BrowserWindow.focus()', () => {
      it('does not make the window become visible', () => {
        expect(w.isVisible()).to.equal(false);
        w.focus();
        expect(w.isVisible()).to.equal(false);
      });

      ifit(process.platform !== 'win32')('focuses a blurred window', async () => {
        {
          const isBlurred = once(w, 'blur');
          const isShown = once(w, 'show');
          w.show();
          w.blur();
          await isShown;
          await isBlurred;
        }
        expect(w.isFocused()).to.equal(false);
        w.focus();
        expect(w.isFocused()).to.equal(true);
      });

      ifit(process.platform !== 'linux')('acquires focus status from the other windows', async () => {
        const w1 = new BrowserWindow({ show: false });
        const w2 = new BrowserWindow({ show: false });
        const w3 = new BrowserWindow({ show: false });
        {
          const isFocused3 = once(w3, 'focus');
          const isShown1 = once(w1, 'show');
          const isShown2 = once(w2, 'show');
          const isShown3 = once(w3, 'show');
          w1.show();
          w2.show();
          w3.show();
          await isShown1;
          await isShown2;
          await isShown3;
          await isFocused3;
        }
        // TODO(RaisinTen): Investigate why this assertion fails only on Linux.
        expect(w1.isFocused()).to.equal(false);
        expect(w2.isFocused()).to.equal(false);
        expect(w3.isFocused()).to.equal(true);

        w1.focus();
        expect(w1.isFocused()).to.equal(true);
        expect(w2.isFocused()).to.equal(false);
        expect(w3.isFocused()).to.equal(false);

        w2.focus();
        expect(w1.isFocused()).to.equal(false);
        expect(w2.isFocused()).to.equal(true);
        expect(w3.isFocused()).to.equal(false);

        w3.focus();
        expect(w1.isFocused()).to.equal(false);
        expect(w2.isFocused()).to.equal(false);
        expect(w3.isFocused()).to.equal(true);

        {
          const isClosed1 = once(w1, 'closed');
          const isClosed2 = once(w2, 'closed');
          const isClosed3 = once(w3, 'closed');
          w1.destroy();
          w2.destroy();
          w3.destroy();
          await isClosed1;
          await isClosed2;
          await isClosed3;
        }
      });

      ifit(process.platform === 'darwin')('it does not activate the app if focusing an inactive panel', async () => {
        // Show to focus app, then remove existing window
        w.show();
        w.destroy();

        // We first need to resign app focus for this test to work
        const isInactive = once(app, 'did-resign-active');
        childProcess.execSync('osascript -e \'tell application "Finder" to activate\'');
        defer(() => childProcess.execSync('osascript -e \'tell application "Finder" to quit\''));
        await isInactive;

        // Create new window
        w = new BrowserWindow({
          type: 'panel',
          height: 200,
          width: 200,
          center: true,
          show: false
        });

        const isShow = once(w, 'show');
        const isFocus = once(w, 'focus');

        w.show();
        w.focus();

        await isShow;
        await isFocus;

        const getActiveAppOsa = 'tell application "System Events" to get the name of the first process whose frontmost is true';
        const activeApp = childProcess.execSync(`osascript -e '${getActiveAppOsa}'`).toString().trim();

        expect(activeApp).to.equal('Finder');
      });
    });

    // TODO(RaisinTen): Make this work on Windows too.
    // Refs: https://github.com/electron/electron/issues/20464.
    ifdescribe(process.platform !== 'win32')('BrowserWindow.blur()', () => {
      it('removes focus from window', async () => {
        {
          const isFocused = once(w, 'focus');
          const isShown = once(w, 'show');
          w.show();
          await isShown;
          await isFocused;
        }
        expect(w.isFocused()).to.equal(true);
        w.blur();
        expect(w.isFocused()).to.equal(false);
      });

      ifit(process.platform !== 'linux')('transfers focus status to the next window', async () => {
        const w1 = new BrowserWindow({ show: false });
        const w2 = new BrowserWindow({ show: false });
        const w3 = new BrowserWindow({ show: false });
        {
          const isFocused3 = once(w3, 'focus');
          const isShown1 = once(w1, 'show');
          const isShown2 = once(w2, 'show');
          const isShown3 = once(w3, 'show');
          w1.show();
          w2.show();
          w3.show();
          await isShown1;
          await isShown2;
          await isShown3;
          await isFocused3;
        }
        // TODO(RaisinTen): Investigate why this assertion fails only on Linux.
        expect(w1.isFocused()).to.equal(false);
        expect(w2.isFocused()).to.equal(false);
        expect(w3.isFocused()).to.equal(true);

        w3.blur();
        expect(w1.isFocused()).to.equal(false);
        expect(w2.isFocused()).to.equal(true);
        expect(w3.isFocused()).to.equal(false);

        w2.blur();
        expect(w1.isFocused()).to.equal(true);
        expect(w2.isFocused()).to.equal(false);
        expect(w3.isFocused()).to.equal(false);

        w1.blur();
        expect(w1.isFocused()).to.equal(false);
        expect(w2.isFocused()).to.equal(false);
        expect(w3.isFocused()).to.equal(true);

        {
          const isClosed1 = once(w1, 'closed');
          const isClosed2 = once(w2, 'closed');
          const isClosed3 = once(w3, 'closed');
          w1.destroy();
          w2.destroy();
          w3.destroy();
          await isClosed1;
          await isClosed2;
          await isClosed3;
        }
      });
    });

    describe('BrowserWindow.getFocusedWindow()', () => {
      it('returns the opener window when dev tools window is focused', async () => {
        const p = once(w, 'focus');
        w.show();
        await p;
        w.webContents.openDevTools({ mode: 'undocked' });
        await once(w.webContents, 'devtools-focused');
        expect(BrowserWindow.getFocusedWindow()).to.equal(w);
      });
    });

    describe('BrowserWindow.moveTop()', () => {
      afterEach(closeAllWindows);

      it('should not steal focus', async () => {
        const posDelta = 50;
        const wShownInactive = once(w, 'show');
        w.showInactive();
        await wShownInactive;
        expect(w.isFocused()).to.equal(false);

        const otherWindow = new BrowserWindow({ show: false, title: 'otherWindow' });
        const otherWindowShown = once(otherWindow, 'show');
        const otherWindowFocused = once(otherWindow, 'focus');
        otherWindow.show();
        await otherWindowShown;
        await otherWindowFocused;
        expect(otherWindow.isFocused()).to.equal(true);

        w.moveTop();
        const wPos = w.getPosition();
        const wMoving = once(w, 'move');
        w.setPosition(wPos[0] + posDelta, wPos[1] + posDelta);
        await wMoving;
        expect(w.isFocused()).to.equal(false);
        expect(otherWindow.isFocused()).to.equal(true);

        const wFocused = once(w, 'focus');
        const otherWindowBlurred = once(otherWindow, 'blur');
        w.focus();
        await wFocused;
        await otherWindowBlurred;
        expect(w.isFocused()).to.equal(true);

        otherWindow.moveTop();
        const otherWindowPos = otherWindow.getPosition();
        const otherWindowMoving = once(otherWindow, 'move');
        otherWindow.setPosition(otherWindowPos[0] + posDelta, otherWindowPos[1] + posDelta);
        await otherWindowMoving;
        expect(otherWindow.isFocused()).to.equal(false);
        expect(w.isFocused()).to.equal(true);

        await closeWindow(otherWindow, { assertNotWindows: false });
        expect(BrowserWindow.getAllWindows()).to.have.lengthOf(1);
      });

      it('should not crash when called on a modal child window', async () => {
        const shown = once(w, 'show');
        w.show();
        await shown;

        const child = new BrowserWindow({ modal: true, parent: w });
        expect(() => { child.moveTop(); }).to.not.throw();
      });
    });

    describe('BrowserWindow.moveAbove(mediaSourceId)', () => {
      it('should throw an exception if wrong formatting', async () => {
        const fakeSourceIds = [
          'none', 'screen:0', 'window:fake', 'window:1234', 'foobar:1:2'
        ];
        for (const sourceId of fakeSourceIds) {
          expect(() => {
            w.moveAbove(sourceId);
          }).to.throw(/Invalid media source id/);
        }
      });

      it('should throw an exception if wrong type', async () => {
        const fakeSourceIds = [null as any, 123 as any];
        for (const sourceId of fakeSourceIds) {
          expect(() => {
            w.moveAbove(sourceId);
          }).to.throw(/Error processing argument at index 0 */);
        }
      });

      it('should throw an exception if invalid window', async () => {
        // It is very unlikely that these window id exist.
        const fakeSourceIds = ['window:99999999:0', 'window:123456:1',
          'window:123456:9'];
        for (const sourceId of fakeSourceIds) {
          expect(() => {
            w.moveAbove(sourceId);
          }).to.throw(/Invalid media source id/);
        }
      });

      it('should not throw an exception', async () => {
        const w2 = new BrowserWindow({ show: false, title: 'window2' });
        const w2Shown = once(w2, 'show');
        w2.show();
        await w2Shown;

        expect(() => {
          w.moveAbove(w2.getMediaSourceId());
        }).to.not.throw();

        await closeWindow(w2, { assertNotWindows: false });
      });
    });

    describe('BrowserWindow.setFocusable()', () => {
      it('can set unfocusable window to focusable', async () => {
        const w2 = new BrowserWindow({ focusable: false });
        const w2Focused = once(w2, 'focus');
        w2.setFocusable(true);
        w2.focus();
        await w2Focused;
        await closeWindow(w2, { assertNotWindows: false });
      });
    });

    describe('BrowserWindow.isFocusable()', () => {
      it('correctly returns whether a window is focusable', async () => {
        const w2 = new BrowserWindow({ focusable: false });
        expect(w2.isFocusable()).to.be.false();

        w2.setFocusable(true);
        expect(w2.isFocusable()).to.be.true();
        await closeWindow(w2, { assertNotWindows: false });
      });
    });
  });

  describe('sizing', () => {
    let w: BrowserWindow;

    beforeEach(() => {
      w = new BrowserWindow({ show: false, width: 400, height: 400 });
    });

    afterEach(async () => {
      await closeWindow(w);
      w = null as unknown as BrowserWindow;
    });

    describe('BrowserWindow.setBounds(bounds[, animate])', () => {
      it('sets the window bounds with full bounds', () => {
        const fullBounds = { x: 440, y: 225, width: 500, height: 400 };
        w.setBounds(fullBounds);

        expectBoundsEqual(w.getBounds(), fullBounds);
      });

      it('rounds non-integer bounds', () => {
        w.setBounds({ x: 440.5, y: 225.1, width: 500.4, height: 400.9 });

        const bounds = w.getBounds();
        expect(bounds).to.deep.equal({ x: 441, y: 225, width: 500, height: 401 });
      });

      it('sets the window bounds with partial bounds', () => {
        const fullBounds = { x: 440, y: 225, width: 500, height: 400 };
        w.setBounds(fullBounds);

        const boundsUpdate = { width: 200 };
        w.setBounds(boundsUpdate as any);

        const expectedBounds = { ...fullBounds, ...boundsUpdate };
        expectBoundsEqual(w.getBounds(), expectedBounds);
      });

      ifit(process.platform === 'darwin')('on macOS', () => {
        it('emits \'resized\' event after animating', async () => {
          const fullBounds = { x: 440, y: 225, width: 500, height: 400 };
          w.setBounds(fullBounds, true);

          await expect(once(w, 'resized')).to.eventually.be.fulfilled();
        });
      });

      it('does not emits the resize event for move-only changes', async () => {
        const [x, y] = w.getPosition();

        w.once('resize', () => {
          expect.fail('resize event should not be emitted');
        });

        w.setBounds({ x: x + 10, y: y + 10 });
      });
    });

    describe('BrowserWindow.setSize(width, height)', () => {
      it('sets the window size', async () => {
        const size = [300, 400];

        const resized = once(w, 'resize');
        w.setSize(size[0], size[1]);
        await resized;

        expectBoundsEqual(w.getSize(), size);
      });

      it('emits the resize event for single-pixel size changes', async () => {
        const [width, height] = w.getSize();
        const size = [width + 1, height - 1];

        const resized = once(w, 'resize');
        w.setSize(size[0], size[1]);
        await resized;

        expectBoundsEqual(w.getSize(), size);
      });

      ifit(process.platform === 'darwin')('on macOS', () => {
        it('emits \'resized\' event after animating', async () => {
          const size = [300, 400];
          w.setSize(size[0], size[1], true);

          await expect(once(w, 'resized')).to.eventually.be.fulfilled();
        });
      });
    });

    describe('BrowserWindow.setMinimum/MaximumSize(width, height)', () => {
      it('sets the maximum and minimum size of the window', () => {
        expect(w.getMinimumSize()).to.deep.equal([0, 0]);
        expect(w.getMaximumSize()).to.deep.equal([0, 0]);

        w.setMinimumSize(100, 100);
        expectBoundsEqual(w.getMinimumSize(), [100, 100]);
        expectBoundsEqual(w.getMaximumSize(), [0, 0]);

        w.setMaximumSize(900, 600);
        expectBoundsEqual(w.getMinimumSize(), [100, 100]);
        expectBoundsEqual(w.getMaximumSize(), [900, 600]);
      });
    });

    describe('BrowserWindow.setAspectRatio(ratio)', () => {
      it('resets the behaviour when passing in 0', async () => {
        const size = [300, 400];
        w.setAspectRatio(1 / 2);
        w.setAspectRatio(0);
        const resize = once(w, 'resize');
        w.setSize(size[0], size[1]);
        await resize;
        expectBoundsEqual(w.getSize(), size);
      });

      it('doesn\'t change bounds when maximum size is set', () => {
        w.setMenu(null);
        w.setMaximumSize(400, 400);
        // Without https://github.com/electron/electron/pull/29101
        // following call would shrink the window to 384x361.
        // There would be also DCHECK in resize_utils.cc on
        // debug build.
        w.setAspectRatio(1.0);
        expectBoundsEqual(w.getSize(), [400, 400]);
      });
    });

    describe('BrowserWindow.setPosition(x, y)', () => {
      it('sets the window position', async () => {
        const pos = [10, 10];
        const move = once(w, 'move');
        w.setPosition(pos[0], pos[1]);
        await move;
        expect(w.getPosition()).to.deep.equal(pos);
      });
    });

    describe('BrowserWindow.setContentSize(width, height)', () => {
      it('sets the content size', async () => {
        // NB. The CI server has a very small screen. Attempting to size the window
        // larger than the screen will limit the window's size to the screen and
        // cause the test to fail.
        const size = [456, 567];
        w.setContentSize(size[0], size[1]);
        await new Promise(setImmediate);
        const after = w.getContentSize();
        expect(after).to.deep.equal(size);
      });

      it('works for a frameless window', async () => {
        w.destroy();
        w = new BrowserWindow({
          show: false,
          frame: false,
          width: 400,
          height: 400
        });
        const size = [456, 567];
        w.setContentSize(size[0], size[1]);
        await new Promise(setImmediate);
        const after = w.getContentSize();
        expect(after).to.deep.equal(size);
      });
    });

    describe('BrowserWindow.setContentBounds(bounds)', () => {
      it('sets the content size and position', async () => {
        const bounds = { x: 10, y: 10, width: 250, height: 250 };
        const resize = once(w, 'resize');
        w.setContentBounds(bounds);
        await resize;
        await setTimeout();
        expectBoundsEqual(w.getContentBounds(), bounds);
      });
      it('works for a frameless window', async () => {
        w.destroy();
        w = new BrowserWindow({
          show: false,
          frame: false,
          width: 300,
          height: 300
        });
        const bounds = { x: 10, y: 10, width: 250, height: 250 };
        const resize = once(w, 'resize');
        w.setContentBounds(bounds);
        await resize;
        await setTimeout();
        expectBoundsEqual(w.getContentBounds(), bounds);
      });
    });

    describe('BrowserWindow.getBackgroundColor()', () => {
      it('returns default value if no backgroundColor is set', () => {
        w.destroy();
        w = new BrowserWindow({});
        expect(w.getBackgroundColor()).to.equal('#FFFFFF');
      });

      it('returns correct value if backgroundColor is set', () => {
        const backgroundColor = '#BBAAFF';
        w.destroy();
        w = new BrowserWindow({
          backgroundColor
        });
        expect(w.getBackgroundColor()).to.equal(backgroundColor);
      });

      it('returns correct value from setBackgroundColor()', () => {
        const backgroundColor = '#AABBFF';
        w.destroy();
        w = new BrowserWindow({});
        w.setBackgroundColor(backgroundColor);
        expect(w.getBackgroundColor()).to.equal(backgroundColor);
      });

      it('returns correct color with multiple passed formats', async () => {
        w.destroy();
        w = new BrowserWindow({});

        await w.loadURL('about:blank');

        const colors = new Map([
          ['blueviolet', '#8A2BE2'],
          ['rgb(255, 0, 185)', '#FF00B9'],
          ['hsl(155, 100%, 50%)', '#00FF95'],
          ['#355E3B', '#355E3B']
        ]);

        for (const [color, hex] of colors) {
          w.setBackgroundColor(color);
          expect(w.getBackgroundColor()).to.equal(hex);
        }
      });

      it('can set the background color with transparency', async () => {
        w.destroy();
        w = new BrowserWindow({});

        await w.loadURL('about:blank');

        const colors = new Map([
          ['hsl(155, 100%, 50%)', '#00FF95'],
          ['rgba(245, 40, 145, 0.8)', '#F52891'],
          ['#1D1F21d9', '#1F21D9']
        ]);

        for (const [color, hex] of colors) {
          w.setBackgroundColor(color);
          expect(w.getBackgroundColor()).to.equal(hex);
        }
      });
    });

    describe('BrowserWindow.getNormalBounds()', () => {
      describe('Normal state', () => {
        it('checks normal bounds after resize', async () => {
          const size = [300, 400];
          const resize = once(w, 'resize');
          w.setSize(size[0], size[1]);
          await resize;
          expectBoundsEqual(w.getNormalBounds(), w.getBounds());
        });

        it('checks normal bounds after move', async () => {
          const pos = [10, 10];
          const move = once(w, 'move');
          w.setPosition(pos[0], pos[1]);
          await move;
          expectBoundsEqual(w.getNormalBounds(), w.getBounds());
        });
      });

      ifdescribe(process.platform !== 'linux')('Maximized state', () => {
        it('checks normal bounds when maximized', async () => {
          const bounds = w.getBounds();
          const maximize = once(w, 'maximize');
          w.show();
          w.maximize();
          await maximize;
          expectBoundsEqual(w.getNormalBounds(), bounds);
        });

        it('updates normal bounds after resize and maximize', async () => {
          const size = [300, 400];
          const resize = once(w, 'resize');
          w.setSize(size[0], size[1]);
          await resize;
          const original = w.getBounds();

          const maximize = once(w, 'maximize');
          w.maximize();
          await maximize;

          const normal = w.getNormalBounds();
          const bounds = w.getBounds();

          expect(normal).to.deep.equal(original);
          expect(normal).to.not.deep.equal(bounds);

          const close = once(w, 'close');
          w.close();
          await close;
        });

        it('updates normal bounds after move and maximize', async () => {
          const pos = [10, 10];
          const move = once(w, 'move');
          w.setPosition(pos[0], pos[1]);
          await move;
          const original = w.getBounds();

          const maximize = once(w, 'maximize');
          w.maximize();
          await maximize;

          const normal = w.getNormalBounds();
          const bounds = w.getBounds();

          expect(normal).to.deep.equal(original);
          expect(normal).to.not.deep.equal(bounds);

          const close = once(w, 'close');
          w.close();
          await close;
        });

        it('checks normal bounds when unmaximized', async () => {
          const bounds = w.getBounds();
          w.once('maximize', () => {
            w.unmaximize();
          });
          const unmaximize = once(w, 'unmaximize');
          w.show();
          w.maximize();
          await unmaximize;
          expectBoundsEqual(w.getNormalBounds(), bounds);
        });

        it('correctly reports maximized state after maximizing then minimizing', async () => {
          w.destroy();
          w = new BrowserWindow({ show: false });

          w.show();

          const maximize = once(w, 'maximize');
          w.maximize();
          await maximize;

          const minimize = once(w, 'minimize');
          w.minimize();
          await minimize;

          expect(w.isMaximized()).to.equal(false);
          expect(w.isMinimized()).to.equal(true);
        });

        it('correctly reports maximized state after maximizing then fullscreening', async () => {
          w.destroy();
          w = new BrowserWindow({ show: false });

          w.show();

          const maximize = once(w, 'maximize');
          w.maximize();
          await maximize;

          const enterFS = once(w, 'enter-full-screen');
          w.setFullScreen(true);
          await enterFS;

          expect(w.isMaximized()).to.equal(false);
          expect(w.isFullScreen()).to.equal(true);
        });

        it('does not crash if maximized, minimized, then restored to maximized state', (done) => {
          w.destroy();
          w = new BrowserWindow({ show: false });

          w.show();

          let count = 0;

          w.on('maximize', () => {
            if (count === 0) syncSetTimeout(() => { w.minimize(); });
            count++;
          });

          w.on('minimize', () => {
            if (count === 1) syncSetTimeout(() => { w.restore(); });
            count++;
          });

          w.on('restore', () => {
            try {
              throw new Error('hey!');
            } catch (e: any) {
              expect(e.message).to.equal('hey!');
              done();
            }
          });

          w.maximize();
        });

        it('checks normal bounds for maximized transparent window', async () => {
          w.destroy();
          w = new BrowserWindow({
            transparent: true,
            show: false
          });
          w.show();

          const bounds = w.getNormalBounds();

          const maximize = once(w, 'maximize');
          w.maximize();
          await maximize;

          expectBoundsEqual(w.getNormalBounds(), bounds);
        });

        it('does not change size for a frameless window with min size', async () => {
          w.destroy();
          w = new BrowserWindow({
            show: false,
            frame: false,
            width: 300,
            height: 300,
            minWidth: 300,
            minHeight: 300
          });
          const bounds = w.getBounds();
          w.once('maximize', () => {
            w.unmaximize();
          });
          const unmaximize = once(w, 'unmaximize');
          w.show();
          w.maximize();
          await unmaximize;
          expectBoundsEqual(w.getNormalBounds(), bounds);
        });

        it('correctly checks transparent window maximization state', async () => {
          w.destroy();
          w = new BrowserWindow({
            show: false,
            width: 300,
            height: 300,
            transparent: true
          });

          const maximize = once(w, 'maximize');
          w.show();
          w.maximize();
          await maximize;
          expect(w.isMaximized()).to.equal(true);
          const unmaximize = once(w, 'unmaximize');
          w.unmaximize();
          await unmaximize;
          expect(w.isMaximized()).to.equal(false);
        });

        it('returns the correct value for windows with an aspect ratio', async () => {
          w.destroy();
          w = new BrowserWindow({
            show: false,
            fullscreenable: false
          });

          w.setAspectRatio(16 / 11);

          const maximize = once(w, 'maximize');
          w.show();
          w.maximize();
          await maximize;

          expect(w.isMaximized()).to.equal(true);
          w.resizable = false;
          expect(w.isMaximized()).to.equal(true);
        });
      });

      ifdescribe(process.platform !== 'linux')('Minimized state', () => {
        it('checks normal bounds when minimized', async () => {
          const bounds = w.getBounds();
          const minimize = once(w, 'minimize');
          w.show();
          w.minimize();
          await minimize;
          expectBoundsEqual(w.getNormalBounds(), bounds);
        });

        it('updates normal bounds after move and minimize', async () => {
          const pos = [10, 10];
          const move = once(w, 'move');
          w.setPosition(pos[0], pos[1]);
          await move;
          const original = w.getBounds();

          const minimize = once(w, 'minimize');
          w.minimize();
          await minimize;

          const normal = w.getNormalBounds();

          expect(original).to.deep.equal(normal);
          expectBoundsEqual(normal, w.getBounds());
        });

        it('updates normal bounds after resize and minimize', async () => {
          const size = [300, 400];
          const resize = once(w, 'resize');
          w.setSize(size[0], size[1]);
          await resize;
          const original = w.getBounds();

          const minimize = once(w, 'minimize');
          w.minimize();
          await minimize;

          const normal = w.getNormalBounds();

          expect(original).to.deep.equal(normal);
          expectBoundsEqual(normal, w.getBounds());
        });

        it('checks normal bounds when restored', async () => {
          const bounds = w.getBounds();
          w.once('minimize', () => {
            w.restore();
          });
          const restore = once(w, 'restore');
          w.show();
          w.minimize();
          await restore;
          expectBoundsEqual(w.getNormalBounds(), bounds);
        });

        it('does not change size for a frameless window with min size', async () => {
          w.destroy();
          w = new BrowserWindow({
            show: false,
            frame: false,
            width: 300,
            height: 300,
            minWidth: 300,
            minHeight: 300
          });
          const bounds = w.getBounds();
          w.once('minimize', () => {
            w.restore();
          });
          const restore = once(w, 'restore');
          w.show();
          w.minimize();
          await restore;
          expectBoundsEqual(w.getNormalBounds(), bounds);
        });
      });

      ifdescribe(process.platform === 'win32')('Fullscreen state', () => {
        describe('with properties', () => {
          it('can be set with the fullscreen constructor option', () => {
            w = new BrowserWindow({ fullscreen: true });
            expect(w.fullScreen).to.be.true();
          });

          // FIXME: this test needs to be fixed and re-enabled.
          it.skip('does not go fullscreen if roundedCorners are enabled', async () => {
            w = new BrowserWindow({ frame: false, roundedCorners: false, fullscreen: true });
            expect(w.fullScreen).to.be.false();
          });

          it('can be changed', () => {
            w.fullScreen = false;
            expect(w.fullScreen).to.be.false();
            w.fullScreen = true;
            expect(w.fullScreen).to.be.true();
          });

          it('checks normal bounds when fullscreen\'ed', async () => {
            const bounds = w.getBounds();
            const enterFullScreen = once(w, 'enter-full-screen');
            w.show();
            w.fullScreen = true;
            await enterFullScreen;
            expectBoundsEqual(w.getNormalBounds(), bounds);
          });

          it('updates normal bounds after resize and fullscreen', async () => {
            const size = [300, 400];
            const resize = once(w, 'resize');
            w.setSize(size[0], size[1]);
            await resize;
            const original = w.getBounds();

            const fsc = once(w, 'enter-full-screen');
            w.fullScreen = true;
            await fsc;

            const normal = w.getNormalBounds();
            const bounds = w.getBounds();

            expect(normal).to.deep.equal(original);
            expect(normal).to.not.deep.equal(bounds);

            const close = once(w, 'close');
            w.close();
            await close;
          });

          it('updates normal bounds after move and fullscreen', async () => {
            const pos = [10, 10];
            const move = once(w, 'move');
            w.setPosition(pos[0], pos[1]);
            await move;
            const original = w.getBounds();

            const fsc = once(w, 'enter-full-screen');
            w.fullScreen = true;
            await fsc;

            const normal = w.getNormalBounds();
            const bounds = w.getBounds();

            expect(normal).to.deep.equal(original);
            expect(normal).to.not.deep.equal(bounds);

            const close = once(w, 'close');
            w.close();
            await close;
          });

          it('checks normal bounds when unfullscreen\'ed', async () => {
            const bounds = w.getBounds();
            w.once('enter-full-screen', () => {
              w.fullScreen = false;
            });
            const leaveFullScreen = once(w, 'leave-full-screen');
            w.show();
            w.fullScreen = true;
            await leaveFullScreen;
            expectBoundsEqual(w.getNormalBounds(), bounds);
          });
        });

        describe('with functions', () => {
          it('can be set with the fullscreen constructor option', () => {
            w = new BrowserWindow({ fullscreen: true });
            expect(w.isFullScreen()).to.be.true();
          });

          it('can be changed', () => {
            w.setFullScreen(false);
            expect(w.isFullScreen()).to.be.false();
            w.setFullScreen(true);
            expect(w.isFullScreen()).to.be.true();
          });

          it('checks normal bounds when fullscreen\'ed', async () => {
            const bounds = w.getBounds();
            w.show();

            const enterFullScreen = once(w, 'enter-full-screen');
            w.setFullScreen(true);
            await enterFullScreen;

            expectBoundsEqual(w.getNormalBounds(), bounds);
          });

          it('updates normal bounds after resize and fullscreen', async () => {
            const size = [300, 400];
            const resize = once(w, 'resize');
            w.setSize(size[0], size[1]);
            await resize;
            const original = w.getBounds();

            const fsc = once(w, 'enter-full-screen');
            w.setFullScreen(true);
            await fsc;

            const normal = w.getNormalBounds();
            const bounds = w.getBounds();

            expect(normal).to.deep.equal(original);
            expect(normal).to.not.deep.equal(bounds);

            const close = once(w, 'close');
            w.close();
            await close;
          });

          it('updates normal bounds after move and fullscreen', async () => {
            const pos = [10, 10];
            const move = once(w, 'move');
            w.setPosition(pos[0], pos[1]);
            await move;
            const original = w.getBounds();

            const fsc = once(w, 'enter-full-screen');
            w.setFullScreen(true);
            await fsc;

            const normal = w.getNormalBounds();
            const bounds = w.getBounds();

            expect(normal).to.deep.equal(original);
            expect(normal).to.not.deep.equal(bounds);

            const close = once(w, 'close');
            w.close();
            await close;
          });

          it('checks normal bounds when unfullscreen\'ed', async () => {
            const bounds = w.getBounds();
            w.show();

            const enterFullScreen = once(w, 'enter-full-screen');
            w.setFullScreen(true);
            await enterFullScreen;

            const leaveFullScreen = once(w, 'leave-full-screen');
            w.setFullScreen(false);
            await leaveFullScreen;

            expectBoundsEqual(w.getNormalBounds(), bounds);
          });
        });
      });
    });
  });

  ifdescribe(process.platform === 'darwin')('tabbed windows', () => {
    let w: BrowserWindow;
    beforeEach(() => {
      w = new BrowserWindow({ show: false });
    });
    afterEach(closeAllWindows);

    describe('BrowserWindow.selectPreviousTab()', () => {
      it('does not throw', () => {
        expect(() => {
          w.selectPreviousTab();
        }).to.not.throw();
      });
    });

    describe('BrowserWindow.selectNextTab()', () => {
      it('does not throw', () => {
        expect(() => {
          w.selectNextTab();
        }).to.not.throw();
      });
    });

    describe('BrowserWindow.showAllTabs()', () => {
      it('does not throw', () => {
        expect(() => {
          w.showAllTabs();
        }).to.not.throw();
      });
    });

    describe('BrowserWindow.mergeAllWindows()', () => {
      it('does not throw', () => {
        expect(() => {
          w.mergeAllWindows();
        }).to.not.throw();
      });
    });

    describe('BrowserWindow.moveTabToNewWindow()', () => {
      it('does not throw', () => {
        expect(() => {
          w.moveTabToNewWindow();
        }).to.not.throw();
      });
    });

    describe('BrowserWindow.toggleTabBar()', () => {
      it('does not throw', () => {
        expect(() => {
          w.toggleTabBar();
        }).to.not.throw();
      });
    });

    describe('BrowserWindow.addTabbedWindow()', () => {
      it('does not throw', async () => {
        const tabbedWindow = new BrowserWindow({});
        expect(() => {
          w.addTabbedWindow(tabbedWindow);
        }).to.not.throw();

        expect(BrowserWindow.getAllWindows()).to.have.lengthOf(2); // w + tabbedWindow

        await closeWindow(tabbedWindow, { assertNotWindows: false });
        expect(BrowserWindow.getAllWindows()).to.have.lengthOf(1); // w
      });

      it('throws when called on itself', () => {
        expect(() => {
          w.addTabbedWindow(w);
        }).to.throw('AddTabbedWindow cannot be called by a window on itself.');
      });
    });

    describe('BrowserWindow.tabbingIdentifier', () => {
      it('is undefined if no tabbingIdentifier was set', () => {
        const w = new BrowserWindow({ show: false });
        expect(w.tabbingIdentifier).to.be.undefined('tabbingIdentifier');
      });

      it('returns the window tabbingIdentifier', () => {
        const w = new BrowserWindow({ show: false, tabbingIdentifier: 'group1' });
        expect(w.tabbingIdentifier).to.equal('group1');
      });
    });
  });

  ifdescribe(process.platform !== 'darwin')('autoHideMenuBar state', () => {
    afterEach(closeAllWindows);

    describe('for properties', () => {
      it('can be set with autoHideMenuBar constructor option', () => {
        const w = new BrowserWindow({ show: false, autoHideMenuBar: true });
        expect(w.autoHideMenuBar).to.be.true('autoHideMenuBar');
      });

      it('can be changed', () => {
        const w = new BrowserWindow({ show: false });
        expect(w.autoHideMenuBar).to.be.false('autoHideMenuBar');
        w.autoHideMenuBar = true;
        expect(w.autoHideMenuBar).to.be.true('autoHideMenuBar');
        w.autoHideMenuBar = false;
        expect(w.autoHideMenuBar).to.be.false('autoHideMenuBar');
      });
    });

    describe('for functions', () => {
      it('can be set with autoHideMenuBar constructor option', () => {
        const w = new BrowserWindow({ show: false, autoHideMenuBar: true });
        expect(w.isMenuBarAutoHide()).to.be.true('autoHideMenuBar');
      });

      it('can be changed', () => {
        const w = new BrowserWindow({ show: false });
        expect(w.isMenuBarAutoHide()).to.be.false('autoHideMenuBar');
        w.setAutoHideMenuBar(true);
        expect(w.isMenuBarAutoHide()).to.be.true('autoHideMenuBar');
        w.setAutoHideMenuBar(false);
        expect(w.isMenuBarAutoHide()).to.be.false('autoHideMenuBar');
      });
    });
  });

  describe('BrowserWindow.capturePage(rect)', () => {
    afterEach(closeAllWindows);

    it('returns a Promise with a Buffer', async () => {
      const w = new BrowserWindow({ show: false });
      const image = await w.capturePage({
        x: 0,
        y: 0,
        width: 100,
        height: 100
      });

      expect(image.isEmpty()).to.equal(true);
    });

    ifit(process.platform === 'darwin')('honors the stayHidden argument', async () => {
      const w = new BrowserWindow({
        webPreferences: {
          nodeIntegration: true,
          contextIsolation: false
        }
      });

      w.loadFile(path.join(fixtures, 'pages', 'visibilitychange.html'));

      {
        const [, visibilityState, hidden] = await once(ipcMain, 'pong');
        expect(visibilityState).to.equal('visible');
        expect(hidden).to.be.false('hidden');
      }

      w.hide();

      {
        const [, visibilityState, hidden] = await once(ipcMain, 'pong');
        expect(visibilityState).to.equal('hidden');
        expect(hidden).to.be.true('hidden');
      }

      await w.capturePage({ x: 0, y: 0, width: 0, height: 0 }, { stayHidden: true });

      const visible = await w.webContents.executeJavaScript('document.visibilityState');
      expect(visible).to.equal('hidden');
    });

    it('resolves when the window is occluded', async () => {
      const w1 = new BrowserWindow({ show: false });
      w1.loadFile(path.join(fixtures, 'pages', 'a.html'));
      await once(w1, 'ready-to-show');
      w1.show();

      const w2 = new BrowserWindow({ show: false });
      w2.loadFile(path.join(fixtures, 'pages', 'a.html'));
      await once(w2, 'ready-to-show');
      w2.show();

      const visibleImage = await w1.capturePage();
      expect(visibleImage.isEmpty()).to.equal(false);
    });

    it('resolves when the window is not visible', async () => {
      const w = new BrowserWindow({ show: false });
      w.loadFile(path.join(fixtures, 'pages', 'a.html'));
      await once(w, 'ready-to-show');
      w.show();

      const visibleImage = await w.capturePage();
      expect(visibleImage.isEmpty()).to.equal(false);

      w.minimize();

      const hiddenImage = await w.capturePage();
      expect(hiddenImage.isEmpty()).to.equal(false);
    });

    it('preserves transparency', async () => {
      const w = new BrowserWindow({ show: false, transparent: true });
      w.loadFile(path.join(fixtures, 'pages', 'theme-color.html'));
      await once(w, 'ready-to-show');
      w.show();

      const image = await w.capturePage();
      const imgBuffer = image.toPNG();

      // Check the 25th byte in the PNG.
      // Values can be 0,2,3,4, or 6. We want 6, which is RGB + Alpha
      expect(imgBuffer[25]).to.equal(6);
    });
  });

  describe('BrowserWindow.setProgressBar(progress)', () => {
    let w: BrowserWindow;
    before(() => {
      w = new BrowserWindow({ show: false });
    });
    after(async () => {
      await closeWindow(w);
      w = null as unknown as BrowserWindow;
    });
    it('sets the progress', () => {
      expect(() => {
        if (process.platform === 'darwin') {
          app.dock?.setIcon(path.join(fixtures, 'assets', 'logo.png'));
        }
        w.setProgressBar(0.5);

        if (process.platform === 'darwin') {
          app.dock?.setIcon(null as any);
        }
        w.setProgressBar(-1);
      }).to.not.throw();
    });
    it('sets the progress using "paused" mode', () => {
      expect(() => {
        w.setProgressBar(0.5, { mode: 'paused' });
      }).to.not.throw();
    });
    it('sets the progress using "error" mode', () => {
      expect(() => {
        w.setProgressBar(0.5, { mode: 'error' });
      }).to.not.throw();
    });
    it('sets the progress using "normal" mode', () => {
      expect(() => {
        w.setProgressBar(0.5, { mode: 'normal' });
      }).to.not.throw();
    });
  });

  ifdescribe(process.platform === 'win32')('BrowserWindow.{get|set}AccentColor', () => {
    afterEach(closeAllWindows);

    it('throws if called with an invalid parameter', () => {
      const w = new BrowserWindow({ show: false });
      expect(() => {
        // @ts-ignore this is wrong on purpose.
        w.setAccentColor([1, 2, 3]);
      }).to.throw('Invalid accent color value - must be a string or boolean');
    });

    it('returns the accent color after setting it to a string', () => {
      const w = new BrowserWindow({ show: false });
      const testColor = '#FF0000';
      w.setAccentColor(testColor);
      const accentColor = w.getAccentColor();
      expect(accentColor).to.be.a('string');
      expect(accentColor).to.equal(testColor);
    });

    it('returns the accent color after setting it to false', () => {
      const w = new BrowserWindow({ show: false });
      w.setAccentColor(false);
      const accentColor = w.getAccentColor();
      expect(accentColor).to.be.a('boolean');
      expect(accentColor).to.equal(false);
    });

    it('returns a system color when set to true', () => {
      const w = new BrowserWindow({ show: false });
      w.setAccentColor(true);
      const accentColor = w.getAccentColor();
      expect(accentColor).to.be.a('string');
      expect(accentColor).to.match(/^#[0-9A-F]{6}$/i);
    });

    it('returns the correct accent color after multiple changes', () => {
      const w = new BrowserWindow({ show: false });

      const testColor1 = '#00FF00';
      w.setAccentColor(testColor1);
      expect(w.getAccentColor()).to.equal(testColor1);

      w.setAccentColor(false);
      expect(w.getAccentColor()).to.equal(false);

      const testColor2 = '#0000FF';
      w.setAccentColor(testColor2);
      expect(w.getAccentColor()).to.equal(testColor2);

      w.setAccentColor(true);
      const systemColor = w.getAccentColor();
      expect(systemColor).to.be.a('string');
      expect(systemColor).to.match(/^#[0-9A-F]{6}$/i);
    });

    it('handles CSS color names correctly', () => {
      const w = new BrowserWindow({ show: false });
      const testColor = 'red';
      w.setAccentColor(testColor);
      const accentColor = w.getAccentColor();
      expect(accentColor).to.be.a('string');
      expect(accentColor).to.equal('#FF0000');
    });

    it('handles RGB color values correctly', () => {
      const w = new BrowserWindow({ show: false });
      const testColor = 'rgb(255, 128, 0)';
      w.setAccentColor(testColor);
      const accentColor = w.getAccentColor();
      expect(accentColor).to.be.a('string');
      expect(accentColor).to.equal('#FF8000');
    });

    it('persists accent color across window operations', () => {
      const w = new BrowserWindow({ show: false });
      const testColor = '#ABCDEF';
      w.setAccentColor(testColor);

      w.show();
      w.hide();

      expect(w.getAccentColor()).to.equal(testColor);
    });
  });

  describe('BrowserWindow.setAlwaysOnTop(flag, level)', () => {
    let w: BrowserWindow;

    afterEach(closeAllWindows);

    beforeEach(() => {
      w = new BrowserWindow({ show: true });
    });

    it('sets the window as always on top', () => {
      expect(w.isAlwaysOnTop()).to.be.false('is alwaysOnTop');
      w.setAlwaysOnTop(true, 'screen-saver');
      expect(w.isAlwaysOnTop()).to.be.true('is not alwaysOnTop');
      w.setAlwaysOnTop(false);
      expect(w.isAlwaysOnTop()).to.be.false('is alwaysOnTop');
      w.setAlwaysOnTop(true);
      expect(w.isAlwaysOnTop()).to.be.true('is not alwaysOnTop');
    });

    ifit(process.platform === 'darwin')('resets the windows level on minimize', async () => {
      expect(w.isAlwaysOnTop()).to.be.false('is alwaysOnTop');
      w.setAlwaysOnTop(true, 'screen-saver');
      expect(w.isAlwaysOnTop()).to.be.true('is not alwaysOnTop');
      const minimized = once(w, 'minimize');
      w.minimize();
      await minimized;
      expect(w.isAlwaysOnTop()).to.be.false('is alwaysOnTop');
      const restored = once(w, 'restore');
      w.restore();
      await restored;
      expect(w.isAlwaysOnTop()).to.be.true('is not alwaysOnTop');
    });

    it('causes the right value to be emitted on `always-on-top-changed`', async () => {
      const alwaysOnTopChanged = once(w, 'always-on-top-changed') as Promise<[any, boolean]>;
      expect(w.isAlwaysOnTop()).to.be.false('is alwaysOnTop');
      w.setAlwaysOnTop(true);
      const [, alwaysOnTop] = await alwaysOnTopChanged;
      expect(alwaysOnTop).to.be.true('is not alwaysOnTop');
    });

    ifit(process.platform === 'darwin')('honors the alwaysOnTop level of a child window', () => {
      w = new BrowserWindow({ show: false });
      const c = new BrowserWindow({ parent: w });
      c.setAlwaysOnTop(true, 'screen-saver');

      expect(w.isAlwaysOnTop()).to.be.false();
      expect(c.isAlwaysOnTop()).to.be.true('child is not always on top');
      expect(c._getAlwaysOnTopLevel()).to.equal('screen-saver');
    });

    it('works when called prior to show', async () => {
      w = new BrowserWindow({ show: false });
      w.setAlwaysOnTop(true, 'screen-saver');
      w.show();
      await setTimeout(1000);
      expect(w.isAlwaysOnTop()).to.be.true('is not alwaysOnTop');
    });

    it('works when called prior to showInactive', async () => {
      w = new BrowserWindow({ show: false });
      w.setAlwaysOnTop(true, 'screen-saver');
      w.showInactive();
      await setTimeout(1000);
      expect(w.isAlwaysOnTop()).to.be.true('is not alwaysOnTop');
    });
  });

  describe('preconnect feature', () => {
    let w: BrowserWindow;

    let server: http.Server;
    let url: string;
    let connections = 0;

    beforeEach(async () => {
      connections = 0;
      server = http.createServer((req, res) => {
        if (req.url === '/link') {
          res.setHeader('Content-type', 'text/html');
          res.end('<head><link rel="preconnect" href="//example.com" /></head><body>foo</body>');
          return;
        }
        res.end();
      });
      server.on('connection', () => { connections++; });
      url = (await listen(server)).url;
    });
    afterEach(async () => {
      server.close();
      await closeWindow(w);
      w = null as unknown as BrowserWindow;
      server = null as unknown as http.Server;
    });

    it('calling preconnect() connects to the server', async () => {
      w = new BrowserWindow({ show: false });
      w.webContents.on('did-start-navigation', (event, url) => {
        w.webContents.session.preconnect({ url, numSockets: 4 });
      });
      await w.loadURL(url);
      expect(connections).to.equal(4);
    });

    it('does not preconnect unless requested', async () => {
      w = new BrowserWindow({ show: false });
      await w.loadURL(url);
      expect(connections).to.equal(1);
    });

    it('parses <link rel=preconnect>', async () => {
      w = new BrowserWindow({ show: true });
      const p = once(w.webContents.session, 'preconnect');
      w.loadURL(url + '/link');
      const [, preconnectUrl, allowCredentials] = await p;
      expect(preconnectUrl).to.equal('http://example.com/');
      expect(allowCredentials).to.be.true('allowCredentials');
    });
  });

  describe('BrowserWindow.setAutoHideCursor(autoHide)', () => {
    let w: BrowserWindow;
    beforeEach(() => {
      w = new BrowserWindow({ show: false });
    });
    afterEach(async () => {
      await closeWindow(w);
      w = null as unknown as BrowserWindow;
    });

    ifit(process.platform === 'darwin')('on macOS', () => {
      it('allows changing cursor auto-hiding', () => {
        expect(() => {
          w.setAutoHideCursor(false);
          w.setAutoHideCursor(true);
        }).to.not.throw();
      });
    });

    ifit(process.platform !== 'darwin')('on non-macOS platforms', () => {
      it('is not available', () => {
        expect(w.setAutoHideCursor).to.be.undefined('setAutoHideCursor function');
      });
    });
  });

  ifdescribe(process.platform === 'darwin')('BrowserWindow.setWindowButtonVisibility()', () => {
    afterEach(closeAllWindows);

    it('does not throw', () => {
      const w = new BrowserWindow({ show: false });
      expect(() => {
        w.setWindowButtonVisibility(true);
        w.setWindowButtonVisibility(false);
      }).to.not.throw();
    });

    it('changes window button visibility for normal window', () => {
      const w = new BrowserWindow({ show: false });
      expect(w._getWindowButtonVisibility()).to.equal(true);
      w.setWindowButtonVisibility(false);
      expect(w._getWindowButtonVisibility()).to.equal(false);
      w.setWindowButtonVisibility(true);
      expect(w._getWindowButtonVisibility()).to.equal(true);
    });

    it('changes window button visibility for frameless window', () => {
      const w = new BrowserWindow({ show: false, frame: false });
      expect(w._getWindowButtonVisibility()).to.equal(false);
      w.setWindowButtonVisibility(true);
      expect(w._getWindowButtonVisibility()).to.equal(true);
      w.setWindowButtonVisibility(false);
      expect(w._getWindowButtonVisibility()).to.equal(false);
    });

    it('changes window button visibility for hiddenInset window', () => {
      const w = new BrowserWindow({ show: false, frame: false, titleBarStyle: 'hiddenInset' });
      expect(w._getWindowButtonVisibility()).to.equal(true);
      w.setWindowButtonVisibility(false);
      expect(w._getWindowButtonVisibility()).to.equal(false);
      w.setWindowButtonVisibility(true);
      expect(w._getWindowButtonVisibility()).to.equal(true);
    });

    // Buttons of customButtonsOnHover are always hidden unless hovered.
    it('does not change window button visibility for customButtonsOnHover window', () => {
      const w = new BrowserWindow({ show: false, frame: false, titleBarStyle: 'customButtonsOnHover' });
      expect(w._getWindowButtonVisibility()).to.equal(false);
      w.setWindowButtonVisibility(true);
      expect(w._getWindowButtonVisibility()).to.equal(false);
      w.setWindowButtonVisibility(false);
      expect(w._getWindowButtonVisibility()).to.equal(false);
    });

    it('correctly updates when entering/exiting fullscreen for hidden style', async () => {
      const w = new BrowserWindow({ show: false, frame: false, titleBarStyle: 'hidden' });
      expect(w._getWindowButtonVisibility()).to.equal(true);
      w.setWindowButtonVisibility(false);
      expect(w._getWindowButtonVisibility()).to.equal(false);

      const enterFS = once(w, 'enter-full-screen');
      w.setFullScreen(true);
      await enterFS;

      const leaveFS = once(w, 'leave-full-screen');
      w.setFullScreen(false);
      await leaveFS;

      w.setWindowButtonVisibility(true);
      expect(w._getWindowButtonVisibility()).to.equal(true);
    });

    it('correctly updates when entering/exiting fullscreen for hiddenInset style', async () => {
      const w = new BrowserWindow({ show: false, frame: false, titleBarStyle: 'hiddenInset' });
      expect(w._getWindowButtonVisibility()).to.equal(true);
      w.setWindowButtonVisibility(false);
      expect(w._getWindowButtonVisibility()).to.equal(false);

      const enterFS = once(w, 'enter-full-screen');
      w.setFullScreen(true);
      await enterFS;

      const leaveFS = once(w, 'leave-full-screen');
      w.setFullScreen(false);
      await leaveFS;

      w.setWindowButtonVisibility(true);
      expect(w._getWindowButtonVisibility()).to.equal(true);
    });
  });

  ifdescribe(process.platform === 'darwin')('BrowserWindow.setVibrancy(type)', () => {
    afterEach(closeAllWindows);

    it('allows setting, changing, and removing the vibrancy', () => {
      const w = new BrowserWindow({ show: false });
      expect(() => {
        w.setVibrancy('titlebar');
        w.setVibrancy('selection');
        w.setVibrancy(null);
        w.setVibrancy('menu');
        w.setVibrancy('' as any);
      }).to.not.throw();
    });

    it('does not crash if vibrancy is set to an invalid value', () => {
      const w = new BrowserWindow({ show: false });
      expect(() => {
        w.setVibrancy('i-am-not-a-valid-vibrancy-type' as any);
      }).to.not.throw();
    });
  });

  ifdescribe(process.platform === 'darwin')('trafficLightPosition', () => {
    const pos = { x: 10, y: 10 };
    afterEach(closeAllWindows);

    describe('BrowserWindow.getWindowButtonPosition(pos)', () => {
      it('returns null when there is no custom position', () => {
        const w = new BrowserWindow({ show: false });
        expect(w.getWindowButtonPosition()).to.be.null('getWindowButtonPosition');
      });

      it('gets position property for "hidden" titleBarStyle', () => {
        const w = new BrowserWindow({ show: false, titleBarStyle: 'hidden', trafficLightPosition: pos });
        expect(w.getWindowButtonPosition()).to.deep.equal(pos);
      });

      it('gets position property for "customButtonsOnHover" titleBarStyle', () => {
        const w = new BrowserWindow({ show: false, titleBarStyle: 'customButtonsOnHover', trafficLightPosition: pos });
        expect(w.getWindowButtonPosition()).to.deep.equal(pos);
      });
    });

    describe('BrowserWindow.setWindowButtonPosition(pos)', () => {
      it('resets the position when null is passed', () => {
        const w = new BrowserWindow({ show: false, titleBarStyle: 'hidden', trafficLightPosition: pos });
        w.setWindowButtonPosition(null);
        expect(w.getWindowButtonPosition()).to.be.null('setWindowButtonPosition');
      });

      it('sets position property for "hidden" titleBarStyle', () => {
        const w = new BrowserWindow({ show: false, titleBarStyle: 'hidden', trafficLightPosition: pos });
        const newPos = { x: 20, y: 20 };
        w.setWindowButtonPosition(newPos);
        expect(w.getWindowButtonPosition()).to.deep.equal(newPos);
      });

      it('sets position property for "customButtonsOnHover" titleBarStyle', () => {
        const w = new BrowserWindow({ show: false, titleBarStyle: 'customButtonsOnHover', trafficLightPosition: pos });
        const newPos = { x: 20, y: 20 };
        w.setWindowButtonPosition(newPos);
        expect(w.getWindowButtonPosition()).to.deep.equal(newPos);
      });
    });
  });

  ifdescribe(process.platform === 'win32')('BrowserWindow.setAppDetails(options)', () => {
    afterEach(closeAllWindows);

    it('supports setting the app details', () => {
      const w = new BrowserWindow({ show: false });
      const iconPath = path.join(fixtures, 'assets', 'icon.ico');

      expect(() => {
        w.setAppDetails({ appId: 'my.app.id' });
        w.setAppDetails({ appIconPath: iconPath, appIconIndex: 0 });
        w.setAppDetails({ appIconPath: iconPath });
        w.setAppDetails({ relaunchCommand: 'my-app.exe arg1 arg2', relaunchDisplayName: 'My app name' });
        w.setAppDetails({ relaunchCommand: 'my-app.exe arg1 arg2' });
        w.setAppDetails({ relaunchDisplayName: 'My app name' });
        w.setAppDetails({
          appId: 'my.app.id',
          appIconPath: iconPath,
          appIconIndex: 0,
          relaunchCommand: 'my-app.exe arg1 arg2',
          relaunchDisplayName: 'My app name'
        });
        w.setAppDetails({});
      }).to.not.throw();

      expect(() => {
        (w.setAppDetails as any)();
      }).to.throw('Insufficient number of arguments.');
    });
  });

  describe('BrowserWindow.fromId(id)', () => {
    afterEach(closeAllWindows);
    it('returns the window with id', () => {
      const w = new BrowserWindow({ show: false });
      expect(BrowserWindow.fromId(w.id)!.id).to.equal(w.id);
    });
  });

  describe('Opening a BrowserWindow from a link', () => {
    let appProcess: childProcess.ChildProcessWithoutNullStreams | undefined;

    afterEach(() => {
      if (appProcess && !appProcess.killed) {
        appProcess.kill();
        appProcess = undefined;
      }
    });

    it('can properly open and load a new window from a link', async () => {
      const appPath = path.join(__dirname, 'fixtures', 'apps', 'open-new-window-from-link');

      appProcess = childProcess.spawn(process.execPath, [appPath]);

      const [code] = await once(appProcess, 'exit');
      expect(code).to.equal(0);
    });
  });

  describe('BrowserWindow.fromWebContents(webContents)', () => {
    afterEach(closeAllWindows);

    it('returns the window with the webContents', () => {
      const w = new BrowserWindow({ show: false });
      const found = BrowserWindow.fromWebContents(w.webContents);
      expect(found!.id).to.equal(w.id);
    });

    it('returns null for webContents without a BrowserWindow', () => {
      const contents = (webContents as typeof ElectronInternal.WebContents).create();
      try {
        expect(BrowserWindow.fromWebContents(contents)).to.be.null('BrowserWindow.fromWebContents(contents)');
      } finally {
        contents.destroy();
      }
    });

    it('returns the correct window for a BrowserView webcontents', async () => {
      const w = new BrowserWindow({ show: false });
      const bv = new BrowserView();
      w.setBrowserView(bv);
      defer(() => {
        w.removeBrowserView(bv);
        bv.webContents.destroy();
      });
      await bv.webContents.loadURL('about:blank');
      expect(BrowserWindow.fromWebContents(bv.webContents)!.id).to.equal(w.id);
    });

    it('returns the correct window for a WebView webcontents', async () => {
      const w = new BrowserWindow({ show: false, webPreferences: { webviewTag: true } });
      w.loadURL('data:text/html,<webview src="data:text/html,hi"></webview>');
      // NOTE(nornagon): Waiting for 'did-attach-webview' is a workaround for
      // https://github.com/electron/electron/issues/25413, and is not integral
      // to the test.
      const p = once(w.webContents, 'did-attach-webview');
      const [, webviewContents] = await once(app, 'web-contents-created') as [any, WebContents];
      expect(BrowserWindow.fromWebContents(webviewContents)!.id).to.equal(w.id);
      await p;
    });

    it('is usable immediately on browser-window-created', async () => {
      const w = new BrowserWindow({ show: false });
      w.loadURL('about:blank');
      w.webContents.executeJavaScript('window.open(""); null');
      const [win, winFromWebContents] = await new Promise<any>((resolve) => {
        app.once('browser-window-created', (e, win) => {
          resolve([win, BrowserWindow.fromWebContents(win.webContents)]);
        });
      });
      expect(winFromWebContents).to.equal(win);
    });
  });

  describe('BrowserWindow.openDevTools()', () => {
    afterEach(closeAllWindows);
    it('does not crash for frameless window', () => {
      const w = new BrowserWindow({ show: false, frame: false });
      w.webContents.openDevTools();
    });
  });

  describe('BrowserWindow.fromBrowserView(browserView)', () => {
    afterEach(closeAllWindows);

    it('returns the window with the BrowserView', () => {
      const w = new BrowserWindow({ show: false });
      const bv = new BrowserView();
      w.setBrowserView(bv);
      defer(() => {
        w.removeBrowserView(bv);
        bv.webContents.destroy();
      });
      expect(BrowserWindow.fromBrowserView(bv)!.id).to.equal(w.id);
    });

    it('returns the window when there are multiple BrowserViews', () => {
      const w = new BrowserWindow({ show: false });
      const bv1 = new BrowserView();
      w.addBrowserView(bv1);
      const bv2 = new BrowserView();
      w.addBrowserView(bv2);
      defer(() => {
        w.removeBrowserView(bv1);
        w.removeBrowserView(bv2);
        bv1.webContents.destroy();
        bv2.webContents.destroy();
      });
      expect(BrowserWindow.fromBrowserView(bv1)!.id).to.equal(w.id);
      expect(BrowserWindow.fromBrowserView(bv2)!.id).to.equal(w.id);
    });

    it('returns undefined if not attached', () => {
      const bv = new BrowserView();
      defer(() => {
        bv.webContents.destroy();
      });
      expect(BrowserWindow.fromBrowserView(bv)).to.be.null('BrowserWindow associated with bv');
    });
  });

  describe('BrowserWindow.setOpacity(opacity)', () => {
    afterEach(closeAllWindows);

    ifdescribe(process.platform !== 'linux')(('Windows and Mac'), () => {
      it('make window with initial opacity', () => {
        const w = new BrowserWindow({ show: false, opacity: 0.5 });
        expect(w.getOpacity()).to.equal(0.5);
      });
      it('allows setting the opacity', () => {
        const w = new BrowserWindow({ show: false });
        expect(() => {
          w.setOpacity(0.0);
          expect(w.getOpacity()).to.equal(0.0);
          w.setOpacity(0.5);
          expect(w.getOpacity()).to.equal(0.5);
          w.setOpacity(1.0);
          expect(w.getOpacity()).to.equal(1.0);
        }).to.not.throw();
      });

      it('clamps opacity to [0.0...1.0]', () => {
        const w = new BrowserWindow({ show: false, opacity: 0.5 });
        w.setOpacity(100);
        expect(w.getOpacity()).to.equal(1.0);
        w.setOpacity(-100);
        expect(w.getOpacity()).to.equal(0.0);
      });
    });

    ifdescribe(process.platform === 'linux')(('Linux'), () => {
      it('sets 1 regardless of parameter', () => {
        const w = new BrowserWindow({ show: false });
        w.setOpacity(0);
        expect(w.getOpacity()).to.equal(1.0);
        w.setOpacity(0.5);
        expect(w.getOpacity()).to.equal(1.0);
      });
    });
  });

  describe('BrowserWindow.setShape(rects)', () => {
    afterEach(closeAllWindows);
    it('allows setting shape', () => {
      const w = new BrowserWindow({ show: false });
      expect(() => {
        w.setShape([]);
        w.setShape([{ x: 0, y: 0, width: 100, height: 100 }]);
        w.setShape([{ x: 0, y: 0, width: 100, height: 100 }, { x: 0, y: 200, width: 1000, height: 100 }]);
        w.setShape([]);
      }).to.not.throw();
    });
  });

  describe('"useContentSize" option', () => {
    afterEach(closeAllWindows);
    it('make window created with content size when used', () => {
      const w = new BrowserWindow({
        show: false,
        width: 400,
        height: 400,
        useContentSize: true
      });
      const contentSize = w.getContentSize();
      expect(contentSize).to.deep.equal([400, 400]);
    });
    it('make window created with window size when not used', () => {
      const w = new BrowserWindow({
        show: false,
        width: 400,
        height: 400
      });
      const size = w.getSize();
      expect(size).to.deep.equal([400, 400]);
    });
    it('works for a frameless window', () => {
      const w = new BrowserWindow({
        show: false,
        frame: false,
        width: 400,
        height: 400,
        useContentSize: true
      });
      const contentSize = w.getContentSize();
      expect(contentSize).to.deep.equal([400, 400]);
      const size = w.getSize();
      expect(size).to.deep.equal([400, 400]);
    });
  });

  describe('"titleBarStyle" option', () => {
    const testWindowsOverlay = async (style: any) => {
      const w = new BrowserWindow({
        show: false,
        width: 400,
        height: 400,
        titleBarStyle: style,
        webPreferences: {
          nodeIntegration: true,
          contextIsolation: false
        },
        titleBarOverlay: true
      });
      const overlayHTML = path.join(__dirname, 'fixtures', 'pages', 'overlay.html');
      if (process.platform === 'darwin') {
        await w.loadFile(overlayHTML);
      } else {
        const overlayReady = once(ipcMain, 'geometrychange');
        await w.loadFile(overlayHTML);
        await overlayReady;
      }
      const overlayEnabled = await w.webContents.executeJavaScript('navigator.windowControlsOverlay.visible');
      expect(overlayEnabled).to.be.true('overlayEnabled');
      const overlayRect = await w.webContents.executeJavaScript('getJSOverlayProperties()');
      expect(overlayRect.y).to.equal(0);
      if (process.platform === 'darwin') {
        expect(overlayRect.x).to.be.greaterThan(0);
      } else {
        expect(overlayRect.x).to.equal(0);
      }
      expect(overlayRect.width).to.be.greaterThan(0);
      expect(overlayRect.height).to.be.greaterThan(0);
      const cssOverlayRect = await w.webContents.executeJavaScript('getCssOverlayProperties();');
      expect(cssOverlayRect).to.deep.equal(overlayRect);
      const geometryChange = once(ipcMain, 'geometrychange');
      w.setBounds({ width: 800 });
      const [, newOverlayRect] = await geometryChange;
      expect(newOverlayRect.width).to.equal(overlayRect.width + 400);
    };

    afterEach(async () => {
      await closeAllWindows();
      ipcMain.removeAllListeners('geometrychange');
    });

    it('creates browser window with hidden title bar', () => {
      const w = new BrowserWindow({
        show: false,
        width: 400,
        height: 400,
        titleBarStyle: 'hidden'
      });
      const contentSize = w.getContentSize();
      expect(contentSize).to.deep.equal([400, 400]);
    });

    ifit(process.platform === 'darwin')('creates browser window with hidden inset title bar', () => {
      const w = new BrowserWindow({
        show: false,
        width: 400,
        height: 400,
        titleBarStyle: 'hiddenInset'
      });
      const contentSize = w.getContentSize();
      expect(contentSize).to.deep.equal([400, 400]);
    });

    it('sets Window Control Overlay with hidden title bar', async () => {
      await testWindowsOverlay('hidden');
    });

    ifit(process.platform === 'darwin')('sets Window Control Overlay with hidden inset title bar', async () => {
      await testWindowsOverlay('hiddenInset');
    });

    ifdescribe(process.platform !== 'darwin')('when an invalid titleBarStyle is initially set', () => {
      let w: BrowserWindow;

      beforeEach(() => {
        w = new BrowserWindow({
          show: false,
          webPreferences: {
            nodeIntegration: true,
            contextIsolation: false
          },
          titleBarOverlay: {
            color: '#0000f0',
            symbolColor: '#ffffff'
          },
          titleBarStyle: 'hiddenInset'
        });
      });

      afterEach(async () => {
        await closeAllWindows();
      });

      it('does not crash changing minimizability ', () => {
        expect(() => {
          w.setMinimizable(false);
        }).to.not.throw();
      });

      it('does not crash changing maximizability', () => {
        expect(() => {
          w.setMaximizable(false);
        }).to.not.throw();
      });
    });
  });

  describe('"titleBarOverlay" option', () => {
    const testWindowsOverlayHeight = async (size: any) => {
      const w = new BrowserWindow({
        show: false,
        width: 400,
        height: 400,
        titleBarStyle: 'hidden',
        webPreferences: {
          nodeIntegration: true,
          contextIsolation: false
        },
        titleBarOverlay: {
          height: size
        }
      });

      const overlayHTML = path.join(__dirname, 'fixtures', 'pages', 'overlay.html');
      if (process.platform === 'darwin') {
        await w.loadFile(overlayHTML);
      } else {
        const overlayReady = once(ipcMain, 'geometrychange');
        await w.loadFile(overlayHTML);
        await overlayReady;
      }

      const overlayEnabled = await w.webContents.executeJavaScript('navigator.windowControlsOverlay.visible');
      expect(overlayEnabled).to.be.true('overlayEnabled');
      const overlayRectPreMax = await w.webContents.executeJavaScript('getJSOverlayProperties()');

      expect(overlayRectPreMax.y).to.equal(0);
      if (process.platform === 'darwin') {
        expect(overlayRectPreMax.x).to.be.greaterThan(0);
      } else {
        expect(overlayRectPreMax.x).to.equal(0);
      }

      expect(overlayRectPreMax.width).to.be.greaterThan(0);
      expect(overlayRectPreMax.height).to.equal(size);

      // 'maximize' event is not emitted on Linux in CI.
      if (process.platform !== 'linux' && !w.isMaximized()) {
        const maximize = once(w, 'maximize');
        w.show();
        w.maximize();

        await maximize;
        expect(w.isMaximized()).to.be.true('not maximized');

        const overlayRectPostMax = await w.webContents.executeJavaScript('getJSOverlayProperties()');
        expect(overlayRectPostMax.height).to.equal(size);
      }
    };

    afterEach(async () => {
      await closeAllWindows();
      ipcMain.removeAllListeners('geometrychange');
    });

    it('sets Window Control Overlay with title bar height of 40', async () => {
      await testWindowsOverlayHeight(40);
    });
  });

  ifdescribe(process.platform !== 'darwin')('BrowserWindow.setTitlebarOverlay', () => {
    afterEach(async () => {
      await closeAllWindows();
      ipcMain.removeAllListeners('geometrychange');
    });

    it('throws when an invalid titleBarStyle is initially set', () => {
      const win = new BrowserWindow({
        show: false,
        webPreferences: {
          nodeIntegration: true,
          contextIsolation: false
        },
        titleBarOverlay: {
          color: '#0000f0',
          symbolColor: '#ffffff'
        },
        titleBarStyle: 'hiddenInset'
      });

      expect(() => {
        win.setTitleBarOverlay({
          color: '#000000'
        });
      }).to.throw('Titlebar overlay is not enabled');
    });

    it('correctly updates the height of the overlay', async () => {
      const testOverlay = async (w: BrowserWindow, size: Number, firstRun: boolean) => {
        const overlayHTML = path.join(__dirname, 'fixtures', 'pages', 'overlay.html');
        const overlayReady = once(ipcMain, 'geometrychange');
        await w.loadFile(overlayHTML);
        if (firstRun) {
          await overlayReady;
        }

        const overlayEnabled = await w.webContents.executeJavaScript('navigator.windowControlsOverlay.visible');
        expect(overlayEnabled).to.be.true('overlayEnabled');

        const { height: preMaxHeight } = await w.webContents.executeJavaScript('getJSOverlayProperties()');
        expect(preMaxHeight).to.equal(size);

        // 'maximize' event is not emitted on Linux in CI.
        if (process.platform !== 'linux' && !w.isMaximized()) {
          const maximize = once(w, 'maximize');
          w.show();
          w.maximize();

          await maximize;
          expect(w.isMaximized()).to.be.true('not maximized');

          const { x, y, width, height } = await w.webContents.executeJavaScript('getJSOverlayProperties()');
          expect(x).to.equal(0);
          expect(y).to.equal(0);
          expect(width).to.be.greaterThan(0);
          expect(height).to.equal(size);
        }
      };

      const INITIAL_SIZE = 40;
      const w = new BrowserWindow({
        show: false,
        width: 400,
        height: 400,
        titleBarStyle: 'hidden',
        webPreferences: {
          nodeIntegration: true,
          contextIsolation: false
        },
        titleBarOverlay: {
          height: INITIAL_SIZE
        }
      });

      await testOverlay(w, INITIAL_SIZE, true);

      w.setTitleBarOverlay({
        height: INITIAL_SIZE + 10
      });

      await testOverlay(w, INITIAL_SIZE + 10, false);
    });
  });

  ifdescribe(process.platform === 'darwin')('"enableLargerThanScreen" option', () => {
    afterEach(closeAllWindows);
    it('can move the window out of screen', () => {
      const w = new BrowserWindow({ show: true, enableLargerThanScreen: true });
      w.setPosition(-10, 50);
      const after = w.getPosition();
      expect(after).to.deep.equal([-10, 50]);
    });
    it('cannot move the window behind menu bar', () => {
      const w = new BrowserWindow({ show: true, enableLargerThanScreen: true });
      w.setPosition(-10, -10);
      const after = w.getPosition();
      expect(after[1]).to.be.at.least(0);
    });
    it('can move the window behind menu bar if it has no frame', () => {
      const w = new BrowserWindow({ show: true, enableLargerThanScreen: true, frame: false });
      w.setPosition(-10, -10);
      const after = w.getPosition();
      expect(after[0]).to.be.equal(-10);
      expect(after[1]).to.be.equal(-10);
    });
    it('without it, cannot move the window out of screen', () => {
      const w = new BrowserWindow({ show: true, enableLargerThanScreen: false });
      w.setPosition(-10, -10);
      const after = w.getPosition();
      expect(after[1]).to.be.at.least(0);
    });
    it('can set the window larger than screen', () => {
      const w = new BrowserWindow({ show: true, enableLargerThanScreen: true });
      const size = screen.getPrimaryDisplay().size;
      size.width += 100;
      size.height += 100;
      w.setSize(size.width, size.height);
      expectBoundsEqual(w.getSize(), [size.width, size.height]);
    });
    it('without it, cannot set the window larger than screen', () => {
      const w = new BrowserWindow({ show: true, enableLargerThanScreen: false });
      const size = screen.getPrimaryDisplay().size;
      size.width += 100;
      size.height += 100;
      w.setSize(size.width, size.height);
      expect(w.getSize()[1]).to.at.most(screen.getPrimaryDisplay().size.height);
    });
  });

  ifdescribe(process.platform === 'darwin')('"zoomToPageWidth" option', () => {
    afterEach(closeAllWindows);
    it('sets the window width to the page width when used', () => {
      const w = new BrowserWindow({
        show: false,
        width: 500,
        height: 400,
        zoomToPageWidth: true
      });
      w.maximize();
      expect(w.getSize()[0]).to.equal(500);
    });
  });

  describe('"tabbingIdentifier" option', () => {
    afterEach(closeAllWindows);
    it('can be set on a window', () => {
      expect(() => {
        /* eslint-disable-next-line no-new */
        new BrowserWindow({
          tabbingIdentifier: 'group1'
        });
        /* eslint-disable-next-line no-new */
        new BrowserWindow({
          tabbingIdentifier: 'group2',
          frame: false
        });
      }).not.to.throw();
    });
  });

  describe('"webPreferences" option', () => {
    afterEach(() => { ipcMain.removeAllListeners('answer'); });
    afterEach(closeAllWindows);

    describe('"preload" option', () => {
      const doesNotLeakSpec = (name: string, webPrefs: { nodeIntegration: boolean, sandbox: boolean, contextIsolation: boolean }) => {
        it(name, async () => {
          const w = new BrowserWindow({
            webPreferences: {
              ...webPrefs,
              preload: path.resolve(fixtures, 'module', 'empty.js')
            },
            show: false
          });
          w.loadFile(path.join(fixtures, 'api', 'no-leak.html'));
          const [, result] = await once(ipcMain, 'leak-result');
          expect(result).to.have.property('require', 'undefined');
          expect(result).to.have.property('exports', 'undefined');
          expect(result).to.have.property('windowExports', 'undefined');
          expect(result).to.have.property('windowPreload', 'undefined');
          expect(result).to.have.property('windowRequire', 'undefined');
        });
      };
      doesNotLeakSpec('does not leak require', {
        nodeIntegration: false,
        sandbox: false,
        contextIsolation: false
      });
      doesNotLeakSpec('does not leak require when sandbox is enabled', {
        nodeIntegration: false,
        sandbox: true,
        contextIsolation: false
      });
      doesNotLeakSpec('does not leak require when context isolation is enabled', {
        nodeIntegration: false,
        sandbox: false,
        contextIsolation: true
      });
      doesNotLeakSpec('does not leak require when context isolation and sandbox are enabled', {
        nodeIntegration: false,
        sandbox: true,
        contextIsolation: true
      });
      it('does not leak any node globals on the window object with nodeIntegration is disabled', async () => {
        let w = new BrowserWindow({
          webPreferences: {
            contextIsolation: false,
            nodeIntegration: false,
            preload: path.resolve(fixtures, 'module', 'empty.js')
          },
          show: false
        });
        w.loadFile(path.join(fixtures, 'api', 'globals.html'));
        const [, notIsolated] = await once(ipcMain, 'leak-result');
        expect(notIsolated).to.have.property('globals');

        w.destroy();
        w = new BrowserWindow({
          webPreferences: {
            contextIsolation: true,
            nodeIntegration: false,
            preload: path.resolve(fixtures, 'module', 'empty.js')
          },
          show: false
        });
        w.loadFile(path.join(fixtures, 'api', 'globals.html'));
        const [, isolated] = await once(ipcMain, 'leak-result');
        expect(isolated).to.have.property('globals');
        const notIsolatedGlobals = new Set(notIsolated.globals);
        for (const isolatedGlobal of isolated.globals) {
          notIsolatedGlobals.delete(isolatedGlobal);
        }
        expect([...notIsolatedGlobals]).to.deep.equal([], 'non-isolated renderer should have no additional globals');
      });

      it('loads the script before other scripts in window', async () => {
        const preload = path.join(fixtures, 'module', 'set-global.js');
        const w = new BrowserWindow({
          show: false,
          webPreferences: {
            nodeIntegration: true,
            contextIsolation: false,
            preload
          }
        });
        w.loadFile(path.join(fixtures, 'api', 'preload.html'));
        const [, test] = await once(ipcMain, 'answer');
        expect(test).to.eql('preload');
      });
      it('has synchronous access to all eventual window APIs', async () => {
        const preload = path.join(fixtures, 'module', 'access-blink-apis.js');
        const w = new BrowserWindow({
          show: false,
          webPreferences: {
            nodeIntegration: true,
            contextIsolation: false,
            preload
          }
        });
        w.loadFile(path.join(fixtures, 'api', 'preload.html'));
        const [, test] = await once(ipcMain, 'answer');
        expect(test).to.be.an('object');
        expect(test.atPreload).to.be.an('array');
        expect(test.atLoad).to.be.an('array');
        expect(test.atPreload).to.deep.equal(test.atLoad, 'should have access to the same window APIs');
      });
    });

    describe('session preload scripts', function () {
      const preloads = [
        path.join(fixtures, 'module', 'set-global-preload-1.js'),
        path.join(fixtures, 'module', 'set-global-preload-2.js'),
        path.relative(process.cwd(), path.join(fixtures, 'module', 'set-global-preload-3.js'))
      ];
      const defaultSession = session.defaultSession;

      beforeEach(() => {
        expect(defaultSession.getPreloads()).to.deep.equal([]);
        defaultSession.setPreloads(preloads);
      });
      afterEach(() => {
        defaultSession.setPreloads([]);
      });

      it('can set multiple session preload script', () => {
        expect(defaultSession.getPreloads()).to.deep.equal(preloads);
      });

      const generateSpecs = (description: string, sandbox: boolean) => {
        describe(description, () => {
          it('loads the script before other scripts in window including normal preloads', async () => {
            const w = new BrowserWindow({
              show: false,
              webPreferences: {
                sandbox,
                preload: path.join(fixtures, 'module', 'get-global-preload.js'),
                contextIsolation: false
              }
            });
            w.loadURL('about:blank');
            const [, preload1, preload2, preload3] = await once(ipcMain, 'vars');
            expect(preload1).to.equal('preload-1');
            expect(preload2).to.equal('preload-1-2');
            expect(preload3).to.be.undefined('preload 3');
          });
        });
      };

      generateSpecs('without sandbox', false);
      generateSpecs('with sandbox', true);
    });

    describe('"additionalArguments" option', () => {
      it('adds extra args to process.argv in the renderer process', async () => {
        const preload = path.join(fixtures, 'module', 'check-arguments.js');
        const w = new BrowserWindow({
          show: false,
          webPreferences: {
            nodeIntegration: true,
            preload,
            additionalArguments: ['--my-magic-arg']
          }
        });
        w.loadFile(path.join(fixtures, 'api', 'blank.html'));
        const [, argv] = await once(ipcMain, 'answer');
        expect(argv).to.include('--my-magic-arg');
      });

      it('adds extra value args to process.argv in the renderer process', async () => {
        const preload = path.join(fixtures, 'module', 'check-arguments.js');
        const w = new BrowserWindow({
          show: false,
          webPreferences: {
            nodeIntegration: true,
            preload,
            additionalArguments: ['--my-magic-arg=foo']
          }
        });
        w.loadFile(path.join(fixtures, 'api', 'blank.html'));
        const [, argv] = await once(ipcMain, 'answer');
        expect(argv).to.include('--my-magic-arg=foo');
      });
    });

    describe('"node-integration" option', () => {
      it('disables node integration by default', async () => {
        const preload = path.join(fixtures, 'module', 'send-later.js');
        const w = new BrowserWindow({
          show: false,
          webPreferences: {
            preload,
            contextIsolation: false
          }
        });
        w.loadFile(path.join(fixtures, 'api', 'blank.html'));
        const [, typeofProcess, typeofBuffer] = await once(ipcMain, 'answer');
        expect(typeofProcess).to.equal('undefined');
        expect(typeofBuffer).to.equal('undefined');
      });
    });

    describe('"sandbox" option', () => {
      const preload = path.join(path.resolve(__dirname, 'fixtures'), 'module', 'preload-sandbox.js');

      let server: http.Server;
      let serverUrl: string;

      before(async () => {
        server = http.createServer((request, response) => {
          switch (request.url) {
            case '/cross-site':
              response.end(`<html><body><h1>${request.url}</h1></body></html>`);
              break;
            default:
              throw new Error(`unsupported endpoint: ${request.url}`);
          }
        });
        serverUrl = (await listen(server)).url;
      });

      after(() => {
        server.close();
      });

      it('exposes ipcRenderer to preload script', async () => {
        const w = new BrowserWindow({
          show: false,
          webPreferences: {
            sandbox: true,
            preload,
            contextIsolation: false
          }
        });
        w.loadFile(path.join(fixtures, 'api', 'preload.html'));
        const [, test] = await once(ipcMain, 'answer');
        expect(test).to.equal('preload');
      });

      it('exposes ipcRenderer to preload script (path has special chars)', async () => {
        const preloadSpecialChars = path.join(fixtures, 'module', 'preload-sandboxæø åü.js');
        const w = new BrowserWindow({
          show: false,
          webPreferences: {
            sandbox: true,
            preload: preloadSpecialChars,
            contextIsolation: false
          }
        });
        w.loadFile(path.join(fixtures, 'api', 'preload.html'));
        const [, test] = await once(ipcMain, 'answer');
        expect(test).to.equal('preload');
      });

      it('exposes "loaded" event to preload script', async () => {
        const w = new BrowserWindow({
          show: false,
          webPreferences: {
            sandbox: true,
            preload
          }
        });
        w.loadURL('about:blank');
        await once(ipcMain, 'process-loaded');
      });

      it('exposes "exit" event to preload script', async () => {
        const w = new BrowserWindow({
          show: false,
          webPreferences: {
            sandbox: true,
            preload,
            contextIsolation: false
          }
        });
        const htmlPath = path.join(__dirname, 'fixtures', 'api', 'sandbox.html?exit-event');
        const pageUrl = 'file://' + htmlPath;
        w.loadURL(pageUrl);
        const [, url] = await once(ipcMain, 'answer');
        const expectedUrl = process.platform === 'win32'
          ? 'file:///' + htmlPath.replaceAll('\\', '/')
          : pageUrl;
        expect(url).to.equal(expectedUrl);
      });

      it('exposes full EventEmitter object to preload script', async () => {
        const w = new BrowserWindow({
          show: false,
          webPreferences: {
            sandbox: true,
            preload: path.join(fixtures, 'module', 'preload-eventemitter.js')
          }
        });
        w.loadURL('about:blank');
        const [, rendererEventEmitterProperties] = await once(ipcMain, 'answer');
        const { EventEmitter } = require('node:events');
        const emitter = new EventEmitter();
        const browserEventEmitterProperties = [];
        let currentObj = emitter;
        do {
          browserEventEmitterProperties.push(...Object.getOwnPropertyNames(currentObj));
        } while ((currentObj = Object.getPrototypeOf(currentObj)));
        expect(rendererEventEmitterProperties).to.deep.equal(browserEventEmitterProperties);
      });

      it('should open windows in same domain with cross-scripting enabled', async () => {
        const w = new BrowserWindow({
          show: true,
          webPreferences: {
            sandbox: true,
            preload,
            contextIsolation: false
          }
        });

        w.webContents.setWindowOpenHandler(() => ({
          action: 'allow',
          overrideBrowserWindowOptions: {
            webPreferences: {
              preload
            }
          }
        }));

        const htmlPath = path.join(__dirname, 'fixtures', 'api', 'sandbox.html?window-open');
        const pageUrl = 'file://' + htmlPath;
        const answer = once(ipcMain, 'answer');
        w.loadURL(pageUrl);
        const [, { url, frameName, options }] = await once(w.webContents, 'did-create-window') as [BrowserWindow, Electron.DidCreateWindowDetails];
        const expectedUrl = process.platform === 'win32'
          ? 'file:///' + htmlPath.replaceAll('\\', '/')
          : pageUrl;
        expect(url).to.equal(expectedUrl);
        expect(frameName).to.equal('popup!');
        expect(options.width).to.equal(500);
        expect(options.height).to.equal(600);
        const [, html] = await answer;
        expect(html).to.equal('<h1>scripting from opener</h1>');
      });

      it('should open windows in another domain with cross-scripting disabled', async () => {
        const w = new BrowserWindow({
          show: true,
          webPreferences: {
            sandbox: true,
            preload,
            contextIsolation: false
          }
        });

        w.webContents.setWindowOpenHandler(() => ({
          action: 'allow',
          overrideBrowserWindowOptions: {
            webPreferences: {
              preload
            }
          }
        }));

        w.loadFile(
          path.join(__dirname, 'fixtures', 'api', 'sandbox.html'),
          { search: 'window-open-external' }
        );

        // Wait for a message from the main window saying that it's ready.
        await once(ipcMain, 'opener-loaded');

        // Ask the opener to open a popup with window.opener.
        const expectedPopupUrl = `${serverUrl}/cross-site`; // Set in "sandbox.html".

        w.webContents.send('open-the-popup', expectedPopupUrl);

        // The page is going to open a popup that it won't be able to close.
        // We have to close it from here later.
        const [, popupWindow] = await once(app, 'browser-window-created') as [any, BrowserWindow];

        // Ask the popup window for details.
        const detailsAnswer = once(ipcMain, 'child-loaded');
        popupWindow.webContents.send('provide-details');
        const [, openerIsNull, , locationHref] = await detailsAnswer;
        expect(openerIsNull).to.be.false('window.opener is null');
        expect(locationHref).to.equal(expectedPopupUrl);

        // Ask the page to access the popup.
        const touchPopupResult = once(ipcMain, 'answer');
        w.webContents.send('touch-the-popup');
        const [, popupAccessMessage] = await touchPopupResult;

        // Ask the popup to access the opener.
        const touchOpenerResult = once(ipcMain, 'answer');
        popupWindow.webContents.send('touch-the-opener');
        const [, openerAccessMessage] = await touchOpenerResult;

        // We don't need the popup anymore, and its parent page can't close it,
        // so let's close it from here before we run any checks.
        await closeWindow(popupWindow, { assertNotWindows: false });

        const errorPattern = /Failed to read a named property 'document' from 'Window': Blocked a frame with origin "(.*?)" from accessing a cross-origin frame./;
        expect(popupAccessMessage).to.be.a('string',
          'child\'s .document is accessible from its parent window');
        expect(popupAccessMessage).to.match(errorPattern);
        expect(openerAccessMessage).to.be.a('string',
          'opener .document is accessible from a popup window');
        expect(openerAccessMessage).to.match(errorPattern);
      });

      it('should inherit the sandbox setting in opened windows', async () => {
        const w = new BrowserWindow({
          show: false,
          webPreferences: {
            sandbox: true
          }
        });

        const preloadPath = path.join(mainFixtures, 'api', 'new-window-preload.js');
        w.webContents.setWindowOpenHandler(() => ({ action: 'allow', overrideBrowserWindowOptions: { webPreferences: { preload: preloadPath } } }));
        w.loadFile(path.join(fixtures, 'api', 'new-window.html'));
        const [, { argv }] = await once(ipcMain, 'answer');
        expect(argv).to.include('--enable-sandbox');
      });

      it('should open windows with the options configured via setWindowOpenHandler handlers', async () => {
        const w = new BrowserWindow({
          show: false,
          webPreferences: {
            sandbox: true
          }
        });

        const preloadPath = path.join(mainFixtures, 'api', 'new-window-preload.js');
        w.webContents.setWindowOpenHandler(() => ({ action: 'allow', overrideBrowserWindowOptions: { webPreferences: { preload: preloadPath, contextIsolation: false } } }));
        w.loadFile(path.join(fixtures, 'api', 'new-window.html'));
        const [[, childWebContents]] = await Promise.all([
          once(app, 'web-contents-created') as Promise<[any, WebContents]>,
          once(ipcMain, 'answer')
        ]);
        const webPreferences = childWebContents.getLastWebPreferences();
        expect(webPreferences!.contextIsolation).to.equal(false);
      });

      it('should set ipc event sender correctly', async () => {
        const w = new BrowserWindow({
          show: false,
          webPreferences: {
            sandbox: true,
            preload,
            contextIsolation: false
          }
        });
        let childWc: WebContents | null = null;
        w.webContents.setWindowOpenHandler(() => ({ action: 'allow', overrideBrowserWindowOptions: { webPreferences: { preload, contextIsolation: false } } }));

        w.webContents.on('did-create-window', (win) => {
          childWc = win.webContents;
          expect(w.webContents).to.not.equal(childWc);
        });

        ipcMain.once('parent-ready', function (event) {
          expect(event.sender).to.equal(w.webContents, 'sender should be the parent');
          event.sender.send('verified');
        });
        ipcMain.once('child-ready', function (event) {
          expect(childWc).to.not.be.null('child webcontents should be available');
          expect(event.sender).to.equal(childWc, 'sender should be the child');
          event.sender.send('verified');
        });

        const done = Promise.all([
          'parent-answer',
          'child-answer'
        ].map(name => once(ipcMain, name)));
        w.loadFile(path.join(__dirname, 'fixtures', 'api', 'sandbox.html'), { search: 'verify-ipc-sender' });
        await done;
      });

      describe('event handling', () => {
        let w: BrowserWindow;
        beforeEach(() => {
          w = new BrowserWindow({ show: false, webPreferences: { sandbox: true } });
        });
        it('works for window events', async () => {
          const pageTitleUpdated = once(w, 'page-title-updated');
          const newTitle = 'changed';
          w.loadURL(`data:text/html,<script>document.title = '${newTitle}'</script>`);
          await pageTitleUpdated;

          // w.title should update after 'page-title-updated'.
          // It happens right *after* the event fires though,
          // so we have to waitUntil it changes
          waitUntil(() => w.title === newTitle);
        });

        it('works for stop events', async () => {
          const done = Promise.all([
            'did-navigate',
            'did-fail-load',
            'did-stop-loading'
          ].map(name => once(w.webContents, name)));
          w.loadURL('data:text/html,<script>stop()</script>');
          await done;
        });

        it('works for web contents events', async () => {
          const done = Promise.all([
            'did-finish-load',
            'did-frame-finish-load',
            'did-navigate-in-page',
            'will-navigate',
            'did-start-loading',
            'did-stop-loading',
            'did-frame-finish-load',
            'dom-ready'
          ].map(name => once(w.webContents, name)));
          w.loadFile(path.join(__dirname, 'fixtures', 'api', 'sandbox.html'), { search: 'webcontents-events' });
          await done;
        });
      });

      it('validates process APIs access in sandboxed renderer', async () => {
        const w = new BrowserWindow({
          show: false,
          webPreferences: {
            sandbox: true,
            preload,
            contextIsolation: false
          }
        });
        w.webContents.once('preload-error', (event, preloadPath, error) => {
          throw error;
        });
        process.env.sandboxmain = 'foo';
        w.loadFile(path.join(fixtures, 'api', 'preload.html'));
        const [, test] = await once(ipcMain, 'answer');
        expect(test.hasCrash).to.be.true('has crash');
        expect(test.hasHang).to.be.true('has hang');
        expect(test.heapStatistics).to.be.an('object');
        expect(test.blinkMemoryInfo).to.be.an('object');
        expect(test.processMemoryInfo).to.be.an('object');
        expect(test.systemVersion).to.be.a('string');
        expect(test.cpuUsage).to.be.an('object');
        expect(test.uptime).to.be.a('number');
        expect(test.arch).to.equal(process.arch);
        expect(test.platform).to.equal(process.platform);
        expect(test.env).to.deep.equal(process.env);
        expect(test.execPath).to.equal(process.helperExecPath);
        expect(test.sandboxed).to.be.true('sandboxed');
        expect(test.contextIsolated).to.be.false('contextIsolated');
        expect(test.type).to.equal('renderer');
        expect(test.version).to.equal(process.version);
        expect(test.versions).to.deep.equal(process.versions);
        expect(test.contextId).to.be.a('string');
        expect(test.nodeEvents).to.equal(true);
        expect(test.nodeTimers).to.equal(true);
        expect(test.nodeUrl).to.equal(true);

        if (process.platform === 'linux' && test.osSandbox) {
          expect(test.creationTime).to.be.null('creation time');
          expect(test.systemMemoryInfo).to.be.null('system memory info');
        } else {
          expect(test.creationTime).to.be.a('number');
          expect(test.systemMemoryInfo).to.be.an('object');
        }
      });

      it('webview in sandbox renderer', async () => {
        const w = new BrowserWindow({
          show: false,
          webPreferences: {
            sandbox: true,
            preload,
            webviewTag: true,
            contextIsolation: false
          }
        });
        const didAttachWebview = once(w.webContents, 'did-attach-webview') as Promise<[any, WebContents]>;
        const webviewDomReady = once(ipcMain, 'webview-dom-ready');
        w.loadFile(path.join(fixtures, 'pages', 'webview-did-attach-event.html'));

        const [, webContents] = await didAttachWebview;
        const [, id] = await webviewDomReady;
        expect(webContents.id).to.equal(id);
      });
    });

    describe('child windows', () => {
      let w: BrowserWindow;

      beforeEach(() => {
        w = new BrowserWindow({
          show: false,
          webPreferences: {
            nodeIntegration: true,
            // tests relies on preloads in opened windows
            nodeIntegrationInSubFrames: true,
            contextIsolation: false
          }
        });
      });

      it('opens window of about:blank with cross-scripting enabled', async () => {
        const answer = once(ipcMain, 'answer');
        w.loadFile(path.join(fixtures, 'api', 'native-window-open-blank.html'));
        const [, content] = await answer;
        expect(content).to.equal('Hello');
      });
      it('opens window of same domain with cross-scripting enabled', async () => {
        const answer = once(ipcMain, 'answer');
        w.loadFile(path.join(fixtures, 'api', 'native-window-open-file.html'));
        const [, content] = await answer;
        expect(content).to.equal('Hello');
      });
      it('blocks accessing cross-origin frames', async () => {
        const answer = once(ipcMain, 'answer');
        w.loadFile(path.join(fixtures, 'api', 'native-window-open-cross-origin.html'));
        const [, content] = await answer;
        expect(content).to.equal('Failed to read a named property \'toString\' from \'Location\': Blocked a frame with origin "file://" from accessing a cross-origin frame.');
      });
      it('opens window from <iframe> tags', async () => {
        const answer = once(ipcMain, 'answer');
        w.loadFile(path.join(fixtures, 'api', 'native-window-open-iframe.html'));
        const [, content] = await answer;
        expect(content).to.equal('Hello');
      });
      it('opens window with cross-scripting enabled from isolated context', async () => {
        const w = new BrowserWindow({
          show: false,
          webPreferences: {
            preload: path.join(fixtures, 'api', 'native-window-open-isolated-preload.js')
          }
        });
        w.loadFile(path.join(fixtures, 'api', 'native-window-open-isolated.html'));
        const [, content] = await once(ipcMain, 'answer');
        expect(content).to.equal('Hello');
      });
      ifit(!process.env.ELECTRON_SKIP_NATIVE_MODULE_TESTS)('loads native addons correctly after reload', async () => {
        w.loadFile(path.join(__dirname, 'fixtures', 'api', 'native-window-open-native-addon.html'));
        {
          const [, content] = await once(ipcMain, 'answer');
          expect(content).to.equal('function');
        }
        w.reload();
        {
          const [, content] = await once(ipcMain, 'answer');
          expect(content).to.equal('function');
        }
      });
      it('<webview> works in a scriptable popup', async () => {
        const preload = path.join(fixtures, 'api', 'new-window-webview-preload.js');

        const w = new BrowserWindow({
          show: false,
          webPreferences: {
            nodeIntegrationInSubFrames: true,
            webviewTag: true,
            contextIsolation: false,
            preload
          }
        });
        w.webContents.setWindowOpenHandler(() => ({
          action: 'allow',
          overrideBrowserWindowOptions: {
            show: false,
            webPreferences: {
              contextIsolation: false,
              webviewTag: true,
              nodeIntegrationInSubFrames: true,
              preload
            }
          }
        }));

        const webviewLoaded = once(ipcMain, 'webview-loaded');
        w.loadFile(path.join(fixtures, 'api', 'new-window-webview.html'));
        await webviewLoaded;
      });
      it('should open windows with the options configured via setWindowOpenHandler handlers', async () => {
        const preloadPath = path.join(mainFixtures, 'api', 'new-window-preload.js');
        w.webContents.setWindowOpenHandler(() => ({
          action: 'allow',
          overrideBrowserWindowOptions: {
            webPreferences: {
              preload: preloadPath,
              contextIsolation: false
            }
          }
        }));
        w.loadFile(path.join(fixtures, 'api', 'new-window.html'));
        const [[, childWebContents]] = await Promise.all([
          once(app, 'web-contents-created') as Promise<[any, WebContents]>,
          once(ipcMain, 'answer')
        ]);
        const webPreferences = childWebContents.getLastWebPreferences();
        expect(webPreferences!.contextIsolation).to.equal(false);
      });

      describe('window.location', () => {
        const protocols = [
          ['foo', path.join(fixtures, 'api', 'window-open-location-change.html')],
          ['bar', path.join(fixtures, 'api', 'window-open-location-final.html')]
        ];
        beforeEach(() => {
          for (const [scheme, path] of protocols) {
            protocol.registerBufferProtocol(scheme, (request, callback) => {
              callback({
                mimeType: 'text/html',
                data: fs.readFileSync(path)
              });
            });
          }
        });
        afterEach(() => {
          for (const [scheme] of protocols) {
            protocol.unregisterProtocol(scheme);
          }
        });
        it('retains the original web preferences when window.location is changed to a new origin', async () => {
          const w = new BrowserWindow({
            show: false,
            webPreferences: {
              // test relies on preloads in opened window
              nodeIntegrationInSubFrames: true,
              contextIsolation: false
            }
          });

          w.webContents.setWindowOpenHandler(() => ({
            action: 'allow',
            overrideBrowserWindowOptions: {
              webPreferences: {
                preload: path.join(mainFixtures, 'api', 'window-open-preload.js'),
                contextIsolation: false,
                nodeIntegrationInSubFrames: true
              }
            }
          }));

          w.loadFile(path.join(fixtures, 'api', 'window-open-location-open.html'));
          const [, { nodeIntegration, typeofProcess }] = await once(ipcMain, 'answer');
          expect(nodeIntegration).to.be.false();
          expect(typeofProcess).to.eql('undefined');
        });

        it('window.opener is not null when window.location is changed to a new origin', async () => {
          const w = new BrowserWindow({
            show: false,
            webPreferences: {
              // test relies on preloads in opened window
              nodeIntegrationInSubFrames: true
            }
          });

          w.webContents.setWindowOpenHandler(() => ({
            action: 'allow',
            overrideBrowserWindowOptions: {
              webPreferences: {
                preload: path.join(mainFixtures, 'api', 'window-open-preload.js')
              }
            }
          }));
          w.loadFile(path.join(fixtures, 'api', 'window-open-location-open.html'));
          const [, { windowOpenerIsNull }] = await once(ipcMain, 'answer');
          expect(windowOpenerIsNull).to.be.false('window.opener is null');
        });
      });
    });

    describe('"disableHtmlFullscreenWindowResize" option', () => {
      it('prevents window from resizing when set', async () => {
        const w = new BrowserWindow({
          show: false,
          webPreferences: {
            disableHtmlFullscreenWindowResize: true
          }
        });
        await w.loadURL('about:blank');
        const size = w.getSize();
        const enterHtmlFullScreen = once(w.webContents, 'enter-html-full-screen');
        w.webContents.executeJavaScript('document.body.webkitRequestFullscreen()', true);
        await enterHtmlFullScreen;
        expect(w.getSize()).to.deep.equal(size);
      });
    });

    describe('"defaultFontFamily" option', () => {
      it('can change the standard font family', async () => {
        const w = new BrowserWindow({
          show: false,
          webPreferences: {
            defaultFontFamily: {
              standard: 'Impact'
            }
          }
        });
        await w.loadFile(path.join(fixtures, 'pages', 'content.html'));
        const fontFamily = await w.webContents.executeJavaScript("window.getComputedStyle(document.getElementsByTagName('p')[0])['font-family']", true);
        expect(fontFamily).to.equal('Impact');
      });
    });
  });

  describe('beforeunload handler', function () {
    let w: BrowserWindow;
    beforeEach(() => {
      w = new BrowserWindow({ show: false, webPreferences: { nodeIntegration: true } });
    });
    afterEach(closeAllWindows);

    it('returning undefined would not prevent close', async () => {
      await w.loadFile(path.join(__dirname, 'fixtures', 'api', 'beforeunload-undefined.html'));
      const wait = once(w, 'closed');
      w.close();
      await wait;
    });

    it('returning false would prevent close', async () => {
      await w.loadFile(path.join(__dirname, 'fixtures', 'api', 'beforeunload-false.html'));
      w.close();
      const [, proceed] = await once(w.webContents, '-before-unload-fired');
      expect(proceed).to.equal(false);
    });

    it('returning empty string would prevent close', async () => {
      await w.loadFile(path.join(__dirname, 'fixtures', 'api', 'beforeunload-empty-string.html'));
      w.close();
      const [, proceed] = await once(w.webContents, '-before-unload-fired');
      expect(proceed).to.equal(false);
    });

    it('emits for each close attempt', async () => {
      await w.loadFile(path.join(__dirname, 'fixtures', 'api', 'beforeunload-false-prevent3.html'));

      const destroyListener = () => { expect.fail('Close was not prevented'); };
      w.webContents.once('destroyed', destroyListener);

      w.webContents.executeJavaScript('installBeforeUnload(2)', true);
      // The renderer needs to report the status of beforeunload handler
      // back to main process, so wait for next console message, which means
      // the SuddenTerminationStatus message have been flushed.
      await once(w.webContents, 'console-message');
      w.close();
      await once(w.webContents, '-before-unload-fired');
      w.close();
      await once(w.webContents, '-before-unload-fired');

      w.webContents.removeListener('destroyed', destroyListener);
      const wait = once(w, 'closed');
      w.close();
      await wait;
    });

    it('emits for each reload attempt', async () => {
      await w.loadFile(path.join(__dirname, 'fixtures', 'api', 'beforeunload-false-prevent3.html'));

      const navigationListener = () => { expect.fail('Reload was not prevented'); };
      w.webContents.once('did-start-navigation', navigationListener);

      w.webContents.executeJavaScript('installBeforeUnload(2)', true);
      // The renderer needs to report the status of beforeunload handler
      // back to main process, so wait for next console message, which means
      // the SuddenTerminationStatus message have been flushed.
      await once(w.webContents, 'console-message');
      w.reload();
      // Chromium does not emit '-before-unload-fired' on WebContents for
      // navigations, so we have to use other ways to know if beforeunload
      // is fired.
      await emittedUntil(w.webContents, 'console-message', isBeforeUnload);
      w.reload();
      await emittedUntil(w.webContents, 'console-message', isBeforeUnload);

      w.webContents.removeListener('did-start-navigation', navigationListener);
      w.reload();
      await once(w.webContents, 'did-finish-load');
    });

    it('emits for each navigation attempt', async () => {
      await w.loadFile(path.join(__dirname, 'fixtures', 'api', 'beforeunload-false-prevent3.html'));

      const navigationListener = () => { expect.fail('Reload was not prevented'); };
      w.webContents.once('did-start-navigation', navigationListener);

      w.webContents.executeJavaScript('installBeforeUnload(2)', true);
      // The renderer needs to report the status of beforeunload handler
      // back to main process, so wait for next console message, which means
      // the SuddenTerminationStatus message have been flushed.
      await once(w.webContents, 'console-message');
      w.loadURL('about:blank');
      // Chromium does not emit '-before-unload-fired' on WebContents for
      // navigations, so we have to use other ways to know if beforeunload
      // is fired.
      await emittedUntil(w.webContents, 'console-message', isBeforeUnload);
      w.loadURL('about:blank');
      await emittedUntil(w.webContents, 'console-message', isBeforeUnload);

      w.webContents.removeListener('did-start-navigation', navigationListener);
      await w.loadURL('about:blank');
    });
  });

  // TODO(codebytere): figure out how to make these pass in CI on Windows.
  ifdescribe(process.platform !== 'win32')('document.visibilityState/hidden', () => {
    afterEach(closeAllWindows);

    it('visibilityState is initially visible despite window being hidden', async () => {
      const w = new BrowserWindow({
        show: false,
        width: 100,
        height: 100,
        webPreferences: {
          nodeIntegration: true,
          contextIsolation: false
        }
      });

      let readyToShow = false;
      w.once('ready-to-show', () => {
        readyToShow = true;
      });

      w.loadFile(path.join(fixtures, 'pages', 'visibilitychange.html'));

      const [, visibilityState, hidden] = await once(ipcMain, 'pong');

      expect(readyToShow).to.be.false('ready to show');
      expect(visibilityState).to.equal('visible');
      expect(hidden).to.be.false('hidden');
    });

    it('visibilityState changes when window is hidden', async () => {
      const w = new BrowserWindow({
        width: 100,
        height: 100,
        webPreferences: {
          nodeIntegration: true,
          contextIsolation: false
        }
      });

      w.loadFile(path.join(fixtures, 'pages', 'visibilitychange.html'));

      {
        const [, visibilityState, hidden] = await once(ipcMain, 'pong');
        expect(visibilityState).to.equal('visible');
        expect(hidden).to.be.false('hidden');
      }

      w.hide();

      {
        const [, visibilityState, hidden] = await once(ipcMain, 'pong');
        expect(visibilityState).to.equal('hidden');
        expect(hidden).to.be.true('hidden');
      }
    });

    it('visibilityState changes when window is shown', async () => {
      const w = new BrowserWindow({
        width: 100,
        height: 100,
        webPreferences: {
          nodeIntegration: true,
          contextIsolation: false
        }
      });

      w.loadFile(path.join(fixtures, 'pages', 'visibilitychange.html'));
      if (process.platform === 'darwin') {
        // See https://github.com/electron/electron/issues/8664
        await once(w, 'show');
      }
      w.hide();
      w.show();
      const [, visibilityState] = await once(ipcMain, 'pong');
      expect(visibilityState).to.equal('visible');
    });

    it('visibilityState changes when window is shown inactive', async () => {
      const w = new BrowserWindow({
        width: 100,
        height: 100,
        webPreferences: {
          nodeIntegration: true,
          contextIsolation: false
        }
      });
      w.loadFile(path.join(fixtures, 'pages', 'visibilitychange.html'));
      if (process.platform === 'darwin') {
        // See https://github.com/electron/electron/issues/8664
        await once(w, 'show');
      }
      w.hide();
      w.showInactive();
      const [, visibilityState] = await once(ipcMain, 'pong');
      expect(visibilityState).to.equal('visible');
    });

    ifit(process.platform === 'darwin')('visibilityState changes when window is minimized', async () => {
      const w = new BrowserWindow({
        width: 100,
        height: 100,
        webPreferences: {
          nodeIntegration: true,
          contextIsolation: false
        }
      });
      w.loadFile(path.join(fixtures, 'pages', 'visibilitychange.html'));

      {
        const [, visibilityState, hidden] = await once(ipcMain, 'pong');
        expect(visibilityState).to.equal('visible');
        expect(hidden).to.be.false('hidden');
      }

      w.minimize();

      {
        const [, visibilityState, hidden] = await once(ipcMain, 'pong');
        expect(visibilityState).to.equal('hidden');
        expect(hidden).to.be.true('hidden');
      }
    });

    it('visibilityState remains visible if backgroundThrottling is disabled', async () => {
      const w = new BrowserWindow({
        show: false,
        width: 100,
        height: 100,
        webPreferences: {
          backgroundThrottling: false,
          nodeIntegration: true,
          contextIsolation: false
        }
      });

      w.loadFile(path.join(fixtures, 'pages', 'visibilitychange.html'));

      {
        const [, visibilityState, hidden] = await once(ipcMain, 'pong');
        expect(visibilityState).to.equal('visible');
        expect(hidden).to.be.false('hidden');
      }

      ipcMain.once('pong', (event, visibilityState, hidden) => {
        throw new Error(`Unexpected visibility change event. visibilityState: ${visibilityState} hidden: ${hidden}`);
      });
      try {
        const shown1 = once(w, 'show');
        w.show();
        await shown1;
        const hidden = once(w, 'hide');
        w.hide();
        await hidden;
        const shown2 = once(w, 'show');
        w.show();
        await shown2;
      } finally {
        ipcMain.removeAllListeners('pong');
      }
    });
  });

  ifdescribe(process.platform !== 'linux')('max/minimize events', () => {
    afterEach(closeAllWindows);
    it('emits an event when window is maximized', async () => {
      const w = new BrowserWindow({ show: false });
      const maximize = once(w, 'maximize');
      w.show();
      w.maximize();
      await maximize;
    });

    it('emits an event when a transparent window is maximized', async () => {
      const w = new BrowserWindow({
        show: false,
        frame: false,
        transparent: true
      });

      const maximize = once(w, 'maximize');
      w.show();
      w.maximize();
      await maximize;
    });

    it('emits only one event when frameless window is maximized', () => {
      const w = new BrowserWindow({ show: false, frame: false });
      let emitted = 0;
      w.on('maximize', () => emitted++);
      w.show();
      w.maximize();
      expect(emitted).to.equal(1);
    });

    it('emits an event when window is unmaximized', async () => {
      const w = new BrowserWindow({ show: false });
      const unmaximize = once(w, 'unmaximize');
      w.show();
      w.maximize();
      w.unmaximize();
      await unmaximize;
    });

    it('emits an event when a transparent window is unmaximized', async () => {
      const w = new BrowserWindow({
        show: false,
        frame: false,
        transparent: true
      });

      const maximize = once(w, 'maximize');
      const unmaximize = once(w, 'unmaximize');
      w.show();
      w.maximize();
      await maximize;
      w.unmaximize();
      await unmaximize;
    });

    it('emits an event when window is minimized', async () => {
      const w = new BrowserWindow({ show: false });
      const minimize = once(w, 'minimize');
      w.show();
      w.minimize();
      await minimize;
    });
  });

  describe('beginFrameSubscription method', () => {
    it('does not crash when callback returns nothing', (done) => {
      const w = new BrowserWindow({ show: false });
      let called = false;
      w.loadFile(path.join(fixtures, 'api', 'frame-subscriber.html'));
      w.webContents.on('dom-ready', () => {
        w.webContents.beginFrameSubscription(function () {
          // This callback might be called twice.
          if (called) return;
          called = true;

          // Pending endFrameSubscription to next tick can reliably reproduce
          // a crash which happens when nothing is returned in the callback.
          setTimeout().then(() => {
            w.webContents.endFrameSubscription();
            done();
          });
        });
      });
    });

    it('subscribes to frame updates', (done) => {
      const w = new BrowserWindow({ show: false });
      let called = false;
      w.loadFile(path.join(fixtures, 'api', 'frame-subscriber.html'));
      w.webContents.on('dom-ready', () => {
        w.webContents.beginFrameSubscription(function (data) {
          // This callback might be called twice.
          if (called) return;
          called = true;

          try {
            expect(data.constructor.name).to.equal('NativeImage');
            expect(data.isEmpty()).to.be.false('data is empty');
            done();
          } catch (e) {
            done(e);
          } finally {
            w.webContents.endFrameSubscription();
          }
        });
      });
    });

    it('subscribes to frame updates (only dirty rectangle)', (done) => {
      const w = new BrowserWindow({ show: false });
      let called = false;
      let gotInitialFullSizeFrame = false;
      const [contentWidth, contentHeight] = w.getContentSize();
      w.webContents.on('did-finish-load', () => {
        w.webContents.beginFrameSubscription(true, (image, rect) => {
          if (image.isEmpty()) {
            // Chromium sometimes sends a 0x0 frame at the beginning of the
            // page load.
            return;
          }
          if (rect.height === contentHeight && rect.width === contentWidth &&
            !gotInitialFullSizeFrame) {
            // The initial frame is full-size, but we're looking for a call
            // with just the dirty-rect. The next frame should be a smaller
            // rect.
            gotInitialFullSizeFrame = true;
            return;
          }
          // This callback might be called twice.
          if (called) return;
          // We asked for just the dirty rectangle, so we expect to receive a
          // rect smaller than the full size.
          // TODO(jeremy): this is failing on windows currently; investigate.
          // assert(rect.width < contentWidth || rect.height < contentHeight)
          called = true;

          try {
            const expectedSize = rect.width * rect.height * 4;
            expect(image.toBitmap()).to.be.an.instanceOf(Buffer).with.lengthOf(expectedSize);
            done();
          } catch (e) {
            done(e);
          } finally {
            w.webContents.endFrameSubscription();
          }
        });
      });
      w.loadFile(path.join(fixtures, 'api', 'frame-subscriber.html'));
    });

    it('throws error when subscriber is not well defined', () => {
      const w = new BrowserWindow({ show: false });
      expect(() => {
        w.webContents.beginFrameSubscription(true, true as any);
        // TODO(zcbenz): gin is weak at guessing parameter types, we should
        // upstream native_mate's implementation to gin.
      }).to.throw('Error processing argument at index 1, conversion failure from ');
    });
  });

  describe('savePage method', () => {
    const savePageDir = path.join(fixtures, 'save_page');
    const savePageHtmlPath = path.join(savePageDir, 'save_page.html');
    const savePageJsPath = path.join(savePageDir, 'save_page_files', 'test.js');
    const savePageCssPath = path.join(savePageDir, 'save_page_files', 'test.css');

    afterEach(() => {
      closeAllWindows();

      try {
        fs.unlinkSync(savePageCssPath);
        fs.unlinkSync(savePageJsPath);
        fs.unlinkSync(savePageHtmlPath);
        fs.rmdirSync(path.join(savePageDir, 'save_page_files'));
        fs.rmdirSync(savePageDir);
      } catch { }
    });

    it('should throw when passing relative paths', async () => {
      const w = new BrowserWindow({ show: false });
      await w.loadFile(path.join(fixtures, 'pages', 'save_page', 'index.html'));

      await expect(
        w.webContents.savePage('save_page.html', 'HTMLComplete')
      ).to.eventually.be.rejectedWith('Path must be absolute');

      await expect(
        w.webContents.savePage('save_page.html', 'HTMLOnly')
      ).to.eventually.be.rejectedWith('Path must be absolute');

      await expect(
        w.webContents.savePage('save_page.html', 'MHTML')
      ).to.eventually.be.rejectedWith('Path must be absolute');
    });

    it('should save page to disk with HTMLOnly', async () => {
      const w = new BrowserWindow({ show: false });
      await w.loadFile(path.join(fixtures, 'pages', 'save_page', 'index.html'));
      await w.webContents.savePage(savePageHtmlPath, 'HTMLOnly');

      expect(fs.existsSync(savePageHtmlPath)).to.be.true('html path');
      expect(fs.existsSync(savePageJsPath)).to.be.false('js path');
      expect(fs.existsSync(savePageCssPath)).to.be.false('css path');
    });

    it('should save page to disk with MHTML', async () => {
      /* Use temp directory for saving MHTML file since the write handle
       * gets passed to untrusted process and chromium will deny exec access to
       * the path. To perform this task, chromium requires that the path is one
       * of the browser controlled paths, refs https://chromium-review.googlesource.com/c/chromium/src/+/3774416
       */
      const tmpDir = await fs.promises.mkdtemp(path.resolve(os.tmpdir(), 'electron-mhtml-save-'));
      const savePageMHTMLPath = path.join(tmpDir, 'save_page.html');
      const w = new BrowserWindow({ show: false });
      await w.loadFile(path.join(fixtures, 'pages', 'save_page', 'index.html'));
      await w.webContents.savePage(savePageMHTMLPath, 'MHTML');

      expect(fs.existsSync(savePageMHTMLPath)).to.be.true('html path');
      expect(fs.existsSync(savePageJsPath)).to.be.false('js path');
      expect(fs.existsSync(savePageCssPath)).to.be.false('css path');
      try {
        await fs.promises.unlink(savePageMHTMLPath);
        await fs.promises.rmdir(tmpDir);
      } catch { }
    });

    it('should save page to disk with HTMLComplete', async () => {
      const w = new BrowserWindow({ show: false });
      await w.loadFile(path.join(fixtures, 'pages', 'save_page', 'index.html'));
      await w.webContents.savePage(savePageHtmlPath, 'HTMLComplete');

      expect(fs.existsSync(savePageHtmlPath)).to.be.true('html path');
      expect(fs.existsSync(savePageJsPath)).to.be.true('js path');
      expect(fs.existsSync(savePageCssPath)).to.be.true('css path');
    });
  });

  describe('BrowserWindow options argument is optional', () => {
    afterEach(closeAllWindows);
    it('should create a window with default size (800x600)', () => {
      const w = new BrowserWindow();
      expect(w.getSize()).to.deep.equal([800, 600]);
    });
  });

  describe('BrowserWindow.restore()', () => {
    afterEach(closeAllWindows);
    it('should restore the previous window size', () => {
      const w = new BrowserWindow({
        minWidth: 800,
        width: 800
      });

      const initialSize = w.getSize();
      w.minimize();
      w.restore();
      expectBoundsEqual(w.getSize(), initialSize);
    });

    it('does not crash when restoring hidden minimized window', () => {
      const w = new BrowserWindow({});
      w.minimize();
      w.hide();
      w.show();
    });

    // TODO(zcbenz):
    // This test does not run on Linux CI. See:
    // https://github.com/electron/electron/issues/28699
    ifit(process.platform === 'linux' && !process.env.CI)('should bring a minimized maximized window back to maximized state', async () => {
      const w = new BrowserWindow({});
      const maximize = once(w, 'maximize');
      w.maximize();
      await maximize;
      const minimize = once(w, 'minimize');
      w.minimize();
      await minimize;
      expect(w.isMaximized()).to.equal(false);
      const restore = once(w, 'restore');
      w.restore();
      await restore;
      expect(w.isMaximized()).to.equal(true);
    });
  });

  // TODO(dsanders11): Enable once maximize event works on Linux again on CI
  ifdescribe(process.platform !== 'linux')('BrowserWindow.maximize()', () => {
    afterEach(closeAllWindows);
    it('should show the window if it is not currently shown', async () => {
      const w = new BrowserWindow({ show: false });
      const hidden = once(w, 'hide');
      let shown = once(w, 'show');
      const maximize = once(w, 'maximize');
      expect(w.isVisible()).to.be.false('visible');
      w.maximize();
      await maximize;
      await shown;
      expect(w.isMaximized()).to.be.true('maximized');
      expect(w.isVisible()).to.be.true('visible');
      // Even if the window is already maximized
      w.hide();
      await hidden;
      expect(w.isVisible()).to.be.false('visible');
      shown = once(w, 'show');
      w.maximize();
      await shown;
      expect(w.isVisible()).to.be.true('visible');
    });
  });

  describe('BrowserWindow.unmaximize()', () => {
    afterEach(closeAllWindows);
    it('should restore the previous window position', () => {
      const w = new BrowserWindow();

      const initialPosition = w.getPosition();
      w.maximize();
      w.unmaximize();
      expectBoundsEqual(w.getPosition(), initialPosition);
    });

    // TODO(dsanders11): Enable once minimize event works on Linux again.
    //                   See https://github.com/electron/electron/issues/28699
    ifit(process.platform !== 'linux')('should not restore a minimized window', async () => {
      const w = new BrowserWindow();
      const minimize = once(w, 'minimize');
      w.minimize();
      await minimize;
      w.unmaximize();
      await setTimeout(1000);
      expect(w.isMinimized()).to.be.true();
    });

    it('should not change the size or position of a normal window', async () => {
      const w = new BrowserWindow();

      const initialSize = w.getSize();
      const initialPosition = w.getPosition();
      w.unmaximize();
      await setTimeout(1000);
      expectBoundsEqual(w.getSize(), initialSize);
      expectBoundsEqual(w.getPosition(), initialPosition);
    });

    ifit(process.platform === 'darwin')('should not change size or position of a window which is functionally maximized', async () => {
      const { workArea } = screen.getPrimaryDisplay();

      const bounds = {
        x: workArea.x,
        y: workArea.y,
        width: workArea.width,
        height: workArea.height
      };

      const w = new BrowserWindow(bounds);
      w.unmaximize();
      await setTimeout(1000);
      expectBoundsEqual(w.getBounds(), bounds);
    });
  });

  describe('setFullScreen(false)', () => {
    afterEach(closeAllWindows);

    // only applicable to windows: https://github.com/electron/electron/issues/6036
    ifdescribe(process.platform === 'win32')('on windows', () => {
      it('should restore a normal visible window from a fullscreen startup state', async () => {
        const w = new BrowserWindow({ show: false });
        await w.loadURL('about:blank');
        const shown = once(w, 'show');
        // start fullscreen and hidden
        w.setFullScreen(true);
        w.show();
        await shown;
        const leftFullScreen = once(w, 'leave-full-screen');
        w.setFullScreen(false);
        await leftFullScreen;
        expect(w.isVisible()).to.be.true('visible');
        expect(w.isFullScreen()).to.be.false('fullscreen');
      });
      it('should keep window hidden if already in hidden state', async () => {
        const w = new BrowserWindow({ show: false });
        await w.loadURL('about:blank');
        const leftFullScreen = once(w, 'leave-full-screen');
        w.setFullScreen(false);
        await leftFullScreen;
        expect(w.isVisible()).to.be.false('visible');
        expect(w.isFullScreen()).to.be.false('fullscreen');
      });
    });

    ifdescribe(process.platform === 'darwin')('BrowserWindow.setFullScreen(false) when HTML fullscreen', () => {
      it('exits HTML fullscreen when window leaves fullscreen', async () => {
        const w = new BrowserWindow();
        await w.loadURL('about:blank');
        await w.webContents.executeJavaScript('document.body.webkitRequestFullscreen()', true);
        await once(w, 'enter-full-screen');
        // Wait a tick for the full-screen state to 'stick'
        await setTimeout();
        w.setFullScreen(false);
        await once(w, 'leave-html-full-screen');
      });
    });
  });

  describe('parent window', () => {
    afterEach(closeAllWindows);

    ifit(process.platform === 'darwin')('sheet-begin event emits when window opens a sheet', async () => {
      const w = new BrowserWindow();
      const sheetBegin = once(w, 'sheet-begin');
      // eslint-disable-next-line no-new
      new BrowserWindow({
        modal: true,
        parent: w
      });
      await sheetBegin;
    });

    ifit(process.platform === 'darwin')('sheet-end event emits when window has closed a sheet', async () => {
      const w = new BrowserWindow();
      const sheet = new BrowserWindow({
        modal: true,
        parent: w
      });
      const sheetEnd = once(w, 'sheet-end');
      sheet.close();
      await sheetEnd;
    });

    describe('parent option', () => {
      it('sets parent window', () => {
        const w = new BrowserWindow({ show: false });
        const c = new BrowserWindow({ show: false, parent: w });
        expect(c.getParentWindow()).to.equal(w);
      });

      it('adds window to child windows of parent', () => {
        const w = new BrowserWindow({ show: false });
        const c = new BrowserWindow({ show: false, parent: w });
        expect(w.getChildWindows()).to.deep.equal([c]);
      });

      it('removes from child windows of parent when window is closed', async () => {
        const w = new BrowserWindow({ show: false });
        const c = new BrowserWindow({ show: false, parent: w });
        const closed = once(c, 'closed');
        c.close();
        await closed;
        // The child window list is not immediately cleared, so wait a tick until it's ready.
        await setTimeout();
        expect(w.getChildWindows().length).to.equal(0);
      });

      it('can handle child window close and reparent multiple times', async () => {
        const w = new BrowserWindow({ show: false });
        let c: BrowserWindow | null;

        for (let i = 0; i < 5; i++) {
          c = new BrowserWindow({ show: false, parent: w });
          const closed = once(c, 'closed');
          c.close();
          await closed;
        }

        await setTimeout();
        expect(w.getChildWindows().length).to.equal(0);
      });

      it('can handle parent window close with focus or blur events', (done) => {
        const w = new BrowserWindow({ show: false });
        const c = new BrowserWindow({ show: false, parent: w });

        c.on('closed', () => {
          w.focus();
          done();
        });

        w.close();
      });

      ifit(process.platform === 'darwin')('only shows the intended window when a child with siblings is shown', async () => {
        const w = new BrowserWindow({ show: false });
        const childOne = new BrowserWindow({ show: false, parent: w });
        const childTwo = new BrowserWindow({ show: false, parent: w });

        const parentShown = once(w, 'show');
        w.show();
        await parentShown;

        expect(childOne.isVisible()).to.be.false('childOne is visible');
        expect(childTwo.isVisible()).to.be.false('childTwo is visible');

        const childOneShown = once(childOne, 'show');
        childOne.show();
        await childOneShown;

        expect(childOne.isVisible()).to.be.true('childOne is not visible');
        expect(childTwo.isVisible()).to.be.false('childTwo is visible');
      });

      ifit(process.platform === 'darwin')('child matches parent visibility when parent visibility changes', async () => {
        const w = new BrowserWindow({ show: false });
        const c = new BrowserWindow({ show: false, parent: w });

        const wShow = once(w, 'show');
        const cShow = once(c, 'show');

        w.show();
        c.show();

        await Promise.all([wShow, cShow]);

        const minimized = once(w, 'minimize');
        w.minimize();
        await minimized;

        expect(w.isVisible()).to.be.false('parent is visible');
        expect(c.isVisible()).to.be.false('child is visible');

        const restored = once(w, 'restore');
        w.restore();
        await restored;

        expect(w.isVisible()).to.be.true('parent is visible');
        expect(c.isVisible()).to.be.true('child is visible');
      });

      ifit(process.platform === 'darwin')('parent matches child visibility when child visibility changes', async () => {
        const w = new BrowserWindow({ show: false });
        const c = new BrowserWindow({ show: false, parent: w });

        const wShow = once(w, 'show');
        const cShow = once(c, 'show');

        w.show();
        c.show();

        await Promise.all([wShow, cShow]);

        const minimized = once(c, 'minimize');
        c.minimize();
        await minimized;

        expect(c.isVisible()).to.be.false('child is visible');

        const restored = once(c, 'restore');
        c.restore();
        await restored;

        expect(w.isVisible()).to.be.true('parent is visible');
        expect(c.isVisible()).to.be.true('child is visible');
      });

      it('closes a grandchild window when a middle child window is destroyed', async () => {
        const w = new BrowserWindow();

        w.loadFile(path.join(fixtures, 'pages', 'base-page.html'));
        w.webContents.executeJavaScript('window.open("")');

        w.webContents.on('did-create-window', async (window) => {
          const childWindow = new BrowserWindow({ parent: window });

          await setTimeout();

          const closed = once(childWindow, 'closed');
          window.close();
          await closed;

          expect(() => { BrowserWindow.getFocusedWindow(); }).to.not.throw();
        });
      });

      it('should not affect the show option', () => {
        const w = new BrowserWindow({ show: false });
        const c = new BrowserWindow({ show: false, parent: w });
        expect(c.isVisible()).to.be.false('child is visible');
        expect(c.getParentWindow()!.isVisible()).to.be.false('parent is visible');
      });
    });

    describe('win.setParentWindow(parent)', () => {
      it('sets parent window', () => {
        const w = new BrowserWindow({ show: false });
        const c = new BrowserWindow({ show: false });
        expect(w.getParentWindow()).to.be.null('w.parent');
        expect(c.getParentWindow()).to.be.null('c.parent');
        c.setParentWindow(w);
        expect(c.getParentWindow()).to.equal(w);
        c.setParentWindow(null);
        expect(c.getParentWindow()).to.be.null('c.parent');
      });

      it('adds window to child windows of parent', () => {
        const w = new BrowserWindow({ show: false });
        const c = new BrowserWindow({ show: false });
        expect(w.getChildWindows()).to.deep.equal([]);
        c.setParentWindow(w);
        expect(w.getChildWindows()).to.deep.equal([c]);
        c.setParentWindow(null);
        expect(w.getChildWindows()).to.deep.equal([]);
      });

      it('removes from child windows of parent when window is closed', async () => {
        const w = new BrowserWindow({ show: false });
        const c = new BrowserWindow({ show: false });
        const closed = once(c, 'closed');
        c.setParentWindow(w);
        c.close();
        await closed;
        // The child window list is not immediately cleared, so wait a tick until it's ready.
        await setTimeout();
        expect(w.getChildWindows().length).to.equal(0);
      });

      ifit(process.platform === 'darwin')('can reparent when the first parent is destroyed', async () => {
        const w1 = new BrowserWindow({ show: false });
        const w2 = new BrowserWindow({ show: false });
        const c = new BrowserWindow({ show: false });

        c.setParentWindow(w1);
        expect(w1.getChildWindows().length).to.equal(1);

        const closed = once(w1, 'closed');
        w1.destroy();
        await closed;

        c.setParentWindow(w2);
        await setTimeout();

        const children = w2.getChildWindows();
        expect(children[0]).to.equal(c);
      });
    });

    describe('modal option', () => {
      it('does not freeze or crash', async () => {
        const parentWindow = new BrowserWindow();

        const createTwo = async () => {
          const two = new BrowserWindow({
            width: 300,
            height: 200,
            parent: parentWindow,
            modal: true,
            show: false
          });

          const twoShown = once(two, 'show');
          two.show();
          await twoShown;
          setTimeout(500).then(() => two.close());

          await once(two, 'closed');
        };

        const one = new BrowserWindow({
          width: 600,
          height: 400,
          parent: parentWindow,
          modal: true,
          show: false
        });

        const oneShown = once(one, 'show');
        one.show();
        await oneShown;
        setTimeout(500).then(() => one.destroy());

        await once(one, 'closed');
        await createTwo();
      });

      ifit(process.platform !== 'darwin')('can disable and enable a window', () => {
        const w = new BrowserWindow({ show: false });
        w.setEnabled(false);
        expect(w.isEnabled()).to.be.false('w.isEnabled()');
        w.setEnabled(true);
        expect(w.isEnabled()).to.be.true('!w.isEnabled()');
      });

      ifit(process.platform !== 'darwin')('disables parent window', () => {
        const w = new BrowserWindow({ show: false });
        const c = new BrowserWindow({ show: false, parent: w, modal: true });
        expect(w.isEnabled()).to.be.true('w.isEnabled');
        c.show();
        expect(w.isEnabled()).to.be.false('w.isEnabled');
      });

      ifit(process.platform !== 'darwin')('re-enables an enabled parent window when closed', async () => {
        const w = new BrowserWindow({ show: false });
        const c = new BrowserWindow({ show: false, parent: w, modal: true });
        const closed = once(c, 'closed');
        c.show();
        c.close();
        await closed;
        expect(w.isEnabled()).to.be.true('w.isEnabled');
      });

      ifit(process.platform !== 'darwin')('does not re-enable a disabled parent window when closed', async () => {
        const w = new BrowserWindow({ show: false });
        const c = new BrowserWindow({ show: false, parent: w, modal: true });
        const closed = once(c, 'closed');
        w.setEnabled(false);
        c.show();
        c.close();
        await closed;
        expect(w.isEnabled()).to.be.false('w.isEnabled');
      });

      ifit(process.platform !== 'darwin')('disables parent window recursively', () => {
        const w = new BrowserWindow({ show: false });
        const c = new BrowserWindow({ show: false, parent: w, modal: true });
        const c2 = new BrowserWindow({ show: false, parent: w, modal: true });
        c.show();
        expect(w.isEnabled()).to.be.false('w.isEnabled');
        c2.show();
        expect(w.isEnabled()).to.be.false('w.isEnabled');
        c.destroy();
        expect(w.isEnabled()).to.be.false('w.isEnabled');
        c2.destroy();
        expect(w.isEnabled()).to.be.true('w.isEnabled');
      });
    });
  });

  describe('window states', () => {
    afterEach(closeAllWindows);
    it('does not resize frameless windows when states change', () => {
      const w = new BrowserWindow({
        frame: false,
        width: 300,
        height: 200,
        show: false
      });

      w.minimizable = false;
      w.minimizable = true;
      expect(w.getSize()).to.deep.equal([300, 200]);

      w.resizable = false;
      w.resizable = true;
      expect(w.getSize()).to.deep.equal([300, 200]);

      w.maximizable = false;
      w.maximizable = true;
      expect(w.getSize()).to.deep.equal([300, 200]);

      w.fullScreenable = false;
      w.fullScreenable = true;
      expect(w.getSize()).to.deep.equal([300, 200]);

      w.closable = false;
      w.closable = true;
      expect(w.getSize()).to.deep.equal([300, 200]);
    });

    describe('resizable state', () => {
      it('with properties', () => {
        it('can be set with resizable constructor option', () => {
          const w = new BrowserWindow({ show: false, resizable: false });
          expect(w.resizable).to.be.false('resizable');

          if (process.platform === 'darwin') {
            expect(w.maximizable).to.to.true('maximizable');
          }
        });

        it('can be changed', () => {
          const w = new BrowserWindow({ show: false });
          expect(w.resizable).to.be.true('resizable');
          w.resizable = false;
          expect(w.resizable).to.be.false('resizable');
          w.resizable = true;
          expect(w.resizable).to.be.true('resizable');
        });
      });

      it('with functions', () => {
        it('can be set with resizable constructor option', () => {
          const w = new BrowserWindow({ show: false, resizable: false });
          expect(w.isResizable()).to.be.false('resizable');

          if (process.platform === 'darwin') {
            expect(w.isMaximizable()).to.to.true('maximizable');
          }
        });

        it('can be changed', () => {
          const w = new BrowserWindow({ show: false });
          expect(w.isResizable()).to.be.true('resizable');
          w.setResizable(false);
          expect(w.isResizable()).to.be.false('resizable');
          w.setResizable(true);
          expect(w.isResizable()).to.be.true('resizable');
        });
      });

      it('works for a frameless window', () => {
        const w = new BrowserWindow({ show: false, frame: false });
        expect(w.resizable).to.be.true('resizable');

        if (process.platform === 'win32') {
          const w = new BrowserWindow({ show: false, thickFrame: false });
          expect(w.resizable).to.be.false('resizable');
        }
      });

      // On Linux there is no "resizable" property of a window.
      ifit(process.platform !== 'linux')('does affect maximizability when disabled and enabled', () => {
        const w = new BrowserWindow({ show: false });
        expect(w.resizable).to.be.true('resizable');

        expect(w.maximizable).to.be.true('maximizable');
        w.resizable = false;
        expect(w.maximizable).to.be.false('not maximizable');
        w.resizable = true;
        expect(w.maximizable).to.be.true('maximizable');
      });

      ifit(process.platform !== 'darwin')('works for a window smaller than 64x64', () => {
        const w = new BrowserWindow({
          show: false,
          frame: false,
          resizable: false,
          transparent: true
        });
        w.setContentSize(60, 60);
        expectBoundsEqual(w.getContentSize(), [60, 60]);
        w.setContentSize(30, 30);
        expectBoundsEqual(w.getContentSize(), [30, 30]);
        w.setContentSize(10, 10);
        expectBoundsEqual(w.getContentSize(), [10, 10]);
      });

      ifit(process.platform === 'win32')('do not change window with frame bounds when maximized', () => {
        const w = new BrowserWindow({
          show: true,
          frame: true,
          thickFrame: true
        });
        expect(w.isResizable()).to.be.true('resizable');
        w.maximize();
        expect(w.isMaximized()).to.be.true('maximized');
        const bounds = w.getBounds();
        w.setResizable(false);
        expectBoundsEqual(w.getBounds(), bounds);
        w.setResizable(true);
        expectBoundsEqual(w.getBounds(), bounds);
      });

      ifit(process.platform === 'win32')('do not change window without frame bounds when maximized', () => {
        const w = new BrowserWindow({
          show: true,
          frame: false,
          thickFrame: true
        });
        expect(w.isResizable()).to.be.true('resizable');
        w.maximize();
        expect(w.isMaximized()).to.be.true('maximized');
        const bounds = w.getBounds();
        w.setResizable(false);
        expectBoundsEqual(w.getBounds(), bounds);
        w.setResizable(true);
        expectBoundsEqual(w.getBounds(), bounds);
      });

      ifit(process.platform === 'win32')('do not change window transparent without frame bounds when maximized', () => {
        const w = new BrowserWindow({
          show: true,
          frame: false,
          thickFrame: true,
          transparent: true
        });
        expect(w.isResizable()).to.be.true('resizable');
        w.maximize();
        expect(w.isMaximized()).to.be.true('maximized');
        const bounds = w.getBounds();
        w.setResizable(false);
        expectBoundsEqual(w.getBounds(), bounds);
        w.setResizable(true);
        expectBoundsEqual(w.getBounds(), bounds);
      });
    });

    describe('loading main frame state', () => {
      let server: http.Server;
      let serverUrl: string;

      before(async () => {
        server = http.createServer((request, response) => {
          response.end();
        });
        serverUrl = (await listen(server)).url;
      });

      after(() => {
        server.close();
      });

      it('is true when the main frame is loading', async () => {
        const w = new BrowserWindow({ show: false });

        const didStartLoading = once(w.webContents, 'did-start-loading');
        w.webContents.loadURL(serverUrl);
        await didStartLoading;

        expect(w.webContents.isLoadingMainFrame()).to.be.true('isLoadingMainFrame');
      });

      it('is false when only a subframe is loading', async () => {
        const w = new BrowserWindow({ show: false });

        const didStopLoading = once(w.webContents, 'did-stop-loading');
        w.webContents.loadURL(serverUrl);
        await didStopLoading;

        expect(w.webContents.isLoadingMainFrame()).to.be.false('isLoadingMainFrame');

        const didStartLoading = once(w.webContents, 'did-start-loading');
        w.webContents.executeJavaScript(`
          var iframe = document.createElement('iframe')
          iframe.src = '${serverUrl}/page2'
          document.body.appendChild(iframe)
        `);
        await didStartLoading;

        expect(w.webContents.isLoadingMainFrame()).to.be.false('isLoadingMainFrame');
      });

      it('is true when navigating to pages from the same origin', async () => {
        const w = new BrowserWindow({ show: false });

        const didStopLoading = once(w.webContents, 'did-stop-loading');
        w.webContents.loadURL(serverUrl);
        await didStopLoading;

        expect(w.webContents.isLoadingMainFrame()).to.be.false('isLoadingMainFrame');

        const didStartLoading = once(w.webContents, 'did-start-loading');
        w.webContents.loadURL(`${serverUrl}/page2`);
        await didStartLoading;

        expect(w.webContents.isLoadingMainFrame()).to.be.true('isLoadingMainFrame');
      });
    });

    ifdescribe(process.platform !== 'win32')('visibleOnAllWorkspaces state', () => {
      describe('with properties', () => {
        it('can be changed', () => {
          const w = new BrowserWindow({ show: false });
          expect(w.visibleOnAllWorkspaces).to.be.false();
          w.visibleOnAllWorkspaces = true;
          expect(w.visibleOnAllWorkspaces).to.be.true();
        });
      });

      describe('with functions', () => {
        it('can be changed', () => {
          const w = new BrowserWindow({ show: false });
          expect(w.isVisibleOnAllWorkspaces()).to.be.false();
          w.setVisibleOnAllWorkspaces(true);
          expect(w.isVisibleOnAllWorkspaces()).to.be.true();
        });
      });
    });

    describe('native window title', () => {
      describe('with properties', () => {
        it('can be set with title constructor option', () => {
          const w = new BrowserWindow({ show: false, title: 'mYtItLe' });
          expect(w.title).to.eql('mYtItLe');
        });

        it('can be changed', () => {
          const w = new BrowserWindow({ show: false });
          expect(w.title).to.eql('Electron Test Main');
          w.title = 'NEW TITLE';
          expect(w.title).to.eql('NEW TITLE');
        });
      });

      describe('with functions', () => {
        it('can be set with minimizable constructor option', () => {
          const w = new BrowserWindow({ show: false, title: 'mYtItLe' });
          expect(w.getTitle()).to.eql('mYtItLe');
        });

        it('can be changed', () => {
          const w = new BrowserWindow({ show: false });
          expect(w.getTitle()).to.eql('Electron Test Main');
          w.setTitle('NEW TITLE');
          expect(w.getTitle()).to.eql('NEW TITLE');
        });
      });
    });

    describe('hasShadow state', () => {
      describe('with properties', () => {
        it('returns a boolean on all platforms', () => {
          const w = new BrowserWindow({ show: false });
          expect(w.shadow).to.be.a('boolean');
        });

        // On Windows there's no shadow by default & it can't be changed dynamically.
        it('can be changed with hasShadow option', () => {
          const hasShadow = process.platform !== 'darwin';
          const w = new BrowserWindow({ show: false, hasShadow });
          expect(w.shadow).to.equal(hasShadow);
        });

        it('can be changed with setHasShadow method', () => {
          const w = new BrowserWindow({ show: false });
          w.shadow = false;
          expect(w.shadow).to.be.false('hasShadow');
          w.shadow = true;
          expect(w.shadow).to.be.true('hasShadow');
          w.shadow = false;
          expect(w.shadow).to.be.false('hasShadow');
        });
      });

      describe('with functions', () => {
        it('returns a boolean on all platforms', () => {
          const w = new BrowserWindow({ show: false });
          const hasShadow = w.hasShadow();
          expect(hasShadow).to.be.a('boolean');
        });

        // On Windows there's no shadow by default & it can't be changed dynamically.
        it('can be changed with hasShadow option', () => {
          const hasShadow = process.platform !== 'darwin';
          const w = new BrowserWindow({ show: false, hasShadow });
          expect(w.hasShadow()).to.equal(hasShadow);
        });

        it('can be changed with setHasShadow method', () => {
          const w = new BrowserWindow({ show: false });
          w.setHasShadow(false);
          expect(w.hasShadow()).to.be.false('hasShadow');
          w.setHasShadow(true);
          expect(w.hasShadow()).to.be.true('hasShadow');
          w.setHasShadow(false);
          expect(w.hasShadow()).to.be.false('hasShadow');
        });
      });
    });
  });

  ifdescribe(process.platform !== 'linux')('window states (excluding Linux)', () => {
    // Not implemented on Linux.
    afterEach(closeAllWindows);

    describe('movable state', () => {
      describe('with properties', () => {
        it('can be set with movable constructor option', () => {
          const w = new BrowserWindow({ show: false, movable: false });
          expect(w.movable).to.be.false('movable');
        });

        it('can be changed', () => {
          const w = new BrowserWindow({ show: false });
          expect(w.movable).to.be.true('movable');
          w.movable = false;
          expect(w.movable).to.be.false('movable');
          w.movable = true;
          expect(w.movable).to.be.true('movable');
        });
      });

      describe('with functions', () => {
        it('can be set with movable constructor option', () => {
          const w = new BrowserWindow({ show: false, movable: false });
          expect(w.isMovable()).to.be.false('movable');
        });

        it('can be changed', () => {
          const w = new BrowserWindow({ show: false });
          expect(w.isMovable()).to.be.true('movable');
          w.setMovable(false);
          expect(w.isMovable()).to.be.false('movable');
          w.setMovable(true);
          expect(w.isMovable()).to.be.true('movable');
        });
      });
    });

    ifdescribe(process.platform === 'darwin')('documentEdited state', () => {
      describe('with properties', () => {
        it('can be changed', () => {
          const w = new BrowserWindow({ show: false });
          expect(w.documentEdited).to.be.false();
          w.documentEdited = true;
          expect(w.documentEdited).to.be.true();
        });
      });

      describe('with functions', () => {
        it('can be changed', () => {
          const w = new BrowserWindow({ show: false });
          expect(w.isDocumentEdited()).to.be.false();
          w.setDocumentEdited(true);
          expect(w.isDocumentEdited()).to.be.true();
        });
      });
    });

    ifdescribe(process.platform === 'darwin')('representedFilename', () => {
      it('with properties', () => {
        it('can be changed', () => {
          const w = new BrowserWindow({ show: false });
          expect(w.representedFilename).to.eql('');
          w.representedFilename = 'a name';
          expect(w.representedFilename).to.eql('a name');
        });
      });

      it('with functions', () => {
        it('can be changed', () => {
          const w = new BrowserWindow({ show: false });
          expect(w.getRepresentedFilename()).to.eql('');
          w.setRepresentedFilename('a name');
          expect(w.getRepresentedFilename()).to.eql('a name');
        });
      });
    });

    describe('minimizable state', () => {
      describe('with properties', () => {
        it('can be set with minimizable constructor option', () => {
          const w = new BrowserWindow({ show: false, minimizable: false });
          expect(w.minimizable).to.be.false('minimizable');
        });

        it('can be changed', () => {
          const w = new BrowserWindow({ show: false });
          expect(w.minimizable).to.be.true('minimizable');
          w.minimizable = false;
          expect(w.minimizable).to.be.false('minimizable');
          w.minimizable = true;
          expect(w.minimizable).to.be.true('minimizable');
        });
      });

      describe('with functions', () => {
        it('can be set with minimizable constructor option', () => {
          const w = new BrowserWindow({ show: false, minimizable: false });
          expect(w.isMinimizable()).to.be.false('movable');
        });

        it('can be changed', () => {
          const w = new BrowserWindow({ show: false });
          expect(w.isMinimizable()).to.be.true('isMinimizable');
          w.setMinimizable(false);
          expect(w.isMinimizable()).to.be.false('isMinimizable');
          w.setMinimizable(true);
          expect(w.isMinimizable()).to.be.true('isMinimizable');
        });
      });
    });

    describe('maximizable state (property)', () => {
      it('with properties', () => {
        it('can be set with maximizable constructor option', () => {
          const w = new BrowserWindow({ show: false, maximizable: false });
          expect(w.maximizable).to.be.false('maximizable');
        });

        it('can be changed', () => {
          const w = new BrowserWindow({ show: false });
          expect(w.maximizable).to.be.true('maximizable');
          w.maximizable = false;
          expect(w.maximizable).to.be.false('maximizable');
          w.maximizable = true;
          expect(w.maximizable).to.be.true('maximizable');
        });

        it('is not affected when changing other states', () => {
          const w = new BrowserWindow({ show: false });
          w.maximizable = false;
          expect(w.maximizable).to.be.false('maximizable');
          w.minimizable = false;
          expect(w.maximizable).to.be.false('maximizable');
          w.closable = false;
          expect(w.maximizable).to.be.false('maximizable');

          w.maximizable = true;
          expect(w.maximizable).to.be.true('maximizable');
          w.closable = true;
          expect(w.maximizable).to.be.true('maximizable');
          w.fullScreenable = false;
          expect(w.maximizable).to.be.true('maximizable');
        });
      });

      it('with functions', () => {
        it('can be set with maximizable constructor option', () => {
          const w = new BrowserWindow({ show: false, maximizable: false });
          expect(w.isMaximizable()).to.be.false('isMaximizable');
        });

        it('can be changed', () => {
          const w = new BrowserWindow({ show: false });
          expect(w.isMaximizable()).to.be.true('isMaximizable');
          w.setMaximizable(false);
          expect(w.isMaximizable()).to.be.false('isMaximizable');
          w.setMaximizable(true);
          expect(w.isMaximizable()).to.be.true('isMaximizable');
        });

        it('is not affected when changing other states', () => {
          const w = new BrowserWindow({ show: false });
          w.setMaximizable(false);
          expect(w.isMaximizable()).to.be.false('isMaximizable');
          w.setMinimizable(false);
          expect(w.isMaximizable()).to.be.false('isMaximizable');
          w.setClosable(false);
          expect(w.isMaximizable()).to.be.false('isMaximizable');

          w.setMaximizable(true);
          expect(w.isMaximizable()).to.be.true('isMaximizable');
          w.setClosable(true);
          expect(w.isMaximizable()).to.be.true('isMaximizable');
          w.setFullScreenable(false);
          expect(w.isMaximizable()).to.be.true('isMaximizable');
        });
      });
    });

    ifdescribe(process.platform === 'win32')('maximizable state', () => {
      describe('with properties', () => {
        it('is reset to its former state', () => {
          const w = new BrowserWindow({ show: false });
          w.maximizable = false;
          w.resizable = false;
          w.resizable = true;
          expect(w.maximizable).to.be.false('maximizable');
          w.maximizable = true;
          w.resizable = false;
          w.resizable = true;
          expect(w.maximizable).to.be.true('maximizable');
        });
      });

      describe('with functions', () => {
        it('is reset to its former state', () => {
          const w = new BrowserWindow({ show: false });
          w.setMaximizable(false);
          w.setResizable(false);
          w.setResizable(true);
          expect(w.isMaximizable()).to.be.false('isMaximizable');
          w.setMaximizable(true);
          w.setResizable(false);
          w.setResizable(true);
          expect(w.isMaximizable()).to.be.true('isMaximizable');
        });
      });
    });

    ifdescribe(process.platform !== 'darwin')('menuBarVisible state', () => {
      describe('with properties', () => {
        it('can be changed', () => {
          const w = new BrowserWindow({ show: false });
          expect(w.menuBarVisible).to.be.true();
          w.menuBarVisible = false;
          expect(w.menuBarVisible).to.be.false();
          w.menuBarVisible = true;
          expect(w.menuBarVisible).to.be.true();
        });
      });

      describe('with functions', () => {
        it('can be changed', () => {
          const w = new BrowserWindow({ show: false });
          expect(w.isMenuBarVisible()).to.be.true('isMenuBarVisible');
          w.setMenuBarVisibility(false);
          expect(w.isMenuBarVisible()).to.be.false('isMenuBarVisible');
          w.setMenuBarVisibility(true);
          expect(w.isMenuBarVisible()).to.be.true('isMenuBarVisible');
        });
      });
    });

    ifdescribe(process.platform !== 'darwin')('when fullscreen state is changed', () => {
      it('correctly remembers state prior to fullscreen change', async () => {
        const w = new BrowserWindow({ show: false });
        expect(w.isMenuBarVisible()).to.be.true('isMenuBarVisible');
        w.setMenuBarVisibility(false);
        expect(w.isMenuBarVisible()).to.be.false('isMenuBarVisible');

        const enterFS = once(w, 'enter-full-screen');
        w.setFullScreen(true);
        await enterFS;
        expect(w.fullScreen).to.be.true('not fullscreen');

        const exitFS = once(w, 'leave-full-screen');
        w.setFullScreen(false);
        await exitFS;
        expect(w.fullScreen).to.be.false('not fullscreen');

        expect(w.isMenuBarVisible()).to.be.false('isMenuBarVisible');
      });

      it('correctly remembers state prior to fullscreen change with autoHide', async () => {
        const w = new BrowserWindow({ show: false });
        expect(w.autoHideMenuBar).to.be.false('autoHideMenuBar');
        w.autoHideMenuBar = true;
        expect(w.autoHideMenuBar).to.be.true('autoHideMenuBar');
        w.setMenuBarVisibility(false);
        expect(w.isMenuBarVisible()).to.be.false('isMenuBarVisible');

        const enterFS = once(w, 'enter-full-screen');
        w.setFullScreen(true);
        await enterFS;
        expect(w.fullScreen).to.be.true('not fullscreen');

        const exitFS = once(w, 'leave-full-screen');
        w.setFullScreen(false);
        await exitFS;
        expect(w.fullScreen).to.be.false('not fullscreen');

        expect(w.isMenuBarVisible()).to.be.false('isMenuBarVisible');
      });
    });

    ifdescribe(process.platform !== 'darwin')('fullscreen state', () => {
      it('correctly remembers state prior to HTML fullscreen transition', async () => {
        const w = new BrowserWindow();
        await w.loadFile(path.join(fixtures, 'pages', 'a.html'));

        expect(w.isMenuBarVisible()).to.be.true('isMenuBarVisible');
        expect(w.isFullScreen()).to.be.false('is fullscreen');

        const enterFullScreen = once(w, 'enter-full-screen');
        const leaveFullScreen = once(w, 'leave-full-screen');

        await w.webContents.executeJavaScript('document.getElementById("div").requestFullscreen()', true);
        await enterFullScreen;
        await w.webContents.executeJavaScript('document.exitFullscreen()', true);
        await leaveFullScreen;

        expect(w.isFullScreen()).to.be.false('is fullscreen');
        expect(w.isMenuBarVisible()).to.be.true('isMenuBarVisible');

        w.setMenuBarVisibility(false);
        expect(w.isMenuBarVisible()).to.be.false('isMenuBarVisible');

        await w.webContents.executeJavaScript('document.getElementById("div").requestFullscreen()', true);
        await enterFullScreen;
        await w.webContents.executeJavaScript('document.exitFullscreen()', true);
        await leaveFullScreen;

        expect(w.isMenuBarVisible()).to.be.false('isMenuBarVisible');
      });
    });

    ifdescribe(process.platform === 'darwin')('fullscreenable state', () => {
      describe('with functions', () => {
        it('can be set with fullscreenable constructor option', () => {
          const w = new BrowserWindow({ show: false, fullscreenable: false });
          expect(w.isFullScreenable()).to.be.false('isFullScreenable');
        });

        it('can be changed', () => {
          const w = new BrowserWindow({ show: false });
          expect(w.isFullScreenable()).to.be.true('isFullScreenable');
          w.setFullScreenable(false);
          expect(w.isFullScreenable()).to.be.false('isFullScreenable');
          w.setFullScreenable(true);
          expect(w.isFullScreenable()).to.be.true('isFullScreenable');
        });
      });

      it('does not open non-fullscreenable child windows in fullscreen if parent is fullscreen', async () => {
        const w = new BrowserWindow();

        const enterFS = once(w, 'enter-full-screen');
        w.setFullScreen(true);
        await enterFS;

        const child = new BrowserWindow({ parent: w, resizable: false, fullscreenable: false });
        const shown = once(child, 'show');
        await shown;

        expect(child.resizable).to.be.false('resizable');
        expect(child.fullScreen).to.be.false('fullscreen');
        expect(child.fullScreenable).to.be.false('fullscreenable');
      });

      it('is set correctly with different resizable values', async () => {
        const w1 = new BrowserWindow({
          resizable: false,
          fullscreenable: false
        });

        const w2 = new BrowserWindow({
          resizable: true,
          fullscreenable: false
        });

        const w3 = new BrowserWindow({
          fullscreenable: false
        });

        expect(w1.isFullScreenable()).to.be.false('isFullScreenable');
        expect(w2.isFullScreenable()).to.be.false('isFullScreenable');
        expect(w3.isFullScreenable()).to.be.false('isFullScreenable');
      });

      it('does not disable maximize button if window is resizable', () => {
        const w = new BrowserWindow({
          resizable: true,
          fullscreenable: false
        });

        expect(w.isMaximizable()).to.be.true('isMaximizable');

        w.setResizable(false);

        expect(w.isMaximizable()).to.be.false('isMaximizable');
      });
    });

    ifdescribe(process.platform === 'darwin')('isHiddenInMissionControl state', () => {
      describe('with functions', () => {
        it('can be set with ignoreMissionControl constructor option', () => {
          const w = new BrowserWindow({ show: false, hiddenInMissionControl: true });
          expect(w.isHiddenInMissionControl()).to.be.true('isHiddenInMissionControl');
        });

        it('can be changed', () => {
          const w = new BrowserWindow({ show: false });
          expect(w.isHiddenInMissionControl()).to.be.false('isHiddenInMissionControl');
          w.setHiddenInMissionControl(true);
          expect(w.isHiddenInMissionControl()).to.be.true('isHiddenInMissionControl');
          w.setHiddenInMissionControl(false);
          expect(w.isHiddenInMissionControl()).to.be.false('isHiddenInMissionControl');
        });
      });
    });

    // fullscreen events are dispatched eagerly and twiddling things too fast can confuse poor Electron

    ifdescribe(process.platform === 'darwin')('kiosk state', () => {
      describe('with properties', () => {
        it('can be set with a constructor property', () => {
          const w = new BrowserWindow({ kiosk: true });
          expect(w.kiosk).to.be.true();
        });

        it('can be changed ', async () => {
          const w = new BrowserWindow();
          const enterFullScreen = once(w, 'enter-full-screen');
          w.kiosk = true;
          expect(w.isKiosk()).to.be.true('isKiosk');
          await enterFullScreen;

          await setTimeout();
          const leaveFullScreen = once(w, 'leave-full-screen');
          w.kiosk = false;
          expect(w.isKiosk()).to.be.false('isKiosk');
          await leaveFullScreen;
        });
      });

      describe('with functions', () => {
        it('can be set with a constructor property', () => {
          const w = new BrowserWindow({ kiosk: true });
          expect(w.isKiosk()).to.be.true();
        });

        it('can be changed ', async () => {
          const w = new BrowserWindow();
          const enterFullScreen = once(w, 'enter-full-screen');
          w.setKiosk(true);
          expect(w.isKiosk()).to.be.true('isKiosk');
          await enterFullScreen;

          await setTimeout();
          const leaveFullScreen = once(w, 'leave-full-screen');
          w.setKiosk(false);
          expect(w.isKiosk()).to.be.false('isKiosk');
          await leaveFullScreen;
        });
      });
    });

    ifdescribe(process.platform === 'darwin')('fullscreen state with resizable set', () => {
      it('resizable flag should be set to false and restored', async () => {
        const w = new BrowserWindow({ resizable: false });

        const enterFullScreen = once(w, 'enter-full-screen');
        w.setFullScreen(true);
        await enterFullScreen;
        expect(w.resizable).to.be.false('resizable');

        await setTimeout();
        const leaveFullScreen = once(w, 'leave-full-screen');
        w.setFullScreen(false);
        await leaveFullScreen;
        expect(w.resizable).to.be.false('resizable');
      });

      it('default resizable flag should be restored after entering/exiting fullscreen', async () => {
        const w = new BrowserWindow();

        const enterFullScreen = once(w, 'enter-full-screen');
        w.setFullScreen(true);
        await enterFullScreen;
        expect(w.resizable).to.be.false('resizable');

        await setTimeout();
        const leaveFullScreen = once(w, 'leave-full-screen');
        w.setFullScreen(false);
        await leaveFullScreen;
        expect(w.resizable).to.be.true('resizable');
      });
    });

    ifdescribe(process.platform === 'darwin')('fullscreen state', () => {
      it('should not cause a crash if called when exiting fullscreen', async () => {
        const w = new BrowserWindow();

        const enterFullScreen = once(w, 'enter-full-screen');
        w.setFullScreen(true);
        await enterFullScreen;

        await setTimeout();

        const leaveFullScreen = once(w, 'leave-full-screen');
        w.setFullScreen(false);
        await leaveFullScreen;
      });

      it('should not crash if rounded corners are disabled', async () => {
        const w = new BrowserWindow({
          frame: false,
          roundedCorners: false
        });

        const enterFullScreen = once(w, 'enter-full-screen');
        w.setFullScreen(true);
        await enterFullScreen;

        await setTimeout();

        const leaveFullScreen = once(w, 'leave-full-screen');
        w.setFullScreen(false);
        await leaveFullScreen;
      });

      it('should not crash if opening a borderless child window from fullscreen parent', async () => {
        const parent = new BrowserWindow();

        const parentFS = once(parent, 'enter-full-screen');
        parent.setFullScreen(true);
        await parentFS;

        await setTimeout();

        const child = new BrowserWindow({
          width: 400,
          height: 300,
          show: false,
          parent,
          frame: false,
          roundedCorners: false
        });

        await setTimeout();

        const childFS = once(child, 'enter-full-screen');
        child.show();
        await childFS;

        await setTimeout();

        const leaveFullScreen = once(child, 'leave-full-screen');
        child.setFullScreen(false);
        await leaveFullScreen;
      });

      it('should be able to load a URL while transitioning to fullscreen', async () => {
        const w = new BrowserWindow({ fullscreen: true });
        w.loadFile(path.join(fixtures, 'pages', 'c.html'));

        const load = once(w.webContents, 'did-finish-load');
        const enterFS = once(w, 'enter-full-screen');

        await Promise.all([enterFS, load]);
        expect(w.fullScreen).to.be.true();

        await setTimeout();

        const leaveFullScreen = once(w, 'leave-full-screen');
        w.setFullScreen(false);
        await leaveFullScreen;
      });

      it('can be changed with setFullScreen method', async () => {
        const w = new BrowserWindow();
        const enterFullScreen = once(w, 'enter-full-screen');
        w.setFullScreen(true);
        await enterFullScreen;
        expect(w.isFullScreen()).to.be.true('isFullScreen');

        await setTimeout();
        const leaveFullScreen = once(w, 'leave-full-screen');
        w.setFullScreen(false);
        await leaveFullScreen;
        expect(w.isFullScreen()).to.be.false('isFullScreen');
      });

      it('handles several transitions starting with fullscreen', async () => {
        const w = new BrowserWindow({ fullscreen: true, show: true });

        expect(w.isFullScreen()).to.be.true('not fullscreen');

        w.setFullScreen(false);
        w.setFullScreen(true);

        const enterFullScreen = emittedNTimes(w, 'enter-full-screen', 2);
        await enterFullScreen;

        expect(w.isFullScreen()).to.be.true('not fullscreen');

        await setTimeout();
        const leaveFullScreen = once(w, 'leave-full-screen');
        w.setFullScreen(false);
        await leaveFullScreen;

        expect(w.isFullScreen()).to.be.false('is fullscreen');
      });

      it('handles several HTML fullscreen transitions', async () => {
        const w = new BrowserWindow();
        await w.loadFile(path.join(fixtures, 'pages', 'a.html'));

        expect(w.isFullScreen()).to.be.false('is fullscreen');

        const enterFullScreen = once(w, 'enter-full-screen');
        const leaveFullScreen = once(w, 'leave-full-screen');

        await w.webContents.executeJavaScript('document.getElementById("div").requestFullscreen()', true);
        await enterFullScreen;
        await w.webContents.executeJavaScript('document.exitFullscreen()', true);
        await leaveFullScreen;

        expect(w.isFullScreen()).to.be.false('is fullscreen');

        await setTimeout();

        await w.webContents.executeJavaScript('document.getElementById("div").requestFullscreen()', true);
        await enterFullScreen;
        await w.webContents.executeJavaScript('document.exitFullscreen()', true);
        await leaveFullScreen;

        expect(w.isFullScreen()).to.be.false('is fullscreen');
      });

      it('handles several transitions in close proximity', async () => {
        const w = new BrowserWindow();

        expect(w.isFullScreen()).to.be.false('is fullscreen');

        const enterFS = emittedNTimes(w, 'enter-full-screen', 2);
        const leaveFS = emittedNTimes(w, 'leave-full-screen', 2);

        w.setFullScreen(true);
        w.setFullScreen(false);
        w.setFullScreen(true);
        w.setFullScreen(false);

        await Promise.all([enterFS, leaveFS]);

        expect(w.isFullScreen()).to.be.false('not fullscreen');
      });

      it('handles several chromium-initiated transitions in close proximity', async () => {
        const w = new BrowserWindow();
        await w.loadFile(path.join(fixtures, 'pages', 'a.html'));

        expect(w.isFullScreen()).to.be.false('is fullscreen');

        let enterCount = 0;
        let exitCount = 0;

        const done = new Promise<void>(resolve => {
          const checkDone = () => {
            if (enterCount === 2 && exitCount === 2) resolve();
          };

          w.webContents.on('enter-html-full-screen', () => {
            enterCount++;
            checkDone();
          });

          w.webContents.on('leave-html-full-screen', () => {
            exitCount++;
            checkDone();
          });
        });

        await w.webContents.executeJavaScript('document.getElementById("div").requestFullscreen()', true);
        await w.webContents.executeJavaScript('document.exitFullscreen()');
        await w.webContents.executeJavaScript('document.getElementById("div").requestFullscreen()', true);
        await w.webContents.executeJavaScript('document.exitFullscreen()');
        await done;
      });

      it('handles HTML fullscreen transitions when fullscreenable is false', async () => {
        const w = new BrowserWindow({ fullscreenable: false });
        await w.loadFile(path.join(fixtures, 'pages', 'a.html'));

        expect(w.isFullScreen()).to.be.false('is fullscreen');

        let enterCount = 0;
        let exitCount = 0;

        const done = new Promise<void>((resolve, reject) => {
          const checkDone = () => {
            if (enterCount === 2 && exitCount === 2) resolve();
          };

          w.webContents.on('enter-html-full-screen', async () => {
            enterCount++;
            if (w.isFullScreen()) reject(new Error('w.isFullScreen should be false'));
            await waitUntil(async () => {
              const isFS = await w.webContents.executeJavaScript('!!document.fullscreenElement');
              return isFS === true;
            });
            checkDone();
          });

          w.webContents.on('leave-html-full-screen', () => {
            exitCount++;
            if (w.isFullScreen()) reject(new Error('w.isFullScreen should be false'));
            checkDone();
          });
        });

        await w.webContents.executeJavaScript('document.getElementById("div").requestFullscreen()', true);
        await w.webContents.executeJavaScript('document.exitFullscreen()');
        await w.webContents.executeJavaScript('document.getElementById("div").requestFullscreen()', true);
        await w.webContents.executeJavaScript('document.exitFullscreen()');
        await expect(done).to.eventually.be.fulfilled();
      });

      it('does not crash when exiting simpleFullScreen (properties)', async () => {
        const w = new BrowserWindow();
        w.setSimpleFullScreen(true);

        await setTimeout(1000);

        w.setFullScreen(!w.isFullScreen());
      });

      it('does not crash when exiting simpleFullScreen (functions)', async () => {
        const w = new BrowserWindow();
        w.simpleFullScreen = true;

        await setTimeout(1000);

        w.setFullScreen(!w.isFullScreen());
      });

      it('should not be changed by setKiosk method', async () => {
        const w = new BrowserWindow();

        const enterFullScreen = once(w, 'enter-full-screen');
        w.setKiosk(true);
        await enterFullScreen;
        expect(w.isFullScreen()).to.be.true('isFullScreen');

        const leaveFullScreen = once(w, 'leave-full-screen');
        w.setKiosk(false);
        await leaveFullScreen;
        expect(w.isFullScreen()).to.be.false('isFullScreen');
      });

      it('should stay fullscreen if fullscreen before kiosk', async () => {
        const w = new BrowserWindow();

        const enterFullScreen = once(w, 'enter-full-screen');
        w.setFullScreen(true);
        await enterFullScreen;
        expect(w.isFullScreen()).to.be.true('isFullScreen');

        w.setKiosk(true);

        w.setKiosk(false);
        // Wait enough time for a fullscreen change to take effect.
        await setTimeout(2000);
        expect(w.isFullScreen()).to.be.true('isFullScreen');
      });

      it('multiple windows inherit correct fullscreen state', async () => {
        const w = new BrowserWindow();
        const enterFullScreen = once(w, 'enter-full-screen');
        w.setFullScreen(true);
        await enterFullScreen;
        expect(w.isFullScreen()).to.be.true('isFullScreen');
        await setTimeout(1000);
        const w2 = new BrowserWindow({ show: false });
        const enterFullScreen2 = once(w2, 'enter-full-screen');
        w2.show();
        await enterFullScreen2;
        expect(w2.isFullScreen()).to.be.true('isFullScreen');
      });
    });

    describe('closable state', () => {
      describe('with properties', () => {
        it('can be set with closable constructor option', () => {
          const w = new BrowserWindow({ show: false, closable: false });
          expect(w.closable).to.be.false('closable');
        });

        it('can be changed', () => {
          const w = new BrowserWindow({ show: false });
          expect(w.closable).to.be.true('closable');
          w.closable = false;
          expect(w.closable).to.be.false('closable');
          w.closable = true;
          expect(w.closable).to.be.true('closable');
        });
      });

      describe('with functions', () => {
        it('can be set with closable constructor option', () => {
          const w = new BrowserWindow({ show: false, closable: false });
          expect(w.isClosable()).to.be.false('isClosable');
        });

        it('can be changed', () => {
          const w = new BrowserWindow({ show: false });
          expect(w.isClosable()).to.be.true('isClosable');
          w.setClosable(false);
          expect(w.isClosable()).to.be.false('isClosable');
          w.setClosable(true);
          expect(w.isClosable()).to.be.true('isClosable');
        });
      });
    });
  });

  describe('window.getMediaSourceId()', () => {
    afterEach(closeAllWindows);
    it('returns valid source id', async () => {
      const w = new BrowserWindow({ show: false });
      const shown = once(w, 'show');
      w.show();
      await shown;

      // Check format 'window:1234:0'.
      const sourceId = w.getMediaSourceId();
      expect(sourceId).to.match(/^window:\d+:\d+$/);
    });
  });

  ifdescribe(!process.env.ELECTRON_SKIP_NATIVE_MODULE_TESTS)('window.getNativeWindowHandle()', () => {
    afterEach(closeAllWindows);
    it('returns valid handle', () => {
      const w = new BrowserWindow({ show: false });
      const isValidWindow = require('@electron-ci/is-valid-window');
      expect(isValidWindow(w.getNativeWindowHandle())).to.be.true('is valid window');
    });
  });

  ifdescribe(process.platform === 'darwin')('previewFile', () => {
    afterEach(closeAllWindows);
    it('opens the path in Quick Look on macOS', () => {
      const w = new BrowserWindow({ show: false });
      expect(() => {
        w.previewFile(__filename);
        w.closeFilePreview();
      }).to.not.throw();
    });

    it('should not call BrowserWindow show event', async () => {
      const w = new BrowserWindow({ show: false });
      const shown = once(w, 'show');
      w.show();
      await shown;

      let showCalled = false;
      w.on('show', () => {
        showCalled = true;
      });

      w.previewFile(__filename);
      await setTimeout(500);
      expect(showCalled).to.equal(false, 'should not have called show twice');
      w.closeFilePreview();
    });
  });

  // TODO (jkleinsc) renable these tests on mas arm64
  ifdescribe(!process.mas || process.arch !== 'arm64')('contextIsolation option with and without sandbox option', () => {
    const expectedContextData = {
      preloadContext: {
        preloadProperty: 'number',
        pageProperty: 'undefined',
        typeofRequire: 'function',
        typeofProcess: 'object',
        typeofArrayPush: 'function',
        typeofFunctionApply: 'function',
        typeofPreloadExecuteJavaScriptProperty: 'undefined'
      },
      pageContext: {
        preloadProperty: 'undefined',
        pageProperty: 'string',
        typeofRequire: 'undefined',
        typeofProcess: 'undefined',
        typeofArrayPush: 'number',
        typeofFunctionApply: 'boolean',
        typeofPreloadExecuteJavaScriptProperty: 'number',
        typeofOpenedWindow: 'object'
      }
    };

    afterEach(closeAllWindows);

    it('separates the page context from the Electron/preload context', async () => {
      const iw = new BrowserWindow({
        show: false,
        webPreferences: {
          contextIsolation: true,
          preload: path.join(fixtures, 'api', 'isolated-preload.js')
        }
      });
      const p = once(ipcMain, 'isolated-world');
      iw.loadFile(path.join(fixtures, 'api', 'isolated.html'));
      const [, data] = await p;
      expect(data).to.deep.equal(expectedContextData);
    });
    it('recreates the contexts on reload', async () => {
      const iw = new BrowserWindow({
        show: false,
        webPreferences: {
          contextIsolation: true,
          preload: path.join(fixtures, 'api', 'isolated-preload.js')
        }
      });
      await iw.loadFile(path.join(fixtures, 'api', 'isolated.html'));
      const isolatedWorld = once(ipcMain, 'isolated-world');
      iw.webContents.reload();
      const [, data] = await isolatedWorld;
      expect(data).to.deep.equal(expectedContextData);
    });
    it('enables context isolation on child windows', async () => {
      const iw = new BrowserWindow({
        show: false,
        webPreferences: {
          contextIsolation: true,
          preload: path.join(fixtures, 'api', 'isolated-preload.js')
        }
      });
      const browserWindowCreated = once(app, 'browser-window-created') as Promise<[any, BrowserWindow]>;
      iw.loadFile(path.join(fixtures, 'pages', 'window-open.html'));
      const [, window] = await browserWindowCreated;
      expect(window.webContents.getLastWebPreferences()!.contextIsolation).to.be.true('contextIsolation');
    });
    it('separates the page context from the Electron/preload context with sandbox on', async () => {
      const ws = new BrowserWindow({
        show: false,
        webPreferences: {
          sandbox: true,
          contextIsolation: true,
          preload: path.join(fixtures, 'api', 'isolated-preload.js')
        }
      });
      const p = once(ipcMain, 'isolated-world');
      ws.loadFile(path.join(fixtures, 'api', 'isolated.html'));
      const [, data] = await p;
      expect(data).to.deep.equal(expectedContextData);
    });
    it('recreates the contexts on reload with sandbox on', async () => {
      const ws = new BrowserWindow({
        show: false,
        webPreferences: {
          sandbox: true,
          contextIsolation: true,
          preload: path.join(fixtures, 'api', 'isolated-preload.js')
        }
      });
      await ws.loadFile(path.join(fixtures, 'api', 'isolated.html'));
      const isolatedWorld = once(ipcMain, 'isolated-world');
      ws.webContents.reload();
      const [, data] = await isolatedWorld;
      expect(data).to.deep.equal(expectedContextData);
    });
    it('supports fetch api', async () => {
      const fetchWindow = new BrowserWindow({
        show: false,
        webPreferences: {
          contextIsolation: true,
          preload: path.join(fixtures, 'api', 'isolated-fetch-preload.js')
        }
      });
      const p = once(ipcMain, 'isolated-fetch-error');
      fetchWindow.loadURL('about:blank');
      const [, error] = await p;
      expect(error).to.equal('Failed to fetch');
    });
    it('doesn\'t break ipc serialization', async () => {
      const iw = new BrowserWindow({
        show: false,
        webPreferences: {
          contextIsolation: true,
          preload: path.join(fixtures, 'api', 'isolated-preload.js')
        }
      });
      const p = once(ipcMain, 'isolated-world');
      iw.loadURL('about:blank');
      iw.webContents.executeJavaScript(`
        const opened = window.open()
        openedLocation = opened.location.href
        opened.close()
        window.postMessage({openedLocation}, '*')
      `);
      const [, data] = await p;
      expect(data.pageContext.openedLocation).to.equal('about:blank');
    });
    it('reports process.contextIsolated', async () => {
      const iw = new BrowserWindow({
        show: false,
        webPreferences: {
          contextIsolation: true,
          preload: path.join(fixtures, 'api', 'isolated-process.js')
        }
      });
      const p = once(ipcMain, 'context-isolation');
      iw.loadURL('about:blank');
      const [, contextIsolation] = await p;
      expect(contextIsolation).to.be.true('contextIsolation');
    });
  });

  it('reloading does not cause Node.js module API hangs after reload', (done) => {
    const w = new BrowserWindow({
      show: false,
      webPreferences: {
        nodeIntegration: true,
        contextIsolation: false
      }
    });

    let count = 0;
    ipcMain.on('async-node-api-done', () => {
      if (count === 3) {
        ipcMain.removeAllListeners('async-node-api-done');
        done();
      } else {
        count++;
        w.reload();
      }
    });

    w.loadFile(path.join(fixtures, 'pages', 'send-after-node.html'));
  });

  // TODO(codebytere): fix on Windows and Linux too
  ifdescribe(process.platform === 'darwin')('window.webContents initial paint', () => {
    afterEach(closeAllWindows);
    it('paints when a window is initially hidden', async () => {
      const w = new BrowserWindow({ show: false });
      await w.loadFile(path.join(fixtures, 'pages', 'a.html'));

      const entries = await w.webContents.executeJavaScript(`
        new Promise((resolve) => {
          const observer = new PerformanceObserver((performance) => {
            observer.disconnect();
            resolve(performance.getEntries());
          });
          observer.observe({ entryTypes: ['paint'] });
        });

        const header = document.createElement('h1');
        header.innerText = 'Paint me!!';
        document.getElementById('div').appendChild(header);
      `);

      expect(JSON.stringify(entries)).to.eq('{}');
    });
  });

  describe('window.webContents.focus()', () => {
    afterEach(closeAllWindows);
    it('focuses window', async () => {
      const w1 = new BrowserWindow({ x: 100, y: 300, width: 300, height: 200 });
      w1.loadURL('about:blank');
      const w2 = new BrowserWindow({ x: 300, y: 300, width: 300, height: 200 });
      w2.loadURL('about:blank');
      const w1Focused = once(w1, 'focus');
      w1.webContents.focus();
      await w1Focused;
      expect(w1.webContents.isFocused()).to.be.true('focuses window');
    });
  });

  describe('offscreen rendering', () => {
    let w: BrowserWindow;
    beforeEach(function () {
      w = new BrowserWindow({
        width: 100,
        height: 100,
        show: false,
        webPreferences: {
          backgroundThrottling: false,
          offscreen: true
        }
      });
    });
    afterEach(closeAllWindows);

    it('creates offscreen window with correct size', async () => {
      const paint = once(w.webContents, 'paint') as Promise<[any, Electron.Rectangle, Electron.NativeImage]>;
      w.loadFile(path.join(fixtures, 'api', 'offscreen-rendering.html'));
      const [, , data] = await paint;
      expect(data.constructor.name).to.equal('NativeImage');
      expect(data.isEmpty()).to.be.false('data is empty');
      const size = data.getSize();
      const { scaleFactor } = screen.getPrimaryDisplay();
      expect(size.width).to.be.closeTo(100 * scaleFactor, 2);
      expect(size.height).to.be.closeTo(100 * scaleFactor, 2);
    });

    it('does not crash after navigation', () => {
      w.webContents.loadURL('about:blank');
      w.loadFile(path.join(fixtures, 'api', 'offscreen-rendering.html'));
    });

    describe('window.webContents.isOffscreen()', () => {
      it('is true for offscreen type', () => {
        w.loadFile(path.join(fixtures, 'api', 'offscreen-rendering.html'));
        expect(w.webContents.isOffscreen()).to.be.true('isOffscreen');
      });

      it('is false for regular window', () => {
        const c = new BrowserWindow({ show: false });
        expect(c.webContents.isOffscreen()).to.be.false('isOffscreen');
        c.destroy();
      });
    });

    describe('window.webContents.isPainting()', () => {
      it('returns whether is currently painting', async () => {
        const paint = once(w.webContents, 'paint') as Promise<[any, Electron.Rectangle, Electron.NativeImage]>;
        w.loadFile(path.join(fixtures, 'api', 'offscreen-rendering.html'));
        await paint;
        expect(w.webContents.isPainting()).to.be.true('isPainting');
      });
    });

    describe('window.webContents.stopPainting()', () => {
      it('stops painting', async () => {
        const domReady = once(w.webContents, 'dom-ready');
        w.loadFile(path.join(fixtures, 'api', 'offscreen-rendering.html'));
        await domReady;

        w.webContents.stopPainting();
        expect(w.webContents.isPainting()).to.be.false('isPainting');
      });
    });

    describe('window.webContents.startPainting()', () => {
      it('starts painting', async () => {
        const domReady = once(w.webContents, 'dom-ready');
        w.loadFile(path.join(fixtures, 'api', 'offscreen-rendering.html'));
        await domReady;

        w.webContents.stopPainting();
        w.webContents.startPainting();

        await once(w.webContents, 'paint') as [any, Electron.Rectangle, Electron.NativeImage];
        expect(w.webContents.isPainting()).to.be.true('isPainting');
      });
    });

    describe('frameRate APIs', () => {
      it('has default frame rate (function)', async () => {
        w.loadFile(path.join(fixtures, 'api', 'offscreen-rendering.html'));
        await once(w.webContents, 'paint') as [any, Electron.Rectangle, Electron.NativeImage];
        expect(w.webContents.getFrameRate()).to.equal(60);
      });

      it('has default frame rate (property)', async () => {
        w.loadFile(path.join(fixtures, 'api', 'offscreen-rendering.html'));
        await once(w.webContents, 'paint') as [any, Electron.Rectangle, Electron.NativeImage];
        expect(w.webContents.frameRate).to.equal(60);
      });

      it('sets custom frame rate (function)', async () => {
        const domReady = once(w.webContents, 'dom-ready');
        w.loadFile(path.join(fixtures, 'api', 'offscreen-rendering.html'));
        await domReady;

        w.webContents.setFrameRate(30);

        await once(w.webContents, 'paint') as [any, Electron.Rectangle, Electron.NativeImage];
        expect(w.webContents.getFrameRate()).to.equal(30);
      });

      it('sets custom frame rate (property)', async () => {
        const domReady = once(w.webContents, 'dom-ready');
        w.loadFile(path.join(fixtures, 'api', 'offscreen-rendering.html'));
        await domReady;

        w.webContents.frameRate = 30;

        await once(w.webContents, 'paint') as [any, Electron.Rectangle, Electron.NativeImage];
        expect(w.webContents.frameRate).to.equal(30);
      });
    });
  });

  describe('"transparent" option', () => {
    afterEach(closeAllWindows);

    ifit(process.platform !== 'linux')('correctly returns isMaximized() when the window is maximized then minimized', async () => {
      const w = new BrowserWindow({
        frame: false,
        transparent: true
      });

      const maximize = once(w, 'maximize');
      w.maximize();
      await maximize;

      const minimize = once(w, 'minimize');
      w.minimize();
      await minimize;

      expect(w.isMaximized()).to.be.false();
      expect(w.isMinimized()).to.be.true();
    });

    // Only applicable on Windows where transparent windows can't be maximized.
    ifit(process.platform === 'win32')('can show maximized frameless window', async () => {
      const display = screen.getPrimaryDisplay();

      const w = new BrowserWindow({
        ...display.bounds,
        frame: false,
        transparent: true,
        show: true
      });

      w.loadURL('about:blank');
      await once(w, 'ready-to-show');

      expect(w.isMaximized()).to.be.true();

      // Fails when the transparent HWND is in an invalid maximized state.
      expect(w.getBounds()).to.deep.equal(display.workArea);

      const newBounds = { width: 256, height: 256, x: 0, y: 0 };
      w.setBounds(newBounds);
      expect(w.getBounds()).to.deep.equal(newBounds);
    });

    // FIXME(codebytere): figure out why these are failing on MAS arm64.
    ifit(hasCapturableScreen() && !(process.mas && process.arch === 'arm64'))('should not display a visible background', async () => {
      const display = screen.getPrimaryDisplay();

      const backgroundWindow = new BrowserWindow({
        ...display.bounds,
        frame: false,
        backgroundColor: HexColors.GREEN,
        hasShadow: false
      });

      await backgroundWindow.loadURL('about:blank');

      const foregroundWindow = new BrowserWindow({
        ...display.bounds,
        show: true,
        transparent: true,
        frame: false,
        hasShadow: false
      });

      const colorFile = path.join(__dirname, 'fixtures', 'pages', 'half-background-color.html');
      await foregroundWindow.loadFile(colorFile);

      const screenCapture = new ScreenCapture(display);
      await screenCapture.expectColorAtPointOnDisplayMatches(
        HexColors.GREEN,
        (size) => ({
          x: size.width / 4,
          y: size.height / 2
        })
      );
      await screenCapture.expectColorAtPointOnDisplayMatches(
        HexColors.RED,
        (size) => ({
          x: size.width * 3 / 4,
          y: size.height / 2
        })
      );
    });

    // FIXME(codebytere): figure out why these are failing on MAS arm64.
    ifit(hasCapturableScreen() && !(process.mas && process.arch === 'arm64'))('Allows setting a transparent window via CSS', async () => {
      const display = screen.getPrimaryDisplay();

      const backgroundWindow = new BrowserWindow({
        ...display.bounds,
        frame: false,
        backgroundColor: HexColors.PURPLE,
        hasShadow: false
      });

      await backgroundWindow.loadURL('about:blank');

      const foregroundWindow = new BrowserWindow({
        ...display.bounds,
        frame: false,
        transparent: true,
        hasShadow: false,
        webPreferences: {
          contextIsolation: false,
          nodeIntegration: true
        }
      });

      foregroundWindow.loadFile(path.join(__dirname, 'fixtures', 'pages', 'css-transparent.html'));
      await once(ipcMain, 'set-transparent');

      const screenCapture = new ScreenCapture(display);
      await screenCapture.expectColorAtCenterMatches(HexColors.PURPLE);
    });

    ifit(hasCapturableScreen())('should not make background transparent if falsy', async () => {
      const display = screen.getPrimaryDisplay();

      for (const transparent of [false, undefined]) {
        const window = new BrowserWindow({
          ...display.bounds,
          transparent
        });

        await once(window, 'show');
        await window.webContents.loadURL('data:text/html,<head><meta name="color-scheme" content="dark"></head>');

        const screenCapture = new ScreenCapture(display);
        // color-scheme is set to dark so background should not be white
        await screenCapture.expectColorAtCenterDoesNotMatch(HexColors.WHITE);

        window.close();
      }
    });
  });

  describe('"backgroundColor" option', () => {
    afterEach(closeAllWindows);

    ifit(hasCapturableScreen())('should display the set color', async () => {
      const display = screen.getPrimaryDisplay();

      const w = new BrowserWindow({
        ...display.bounds,
        show: true,
        backgroundColor: HexColors.BLUE
      });

      w.loadURL('about:blank');
      await once(w, 'ready-to-show');

      const screenCapture = new ScreenCapture(display);
      await screenCapture.expectColorAtCenterMatches(HexColors.BLUE);
    });
  });

  describe('draggable regions', () => {
    afterEach(closeAllWindows);

    ifit(hasCapturableScreen())('should allow the window to be dragged when enabled', async () => {
      // FIXME: nut-js has been removed from npm; we need to find a replacement
      // WOA fails to load libnut so we're using require to defer loading only
      // on supported platforms.
      // "@nut-tree\libnut-win32\build\Release\libnut.node is not a valid Win32 application."
      // @ts-ignore: nut-js is an optional dependency so it may not be installed
      const { mouse, straightTo, centerOf, Region, Button } = require('@nut-tree/nut-js') as typeof import('@nut-tree/nut-js');

      const display = screen.getPrimaryDisplay();

      const w = new BrowserWindow({
        x: 0,
        y: 0,
        width: display.bounds.width / 2,
        height: display.bounds.height / 2,
        frame: false,
        titleBarStyle: 'hidden'
      });

      const overlayHTML = path.join(__dirname, 'fixtures', 'pages', 'overlay.html');
      w.loadFile(overlayHTML);
      await once(w, 'ready-to-show');

      const winBounds = w.getBounds();
      const titleBarHeight = 30;
      const titleBarRegion = new Region(winBounds.x, winBounds.y, winBounds.width, titleBarHeight);
      const screenRegion = new Region(display.bounds.x, display.bounds.y, display.bounds.width, display.bounds.height);

      const startPos = w.getPosition();

      await mouse.setPosition(await centerOf(titleBarRegion));
      await mouse.pressButton(Button.LEFT);
      await mouse.drag(straightTo(centerOf(screenRegion)));

      // Wait for move to complete
      await Promise.race([
        once(w, 'move'),
        setTimeout(100) // fallback for possible race condition
      ]);

      const endPos = w.getPosition();

      expect(startPos).to.not.deep.equal(endPos);
    });

    ifit(hasCapturableScreen())('should allow the window to be dragged when no WCO and --webkit-app-region: drag enabled', async () => {
      // FIXME: nut-js has been removed from npm; we need to find a replacement
      // @ts-ignore: nut-js is an optional dependency so it may not be installed
      const { mouse, straightTo, centerOf, Region, Button } = require('@nut-tree/nut-js') as typeof import('@nut-tree/nut-js');

      const display = screen.getPrimaryDisplay();
      const w = new BrowserWindow({
        x: 0,
        y: 0,
        width: display.bounds.width / 2,
        height: display.bounds.height / 2,
        frame: false
      });

      const basePageHTML = path.join(__dirname, 'fixtures', 'pages', 'base-page.html');
      w.loadFile(basePageHTML);
      await once(w, 'ready-to-show');

      await w.webContents.executeJavaScript(`
        const style = document.createElement('style');
        style.innerHTML = \`
        #titlebar {
            
          background-color: red;
          height: 30px;
          width: 100%;
          -webkit-user-select: none;
          -webkit-app-region: drag;
          position: fixed;
          top: 0;
          left: 0;
          z-index: 1000000000000;
        }
        \`;
        
        const titleBar = document.createElement('title-bar');
        titleBar.id = 'titlebar';
        titleBar.textContent = 'test-titlebar';
        
        document.body.append(style);
        document.body.append(titleBar);
      `);
      // allow time for titlebar to finish loading
      await setTimeout(2000);

      const winBounds = w.getBounds();
      const titleBarHeight = 30;
      const titleBarRegion = new Region(winBounds.x, winBounds.y, winBounds.width, titleBarHeight);
      const screenRegion = new Region(display.bounds.x, display.bounds.y, display.bounds.width, display.bounds.height);

      const startPos = w.getPosition();
      await mouse.setPosition(await centerOf(titleBarRegion));
      await mouse.pressButton(Button.LEFT);
      await mouse.drag(straightTo(centerOf(screenRegion)));

      // Wait for move to complete
      await Promise.race([
        once(w, 'move'),
        setTimeout(1000) // fallback for possible race condition
      ]);

      const endPos = w.getPosition();

      expect(startPos).to.not.deep.equal(endPos);
    });
  });

  ifdescribe(hasCapturableScreen())('windowStatePersistence', () => {
    const getWindowStateFromDisk = (windowName: string, preferencesPath: string) => {
      if (!fs.existsSync(preferencesPath)) {
        throw new Error(`Preferences file does not exist at path: ${preferencesPath}. Window state was not saved to disk.`);
      }
      const prefsContent = fs.readFileSync(preferencesPath, 'utf8');
      const prefs = JSON.parse(prefsContent);
      return prefs?.windowStates?.[windowName] || null;
    };

    // Helper to get preferences file modification time
    const getPrefsModTime = (preferencesPath: string): Date => {
      try {
        return fs.statSync(preferencesPath).mtime;
      } catch {
        throw new Error(`Test requires preferences file to exist at path: ${preferencesPath}.`);
      }
    };

    const waitForPrefsUpdate = async (initialModTime: Date, preferencesPath: string): Promise<void> => {
      const startTime = Date.now();
      const timeoutMs = 20000;
      while (true) {
        const currentModTime = getPrefsModTime(preferencesPath);

        if (currentModTime > initialModTime) {
          return;
        }

        if (Date.now() - startTime > timeoutMs) {
          throw new Error(`Window state was not flushed to disk within ${timeoutMs}ms`);
        }
        // Wait for 1 second before checking again
        await setTimeout(1000);
      }
    };

    const waitForPrefsFileCreation = async (preferencesPath: string) => {
      while (!fs.existsSync(preferencesPath)) {
        await setTimeout(1000);
      }
    };

    describe('save window state', () => {
      const fixturesPath = path.resolve(__dirname, 'fixtures', 'api', 'window-state-save');
      const sharedUserDataPath = path.join(os.tmpdir(), 'electron-window-state-test');
      const sharedPreferencesPath = path.join(sharedUserDataPath, 'Local State');

      // Clean up before each test
      beforeEach(() => {
        if (fs.existsSync(sharedUserDataPath)) {
          fs.rmSync(sharedUserDataPath, { recursive: true, force: true });
        }
      });

      describe('state saving after window operations', () => {
        it('should save window state with required properties', async () => {
          const appPath = path.join(fixturesPath, 'schema-check');
          const appProcess = childProcess.spawn(process.execPath, [appPath]);
          const [code] = await once(appProcess, 'exit');
          expect(code).to.equal(0);

          const savedState = getWindowStateFromDisk('test-window-state-schema', sharedPreferencesPath);
          expect(savedState).to.not.be.null('window state with window name "test-window-state-schema" does not exist');
          expect(savedState).to.have.property('left');
          expect(savedState).to.have.property('top');
          expect(savedState).to.have.property('right');
          expect(savedState).to.have.property('bottom');
          expect(savedState).to.have.property('maximized');
          expect(savedState).to.have.property('fullscreen');
          expect(savedState).to.have.property('kiosk');
          expect(savedState).to.have.property('workAreaLeft');
          expect(savedState).to.have.property('workAreaTop');
          expect(savedState).to.have.property('workAreaRight');
          expect(savedState).to.have.property('workAreaBottom');
        });

        it('should save window state after window is closed and app exit', async () => {
          const appPath = path.join(fixturesPath, 'close-save');
          const appProcess = childProcess.spawn(process.execPath, [appPath]);
          const [code] = await once(appProcess, 'exit');
          expect(code).to.equal(0);

          const savedState = getWindowStateFromDisk('test-close-save', sharedPreferencesPath);
          expect(savedState).to.not.be.null('window state with window name "test-close-save" does not exist');
          expect(savedState.right - savedState.left).to.equal(400);
          expect(savedState.bottom - savedState.top).to.equal(300);
          expect(savedState.maximized).to.equal(false);
          expect(savedState.fullscreen).to.equal(false);
          expect(savedState.kiosk).to.equal(false);
        });

        it('should save window state after window is resized and app exit', async () => {
          const appPath = path.join(fixturesPath, 'resize-save');
          const appProcess = childProcess.spawn(process.execPath, [appPath]);
          const [code] = await once(appProcess, 'exit');
          expect(code).to.equal(0);

          const savedState = getWindowStateFromDisk('test-resize-save', sharedPreferencesPath);
          expect(savedState).to.not.be.null('window state with window name "test-resize-save" does not exist');
          expect(savedState.right - savedState.left).to.equal(500);
          expect(savedState.bottom - savedState.top).to.equal(400);
          expect(savedState.maximized).to.equal(false);
          expect(savedState.fullscreen).to.equal(false);
          expect(savedState.kiosk).to.equal(false);
        });

        it('should save window state after window is moved and app exit', async () => {
          const appPath = path.join(fixturesPath, 'move-save');
          const appProcess = childProcess.spawn(process.execPath, [appPath]);
          const [code] = await once(appProcess, 'exit');
          expect(code).to.equal(0);

          const savedState = getWindowStateFromDisk('test-move-save', sharedPreferencesPath);
          expect(savedState).to.not.be.null('window state with window name "test-move-save" does not exist');
          expect(savedState.left).to.equal(100);
          expect(savedState.top).to.equal(150);
          expect(savedState.maximized).to.equal(false);
          expect(savedState.fullscreen).to.equal(false);
          expect(savedState.kiosk).to.equal(false);
        });

        it('should save window state after window is fullscreened and app exit', async () => {
          const appPath = path.join(fixturesPath, 'fullscreen-save');
          const appProcess = childProcess.spawn(process.execPath, [appPath]);
          const [code] = await once(appProcess, 'exit');
          expect(code).to.equal(0);

          const savedState = getWindowStateFromDisk('test-fullscreen-save', sharedPreferencesPath);
          expect(savedState).to.not.be.null('window state with window name "test-fullscreen-save" does not exist');
          expect(savedState.fullscreen).to.equal(true);
          expect(savedState.maximized).to.equal(false);
          expect(savedState.kiosk).to.equal(false);
        });

        it('should save window state after window is maximized and app exit', async () => {
          const appPath = path.join(fixturesPath, 'maximize-save');
          const appProcess = childProcess.spawn(process.execPath, [appPath]);
          const [code] = await once(appProcess, 'exit');
          expect(code).to.equal(0);

          const savedState = getWindowStateFromDisk('test-maximize-save', sharedPreferencesPath);
          expect(savedState).to.not.be.null('window state with window name "test-maximize-save" does not exist');
          expect(savedState.maximized).to.equal(true);
          expect(savedState.fullscreen).to.equal(false);
          expect(savedState.kiosk).to.equal(false);
        });

        it('should save window state if in a minimized state and app exit', async () => {
          const appPath = path.join(fixturesPath, 'minimize-save');
          const appProcess = childProcess.spawn(process.execPath, [appPath]);
          const [code] = await once(appProcess, 'exit');
          expect(code).to.equal(0);

          const savedState = getWindowStateFromDisk('test-minimize-save', sharedPreferencesPath);
          expect(savedState).to.not.be.null('window state with window name "test-minimize-save" does not exist');
          // Should save the bounds from before minimizing
          expect(savedState.right - savedState.left).to.equal(400);
          expect(savedState.bottom - savedState.top).to.equal(300);
          expect(savedState.maximized).to.equal(false);
          expect(savedState.fullscreen).to.equal(false);
          expect(savedState.kiosk).to.equal(false);
        });

        it('should save window state after window is kiosked and app exit', async () => {
          const appPath = path.join(fixturesPath, 'kiosk-save');
          const appProcess = childProcess.spawn(process.execPath, [appPath]);
          const [code] = await once(appProcess, 'exit');
          expect(code).to.equal(0);

          const savedState = getWindowStateFromDisk('test-kiosk-save', sharedPreferencesPath);
          expect(savedState).to.not.be.null('window state with window name "test-kiosk-save" does not exist');
          expect(savedState.kiosk).to.equal(true);
          expect(savedState.fullscreen).to.equal(true);
          expect(savedState.maximized).to.equal(false);
        });
      });

      describe('work area tests', () => {
        it('should save valid work area bounds', async () => {
          const appPath = path.join(fixturesPath, 'schema-check');
          const appProcess = childProcess.spawn(process.execPath, [appPath]);
          const [code] = await once(appProcess, 'exit');
          expect(code).to.equal(0);

          const savedState = getWindowStateFromDisk('test-window-state-schema', sharedPreferencesPath);

          expect(savedState).to.not.be.null('window state with window name "test-window-state-schema" does not exist');
          expect(savedState.workAreaLeft).to.be.a('number');
          expect(savedState.workAreaTop).to.be.a('number');
          expect(savedState.workAreaRight).to.be.a('number');
          expect(savedState.workAreaBottom).to.be.a('number');

          expect(savedState.workAreaLeft).to.be.lessThan(savedState.workAreaRight);
          expect(savedState.workAreaTop).to.be.lessThan(savedState.workAreaBottom);
        });

        it('should save work area bounds that contain the window bounds on primary display', async () => {
          // Fixture will center the window on the primary display
          const appPath = path.join(fixturesPath, 'work-area-primary');
          const appProcess = childProcess.spawn(process.execPath, [appPath]);
          const [code] = await once(appProcess, 'exit');
          expect(code).to.equal(0);

          const savedState = getWindowStateFromDisk('test-work-area-primary', sharedPreferencesPath);
          expect(savedState).to.not.be.null('window state with window name "test-work-area-primary" does not exist');

          expect(savedState.left).to.be.greaterThanOrEqual(savedState.workAreaLeft);
          expect(savedState.top).to.be.greaterThanOrEqual(savedState.workAreaTop);
          expect(savedState.right).to.be.lessThanOrEqual(savedState.workAreaRight);
          expect(savedState.bottom).to.be.lessThanOrEqual(savedState.workAreaBottom);
        });
      });

      describe('asynchronous batching behavior', () => {
        let w: BrowserWindow;
        const windowName = 'test-batching-behavior';
        const preferencesPath = path.join(app.getPath('userData'), 'Local State');

        beforeEach(async () => {
          await setTimeout(2000);
          BrowserWindow.clearWindowState(windowName);
          w = new BrowserWindow({
            show: false,
            width: 400,
            height: 300,
            name: windowName,
            windowStatePersistence: true
          });
        });

        afterEach(closeAllWindows);

        it('should not immediately save window state to disk when window is moved/resized', async () => {
          // Wait for preferences file to be created if its the first time we're running the test
          await waitForPrefsFileCreation(preferencesPath);

          const initialModTime = getPrefsModTime(preferencesPath);

          const moved = once(w, 'move');
          w.setPosition(150, 200);
          await moved;
          // Wait for any potential save to occur from the move operation
          await setTimeout(1000);

          const resized = once(w, 'resize');
          w.setSize(500, 400);
          await resized;
          // Wait for any potential save to occur from the resize operation
          await setTimeout(1000);

          const afterMoveModTime = getPrefsModTime(preferencesPath);

          expect(afterMoveModTime.getTime()).to.equal(initialModTime.getTime());
        });

        it('should eventually flush window state to disk after batching period', async () => {
          // Wait for preferences file to be created if its the first time we're running the test
          await waitForPrefsFileCreation(preferencesPath);

          const initialModTime = getPrefsModTime(preferencesPath);

          const resized = once(w, 'resize');
          w.setSize(500, 400);
          await resized;

          await waitForPrefsUpdate(initialModTime, preferencesPath);

          const savedState = getWindowStateFromDisk(windowName, preferencesPath);
          expect(savedState).to.not.be.null('window state with window name "test-batching-behavior" does not exist');
          expect(savedState.right - savedState.left).to.equal(500);
          expect(savedState.bottom - savedState.top).to.equal(400);
        });

        it('should batch multiple window operations and save final state', async () => {
          // Wait for preferences file to be created if its the first time we're running the test
          await waitForPrefsFileCreation(preferencesPath);

          const initialModTime = getPrefsModTime(preferencesPath);

          const resize1 = once(w, 'resize');
          w.setSize(500, 400);
          await resize1;
          // Wait for any potential save to occur
          await setTimeout(1000);

          const afterFirstResize = getPrefsModTime(preferencesPath);

          const resize2 = once(w, 'resize');
          w.setSize(600, 500);
          await resize2;
          // Wait for any potential save to occur
          await setTimeout(1000);

          const afterSecondResize = getPrefsModTime(preferencesPath);

          const resize3 = once(w, 'resize');
          w.setSize(700, 600);
          await resize3;
          // Wait for any potential save to occur
          await setTimeout(1000);

          const afterThirdResize = getPrefsModTime(preferencesPath);

          await waitForPrefsUpdate(initialModTime, preferencesPath);

          const savedState = getWindowStateFromDisk(windowName, preferencesPath);
          expect(savedState).to.not.be.null('window state with window name "test-batching-behavior" does not exist');

          [afterFirstResize, afterSecondResize, afterThirdResize].forEach(time => {
            expect(time.getTime()).to.equal(initialModTime.getTime());
          });

          expect(savedState.right - savedState.left).to.equal(700);
          expect(savedState.bottom - savedState.top).to.equal(600);
        });

        it('should not save window bounds when main thread is busy', async () => {
          // Wait for preferences file to be created if its the first time we're running the test
          await waitForPrefsFileCreation(preferencesPath);

          const initialModTime = getPrefsModTime(preferencesPath);

          const moved = once(w, 'move');
          w.setPosition(100, 100);
          await moved;

          const startTime = Date.now();

          // Keep main thread busy for 25 seconds
          while (Date.now() - startTime < 25000);

          const finalModTime = getPrefsModTime(preferencesPath);

          expect(finalModTime.getTime()).to.equal(initialModTime.getTime());
        });
      });
    });

    describe('clear window state', () => {
      const windowName = 'test-window-clear';
      const preferencesPath = path.join(app.getPath('userData'), 'Local State');

      beforeEach(async () => {
        // Timeout here plays nice with CI
        await setTimeout(2000);
        // Let's start with a clean slate everytime
        BrowserWindow.clearWindowState(windowName);
      });

      afterEach(closeAllWindows);

      it('should clear existing window state', async () => {
        const initialModTime = getPrefsModTime(preferencesPath);

        const w = new BrowserWindow({
          name: windowName,
          windowStatePersistence: true,
          show: false
        });
        w.destroy();

        await waitForPrefsUpdate(initialModTime, preferencesPath);

        const stateBefore = getWindowStateFromDisk(windowName, preferencesPath);
        expect(stateBefore).to.not.be.null('window state with window name "test-window-clear" should exist but does not');

        BrowserWindow.clearWindowState(windowName);

        await waitForPrefsUpdate(getPrefsModTime(preferencesPath), preferencesPath);

        const stateAfter = getWindowStateFromDisk(windowName, preferencesPath);
        expect(stateAfter).to.be.null('window state with window name "test-window-clear" should be cleared');
      });

      it('should clear existing window state from memory immediately', async () => {
        const w = new BrowserWindow({
          height: 100,
          width: 100,
          name: windowName,
          windowStatePersistence: true,
          show: false
        });

        w.destroy();

        const w1 = new BrowserWindow({
          height: 200,
          width: 200,
          name: windowName,
          windowStatePersistence: true,
          show: false
        });

        // This proves that the window state exists in memory
        expect(w1.getBounds().width).to.equal(100);
        expect(w1.getBounds().height).to.equal(100);

        w1.destroy();

        BrowserWindow.clearWindowState(windowName);

        const w2 = new BrowserWindow({
          height: 200,
          width: 200,
          name: windowName,
          windowStatePersistence: true,
          show: false
        });
        // windowStatePersistence: true should override the constructor bounds if not cleared
        // If the window has dimensions 200x200, it indicates that the state was indeed cleared
        expect(w2.getBounds().width).to.equal(200);
        expect(w2.getBounds().height).to.equal(200);

        w2.destroy();
      });

      it('should not throw when clearing non-existent window state', () => {
        expect(() => {
          BrowserWindow.clearWindowState('non-existent-window');
        }).to.not.throw();
      });

      it('should not affect other window states when clearing specific window', async () => {
        const windowName1 = 'test-window-1';
        const windowName2 = 'test-window-2';
        const initialModTime = getPrefsModTime(preferencesPath);

        const w1 = new BrowserWindow({
          name: windowName1,
          windowStatePersistence: true,
          show: false
        });
        w1.destroy();

        const w2 = new BrowserWindow({
          name: windowName2,
          windowStatePersistence: true,
          show: false
        });
        w2.destroy();

        await waitForPrefsUpdate(initialModTime, preferencesPath);

        expect(getWindowStateFromDisk(windowName1, preferencesPath)).to.not.be.null('window state with window name "test-window-1" should exist but does not');
        expect(getWindowStateFromDisk(windowName2, preferencesPath)).to.not.be.null('window state with window name "test-window-2" should exist but does not');

        BrowserWindow.clearWindowState(windowName1);

        await waitForPrefsUpdate(getPrefsModTime(preferencesPath), preferencesPath);

        // Verify if only window1 was cleared
        expect(getWindowStateFromDisk(windowName1, preferencesPath)).to.be.null('window state with window name "test-window-1" should be cleared');
        expect(getWindowStateFromDisk(windowName2, preferencesPath)).to.not.be.null('window state with window name "test-window-2" should not be cleared');
      });
    });

    describe('restore window state', () => {
      const preferencesPath = path.join(app.getPath('userData'), 'Local State');
      const windowName = 'test-restore-window';

      const createAndSaveWindowState = async (options?: BrowserWindowConstructorOptions) => {
        const w = new BrowserWindow({
          name: windowName,
          windowStatePersistence: {
            displayMode: false
          },
          show: false,
          ...options
        });
        if (!fs.existsSync(preferencesPath)) {
          // File doesn't exist, wait for creation
          await waitForPrefsFileCreation(preferencesPath);
        } else {
          // File exists, wait for update
          const initialModTime = getPrefsModTime(preferencesPath);
          await waitForPrefsUpdate(initialModTime, preferencesPath);
        }
        // Ensure window is destroyed because we can't create another window with the same name otherwise
        w.destroy();
      };

      beforeEach(async () => {
        // Timeout here plays nice with CI
        await setTimeout(2000);
        // Let's start with a clean slate everytime
        BrowserWindow.clearWindowState(windowName);
      });

      afterEach(closeAllWindows);

      describe('single monitor tests', () => {
        // Window state restoration takes into account current work area bounds to readjust height/width
        // height and width will be readjusted to kMinimumVisibleWidth*kMinimumVisibleHeight (100x100)
        // if there is no capturable screen
        it('should restore bounds when windowStatePersistence is true', async () => {
          const workArea = screen.getPrimaryDisplay().workArea;
          const bounds = { width: 100, height: 100, x: workArea.x, y: workArea.y };
          await createAndSaveWindowState(bounds);
          // Should override default constructor bounds
          const w = new BrowserWindow({
            name: windowName,
            windowStatePersistence: true,
            width: 500,
            height: 400,
            x: 200,
            y: 250,
            show: false
          });

          expectBoundsEqual(w.getBounds(), bounds);

          w.destroy();
        });

        it('should use default window options when no saved state exists', async () => {
          const defaultBounds = { width: 500, height: 400, x: 200, y: 250 };
          // BrowserWindow.clearWindowState(windowName) is called in beforeEach
          const w = new BrowserWindow({
            name: windowName,
            windowStatePersistence: true,
            ...defaultBounds,
            show: false
          });
          // Should take the default bounds from the constructor as there is no saved state
          expectBoundsEqual(w.getBounds(), defaultBounds);
          expect(w.isFullScreen()).to.equal(false);
          expect(w.isMaximized()).to.equal(false);

          w.destroy();
        });

        it('should restore fullscreen state when windowStatePersistence is true', async () => {
          await createAndSaveWindowState({ fullscreen: true });
          await setTimeout(2000);
          const w = new BrowserWindow({
            name: windowName,
            windowStatePersistence: true
          });

          const enterFullScreen = once(w, 'enter-full-screen');
          if (!w.isFullScreen()) await enterFullScreen;

          expect(w.isFullScreen()).to.equal(true);

          w.destroy();
        });

        it('should restore kiosk state when windowStatePersistence is true', async () => {
          await createAndSaveWindowState({ kiosk: true });
          await setTimeout(2000);
          const w = new BrowserWindow({
            name: windowName,
            windowStatePersistence: true
          });

          const enterFullScreen = once(w, 'enter-full-screen');
          if (!w.isFullScreen()) await enterFullScreen;

          expect(w.isFullScreen()).to.equal(true);
          expect(w.isKiosk()).to.equal(true);

          w.destroy();
        });

        it('should restore maximized state when windowStatePersistence is true', async () => {
          const width = screen.getPrimaryDisplay().workArea.width;
          const height = screen.getPrimaryDisplay().workArea.height;
          await createAndSaveWindowState({ width, height });

          const w = new BrowserWindow({
            name: windowName,
            windowStatePersistence: true,
            show: false
          });

          const maximized = once(w, 'maximize');
          if (!w.isMaximized()) await maximized;

          expect(w.isMaximized()).to.equal(true);

          w.destroy();
        });

        it('should not restore state when windowStatePersistence is false', async () => {
          const bounds = { width: 400, height: 300, x: 100, y: 150 };
          await createAndSaveWindowState(bounds);

          const defaultBounds = { width: 500, height: 400, x: 200, y: 250 };
          const w = new BrowserWindow({
            name: windowName,
            windowStatePersistence: false,
            ...defaultBounds,
            show: false
          });

          expectBoundsEqual(w.getBounds(), defaultBounds);

          w.destroy();
        });

        it('should restore bounds only when displayMode is disabled', async () => {
          // We don't use the utility createAndSaveWindowState here because the default bounds
          // passed through the constructor get affected by setting fullscreen: true alongside it.
          // It particularly affects this test because we want to ensure initial bounds stay the same
          // on restore.
          const workArea = screen.getPrimaryDisplay().workArea;
          const defaultBounds = { width: 100, height: 100, x: workArea.x, y: workArea.y };
          const initialWindow = new BrowserWindow({
            ...defaultBounds,
            show: false,
            name: windowName,
            windowStatePersistence: true
          });
          const enterFullScreen = once(initialWindow, 'enter-full-screen');
          initialWindow.setFullScreen(true);
          if (!initialWindow.isFullScreen()) await enterFullScreen;

          initialWindow.destroy();

          const w = new BrowserWindow({
            name: windowName,
            windowStatePersistence: {
              displayMode: false
            },
            show: false
          });
          // We expect the bounds to restore to the values same as before the fullscreen state was set
          expectBoundsEqual(w.getBounds(), defaultBounds);
          expect(w.isFullScreen()).to.equal(false);

          w.destroy();
        });

        it('should restore display modes when bounds is disabled', async () => {
          await createAndSaveWindowState({ fullscreen: true });
          await setTimeout(2000);
          const w = new BrowserWindow({
            name: windowName,
            windowStatePersistence: {
              bounds: false
            }
          });

          const enterFullScreen = once(w, 'enter-full-screen');
          if (!w.isFullScreen()) await enterFullScreen;
          expect(w.isFullScreen()).to.equal(true);

          w.destroy();
        });

        it('should respect fullscreenable property', async () => {
          await createAndSaveWindowState({ fullscreen: true });

          const w = new BrowserWindow({
            name: windowName,
            windowStatePersistence: true,
            fullscreenable: false,
            show: false
          });
          // Wait for the window to potentially enter fullscreen
          await setTimeout(2000);

          expect(w.isFullScreen()).to.equal(false);
          expect(w.isFullScreenable()).to.equal(false);

          w.destroy();
        });

        it('should respect minWidth and minHeight properly', async () => {
          await createAndSaveWindowState({ width: 200, height: 200 });

          const w = new BrowserWindow({
            name: windowName,
            windowStatePersistence: true,
            minWidth: 400,
            minHeight: 400,
            show: false
          });

          const bounds = w.getBounds();
          expect(bounds.width).to.be.at.least(400);
          expect(bounds.height).to.be.at.least(400);
        });

        it('should respect maxWidth and maxHeight properly', async () => {
          await createAndSaveWindowState({ width: 800, height: 800 });

          const w = new BrowserWindow({
            name: windowName,
            windowStatePersistence: true,
            maxWidth: 400,
            maxHeight: 400,
            show: false
          });

          const bounds = w.getBounds();
          expect(bounds.width).to.be.at.most(400);
          expect(bounds.height).to.be.at.most(400);
        });

        it('should restore correct state for each named window independently - multi window check', async () => {
          const window1Name = 'test-window-1';
          const window2Name = 'test-window-2';

          // Clear any existing state
          BrowserWindow.clearWindowState(window1Name);
          BrowserWindow.clearWindowState(window2Name);

          const workArea = screen.getPrimaryDisplay().workArea;

          const bounds1 = { width: 100, height: 100, x: workArea.x, y: workArea.y };
          const w1 = new BrowserWindow({
            name: window1Name,
            windowStatePersistence: true,
            ...bounds1,
            show: false
          });

          w1.destroy();

          const bounds2 = { width: 120, height: 100, x: workArea.x, y: workArea.y };
          const w2 = new BrowserWindow({
            name: window2Name,
            windowStatePersistence: true,
            ...bounds2,
            show: false
          });

          w2.destroy();

          if (!fs.existsSync(preferencesPath)) {
            // File doesn't exist, wait for creation
            await waitForPrefsFileCreation(preferencesPath);
          } else {
            // File exists, wait for update
            const initialModTime = getPrefsModTime(preferencesPath);
            await waitForPrefsUpdate(initialModTime, preferencesPath);
          }

          const restored1 = new BrowserWindow({
            name: window1Name,
            windowStatePersistence: true,
            show: false
          });

          const restored2 = new BrowserWindow({
            name: window2Name,
            windowStatePersistence: true,
            show: false
          });

          expectBoundsEqual(restored1.getBounds(), bounds1);
          expectBoundsEqual(restored2.getBounds(), bounds2);

          restored1.destroy();
          restored2.destroy();
        });

        it('should adjust restored bounds if they overflow current work area entirely', async () => {
          const workArea = screen.getPrimaryDisplay().workArea;
          // Completely off-screen to the right
          const offscreenBounds = {
            width: 100,
            height: 100,
            x: workArea.x + workArea.width + 10,
            y: workArea.y + workArea.height + 10
          };

          await createAndSaveWindowState(offscreenBounds);

          const w = new BrowserWindow({
            name: windowName,
            windowStatePersistence: true,
            show: false
          });

          const bounds = w.getBounds();

          // Window should be moved to be entirely visible
          expect(bounds.x + bounds.width).to.be.at.most(workArea.x + workArea.width);
          expect(bounds.y + bounds.height).to.be.at.most(workArea.y + workArea.height);
          expect(bounds.x).to.be.at.least(workArea.x);
          expect(bounds.y).to.be.at.least(workArea.y);
          expect(bounds.width).to.equal(100);
          expect(bounds.height).to.equal(100);

          w.destroy();
        });

        ifit(process.platform === 'darwin')('should adjust bounds if window overflows work area such that the window is entirely visible', async () => {
          const workArea = screen.getPrimaryDisplay().workArea;
          const overflowBounds = {
            width: 100,
            height: 100,
            x: workArea.x + workArea.width - 20,
            y: workArea.y + workArea.height - 20
          };

          await createAndSaveWindowState(overflowBounds);

          const w = new BrowserWindow({
            name: windowName,
            windowStatePersistence: true,
            show: false
          });

          const bounds = w.getBounds();

          // On macOS, window should be adjusted to be entirely visible
          expect(bounds.x + bounds.width).to.be.at.most(workArea.x + workArea.width);
          expect(bounds.y + bounds.height).to.be.at.most(workArea.y + workArea.height);
          expect(bounds.width).to.equal(100);
          expect(bounds.height).to.equal(100);

          w.destroy();
        });

        ifit(process.platform !== 'darwin')('should adjust bounds if window overflows work area such that the window has minimum visible height/width 100x100', async () => {
          const workArea = screen.getPrimaryDisplay().workArea;
          // Initialize with 50x50 of the window visible
          const overflowBounds = {
            width: 120,
            height: 120,
            x: workArea.x + workArea.width - 50,
            y: workArea.y + workArea.height - 50
          };

          await createAndSaveWindowState(overflowBounds);

          const w = new BrowserWindow({
            name: windowName,
            windowStatePersistence: true,
            show: false
          });

          const bounds = w.getBounds();
          // Calculate the boundaries of the visible intersection rectangle
          const leftMost = Math.max(bounds.x, workArea.x);
          const rightMost = Math.min(bounds.x + bounds.width, workArea.x + workArea.width);
          const topMost = Math.max(bounds.y, workArea.y);
          const bottomMost = Math.min(bounds.y + bounds.height, workArea.y + workArea.height);
          // On non-macOS platforms, at least 100x100 should be visible
          const visibleWidth = rightMost - leftMost;
          const visibleHeight = bottomMost - topMost;

          expect(visibleWidth).to.be.at.least(100);
          expect(visibleHeight).to.be.at.least(100);
          expect(bounds.width).to.equal(120);
          expect(bounds.height).to.equal(120);

          w.destroy();
        });

        it('should respect show:false when restoring display modes', async () => {
          await createAndSaveWindowState({ fullscreen: true });

          const w = new BrowserWindow({
            name: windowName,
            windowStatePersistence: true,
            show: false
          });

          const shown = once(w, 'show');
          const enterFullScreen = once(w, 'enter-full-screen');

          await setTimeout(2000);
          expect(w.isVisible()).to.equal(false);

          w.show();
          await shown;
          expect(w.isVisible()).to.equal(true);

          // Fullscreen state should still be restored correctly
          if (!w.isFullScreen()) await enterFullScreen;
          expect(w.isFullScreen()).to.equal(true);

          w.destroy();
        });
      });
      ifdescribe(process.platform === 'darwin')('multi-monitor tests', () => {
        const virtualDisplay = require('@electron-ci/virtual-display');
        const primaryDisplay = screen.getPrimaryDisplay();

        beforeEach(async () => {
          virtualDisplay.forceCleanup();
          // We expect only the primary display to be present before the tests start
          expect(screen.getAllDisplays().length).to.equal(1);
        });

        it('should restore window bounds correctly on a secondary display', async () => {
          const targetDisplayX = primaryDisplay.bounds.x + primaryDisplay.bounds.width;
          const targetDisplayY = primaryDisplay.bounds.y;
          // Create a new virtual target display to the right of the primary display
          const targetDisplayId = virtualDisplay.create({
            width: 1920,
            height: 1080,
            x: targetDisplayX,
            y: targetDisplayY
          });

          // Verify the virtual display is created correctly
          const targetDisplay = screen.getDisplayNearestPoint({ x: targetDisplayX, y: targetDisplayY });
          expect(targetDisplay.bounds.x).to.equal(targetDisplayX);
          expect(targetDisplay.bounds.y).to.equal(targetDisplayY);
          expect(targetDisplay.bounds.width).to.equal(1920);
          expect(targetDisplay.bounds.height).to.equal(1080);

          // Bounds for the test window on the virtual target display
          const boundsOnTargetDisplay = {
            width: 400,
            height: 300,
            x: targetDisplay.workArea.x + 100,
            y: targetDisplay.workArea.y + 100
          };

          await createAndSaveWindowState(boundsOnTargetDisplay);

          // Restore the window state by creating a new window with the same name
          const w = new BrowserWindow({
            name: windowName,
            windowStatePersistence: true,
            show: false
          });

          const restoredBounds = w.getBounds();
          expectBoundsEqual(restoredBounds, boundsOnTargetDisplay);

          w.destroy();
          virtualDisplay.destroy(targetDisplayId);
        });

        it('should restore window to a visible location when saved display no longer exists', async () => {
          const targetDisplayX = primaryDisplay.bounds.x + primaryDisplay.bounds.width;
          const targetDisplayY = primaryDisplay.bounds.y;
          // Create a new virtual target display to the right of the primary display
          const targetDisplayId = virtualDisplay.create({
            width: 1920,
            height: 1080,
            x: targetDisplayX,
            y: targetDisplayY
          });

          // Verify the virtual display is created correctly - single check for targetDisplay.bounds.x
          const targetDisplay = screen.getDisplayNearestPoint({ x: targetDisplayX, y: targetDisplayY });
          expect(targetDisplay.bounds.x).to.equal(targetDisplayX);

          // Bounds for the test window on the virtual target display
          const boundsOnTargetDisplay = {
            width: 400,
            height: 300,
            x: targetDisplay.workArea.x + 100,
            y: targetDisplay.workArea.y + 100
          };

          // Save window state on the virtual display
          await createAndSaveWindowState(boundsOnTargetDisplay);

          virtualDisplay.destroy(targetDisplayId);
          // Wait for the target virtual display to be destroyed
          while (screen.getAllDisplays().length > 1) await setTimeout(1000);

          const w = new BrowserWindow({
            name: windowName,
            windowStatePersistence: true,
            show: false
          });

          const restoredBounds = w.getBounds();
          const primaryWorkArea = primaryDisplay.workArea;

          // Window should be fully visible on the primary display
          expect(restoredBounds.x).to.be.at.least(primaryWorkArea.x);
          expect(restoredBounds.y).to.be.at.least(primaryWorkArea.y);
          expect(restoredBounds.x + restoredBounds.width).to.be.at.most(primaryWorkArea.x + primaryWorkArea.width);
          expect(restoredBounds.y + restoredBounds.height).to.be.at.most(primaryWorkArea.y + primaryWorkArea.height);

          // Window should maintain its original size
          expect(restoredBounds.width).to.equal(boundsOnTargetDisplay.width);
          expect(restoredBounds.height).to.equal(boundsOnTargetDisplay.height);

          w.destroy();
        });

        it('should fallback to nearest display when saved display no longer exists', async () => {
          const targetDisplayX = primaryDisplay.bounds.x + primaryDisplay.bounds.width;
          const targetDisplayY = primaryDisplay.bounds.y;

          // Create first virtual display to the right of primary
          const middleDisplayId = virtualDisplay.create({
            width: 1920,
            height: 1080,
            x: targetDisplayX,
            y: targetDisplayY
          });

          // Create second virtual display to the right of the first (rightmost)
          const rightmostDisplayX = targetDisplayX + 1920;
          const rightmostDisplayId = virtualDisplay.create({
            width: 1920,
            height: 1080,
            x: rightmostDisplayX,
            y: targetDisplayY
          });

          // Verify the virtual displays are created correctly - single check for origin x values
          const middleDisplay = screen.getDisplayNearestPoint({ x: targetDisplayX, y: targetDisplayY });
          expect(middleDisplay.bounds.x).to.equal(targetDisplayX);

          const rightmostDisplay = screen.getDisplayNearestPoint({ x: rightmostDisplayX, y: targetDisplayY });
          expect(rightmostDisplay.bounds.x).to.equal(rightmostDisplayX);

          // Bounds for the test window on the rightmost display
          const boundsOnRightmostDisplay = {
            width: 400,
            height: 300,
            x: rightmostDisplay.workArea.x + 100,
            y: rightmostDisplay.workArea.y + 100
          };

          // Save window state on the rightmost display
          await createAndSaveWindowState(boundsOnRightmostDisplay);

          // Destroy the rightmost display (where window was saved)
          virtualDisplay.destroy(rightmostDisplayId);
          // Wait for the rightmost display to be destroyed
          while (screen.getAllDisplays().length > 2) await setTimeout(1000);

          const w = new BrowserWindow({
            name: windowName,
            windowStatePersistence: true,
            show: false
          });

          const restoredBounds = w.getBounds();

          // Window should be restored on the middle display (nearest remaining display)
          expect(restoredBounds.x).to.be.at.least(middleDisplay.workArea.x);
          expect(restoredBounds.y).to.be.at.least(middleDisplay.workArea.y);
          expect(restoredBounds.x + restoredBounds.width).to.be.at.most(middleDisplay.workArea.x + middleDisplay.workArea.width);
          expect(restoredBounds.y + restoredBounds.height).to.be.at.most(middleDisplay.workArea.y + middleDisplay.workArea.height);

          // Window should maintain its original size
          expect(restoredBounds.width).to.equal(boundsOnRightmostDisplay.width);
          expect(restoredBounds.height).to.equal(boundsOnRightmostDisplay.height);

          w.destroy();
          virtualDisplay.destroy(middleDisplayId);
        });

        it('should restore multiple named windows independently across displays', async () => {
          const targetDisplayX = primaryDisplay.bounds.x + primaryDisplay.bounds.width;
          const targetDisplayY = primaryDisplay.bounds.y;

          // Create a first virtual display to the right of the primary display
          const targetDisplayId1 = virtualDisplay.create({
            width: 1920,
            height: 1080,
            x: targetDisplayX,
            y: targetDisplayY
          });
          // Create a second virtual display to the right of the first
          const targetDisplayId2 = virtualDisplay.create({
            width: 1600,
            height: 900,
            x: targetDisplayX + 1920,
            y: targetDisplayY
          });

          // Verify the virtual displays are created correctly - single check for origin x values
          const targetDisplay1 = screen.getDisplayNearestPoint({ x: targetDisplayX, y: targetDisplayY });
          expect(targetDisplay1.bounds.x).to.equal(targetDisplayX);

          const targetDisplay2 = screen.getDisplayNearestPoint({ x: targetDisplayX + 1920, y: targetDisplayY });
          expect(targetDisplay2.bounds.x).to.equal(targetDisplayX + 1920);

          // Window 1 on primary display
          const window1Name = 'test-multi-window-1';
          const bounds1 = {
            width: 300,
            height: 200,
            x: primaryDisplay.workArea.x + 50,
            y: primaryDisplay.workArea.y + 50
          };

          // Window 2 on second display (first virtual)
          const window2Name = 'test-multi-window-2';
          const bounds2 = {
            width: 400,
            height: 300,
            x: targetDisplay1.workArea.x + 100,
            y: targetDisplay1.workArea.y + 100
          };

          // Window 3 on third display (second virtual)
          const window3Name = 'test-multi-window-3';
          const bounds3 = {
            width: 350,
            height: 250,
            x: targetDisplay2.workArea.x + 150,
            y: targetDisplay2.workArea.y + 150
          };

          // Create and save state for all three windows
          const w1 = new BrowserWindow({
            name: window1Name,
            windowStatePersistence: true,
            show: false,
            ...bounds1
          });
          const w2 = new BrowserWindow({
            name: window2Name,
            windowStatePersistence: true,
            show: false,
            ...bounds2
          });
          const w3 = new BrowserWindow({
            name: window3Name,
            windowStatePersistence: true,
            show: false,
            ...bounds3
          });

          w1.destroy();
          w2.destroy();
          w3.destroy();

          await setTimeout(2000);

          // Restore all three windows
          const restoredW1 = new BrowserWindow({
            name: window1Name,
            windowStatePersistence: true,
            show: false
          });
          const restoredW2 = new BrowserWindow({
            name: window2Name,
            windowStatePersistence: true,
            show: false
          });
          const restoredW3 = new BrowserWindow({
            name: window3Name,
            windowStatePersistence: true,
            show: false
          });

          // Check that each window restored to its correct display and position
          expectBoundsEqual(restoredW1.getBounds(), bounds1);
          expectBoundsEqual(restoredW2.getBounds(), bounds2);
          expectBoundsEqual(restoredW3.getBounds(), bounds3);

          restoredW1.destroy();
          restoredW2.destroy();
          restoredW3.destroy();
          virtualDisplay.destroy(targetDisplayId1);
          virtualDisplay.destroy(targetDisplayId2);
        });

        it('should restore fullscreen state on correct display', async () => {
          const targetDisplayX = primaryDisplay.bounds.x + primaryDisplay.bounds.width;
          const targetDisplayY = primaryDisplay.bounds.y;
          // Create a new virtual target display to the right of the primary display
          const targetDisplayId = virtualDisplay.create({
            width: 1920,
            height: 1080,
            x: targetDisplayX,
            y: targetDisplayY
          });

          const targetDisplay = screen.getDisplayNearestPoint({ x: targetDisplayX, y: targetDisplayY });
          expect(targetDisplay.bounds.x).to.equal(targetDisplayX);

          // Create window on target display and set fullscreen
          const initialBounds = {
            width: 400,
            height: 300,
            x: targetDisplay.workArea.x + 100,
            y: targetDisplay.workArea.y + 100,
            fullscreen: true
          };

          await createAndSaveWindowState(initialBounds);

          const w = new BrowserWindow({
            name: windowName,
            windowStatePersistence: true
          });

          const enterFullScreen = once(w, 'enter-full-screen');
          if (!w.isFullScreen()) await enterFullScreen;

          expect(w.isFullScreen()).to.equal(true);

          // Check that fullscreen window is on the correct display
          const fsBounds = w.getBounds();
          expect(fsBounds.x).to.be.at.least(targetDisplay.bounds.x);
          expect(fsBounds.y).to.be.at.least(targetDisplay.bounds.y);
          expect(fsBounds.x + fsBounds.width).to.be.at.most(targetDisplay.bounds.x + targetDisplay.bounds.width);
          expect(fsBounds.y + fsBounds.height).to.be.at.most(targetDisplay.bounds.y + targetDisplay.bounds.height);

          w.destroy();
          virtualDisplay.destroy(targetDisplayId);
        });

        it('should restore maximized state on correct display', async () => {
          const targetDisplayX = primaryDisplay.bounds.x + primaryDisplay.bounds.width;
          const targetDisplayY = primaryDisplay.bounds.y;
          // Create a new virtual target display to the right of the primary display
          const targetDisplayId = virtualDisplay.create({
            width: 1920,
            height: 1080,
            x: targetDisplayX,
            y: targetDisplayY
          });

          const targetDisplay = screen.getDisplayNearestPoint({ x: targetDisplayX, y: targetDisplayY });
          expect(targetDisplay.bounds.x).to.equal(targetDisplayX);

          // Create window on target display and maximize it
          const w1 = new BrowserWindow({
            name: windowName,
            windowStatePersistence: {
              displayMode: false
            },
            x: targetDisplay.workArea.x,
            y: targetDisplay.workArea.y
          });

          const maximized = once(w1, 'maximize');
          w1.maximize();
          if (!w1.isMaximized()) await maximized;

          w1.destroy();
          await setTimeout(2000);

          const w2 = new BrowserWindow({
            name: windowName,
            windowStatePersistence: true,
            show: true
          });

          const maximized_ = once(w2, 'maximize');
          if (!w2.isMaximized()) await maximized_;

          expect(w2.isMaximized()).to.equal(true);
          // Check that maximized window is on the correct display
          const maximizedBounds = w2.getBounds();
          expect(maximizedBounds.x).to.be.at.least(targetDisplay.bounds.x);
          expect(maximizedBounds.y).to.be.at.least(targetDisplay.bounds.y);
          expect(maximizedBounds.x + maximizedBounds.width).to.be.at.most(targetDisplay.bounds.x + targetDisplay.bounds.width);
          expect(maximizedBounds.y + maximizedBounds.height).to.be.at.most(targetDisplay.bounds.y + targetDisplay.bounds.height);

          w2.destroy();
          virtualDisplay.destroy(targetDisplayId);
        });

        it('should restore kiosk state on correct display', async () => {
          const targetDisplayX = primaryDisplay.bounds.x + primaryDisplay.bounds.width;
          const targetDisplayY = primaryDisplay.bounds.y;
          // Create a new virtual target display to the right of the primary display
          const targetDisplayId = virtualDisplay.create({
            width: 1920,
            height: 1080,
            x: targetDisplayX,
            y: targetDisplayY
          });

          const targetDisplay = screen.getDisplayNearestPoint({ x: targetDisplayX, y: targetDisplayY });

          // Create window on target display and set kiosk: true
          const initialBounds = {
            width: 400,
            height: 300,
            x: targetDisplay.workArea.x + 100,
            y: targetDisplay.workArea.y + 100,
            kiosk: true
          };

          await createAndSaveWindowState(initialBounds);

          const w = new BrowserWindow({
            name: windowName,
            windowStatePersistence: true
          });

          const enterFullScreen = once(w, 'enter-full-screen');
          if (!w.isFullScreen()) await enterFullScreen;

          expect(w.isFullScreen()).to.equal(true);
          expect(w.isKiosk()).to.equal(true);

          // Check that kiosk window is on the correct display
          const kioskBounds = w.getBounds();
          expect(kioskBounds.x).to.be.at.least(targetDisplay.bounds.x);
          expect(kioskBounds.y).to.be.at.least(targetDisplay.bounds.y);
          expect(kioskBounds.x + kioskBounds.width).to.be.at.most(targetDisplay.bounds.x + targetDisplay.bounds.width);
          expect(kioskBounds.y + kioskBounds.height).to.be.at.most(targetDisplay.bounds.y + targetDisplay.bounds.height);

          w.destroy();
          virtualDisplay.destroy(targetDisplayId);
        });

        it('should maintain same bounds when target display resolution increases', async () => {
          const targetDisplayX = primaryDisplay.bounds.x + primaryDisplay.bounds.width;
          const targetDisplayY = primaryDisplay.bounds.y;
          // Create initial virtual display
          const targetDisplayId = virtualDisplay.create({
            width: 1920,
            height: 1080,
            x: targetDisplayX,
            y: targetDisplayY
          });

          const targetDisplay = screen.getDisplayNearestPoint({ x: targetDisplayX, y: targetDisplayY });

          // Create a new virtual display with double the resolution of the target display
          const higherResDisplayId = virtualDisplay.create({
            width: targetDisplay.bounds.width * 2,
            height: targetDisplay.bounds.height * 2,
            x: targetDisplayX + targetDisplay.bounds.width,
            y: targetDisplayY
          });

          // Bounds for the test window on the virtual target display
          const initialBounds = {
            width: 400,
            height: 300,
            x: targetDisplay.workArea.x + 100,
            y: targetDisplay.workArea.y + 100
          };

          await createAndSaveWindowState(initialBounds);

          // Destroy the target display and wait for the higher resolution display to take its place
          virtualDisplay.destroy(targetDisplayId);
          while (screen.getAllDisplays().length > 2) await setTimeout(1000);

          // Restore window
          const w = new BrowserWindow({
            name: windowName,
            windowStatePersistence: true,
            show: false
          });

          const restoredBounds = w.getBounds();

          // Window should maintain same x, y, width, height as the display got bigger
          expectBoundsEqual(restoredBounds, initialBounds);

          w.destroy();
          virtualDisplay.destroy(higherResDisplayId);
        });

        it('should reposition and resize window when target display resolution decreases', async () => {
          const targetDisplayX = primaryDisplay.bounds.x + primaryDisplay.bounds.width;
          const targetDisplayY = primaryDisplay.bounds.y;
          // Create initial virtual display with high resolution
          const targetDisplayId = virtualDisplay.create({
            width: 2560,
            height: 1440,
            x: targetDisplayX,
            y: targetDisplayY
          });

          const targetDisplay = screen.getDisplayNearestPoint({ x: targetDisplayX, y: targetDisplayY });

          // Create a new virtual display with half the resolution of the target display shifted down
          const lowerResDisplayId = virtualDisplay.create({
            width: targetDisplay.bounds.width / 2,
            height: targetDisplay.bounds.height / 2,
            x: targetDisplayX + targetDisplay.bounds.width,
            y: targetDisplay.bounds.height / 2
          });

          // Bounds that would overflow on a smaller display
          const initialBounds = {
            x: targetDisplay.workArea.x,
            y: targetDisplay.workArea.y,
            width: targetDisplay.bounds.width,
            height: targetDisplay.bounds.height
          };

          await createAndSaveWindowState(initialBounds);

          // Destroy and and wait for the lower resolution display to take its place
          virtualDisplay.destroy(targetDisplayId);
          while (screen.getAllDisplays().length > 2) await setTimeout(1000);

          // We expect the display to be shifted down as we set y: targetDisplay.bounds.height / 2 earlier
          const smallerDisplay = screen.getDisplayNearestPoint({ x: targetDisplayX, y: targetDisplay.bounds.height / 2 });

          // Restore window
          const w = new BrowserWindow({
            name: windowName,
            windowStatePersistence: true,
            show: false
          });

          const restoredBounds = w.getBounds();

          // Window should be repositioned to be entirely visible on smaller display
          expect(restoredBounds.x).to.be.at.least(smallerDisplay.workArea.x);
          expect(restoredBounds.y).to.be.at.least(smallerDisplay.workArea.y);
          expect(restoredBounds.x + restoredBounds.width).to.be.at.most(smallerDisplay.workArea.x + smallerDisplay.workArea.width);
          expect(restoredBounds.y + restoredBounds.height).to.be.at.most(smallerDisplay.workArea.y + smallerDisplay.workArea.height);

          w.destroy();
          virtualDisplay.destroy(lowerResDisplayId);
        });
      });
    });
  });
});<|MERGE_RESOLUTION|>--- conflicted
+++ resolved
@@ -1,8 +1,4 @@
-<<<<<<< HEAD
-import { app, BrowserWindow, BrowserView, dialog, ipcMain, OnBeforeSendHeadersListenerDetails, net, protocol, screen, webContents, webFrameMain, session, WebContents, WebFrameMain, BrowserWindowConstructorOptions } from 'electron/main';
-=======
-import { app, BrowserWindow, BaseWindow, BrowserView, dialog, ipcMain, OnBeforeSendHeadersListenerDetails, net, protocol, screen, webContents, webFrameMain, session, WebContents, WebFrameMain } from 'electron/main';
->>>>>>> 65345eec
+import { app, BrowserWindow, BaseWindow, BrowserView, dialog, ipcMain, OnBeforeSendHeadersListenerDetails, net, protocol, screen, webContents, webFrameMain, session, WebContents, WebFrameMain, BrowserWindowConstructorOptions } from 'electron/main';
 
 import { expect } from 'chai';
 
@@ -90,7 +86,6 @@
       }).not.to.throw();
     });
 
-<<<<<<< HEAD
     ifit(!hasCapturableScreen())('should not save window state when there is no valid display (fake display)', async () => {
       const appPath = path.resolve(__dirname, 'fixtures', 'api', 'window-state-save', 'schema-check');
       const appProcess = childProcess.spawn(process.execPath, [appPath]);
@@ -106,7 +101,8 @@
       const savedState = prefs?.windowStates?.['test-window-state-schema'] || null;
 
       expect(savedState).to.be.null('window state with window name "test-window-state-schema" should not exist');
-=======
+    });
+
     it('throws error when creating windows with duplicate names', () => {
       const w1 = new BrowserWindow({ show: false, name: 'duplicate-name' });
 
@@ -137,7 +133,6 @@
         const w2 = new BrowserWindow({ show: false, name: 'reusable-name' });
         w2.destroy();
       }).not.to.throw();
->>>>>>> 65345eec
     });
   });
 
