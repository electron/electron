--- conflicted
+++ resolved
@@ -480,15 +480,9 @@
       });
 
       describe('will-navigate event', () => {
-<<<<<<< HEAD
-        let server = null as unknown as http.Server;
-        let url = null as unknown as string;
-        before(async () => {
-=======
         let server: http.Server;
         let url: string;
-        before((done) => {
->>>>>>> 969665ea
+        before(async () => {
           server = http.createServer((req, res) => {
             if (req.url === '/navigate-top') {
               res.end('<a target=_top href="/">navigate _top</a>');
@@ -590,15 +584,9 @@
       });
 
       describe('will-redirect event', () => {
-<<<<<<< HEAD
-        let server = null as unknown as http.Server;
-        let url = null as unknown as string;
-        before(async () => {
-=======
         let server: http.Server;
         let url: string;
-        before((done) => {
->>>>>>> 969665ea
+        before(async () => {
           server = http.createServer((req, res) => {
             if (req.url === '/302') {
               res.setHeader('Location', '/200');
