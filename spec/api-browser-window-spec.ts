import { app, BrowserWindow, BrowserView, dialog, ipcMain, OnBeforeSendHeadersListenerDetails, net, protocol, screen, webContents, webFrameMain, session, WebContents, WebFrameMain, BrowserWindowConstructorOptions } from 'electron/main';

import { expect } from 'chai';

import * as childProcess from 'node:child_process';
import { once } from 'node:events';
import * as fs from 'node:fs';
import * as http from 'node:http';
import { AddressInfo } from 'node:net';
import * as os from 'node:os';
import * as path from 'node:path';
import * as qs from 'node:querystring';
import { setTimeout as syncSetTimeout } from 'node:timers';
import { setTimeout } from 'node:timers/promises';
import * as nodeUrl from 'node:url';

import { emittedUntil, emittedNTimes } from './lib/events-helpers';
import { randomString } from './lib/net-helpers';
import { HexColors, hasCapturableScreen, ScreenCapture } from './lib/screen-helpers';
import { ifit, ifdescribe, defer, listen, waitUntil } from './lib/spec-helpers';
import { closeWindow, closeAllWindows } from './lib/window-helpers';

const fixtures = path.resolve(__dirname, 'fixtures');
const mainFixtures = path.resolve(__dirname, 'fixtures');

// Is the display's scale factor possibly causing rounding of pixel coordinate
// values?
const isScaleFactorRounding = () => {
  const { scaleFactor } = screen.getPrimaryDisplay();
  // Return true if scale factor is non-integer value
  if (Math.round(scaleFactor) !== scaleFactor) return true;
  // Return true if scale factor is odd number above 2
  return scaleFactor > 2 && scaleFactor % 2 === 1;
};

const expectBoundsEqual = (actual: any, expected: any) => {
  if (!isScaleFactorRounding()) {
    expect(actual).to.deep.equal(expected);
  } else if (Array.isArray(actual)) {
    expect(actual[0]).to.be.closeTo(expected[0], 1);
    expect(actual[1]).to.be.closeTo(expected[1], 1);
  } else {
    expect(actual.x).to.be.closeTo(expected.x, 1);
    expect(actual.y).to.be.closeTo(expected.y, 1);
    expect(actual.width).to.be.closeTo(expected.width, 1);
    expect(actual.height).to.be.closeTo(expected.height, 1);
  }
};

const isBeforeUnload = (event: Event, level: number, message: string) => {
  return (message === 'beforeunload');
};

describe('BrowserWindow module', () => {
  it('sets the correct class name on the prototype', () => {
    expect(BrowserWindow.prototype.constructor.name).to.equal('BrowserWindow');
  });

  describe('BrowserWindow constructor', () => {
    it('allows passing void 0 as the webContents', async () => {
      expect(() => {
        const w = new BrowserWindow({
          show: false,
          // apparently void 0 had different behaviour from undefined in the
          // issue that this test is supposed to catch.
          webContents: void 0 // eslint-disable-line no-void
        } as any);
        w.destroy();
      }).not.to.throw();
    });

    ifit(process.platform === 'linux')('does not crash when setting large window icons', async () => {
      const appPath = path.join(fixtures, 'apps', 'xwindow-icon');
      const appProcess = childProcess.spawn(process.execPath, [appPath]);
      await once(appProcess, 'exit');
    });

    it('does not crash or throw when passed an invalid icon', async () => {
      expect(() => {
        const w = new BrowserWindow({
          icon: undefined
        } as any);
        w.destroy();
      }).not.to.throw();
    });

    ifit(!hasCapturableScreen())('should not save window state when there is no valid display (fake display)', async () => {
      const sharedUserDataPath = path.join(os.tmpdir(), 'electron-window-state-test');
      if (fs.existsSync(sharedUserDataPath)) {
        fs.rmSync(sharedUserDataPath, { recursive: true, force: true });
      }

      const appPath = path.resolve(__dirname, 'fixtures', 'api', 'window-state-save', 'schema-check');
      const appProcess = childProcess.spawn(process.execPath, [appPath]);
      const [code] = await once(appProcess, 'exit');
      expect(code).to.equal(0);

      const sharedPreferencesPath = path.join(sharedUserDataPath, 'Local State');

      let savedState = null;
      if (fs.existsSync(sharedPreferencesPath)) {
        const prefsContent = fs.readFileSync(sharedPreferencesPath, 'utf8');
        const prefs = JSON.parse(prefsContent);
        savedState = prefs?.windowStates?.['test-window-state-schema'] || null;
      }

      expect(savedState).to.be.null('window state with window name "test-window-state-schema" should not exist');
    });
  });

  describe('garbage collection', () => {
    const v8Util = process._linkedBinding('electron_common_v8_util');
    afterEach(closeAllWindows);

    it('window does not get garbage collected when opened', async () => {
      const w = new BrowserWindow({ show: false });
      // Keep a weak reference to the window.
      const wr = new WeakRef(w);
      await setTimeout();
      // Do garbage collection, since |w| is not referenced in this closure
      // it would be gone after next call if there is no other reference.
      v8Util.requestGarbageCollectionForTesting();

      await setTimeout();
      expect(wr.deref()).to.not.be.undefined();
    });
  });

  describe('BrowserWindow.close()', () => {
    let w: BrowserWindow;
    beforeEach(() => {
      w = new BrowserWindow({ show: false, webPreferences: { nodeIntegration: true, contextIsolation: false } });
    });
    afterEach(async () => {
      await closeWindow(w);
      w = null as unknown as BrowserWindow;
    });

    it('should work if called when a messageBox is showing', async () => {
      const closed = once(w, 'closed');
      dialog.showMessageBox(w, { message: 'Hello Error' });
      w.close();
      await closed;
    });

    it('should work if called when multiple messageBoxes are showing', async () => {
      const closed = once(w, 'closed');
      dialog.showMessageBox(w, { message: 'Hello Error' });
      dialog.showMessageBox(w, { message: 'Hello Error' });
      w.close();
      await closed;
    });

    it('closes window without rounded corners', async () => {
      await closeWindow(w);
      w = new BrowserWindow({ show: false, frame: false, roundedCorners: false });
      const closed = once(w, 'closed');
      w.close();
      await closed;
    });

    it('should not crash if called after webContents is destroyed', () => {
      w.webContents.destroy();
      w.webContents.on('destroyed', () => w.close());
    });

    it('should allow access to id after destruction', async () => {
      const closed = once(w, 'closed');
      w.destroy();
      await closed;
      expect(w.id).to.be.a('number');
    });

    it('should emit unload handler', async () => {
      await w.loadFile(path.join(fixtures, 'api', 'unload.html'));
      const closed = once(w, 'closed');
      w.close();
      await closed;
      const test = path.join(fixtures, 'api', 'unload');
      const content = fs.readFileSync(test);
      fs.unlinkSync(test);
      expect(String(content)).to.equal('unload');
    });

    it('should emit beforeunload handler', async () => {
      await w.loadFile(path.join(__dirname, 'fixtures', 'api', 'beforeunload-false.html'));
      w.close();
      await once(w.webContents, '-before-unload-fired');
    });

    it('should not crash when keyboard event is sent before closing', async () => {
      await w.loadURL('data:text/html,pls no crash');
      const closed = once(w, 'closed');
      w.webContents.sendInputEvent({ type: 'keyDown', keyCode: 'Escape' });
      w.close();
      await closed;
    });

    describe('when invoked synchronously inside navigation observer', () => {
      let server: http.Server;
      let url: string;

      before(async () => {
        server = http.createServer((request, response) => {
          switch (request.url) {
            case '/net-error':
              response.destroy();
              break;
            case '/301':
              response.statusCode = 301;
              response.setHeader('Location', '/200');
              response.end();
              break;
            case '/200':
              response.statusCode = 200;
              response.end('hello');
              break;
            case '/title':
              response.statusCode = 200;
              response.end('<title>Hello</title>');
              break;
            default:
              throw new Error(`unsupported endpoint: ${request.url}`);
          }
        });

        url = (await listen(server)).url;
      });

      after(() => {
        server.close();
      });

      const events = [
        { name: 'did-start-loading', path: '/200' },
        { name: 'dom-ready', path: '/200' },
        { name: 'page-title-updated', path: '/title' },
        { name: 'did-stop-loading', path: '/200' },
        { name: 'did-finish-load', path: '/200' },
        { name: 'did-frame-finish-load', path: '/200' },
        { name: 'did-fail-load', path: '/net-error' }
      ];

      for (const { name, path } of events) {
        it(`should not crash when closed during ${name}`, async () => {
          const w = new BrowserWindow({ show: false });
          w.webContents.once((name as any), () => {
            w.close();
          });
          const destroyed = once(w.webContents, 'destroyed');
          w.webContents.loadURL(url + path);
          await destroyed;
        });
      }
    });
  });

  describe('window.accessibleTitle', () => {
    const title = 'Window Title';
    let w: BrowserWindow;
    beforeEach(() => {
      w = new BrowserWindow({ show: false, title, webPreferences: { nodeIntegration: true, contextIsolation: false } });
    });
    afterEach(async () => {
      await closeWindow(w);
      w = null as unknown as BrowserWindow;
    });

    it('should default to the window title', async () => {
      expect(w.accessibleTitle).to.equal(title);
    });

    it('should be mutable', async () => {
      const accessibleTitle = randomString(20);
      w.accessibleTitle = accessibleTitle;
      expect(w.accessibleTitle).to.equal(accessibleTitle);
    });

    it('should be clearable', async () => {
      const accessibleTitle = randomString(20);
      w.accessibleTitle = accessibleTitle;
      expect(w.accessibleTitle).to.equal(accessibleTitle);
      w.accessibleTitle = '';
      expect(w.accessibleTitle).to.equal(title);
    });
  });

  describe('window.close()', () => {
    let w: BrowserWindow;
    beforeEach(() => {
      w = new BrowserWindow({ show: false, webPreferences: { nodeIntegration: true, contextIsolation: false } });
    });
    afterEach(async () => {
      await closeWindow(w);
      w = null as unknown as BrowserWindow;
    });

    it('should emit unload event', async () => {
      w.loadFile(path.join(fixtures, 'api', 'close.html'));
      await once(w, 'closed');
      const test = path.join(fixtures, 'api', 'close');
      const content = fs.readFileSync(test).toString();
      fs.unlinkSync(test);
      expect(content).to.equal('close');
    });

    it('should emit beforeunload event', async function () {
      await w.loadFile(path.join(__dirname, 'fixtures', 'api', 'beforeunload-false.html'));
      w.webContents.executeJavaScript('window.close()', true);
      await once(w.webContents, '-before-unload-fired');
    });
  });

  describe('BrowserWindow.destroy()', () => {
    let w: BrowserWindow;
    beforeEach(() => {
      w = new BrowserWindow({ show: false, webPreferences: { nodeIntegration: true } });
    });
    afterEach(async () => {
      await closeWindow(w);
      w = null as unknown as BrowserWindow;
    });

    it('prevents users to access methods of webContents', async () => {
      const contents = w.webContents;
      w.destroy();
      await new Promise(setImmediate);
      expect(() => {
        contents.getProcessId();
      }).to.throw('Object has been destroyed');
    });
    it('should not crash when destroying windows with pending events', () => {
      const focusListener = () => { };
      app.on('browser-window-focus', focusListener);
      const windowCount = 3;
      const windowOptions = {
        show: false,
        width: 400,
        height: 400,
        webPreferences: {
          backgroundThrottling: false
        }
      };
      const windows = Array.from(Array(windowCount)).map(() => new BrowserWindow(windowOptions));
      for (const win of windows) win.show();
      for (const win of windows) win.focus();
      for (const win of windows) win.destroy();
      app.removeListener('browser-window-focus', focusListener);
    });
  });

  ifdescribe(process.platform !== 'linux')('BrowserWindow.getContentProtection', () => {
    afterEach(closeAllWindows);
    it('can set content protection', async () => {
      const w = new BrowserWindow({ show: false });
      expect(w.isContentProtected()).to.equal(false);

      const shown = once(w, 'show');

      w.show();
      await shown;

      w.setContentProtection(true);
      expect(w.isContentProtected()).to.equal(true);
    });

    it('does not remove content protection after the window is hidden and shown', async () => {
      const w = new BrowserWindow({ show: false });

      const hidden = once(w, 'hide');
      const shown = once(w, 'show');

      w.show();
      await shown;

      w.setContentProtection(true);

      w.hide();
      await hidden;
      w.show();
      await shown;

      expect(w.isContentProtected()).to.equal(true);
    });
  });

  describe('BrowserWindow.loadURL(url)', () => {
    let w: BrowserWindow;
    const scheme = 'other';
    const srcPath = path.join(fixtures, 'api');
    before(() => {
      protocol.handle(scheme, (req) => {
        const reqURL = new URL(req.url);
        return net.fetch(nodeUrl.pathToFileURL(path.join(srcPath, reqURL.pathname)).toString());
      });
    });

    after(() => {
      protocol.unhandle(scheme);
    });

    beforeEach(() => {
      w = new BrowserWindow({ show: false, webPreferences: { nodeIntegration: true } });
    });
    afterEach(async () => {
      await closeWindow(w);
      w = null as unknown as BrowserWindow;
    });
    let server: http.Server;
    let url: string;
    let postData = null as any;
    before(async () => {
      const filePath = path.join(fixtures, 'pages', 'a.html');
      const fileStats = fs.statSync(filePath);
      postData = [
        {
          type: 'rawData',
          bytes: Buffer.from('username=test&file=')
        },
        {
          type: 'file',
          filePath,
          offset: 0,
          length: fileStats.size,
          modificationTime: fileStats.mtime.getTime() / 1000
        }
      ];
      server = http.createServer((req, res) => {
        function respond () {
          if (req.method === 'POST') {
            let body = '';
            req.on('data', (data) => {
              if (data) body += data;
            });
            req.on('end', () => {
              const parsedData = qs.parse(body);
              fs.readFile(filePath, (err, data) => {
                if (err) return;
                if (parsedData.username === 'test' &&
                  parsedData.file === data.toString()) {
                  res.end();
                }
              });
            });
          } else if (req.url === '/302') {
            res.setHeader('Location', '/200');
            res.statusCode = 302;
            res.end();
          } else {
            res.end();
          }
        }
        setTimeout(req.url && req.url.includes('slow') ? 200 : 0).then(respond);
      });

      url = (await listen(server)).url;
    });

    after(() => {
      server.close();
    });

    it('should emit did-start-loading event', async () => {
      const didStartLoading = once(w.webContents, 'did-start-loading');
      w.loadURL('about:blank');
      await didStartLoading;
    });
    it('should emit ready-to-show event', async () => {
      const readyToShow = once(w, 'ready-to-show');
      w.loadURL('about:blank');
      await readyToShow;
    });
    // DISABLED-FIXME(deepak1556): The error code now seems to be `ERR_FAILED`, verify what
    // changed and adjust the test.
    it('should emit did-fail-load event for files that do not exist', async () => {
      const didFailLoad = once(w.webContents, 'did-fail-load');
      w.loadURL('file://a.txt');
      const [, code, desc, , isMainFrame] = await didFailLoad;
      expect(code).to.equal(-6);
      expect(desc).to.equal('ERR_FILE_NOT_FOUND');
      expect(isMainFrame).to.equal(true);
    });
    it('should emit did-fail-load event for invalid URL', async () => {
      const didFailLoad = once(w.webContents, 'did-fail-load');
      w.loadURL('http://example:port');
      const [, code, desc, , isMainFrame] = await didFailLoad;
      expect(desc).to.equal('ERR_INVALID_URL');
      expect(code).to.equal(-300);
      expect(isMainFrame).to.equal(true);
    });
    it('should not emit did-fail-load for a successfully loaded media file', async () => {
      w.webContents.on('did-fail-load', () => {
        expect.fail('did-fail-load should not emit on media file loads');
      });

      const mediaStarted = once(w.webContents, 'media-started-playing');
      w.loadFile(path.join(fixtures, 'cat-spin.mp4'));
      await mediaStarted;
    });
    it('should set `mainFrame = false` on did-fail-load events in iframes', async () => {
      const didFailLoad = once(w.webContents, 'did-fail-load');
      w.loadFile(path.join(fixtures, 'api', 'did-fail-load-iframe.html'));
      const [, , , , isMainFrame] = await didFailLoad;
      expect(isMainFrame).to.equal(false);
    });
    it('does not crash in did-fail-provisional-load handler', (done) => {
      w.webContents.once('did-fail-provisional-load', () => {
        w.loadURL('http://127.0.0.1:11111');
        done();
      });
      w.loadURL('http://127.0.0.1:11111');
    });
    it('should emit did-fail-load event for URL exceeding character limit', async () => {
      const data = Buffer.alloc(2 * 1024 * 1024).toString('base64');
      const didFailLoad = once(w.webContents, 'did-fail-load');
      w.loadURL(`data:image/png;base64,${data}`);
      const [, code, desc, , isMainFrame] = await didFailLoad;
      expect(desc).to.equal('ERR_INVALID_URL');
      expect(code).to.equal(-300);
      expect(isMainFrame).to.equal(true);
    });

    it('should return a promise', () => {
      const p = w.loadURL('about:blank');
      expect(p).to.have.property('then');
    });

    it('should return a promise that resolves', async () => {
      await expect(w.loadURL('about:blank')).to.eventually.be.fulfilled();
    });

    it('should return a promise that rejects on a load failure', async () => {
      const data = Buffer.alloc(2 * 1024 * 1024).toString('base64');
      const p = w.loadURL(`data:image/png;base64,${data}`);
      await expect(p).to.eventually.be.rejected;
    });

    it('should return a promise that resolves even if pushState occurs during navigation', async () => {
      const p = w.loadURL('data:text/html,<script>window.history.pushState({}, "/foo")</script>');
      await expect(p).to.eventually.be.fulfilled;
    });

    describe('POST navigations', () => {
      afterEach(() => { w.webContents.session.webRequest.onBeforeSendHeaders(null); });

      it('supports specifying POST data', async () => {
        await w.loadURL(url, { postData });
      });
      it('sets the content type header on URL encoded forms', async () => {
        await w.loadURL(url);
        const requestDetails: Promise<OnBeforeSendHeadersListenerDetails> = new Promise(resolve => {
          w.webContents.session.webRequest.onBeforeSendHeaders((details) => {
            resolve(details);
          });
        });
        w.webContents.executeJavaScript(`
          form = document.createElement('form')
          document.body.appendChild(form)
          form.method = 'POST'
          form.submit()
        `);
        const details = await requestDetails;
        expect(details.requestHeaders['Content-Type']).to.equal('application/x-www-form-urlencoded');
      });
      it('sets the content type header on multi part forms', async () => {
        await w.loadURL(url);
        const requestDetails: Promise<OnBeforeSendHeadersListenerDetails> = new Promise(resolve => {
          w.webContents.session.webRequest.onBeforeSendHeaders((details) => {
            resolve(details);
          });
        });
        w.webContents.executeJavaScript(`
          form = document.createElement('form')
          document.body.appendChild(form)
          form.method = 'POST'
          form.enctype = 'multipart/form-data'
          file = document.createElement('input')
          file.type = 'file'
          file.name = 'file'
          form.appendChild(file)
          form.submit()
        `);
        const details = await requestDetails;
        expect(details.requestHeaders['Content-Type'].startsWith('multipart/form-data; boundary=----WebKitFormBoundary')).to.equal(true);
      });
    });

    // FIXME(#43730): fix underlying bug and re-enable asap
    it.skip('should support base url for data urls', async () => {
      await w
        .loadURL('data:text/html,<script src="loaded-from-dataurl.js"></script>', { baseURLForDataURL: 'other://' })
        .catch((e) => console.log(e));
      expect(await w.webContents.executeJavaScript('window.ping')).to.equal('pong');
    });
  });

  for (const sandbox of [false, true]) {
    describe(`navigation events${sandbox ? ' with sandbox' : ''}`, () => {
      let w: BrowserWindow;
      beforeEach(() => {
        w = new BrowserWindow({ show: false, webPreferences: { nodeIntegration: false, sandbox } });
      });
      afterEach(async () => {
        await closeWindow(w);
        w = null as unknown as BrowserWindow;
      });

      describe('will-navigate event', () => {
        let server: http.Server;
        let url: string;
        before(async () => {
          server = http.createServer((req, res) => {
            if (req.url === '/navigate-top') {
              res.end('<a target=_top href="/">navigate _top</a>');
            } else {
              res.end('');
            }
          });
          url = (await listen(server)).url;
        });

        after(() => {
          server.close();
        });

        it('allows the window to be closed from the event listener', async () => {
          const event = once(w.webContents, 'will-navigate');
          w.loadFile(path.join(fixtures, 'pages', 'will-navigate.html'));
          await event;
          w.close();
        });

        it('can be prevented', (done) => {
          let willNavigate = false;
          w.webContents.once('will-navigate', (e) => {
            willNavigate = true;
            e.preventDefault();
          });
          w.webContents.on('did-stop-loading', () => {
            if (willNavigate) {
              // i.e. it shouldn't have had '?navigated' appended to it.
              try {
                expect(w.webContents.getURL().endsWith('will-navigate.html')).to.be.true();
                done();
              } catch (e) {
                done(e);
              }
            }
          });
          w.loadFile(path.join(fixtures, 'pages', 'will-navigate.html'));
        });

        it('is triggered when navigating from file: to http:', async () => {
          await w.loadFile(path.join(fixtures, 'api', 'blank.html'));
          w.webContents.executeJavaScript(`location.href = ${JSON.stringify(url)}`);
          const navigatedTo = await new Promise(resolve => {
            w.webContents.once('will-navigate', (e, url) => {
              e.preventDefault();
              resolve(url);
            });
          });
          expect(navigatedTo).to.equal(url + '/');
          expect(w.webContents.getURL()).to.match(/^file:/);
        });

        it('is triggered when navigating from about:blank to http:', async () => {
          await w.loadURL('about:blank');
          w.webContents.executeJavaScript(`location.href = ${JSON.stringify(url)}`);
          const navigatedTo = await new Promise(resolve => {
            w.webContents.once('will-navigate', (e, url) => {
              e.preventDefault();
              resolve(url);
            });
          });
          expect(navigatedTo).to.equal(url + '/');
          expect(w.webContents.getURL()).to.equal('about:blank');
        });

        it('is triggered when a cross-origin iframe navigates _top', async () => {
          w.loadURL(`data:text/html,<iframe src="http://127.0.0.1:${(server.address() as AddressInfo).port}/navigate-top"></iframe>`);
          await emittedUntil(w.webContents, 'did-frame-finish-load', (e: any, isMainFrame: boolean) => !isMainFrame);
          let initiator: WebFrameMain | null | undefined;
          w.webContents.on('will-navigate', (e) => {
            initiator = e.initiator;
          });
          const subframe = w.webContents.mainFrame.frames[0];
          subframe.executeJavaScript('document.getElementsByTagName("a")[0].click()', true);
          await once(w.webContents, 'did-navigate');
          expect(initiator).not.to.be.undefined();
          expect(initiator).to.equal(subframe);
        });

        it('is triggered when navigating from chrome: to http:', async () => {
          let hasEmittedWillNavigate = false;
          const willNavigatePromise = new Promise((resolve) => {
            w.webContents.once('will-navigate', e => {
              e.preventDefault();
              hasEmittedWillNavigate = true;
              resolve(e.url);
            });
          });
          await w.loadURL('chrome://gpu');

          // shouldn't emit for browser-initiated request via loadURL
          expect(hasEmittedWillNavigate).to.equal(false);

          w.webContents.executeJavaScript(`location.href = ${JSON.stringify(url)}`);
          const navigatedTo = await willNavigatePromise;
          expect(navigatedTo).to.equal(url + '/');
          expect(w.webContents.getURL()).to.equal('chrome://gpu/');
        });
      });

      describe('will-frame-navigate event', () => {
        let server = null as unknown as http.Server;
        let url = null as unknown as string;
        before(async () => {
          server = http.createServer((req, res) => {
            if (req.url === '/navigate-top') {
              res.end('<a target=_top href="/">navigate _top</a>');
            } else if (req.url === '/navigate-iframe') {
              res.end('<a href="/test">navigate iframe</a>');
            } else if (req.url === '/navigate-iframe?navigated') {
              res.end('Successfully navigated');
            } else if (req.url === '/navigate-iframe-immediately') {
              res.end(`
                <script type="text/javascript" charset="utf-8">
                  location.href += '?navigated'
                </script>
              `);
            } else if (req.url === '/navigate-iframe-immediately?navigated') {
              res.end('Successfully navigated');
            } else {
              res.end('');
            }
          });
          url = (await listen(server)).url;
        });

        after(() => {
          server.close();
        });

        it('allows the window to be closed from the event listener', (done) => {
          w.webContents.once('will-frame-navigate', () => {
            w.close();
            done();
          });
          w.loadFile(path.join(fixtures, 'pages', 'will-navigate.html'));
        });

        it('can be prevented', (done) => {
          let willNavigate = false;
          w.webContents.once('will-frame-navigate', (e) => {
            willNavigate = true;
            e.preventDefault();
          });
          w.webContents.on('did-stop-loading', () => {
            if (willNavigate) {
              // i.e. it shouldn't have had '?navigated' appended to it.
              try {
                expect(w.webContents.getURL().endsWith('will-navigate.html')).to.be.true();
                done();
              } catch (e) {
                done(e);
              }
            }
          });
          w.loadFile(path.join(fixtures, 'pages', 'will-navigate.html'));
        });

        it('can be prevented when navigating subframe', (done) => {
          let willNavigate = false;
          w.webContents.on('did-frame-navigate', (_event, _url, _httpResponseCode, _httpStatusText, isMainFrame, frameProcessId, frameRoutingId) => {
            if (isMainFrame) return;

            w.webContents.once('will-frame-navigate', (e) => {
              willNavigate = true;
              e.preventDefault();
            });

            w.webContents.on('did-stop-loading', () => {
              const frame = webFrameMain.fromId(frameProcessId, frameRoutingId);
              expect(frame).to.not.be.undefined();
              if (willNavigate) {
                // i.e. it shouldn't have had '?navigated' appended to it.
                try {
                  expect(frame!.url.endsWith('/navigate-iframe-immediately')).to.be.true();
                  done();
                } catch (e) {
                  done(e);
                }
              }
            });
          });
          w.loadURL(`data:text/html,<iframe src="http://127.0.0.1:${(server.address() as AddressInfo).port}/navigate-iframe-immediately"></iframe>`);
        });

        it('is triggered when navigating from file: to http:', async () => {
          await w.loadFile(path.join(fixtures, 'api', 'blank.html'));
          w.webContents.executeJavaScript(`location.href = ${JSON.stringify(url)}`);
          const navigatedTo = await new Promise(resolve => {
            w.webContents.once('will-frame-navigate', (e) => {
              e.preventDefault();
              resolve(e.url);
            });
          });
          expect(navigatedTo).to.equal(url + '/');
          expect(w.webContents.getURL()).to.match(/^file:/);
        });

        it('is triggered when navigating from about:blank to http:', async () => {
          await w.loadURL('about:blank');
          w.webContents.executeJavaScript(`location.href = ${JSON.stringify(url)}`);
          const navigatedTo = await new Promise(resolve => {
            w.webContents.once('will-frame-navigate', (e) => {
              e.preventDefault();
              resolve(e.url);
            });
          });
          expect(navigatedTo).to.equal(url + '/');
          expect(w.webContents.getURL()).to.equal('about:blank');
        });

        it('is triggered when a cross-origin iframe navigates _top', async () => {
          await w.loadURL(`data:text/html,<iframe src="http://127.0.0.1:${(server.address() as AddressInfo).port}/navigate-top"></iframe>`);
          await setTimeout(1000);

          let willFrameNavigateEmitted = false;
          let isMainFrameValue;
          w.webContents.on('will-frame-navigate', (event) => {
            willFrameNavigateEmitted = true;
            isMainFrameValue = event.isMainFrame;
          });
          const didNavigatePromise = once(w.webContents, 'did-navigate');

          w.webContents.debugger.attach('1.1');
          const targets = await w.webContents.debugger.sendCommand('Target.getTargets');
          const iframeTarget = targets.targetInfos.find((t: any) => t.type === 'iframe');
          const { sessionId } = await w.webContents.debugger.sendCommand('Target.attachToTarget', {
            targetId: iframeTarget.targetId,
            flatten: true
          });
          await w.webContents.debugger.sendCommand('Input.dispatchMouseEvent', {
            type: 'mousePressed',
            x: 10,
            y: 10,
            clickCount: 1,
            button: 'left'
          }, sessionId);
          await w.webContents.debugger.sendCommand('Input.dispatchMouseEvent', {
            type: 'mouseReleased',
            x: 10,
            y: 10,
            clickCount: 1,
            button: 'left'
          }, sessionId);

          await didNavigatePromise;

          expect(willFrameNavigateEmitted).to.be.true();
          expect(isMainFrameValue).to.be.true();
        });

        it('is triggered when a cross-origin iframe navigates itself', async () => {
          await w.loadURL(`data:text/html,<iframe src="http://127.0.0.1:${(server.address() as AddressInfo).port}/navigate-iframe"></iframe>`);
          await setTimeout(1000);

          let willNavigateEmitted = false;
          let isMainFrameValue;
          w.webContents.on('will-frame-navigate', (event) => {
            willNavigateEmitted = true;
            isMainFrameValue = event.isMainFrame;
          });
          const didNavigatePromise = once(w.webContents, 'did-frame-navigate');

          w.webContents.debugger.attach('1.1');
          const targets = await w.webContents.debugger.sendCommand('Target.getTargets');
          const iframeTarget = targets.targetInfos.find((t: any) => t.type === 'iframe');
          const { sessionId } = await w.webContents.debugger.sendCommand('Target.attachToTarget', {
            targetId: iframeTarget.targetId,
            flatten: true
          });
          await w.webContents.debugger.sendCommand('Input.dispatchMouseEvent', {
            type: 'mousePressed',
            x: 10,
            y: 10,
            clickCount: 1,
            button: 'left'
          }, sessionId);
          await w.webContents.debugger.sendCommand('Input.dispatchMouseEvent', {
            type: 'mouseReleased',
            x: 10,
            y: 10,
            clickCount: 1,
            button: 'left'
          }, sessionId);

          await didNavigatePromise;

          expect(willNavigateEmitted).to.be.true();
          expect(isMainFrameValue).to.be.false();
        });

        it('can cancel when a cross-origin iframe navigates itself', async () => {

        });
      });

      describe('will-redirect event', () => {
        let server: http.Server;
        let url: string;
        before(async () => {
          server = http.createServer((req, res) => {
            if (req.url === '/302') {
              res.setHeader('Location', '/200');
              res.statusCode = 302;
              res.end();
            } else if (req.url === '/navigate-302') {
              res.end(`<html><body><script>window.location='${url}/302'</script></body></html>`);
            } else {
              res.end();
            }
          });
          url = (await listen(server)).url;
        });

        after(() => {
          server.close();
        });
        it('is emitted on redirects', async () => {
          const willRedirect = once(w.webContents, 'will-redirect');
          w.loadURL(`${url}/302`);
          await willRedirect;
        });

        it('is emitted after will-navigate on redirects', async () => {
          let navigateCalled = false;
          w.webContents.on('will-navigate', () => {
            navigateCalled = true;
          });
          const willRedirect = once(w.webContents, 'will-redirect');
          w.loadURL(`${url}/navigate-302`);
          await willRedirect;
          expect(navigateCalled).to.equal(true, 'should have called will-navigate first');
        });

        it('is emitted before did-stop-loading on redirects', async () => {
          let stopCalled = false;
          w.webContents.on('did-stop-loading', () => {
            stopCalled = true;
          });
          const willRedirect = once(w.webContents, 'will-redirect');
          w.loadURL(`${url}/302`);
          await willRedirect;
          expect(stopCalled).to.equal(false, 'should not have called did-stop-loading first');
        });

        it('allows the window to be closed from the event listener', async () => {
          const event = once(w.webContents, 'will-redirect');
          w.loadURL(`${url}/302`);
          await event;
          w.close();
        });

        it('can be prevented', (done) => {
          w.webContents.once('will-redirect', (event) => {
            event.preventDefault();
          });
          w.webContents.on('will-navigate', (e, u) => {
            expect(u).to.equal(`${url}/302`);
          });
          w.webContents.on('did-stop-loading', () => {
            try {
              expect(w.webContents.getURL()).to.equal(
                `${url}/navigate-302`,
                'url should not have changed after navigation event'
              );
              done();
            } catch (e) {
              done(e);
            }
          });
          w.webContents.on('will-redirect', (e, u) => {
            try {
              expect(u).to.equal(`${url}/200`);
            } catch (e) {
              done(e);
            }
          });
          w.loadURL(`${url}/navigate-302`);
        });
      });

      describe('ordering', () => {
        let server = null as unknown as http.Server;
        let url = null as unknown as string;
        const navigationEvents = [
          'did-start-navigation',
          'did-navigate-in-page',
          'will-frame-navigate',
          'will-navigate',
          'will-redirect',
          'did-redirect-navigation',
          'did-frame-navigate',
          'did-navigate'
        ];
        before(async () => {
          server = http.createServer((req, res) => {
            if (req.url === '/navigate') {
              res.end('<a href="/">navigate</a>');
            } else if (req.url === '/redirect') {
              res.end('<a href="/redirect2">redirect</a>');
            } else if (req.url === '/redirect2') {
              res.statusCode = 302;
              res.setHeader('location', url);
              res.end();
            } else if (req.url === '/in-page') {
              res.end('<a href="#in-page">redirect</a><div id="in-page"></div>');
            } else {
              res.end('');
            }
          });
          url = (await listen(server)).url;
        });
        after(() => {
          server.close();
        });
        it('for initial navigation, event order is consistent', async () => {
          const firedEvents: string[] = [];
          const expectedEventOrder = [
            'did-start-navigation',
            'did-frame-navigate',
            'did-navigate'
          ];
          const allEvents = Promise.all(expectedEventOrder.map(event =>
            once(w.webContents, event).then(() => firedEvents.push(event))
          ));
          w.loadURL(url);
          await allEvents;
          expect(firedEvents).to.deep.equal(expectedEventOrder);
        });

        it('for second navigation, event order is consistent', async () => {
          const firedEvents: string[] = [];
          const expectedEventOrder = [
            'did-start-navigation',
            'will-frame-navigate',
            'will-navigate',
            'did-frame-navigate',
            'did-navigate'
          ];
          w.loadURL(url + '/navigate');
          await once(w.webContents, 'did-navigate');
          await setTimeout(2000);
          Promise.all(navigationEvents.map(event =>
            once(w.webContents, event).then(() => firedEvents.push(event))
          ));
          const navigationFinished = once(w.webContents, 'did-navigate');
          w.webContents.debugger.attach('1.1');
          const targets = await w.webContents.debugger.sendCommand('Target.getTargets');
          const pageTarget = targets.targetInfos.find((t: any) => t.type === 'page');
          const { sessionId } = await w.webContents.debugger.sendCommand('Target.attachToTarget', {
            targetId: pageTarget.targetId,
            flatten: true
          });
          await w.webContents.debugger.sendCommand('Input.dispatchMouseEvent', {
            type: 'mousePressed',
            x: 10,
            y: 10,
            clickCount: 1,
            button: 'left'
          }, sessionId);
          await w.webContents.debugger.sendCommand('Input.dispatchMouseEvent', {
            type: 'mouseReleased',
            x: 10,
            y: 10,
            clickCount: 1,
            button: 'left'
          }, sessionId);
          await navigationFinished;
          expect(firedEvents).to.deep.equal(expectedEventOrder);
        });

        it('when navigating with redirection, event order is consistent', async () => {
          const firedEvents: string[] = [];
          const expectedEventOrder = [
            'did-start-navigation',
            'will-frame-navigate',
            'will-navigate',
            'will-redirect',
            'did-redirect-navigation',
            'did-frame-navigate',
            'did-navigate'
          ];
          w.loadURL(url + '/redirect');
          await once(w.webContents, 'did-navigate');
          await setTimeout(2000);
          Promise.all(navigationEvents.map(event =>
            once(w.webContents, event).then(() => firedEvents.push(event))
          ));
          const navigationFinished = once(w.webContents, 'did-navigate');
          w.webContents.debugger.attach('1.1');
          const targets = await w.webContents.debugger.sendCommand('Target.getTargets');
          const pageTarget = targets.targetInfos.find((t: any) => t.type === 'page');
          const { sessionId } = await w.webContents.debugger.sendCommand('Target.attachToTarget', {
            targetId: pageTarget.targetId,
            flatten: true
          });
          await w.webContents.debugger.sendCommand('Input.dispatchMouseEvent', {
            type: 'mousePressed',
            x: 10,
            y: 10,
            clickCount: 1,
            button: 'left'
          }, sessionId);
          await w.webContents.debugger.sendCommand('Input.dispatchMouseEvent', {
            type: 'mouseReleased',
            x: 10,
            y: 10,
            clickCount: 1,
            button: 'left'
          }, sessionId);
          await navigationFinished;
          expect(firedEvents).to.deep.equal(expectedEventOrder);
        });

        it('when navigating in-page, event order is consistent', async () => {
          const firedEvents: string[] = [];
          const expectedEventOrder = [
            'did-start-navigation',
            'did-navigate-in-page'
          ];
          w.loadURL(url + '/in-page');
          await once(w.webContents, 'did-navigate');
          await setTimeout(2000);
          Promise.all(navigationEvents.map(event =>
            once(w.webContents, event).then(() => firedEvents.push(event))
          ));
          const navigationFinished = once(w.webContents, 'did-navigate-in-page');
          w.webContents.debugger.attach('1.1');
          const targets = await w.webContents.debugger.sendCommand('Target.getTargets');
          const pageTarget = targets.targetInfos.find((t: any) => t.type === 'page');
          const { sessionId } = await w.webContents.debugger.sendCommand('Target.attachToTarget', {
            targetId: pageTarget.targetId,
            flatten: true
          });
          await w.webContents.debugger.sendCommand('Input.dispatchMouseEvent', {
            type: 'mousePressed',
            x: 10,
            y: 10,
            clickCount: 1,
            button: 'left'
          }, sessionId);
          await w.webContents.debugger.sendCommand('Input.dispatchMouseEvent', {
            type: 'mouseReleased',
            x: 10,
            y: 10,
            clickCount: 1,
            button: 'left'
          }, sessionId);
          await navigationFinished;
          expect(firedEvents).to.deep.equal(expectedEventOrder);
        });
      });
    });
  }

  describe('focus and visibility', () => {
    let w: BrowserWindow;
    beforeEach(() => {
      w = new BrowserWindow({ show: false });
    });
    afterEach(async () => {
      await closeWindow(w);
      w = null as unknown as BrowserWindow;
    });

    describe('BrowserWindow.show()', () => {
      it('should focus on window', async () => {
        const p = once(w, 'focus');
        w.show();
        await p;
        expect(w.isFocused()).to.equal(true);
      });
      it('should make the window visible', async () => {
        const p = once(w, 'focus');
        w.show();
        await p;
        expect(w.isVisible()).to.equal(true);
      });
      it('emits when window is shown', async () => {
        const show = once(w, 'show');
        w.show();
        await show;
        expect(w.isVisible()).to.equal(true);
      });
    });

    describe('BrowserWindow.hide()', () => {
      it('should defocus on window', () => {
        w.hide();
        expect(w.isFocused()).to.equal(false);
      });
      it('should make the window not visible', () => {
        w.show();
        w.hide();
        expect(w.isVisible()).to.equal(false);
      });
      it('emits when window is hidden', async () => {
        const shown = once(w, 'show');
        w.show();
        await shown;
        const hidden = once(w, 'hide');
        w.hide();
        await hidden;
        expect(w.isVisible()).to.equal(false);
      });
    });

    describe('BrowserWindow.minimize()', () => {
      // TODO(codebytere): Enable for Linux once maximize/minimize events work in CI.
      ifit(process.platform !== 'linux')('should not be visible when the window is minimized', async () => {
        const minimize = once(w, 'minimize');
        w.minimize();
        await minimize;

        expect(w.isMinimized()).to.equal(true);
        expect(w.isVisible()).to.equal(false);
      });
    });

    describe('BrowserWindow.showInactive()', () => {
      it('should not focus on window', () => {
        w.showInactive();
        expect(w.isFocused()).to.equal(false);
      });

      // TODO(dsanders11): Enable for Linux once CI plays nice with these kinds of tests
      ifit(process.platform !== 'linux')('should not restore maximized windows', async () => {
        const maximize = once(w, 'maximize');
        const shown = once(w, 'show');
        w.maximize();
        // TODO(dsanders11): The maximize event isn't firing on macOS for a window initially hidden
        if (process.platform !== 'darwin') {
          await maximize;
        } else {
          await setTimeout(1000);
        }
        w.showInactive();
        await shown;
        expect(w.isMaximized()).to.equal(true);
      });

      ifit(process.platform === 'darwin')('should attach child window to parent', async () => {
        const wShow = once(w, 'show');
        w.show();
        await wShow;

        const c = new BrowserWindow({ show: false, parent: w });
        const cShow = once(c, 'show');
        c.showInactive();
        await cShow;

        // verifying by checking that the child tracks the parent's visibility
        const minimized = once(w, 'minimize');
        w.minimize();
        await minimized;

        expect(w.isVisible()).to.be.false('parent is visible');
        expect(c.isVisible()).to.be.false('child is visible');

        const restored = once(w, 'restore');
        w.restore();
        await restored;

        expect(w.isVisible()).to.be.true('parent is visible');
        expect(c.isVisible()).to.be.true('child is visible');

        closeWindow(c);
      });
    });

    describe('BrowserWindow.focus()', () => {
      it('does not make the window become visible', () => {
        expect(w.isVisible()).to.equal(false);
        w.focus();
        expect(w.isVisible()).to.equal(false);
      });

      ifit(process.platform !== 'win32')('focuses a blurred window', async () => {
        {
          const isBlurred = once(w, 'blur');
          const isShown = once(w, 'show');
          w.show();
          w.blur();
          await isShown;
          await isBlurred;
        }
        expect(w.isFocused()).to.equal(false);
        w.focus();
        expect(w.isFocused()).to.equal(true);
      });

      ifit(process.platform !== 'linux')('acquires focus status from the other windows', async () => {
        const w1 = new BrowserWindow({ show: false });
        const w2 = new BrowserWindow({ show: false });
        const w3 = new BrowserWindow({ show: false });
        {
          const isFocused3 = once(w3, 'focus');
          const isShown1 = once(w1, 'show');
          const isShown2 = once(w2, 'show');
          const isShown3 = once(w3, 'show');
          w1.show();
          w2.show();
          w3.show();
          await isShown1;
          await isShown2;
          await isShown3;
          await isFocused3;
        }
        // TODO(RaisinTen): Investigate why this assertion fails only on Linux.
        expect(w1.isFocused()).to.equal(false);
        expect(w2.isFocused()).to.equal(false);
        expect(w3.isFocused()).to.equal(true);

        w1.focus();
        expect(w1.isFocused()).to.equal(true);
        expect(w2.isFocused()).to.equal(false);
        expect(w3.isFocused()).to.equal(false);

        w2.focus();
        expect(w1.isFocused()).to.equal(false);
        expect(w2.isFocused()).to.equal(true);
        expect(w3.isFocused()).to.equal(false);

        w3.focus();
        expect(w1.isFocused()).to.equal(false);
        expect(w2.isFocused()).to.equal(false);
        expect(w3.isFocused()).to.equal(true);

        {
          const isClosed1 = once(w1, 'closed');
          const isClosed2 = once(w2, 'closed');
          const isClosed3 = once(w3, 'closed');
          w1.destroy();
          w2.destroy();
          w3.destroy();
          await isClosed1;
          await isClosed2;
          await isClosed3;
        }
      });

      ifit(process.platform === 'darwin')('it does not activate the app if focusing an inactive panel', async () => {
        // Show to focus app, then remove existing window
        w.show();
        w.destroy();

        // We first need to resign app focus for this test to work
        const isInactive = once(app, 'did-resign-active');
        childProcess.execSync('osascript -e \'tell application "Finder" to activate\'');
        defer(() => childProcess.execSync('osascript -e \'tell application "Finder" to quit\''));
        await isInactive;

        // Create new window
        w = new BrowserWindow({
          type: 'panel',
          height: 200,
          width: 200,
          center: true,
          show: false
        });

        const isShow = once(w, 'show');
        const isFocus = once(w, 'focus');

        w.show();
        w.focus();

        await isShow;
        await isFocus;

        const getActiveAppOsa = 'tell application "System Events" to get the name of the first process whose frontmost is true';
        const activeApp = childProcess.execSync(`osascript -e '${getActiveAppOsa}'`).toString().trim();

        expect(activeApp).to.equal('Finder');
      });
    });

    // TODO(RaisinTen): Make this work on Windows too.
    // Refs: https://github.com/electron/electron/issues/20464.
    ifdescribe(process.platform !== 'win32')('BrowserWindow.blur()', () => {
      it('removes focus from window', async () => {
        {
          const isFocused = once(w, 'focus');
          const isShown = once(w, 'show');
          w.show();
          await isShown;
          await isFocused;
        }
        expect(w.isFocused()).to.equal(true);
        w.blur();
        expect(w.isFocused()).to.equal(false);
      });

      ifit(process.platform !== 'linux')('transfers focus status to the next window', async () => {
        const w1 = new BrowserWindow({ show: false });
        const w2 = new BrowserWindow({ show: false });
        const w3 = new BrowserWindow({ show: false });
        {
          const isFocused3 = once(w3, 'focus');
          const isShown1 = once(w1, 'show');
          const isShown2 = once(w2, 'show');
          const isShown3 = once(w3, 'show');
          w1.show();
          w2.show();
          w3.show();
          await isShown1;
          await isShown2;
          await isShown3;
          await isFocused3;
        }
        // TODO(RaisinTen): Investigate why this assertion fails only on Linux.
        expect(w1.isFocused()).to.equal(false);
        expect(w2.isFocused()).to.equal(false);
        expect(w3.isFocused()).to.equal(true);

        w3.blur();
        expect(w1.isFocused()).to.equal(false);
        expect(w2.isFocused()).to.equal(true);
        expect(w3.isFocused()).to.equal(false);

        w2.blur();
        expect(w1.isFocused()).to.equal(true);
        expect(w2.isFocused()).to.equal(false);
        expect(w3.isFocused()).to.equal(false);

        w1.blur();
        expect(w1.isFocused()).to.equal(false);
        expect(w2.isFocused()).to.equal(false);
        expect(w3.isFocused()).to.equal(true);

        {
          const isClosed1 = once(w1, 'closed');
          const isClosed2 = once(w2, 'closed');
          const isClosed3 = once(w3, 'closed');
          w1.destroy();
          w2.destroy();
          w3.destroy();
          await isClosed1;
          await isClosed2;
          await isClosed3;
        }
      });
    });

    describe('BrowserWindow.getFocusedWindow()', () => {
      it('returns the opener window when dev tools window is focused', async () => {
        const p = once(w, 'focus');
        w.show();
        await p;
        w.webContents.openDevTools({ mode: 'undocked' });
        await once(w.webContents, 'devtools-focused');
        expect(BrowserWindow.getFocusedWindow()).to.equal(w);
      });
    });

    describe('BrowserWindow.moveTop()', () => {
      afterEach(closeAllWindows);

      it('should not steal focus', async () => {
        const posDelta = 50;
        const wShownInactive = once(w, 'show');
        w.showInactive();
        await wShownInactive;
        expect(w.isFocused()).to.equal(false);

        const otherWindow = new BrowserWindow({ show: false, title: 'otherWindow' });
        const otherWindowShown = once(otherWindow, 'show');
        const otherWindowFocused = once(otherWindow, 'focus');
        otherWindow.show();
        await otherWindowShown;
        await otherWindowFocused;
        expect(otherWindow.isFocused()).to.equal(true);

        w.moveTop();
        const wPos = w.getPosition();
        const wMoving = once(w, 'move');
        w.setPosition(wPos[0] + posDelta, wPos[1] + posDelta);
        await wMoving;
        expect(w.isFocused()).to.equal(false);
        expect(otherWindow.isFocused()).to.equal(true);

        const wFocused = once(w, 'focus');
        const otherWindowBlurred = once(otherWindow, 'blur');
        w.focus();
        await wFocused;
        await otherWindowBlurred;
        expect(w.isFocused()).to.equal(true);

        otherWindow.moveTop();
        const otherWindowPos = otherWindow.getPosition();
        const otherWindowMoving = once(otherWindow, 'move');
        otherWindow.setPosition(otherWindowPos[0] + posDelta, otherWindowPos[1] + posDelta);
        await otherWindowMoving;
        expect(otherWindow.isFocused()).to.equal(false);
        expect(w.isFocused()).to.equal(true);

        await closeWindow(otherWindow, { assertNotWindows: false });
        expect(BrowserWindow.getAllWindows()).to.have.lengthOf(1);
      });

      it('should not crash when called on a modal child window', async () => {
        const shown = once(w, 'show');
        w.show();
        await shown;

        const child = new BrowserWindow({ modal: true, parent: w });
        expect(() => { child.moveTop(); }).to.not.throw();
      });
    });

    describe('BrowserWindow.moveAbove(mediaSourceId)', () => {
      it('should throw an exception if wrong formatting', async () => {
        const fakeSourceIds = [
          'none', 'screen:0', 'window:fake', 'window:1234', 'foobar:1:2'
        ];
        for (const sourceId of fakeSourceIds) {
          expect(() => {
            w.moveAbove(sourceId);
          }).to.throw(/Invalid media source id/);
        }
      });

      it('should throw an exception if wrong type', async () => {
        const fakeSourceIds = [null as any, 123 as any];
        for (const sourceId of fakeSourceIds) {
          expect(() => {
            w.moveAbove(sourceId);
          }).to.throw(/Error processing argument at index 0 */);
        }
      });

      it('should throw an exception if invalid window', async () => {
        // It is very unlikely that these window id exist.
        const fakeSourceIds = ['window:99999999:0', 'window:123456:1',
          'window:123456:9'];
        for (const sourceId of fakeSourceIds) {
          expect(() => {
            w.moveAbove(sourceId);
          }).to.throw(/Invalid media source id/);
        }
      });

      it('should not throw an exception', async () => {
        const w2 = new BrowserWindow({ show: false, title: 'window2' });
        const w2Shown = once(w2, 'show');
        w2.show();
        await w2Shown;

        expect(() => {
          w.moveAbove(w2.getMediaSourceId());
        }).to.not.throw();

        await closeWindow(w2, { assertNotWindows: false });
      });
    });

    describe('BrowserWindow.setFocusable()', () => {
      it('can set unfocusable window to focusable', async () => {
        const w2 = new BrowserWindow({ focusable: false });
        const w2Focused = once(w2, 'focus');
        w2.setFocusable(true);
        w2.focus();
        await w2Focused;
        await closeWindow(w2, { assertNotWindows: false });
      });
    });

    describe('BrowserWindow.isFocusable()', () => {
      it('correctly returns whether a window is focusable', async () => {
        const w2 = new BrowserWindow({ focusable: false });
        expect(w2.isFocusable()).to.be.false();

        w2.setFocusable(true);
        expect(w2.isFocusable()).to.be.true();
        await closeWindow(w2, { assertNotWindows: false });
      });
    });
  });

  describe('sizing', () => {
    let w: BrowserWindow;

    beforeEach(() => {
      w = new BrowserWindow({ show: false, width: 400, height: 400 });
    });

    afterEach(async () => {
      await closeWindow(w);
      w = null as unknown as BrowserWindow;
    });

    describe('BrowserWindow.setBounds(bounds[, animate])', () => {
      it('sets the window bounds with full bounds', () => {
        const fullBounds = { x: 440, y: 225, width: 500, height: 400 };
        w.setBounds(fullBounds);

        expectBoundsEqual(w.getBounds(), fullBounds);
      });

      it('rounds non-integer bounds', () => {
        w.setBounds({ x: 440.5, y: 225.1, width: 500.4, height: 400.9 });

        const bounds = w.getBounds();
        expect(bounds).to.deep.equal({ x: 441, y: 225, width: 500, height: 401 });
      });

      it('sets the window bounds with partial bounds', () => {
        const fullBounds = { x: 440, y: 225, width: 500, height: 400 };
        w.setBounds(fullBounds);

        const boundsUpdate = { width: 200 };
        w.setBounds(boundsUpdate as any);

        const expectedBounds = { ...fullBounds, ...boundsUpdate };
        expectBoundsEqual(w.getBounds(), expectedBounds);
      });

      ifit(process.platform === 'darwin')('on macOS', () => {
        it('emits \'resized\' event after animating', async () => {
          const fullBounds = { x: 440, y: 225, width: 500, height: 400 };
          w.setBounds(fullBounds, true);

          await expect(once(w, 'resized')).to.eventually.be.fulfilled();
        });
      });

      it('does not emits the resize event for move-only changes', async () => {
        const [x, y] = w.getPosition();

        w.once('resize', () => {
          expect.fail('resize event should not be emitted');
        });

        w.setBounds({ x: x + 10, y: y + 10 });
      });
    });

    describe('BrowserWindow.setSize(width, height)', () => {
      it('sets the window size', async () => {
        const size = [300, 400];

        const resized = once(w, 'resize');
        w.setSize(size[0], size[1]);
        await resized;

        expectBoundsEqual(w.getSize(), size);
      });

      it('emits the resize event for single-pixel size changes', async () => {
        const [width, height] = w.getSize();
        const size = [width + 1, height - 1];

        const resized = once(w, 'resize');
        w.setSize(size[0], size[1]);
        await resized;

        expectBoundsEqual(w.getSize(), size);
      });

      ifit(process.platform === 'darwin')('on macOS', () => {
        it('emits \'resized\' event after animating', async () => {
          const size = [300, 400];
          w.setSize(size[0], size[1], true);

          await expect(once(w, 'resized')).to.eventually.be.fulfilled();
        });
      });
    });

    describe('BrowserWindow.setMinimum/MaximumSize(width, height)', () => {
      it('sets the maximum and minimum size of the window', () => {
        expect(w.getMinimumSize()).to.deep.equal([0, 0]);
        expect(w.getMaximumSize()).to.deep.equal([0, 0]);

        w.setMinimumSize(100, 100);
        expectBoundsEqual(w.getMinimumSize(), [100, 100]);
        expectBoundsEqual(w.getMaximumSize(), [0, 0]);

        w.setMaximumSize(900, 600);
        expectBoundsEqual(w.getMinimumSize(), [100, 100]);
        expectBoundsEqual(w.getMaximumSize(), [900, 600]);
      });
    });

    describe('BrowserWindow.setAspectRatio(ratio)', () => {
      it('resets the behaviour when passing in 0', async () => {
        const size = [300, 400];
        w.setAspectRatio(1 / 2);
        w.setAspectRatio(0);
        const resize = once(w, 'resize');
        w.setSize(size[0], size[1]);
        await resize;
        expectBoundsEqual(w.getSize(), size);
      });

      it('doesn\'t change bounds when maximum size is set', () => {
        w.setMenu(null);
        w.setMaximumSize(400, 400);
        // Without https://github.com/electron/electron/pull/29101
        // following call would shrink the window to 384x361.
        // There would be also DCHECK in resize_utils.cc on
        // debug build.
        w.setAspectRatio(1.0);
        expectBoundsEqual(w.getSize(), [400, 400]);
      });
    });

    describe('BrowserWindow.setPosition(x, y)', () => {
      it('sets the window position', async () => {
        const pos = [10, 10];
        const move = once(w, 'move');
        w.setPosition(pos[0], pos[1]);
        await move;
        expect(w.getPosition()).to.deep.equal(pos);
      });
    });

    describe('BrowserWindow.setContentSize(width, height)', () => {
      it('sets the content size', async () => {
        // NB. The CI server has a very small screen. Attempting to size the window
        // larger than the screen will limit the window's size to the screen and
        // cause the test to fail.
        const size = [456, 567];
        w.setContentSize(size[0], size[1]);
        await new Promise(setImmediate);
        const after = w.getContentSize();
        expect(after).to.deep.equal(size);
      });

      it('works for a frameless window', async () => {
        w.destroy();
        w = new BrowserWindow({
          show: false,
          frame: false,
          width: 400,
          height: 400
        });
        const size = [456, 567];
        w.setContentSize(size[0], size[1]);
        await new Promise(setImmediate);
        const after = w.getContentSize();
        expect(after).to.deep.equal(size);
      });
    });

    describe('BrowserWindow.setContentBounds(bounds)', () => {
      it('sets the content size and position', async () => {
        const bounds = { x: 10, y: 10, width: 250, height: 250 };
        const resize = once(w, 'resize');
        w.setContentBounds(bounds);
        await resize;
        await setTimeout();
        expectBoundsEqual(w.getContentBounds(), bounds);
      });
      it('works for a frameless window', async () => {
        w.destroy();
        w = new BrowserWindow({
          show: false,
          frame: false,
          width: 300,
          height: 300
        });
        const bounds = { x: 10, y: 10, width: 250, height: 250 };
        const resize = once(w, 'resize');
        w.setContentBounds(bounds);
        await resize;
        await setTimeout();
        expectBoundsEqual(w.getContentBounds(), bounds);
      });
    });

    describe('BrowserWindow.getBackgroundColor()', () => {
      it('returns default value if no backgroundColor is set', () => {
        w.destroy();
        w = new BrowserWindow({});
        expect(w.getBackgroundColor()).to.equal('#FFFFFF');
      });

      it('returns correct value if backgroundColor is set', () => {
        const backgroundColor = '#BBAAFF';
        w.destroy();
        w = new BrowserWindow({
          backgroundColor
        });
        expect(w.getBackgroundColor()).to.equal(backgroundColor);
      });

      it('returns correct value from setBackgroundColor()', () => {
        const backgroundColor = '#AABBFF';
        w.destroy();
        w = new BrowserWindow({});
        w.setBackgroundColor(backgroundColor);
        expect(w.getBackgroundColor()).to.equal(backgroundColor);
      });

      it('returns correct color with multiple passed formats', async () => {
        w.destroy();
        w = new BrowserWindow({});

        await w.loadURL('about:blank');

        const colors = new Map([
          ['blueviolet', '#8A2BE2'],
          ['rgb(255, 0, 185)', '#FF00B9'],
          ['hsl(155, 100%, 50%)', '#00FF95'],
          ['#355E3B', '#355E3B']
        ]);

        for (const [color, hex] of colors) {
          w.setBackgroundColor(color);
          expect(w.getBackgroundColor()).to.equal(hex);
        }
      });

      it('can set the background color with transparency', async () => {
        w.destroy();
        w = new BrowserWindow({});

        await w.loadURL('about:blank');

        const colors = new Map([
          ['hsl(155, 100%, 50%)', '#00FF95'],
          ['rgba(245, 40, 145, 0.8)', '#F52891'],
          ['#1D1F21d9', '#1F21D9']
        ]);

        for (const [color, hex] of colors) {
          w.setBackgroundColor(color);
          expect(w.getBackgroundColor()).to.equal(hex);
        }
      });
    });

    describe('BrowserWindow.getNormalBounds()', () => {
      describe('Normal state', () => {
        it('checks normal bounds after resize', async () => {
          const size = [300, 400];
          const resize = once(w, 'resize');
          w.setSize(size[0], size[1]);
          await resize;
          expectBoundsEqual(w.getNormalBounds(), w.getBounds());
        });

        it('checks normal bounds after move', async () => {
          const pos = [10, 10];
          const move = once(w, 'move');
          w.setPosition(pos[0], pos[1]);
          await move;
          expectBoundsEqual(w.getNormalBounds(), w.getBounds());
        });
      });

      ifdescribe(process.platform !== 'linux')('Maximized state', () => {
        it('checks normal bounds when maximized', async () => {
          const bounds = w.getBounds();
          const maximize = once(w, 'maximize');
          w.show();
          w.maximize();
          await maximize;
          expectBoundsEqual(w.getNormalBounds(), bounds);
        });

        it('updates normal bounds after resize and maximize', async () => {
          const size = [300, 400];
          const resize = once(w, 'resize');
          w.setSize(size[0], size[1]);
          await resize;
          const original = w.getBounds();

          const maximize = once(w, 'maximize');
          w.maximize();
          await maximize;

          const normal = w.getNormalBounds();
          const bounds = w.getBounds();

          expect(normal).to.deep.equal(original);
          expect(normal).to.not.deep.equal(bounds);

          const close = once(w, 'close');
          w.close();
          await close;
        });

        it('updates normal bounds after move and maximize', async () => {
          const pos = [10, 10];
          const move = once(w, 'move');
          w.setPosition(pos[0], pos[1]);
          await move;
          const original = w.getBounds();

          const maximize = once(w, 'maximize');
          w.maximize();
          await maximize;

          const normal = w.getNormalBounds();
          const bounds = w.getBounds();

          expect(normal).to.deep.equal(original);
          expect(normal).to.not.deep.equal(bounds);

          const close = once(w, 'close');
          w.close();
          await close;
        });

        it('checks normal bounds when unmaximized', async () => {
          const bounds = w.getBounds();
          w.once('maximize', () => {
            w.unmaximize();
          });
          const unmaximize = once(w, 'unmaximize');
          w.show();
          w.maximize();
          await unmaximize;
          expectBoundsEqual(w.getNormalBounds(), bounds);
        });

        it('correctly reports maximized state after maximizing then minimizing', async () => {
          w.destroy();
          w = new BrowserWindow({ show: false });

          w.show();

          const maximize = once(w, 'maximize');
          w.maximize();
          await maximize;

          const minimize = once(w, 'minimize');
          w.minimize();
          await minimize;

          expect(w.isMaximized()).to.equal(false);
          expect(w.isMinimized()).to.equal(true);
        });

        it('correctly reports maximized state after maximizing then fullscreening', async () => {
          w.destroy();
          w = new BrowserWindow({ show: false });

          w.show();

          const maximize = once(w, 'maximize');
          w.maximize();
          await maximize;

          const enterFS = once(w, 'enter-full-screen');
          w.setFullScreen(true);
          await enterFS;

          expect(w.isMaximized()).to.equal(false);
          expect(w.isFullScreen()).to.equal(true);
        });

        it('does not crash if maximized, minimized, then restored to maximized state', (done) => {
          w.destroy();
          w = new BrowserWindow({ show: false });

          w.show();

          let count = 0;

          w.on('maximize', () => {
            if (count === 0) syncSetTimeout(() => { w.minimize(); });
            count++;
          });

          w.on('minimize', () => {
            if (count === 1) syncSetTimeout(() => { w.restore(); });
            count++;
          });

          w.on('restore', () => {
            try {
              throw new Error('hey!');
            } catch (e: any) {
              expect(e.message).to.equal('hey!');
              done();
            }
          });

          w.maximize();
        });

        it('checks normal bounds for maximized transparent window', async () => {
          w.destroy();
          w = new BrowserWindow({
            transparent: true,
            show: false
          });
          w.show();

          const bounds = w.getNormalBounds();

          const maximize = once(w, 'maximize');
          w.maximize();
          await maximize;

          expectBoundsEqual(w.getNormalBounds(), bounds);
        });

        it('does not change size for a frameless window with min size', async () => {
          w.destroy();
          w = new BrowserWindow({
            show: false,
            frame: false,
            width: 300,
            height: 300,
            minWidth: 300,
            minHeight: 300
          });
          const bounds = w.getBounds();
          w.once('maximize', () => {
            w.unmaximize();
          });
          const unmaximize = once(w, 'unmaximize');
          w.show();
          w.maximize();
          await unmaximize;
          expectBoundsEqual(w.getNormalBounds(), bounds);
        });

        it('correctly checks transparent window maximization state', async () => {
          w.destroy();
          w = new BrowserWindow({
            show: false,
            width: 300,
            height: 300,
            transparent: true
          });

          const maximize = once(w, 'maximize');
          w.show();
          w.maximize();
          await maximize;
          expect(w.isMaximized()).to.equal(true);
          const unmaximize = once(w, 'unmaximize');
          w.unmaximize();
          await unmaximize;
          expect(w.isMaximized()).to.equal(false);
        });

        it('returns the correct value for windows with an aspect ratio', async () => {
          w.destroy();
          w = new BrowserWindow({
            show: false,
            fullscreenable: false
          });

          w.setAspectRatio(16 / 11);

          const maximize = once(w, 'maximize');
          w.show();
          w.maximize();
          await maximize;

          expect(w.isMaximized()).to.equal(true);
          w.resizable = false;
          expect(w.isMaximized()).to.equal(true);
        });
      });

      ifdescribe(process.platform !== 'linux')('Minimized state', () => {
        it('checks normal bounds when minimized', async () => {
          const bounds = w.getBounds();
          const minimize = once(w, 'minimize');
          w.show();
          w.minimize();
          await minimize;
          expectBoundsEqual(w.getNormalBounds(), bounds);
        });

        it('updates normal bounds after move and minimize', async () => {
          const pos = [10, 10];
          const move = once(w, 'move');
          w.setPosition(pos[0], pos[1]);
          await move;
          const original = w.getBounds();

          const minimize = once(w, 'minimize');
          w.minimize();
          await minimize;

          const normal = w.getNormalBounds();

          expect(original).to.deep.equal(normal);
          expectBoundsEqual(normal, w.getBounds());
        });

        it('updates normal bounds after resize and minimize', async () => {
          const size = [300, 400];
          const resize = once(w, 'resize');
          w.setSize(size[0], size[1]);
          await resize;
          const original = w.getBounds();

          const minimize = once(w, 'minimize');
          w.minimize();
          await minimize;

          const normal = w.getNormalBounds();

          expect(original).to.deep.equal(normal);
          expectBoundsEqual(normal, w.getBounds());
        });

        it('checks normal bounds when restored', async () => {
          const bounds = w.getBounds();
          w.once('minimize', () => {
            w.restore();
          });
          const restore = once(w, 'restore');
          w.show();
          w.minimize();
          await restore;
          expectBoundsEqual(w.getNormalBounds(), bounds);
        });

        it('does not change size for a frameless window with min size', async () => {
          w.destroy();
          w = new BrowserWindow({
            show: false,
            frame: false,
            width: 300,
            height: 300,
            minWidth: 300,
            minHeight: 300
          });
          const bounds = w.getBounds();
          w.once('minimize', () => {
            w.restore();
          });
          const restore = once(w, 'restore');
          w.show();
          w.minimize();
          await restore;
          expectBoundsEqual(w.getNormalBounds(), bounds);
        });
      });

      ifdescribe(process.platform === 'win32')('Fullscreen state', () => {
        describe('with properties', () => {
          it('can be set with the fullscreen constructor option', () => {
            w = new BrowserWindow({ fullscreen: true });
            expect(w.fullScreen).to.be.true();
          });

          // FIXME: this test needs to be fixed and re-enabled.
          it.skip('does not go fullscreen if roundedCorners are enabled', async () => {
            w = new BrowserWindow({ frame: false, roundedCorners: false, fullscreen: true });
            expect(w.fullScreen).to.be.false();
          });

          it('can be changed', () => {
            w.fullScreen = false;
            expect(w.fullScreen).to.be.false();
            w.fullScreen = true;
            expect(w.fullScreen).to.be.true();
          });

          it('checks normal bounds when fullscreen\'ed', async () => {
            const bounds = w.getBounds();
            const enterFullScreen = once(w, 'enter-full-screen');
            w.show();
            w.fullScreen = true;
            await enterFullScreen;
            expectBoundsEqual(w.getNormalBounds(), bounds);
          });

          it('updates normal bounds after resize and fullscreen', async () => {
            const size = [300, 400];
            const resize = once(w, 'resize');
            w.setSize(size[0], size[1]);
            await resize;
            const original = w.getBounds();

            const fsc = once(w, 'enter-full-screen');
            w.fullScreen = true;
            await fsc;

            const normal = w.getNormalBounds();
            const bounds = w.getBounds();

            expect(normal).to.deep.equal(original);
            expect(normal).to.not.deep.equal(bounds);

            const close = once(w, 'close');
            w.close();
            await close;
          });

          it('updates normal bounds after move and fullscreen', async () => {
            const pos = [10, 10];
            const move = once(w, 'move');
            w.setPosition(pos[0], pos[1]);
            await move;
            const original = w.getBounds();

            const fsc = once(w, 'enter-full-screen');
            w.fullScreen = true;
            await fsc;

            const normal = w.getNormalBounds();
            const bounds = w.getBounds();

            expect(normal).to.deep.equal(original);
            expect(normal).to.not.deep.equal(bounds);

            const close = once(w, 'close');
            w.close();
            await close;
          });

          it('checks normal bounds when unfullscreen\'ed', async () => {
            const bounds = w.getBounds();
            w.once('enter-full-screen', () => {
              w.fullScreen = false;
            });
            const leaveFullScreen = once(w, 'leave-full-screen');
            w.show();
            w.fullScreen = true;
            await leaveFullScreen;
            expectBoundsEqual(w.getNormalBounds(), bounds);
          });
        });

        describe('with functions', () => {
          it('can be set with the fullscreen constructor option', () => {
            w = new BrowserWindow({ fullscreen: true });
            expect(w.isFullScreen()).to.be.true();
          });

          it('can be changed', () => {
            w.setFullScreen(false);
            expect(w.isFullScreen()).to.be.false();
            w.setFullScreen(true);
            expect(w.isFullScreen()).to.be.true();
          });

          it('checks normal bounds when fullscreen\'ed', async () => {
            const bounds = w.getBounds();
            w.show();

            const enterFullScreen = once(w, 'enter-full-screen');
            w.setFullScreen(true);
            await enterFullScreen;

            expectBoundsEqual(w.getNormalBounds(), bounds);
          });

          it('updates normal bounds after resize and fullscreen', async () => {
            const size = [300, 400];
            const resize = once(w, 'resize');
            w.setSize(size[0], size[1]);
            await resize;
            const original = w.getBounds();

            const fsc = once(w, 'enter-full-screen');
            w.setFullScreen(true);
            await fsc;

            const normal = w.getNormalBounds();
            const bounds = w.getBounds();

            expect(normal).to.deep.equal(original);
            expect(normal).to.not.deep.equal(bounds);

            const close = once(w, 'close');
            w.close();
            await close;
          });

          it('updates normal bounds after move and fullscreen', async () => {
            const pos = [10, 10];
            const move = once(w, 'move');
            w.setPosition(pos[0], pos[1]);
            await move;
            const original = w.getBounds();

            const fsc = once(w, 'enter-full-screen');
            w.setFullScreen(true);
            await fsc;

            const normal = w.getNormalBounds();
            const bounds = w.getBounds();

            expect(normal).to.deep.equal(original);
            expect(normal).to.not.deep.equal(bounds);

            const close = once(w, 'close');
            w.close();
            await close;
          });

          it('checks normal bounds when unfullscreen\'ed', async () => {
            const bounds = w.getBounds();
            w.show();

            const enterFullScreen = once(w, 'enter-full-screen');
            w.setFullScreen(true);
            await enterFullScreen;

            const leaveFullScreen = once(w, 'leave-full-screen');
            w.setFullScreen(false);
            await leaveFullScreen;

            expectBoundsEqual(w.getNormalBounds(), bounds);
          });
        });
      });
    });
  });

  ifdescribe(process.platform === 'darwin')('tabbed windows', () => {
    let w: BrowserWindow;
    beforeEach(() => {
      w = new BrowserWindow({ show: false });
    });
    afterEach(closeAllWindows);

    describe('BrowserWindow.selectPreviousTab()', () => {
      it('does not throw', () => {
        expect(() => {
          w.selectPreviousTab();
        }).to.not.throw();
      });
    });

    describe('BrowserWindow.selectNextTab()', () => {
      it('does not throw', () => {
        expect(() => {
          w.selectNextTab();
        }).to.not.throw();
      });
    });

    describe('BrowserWindow.showAllTabs()', () => {
      it('does not throw', () => {
        expect(() => {
          w.showAllTabs();
        }).to.not.throw();
      });
    });

    describe('BrowserWindow.mergeAllWindows()', () => {
      it('does not throw', () => {
        expect(() => {
          w.mergeAllWindows();
        }).to.not.throw();
      });
    });

    describe('BrowserWindow.moveTabToNewWindow()', () => {
      it('does not throw', () => {
        expect(() => {
          w.moveTabToNewWindow();
        }).to.not.throw();
      });
    });

    describe('BrowserWindow.toggleTabBar()', () => {
      it('does not throw', () => {
        expect(() => {
          w.toggleTabBar();
        }).to.not.throw();
      });
    });

    describe('BrowserWindow.addTabbedWindow()', () => {
      it('does not throw', async () => {
        const tabbedWindow = new BrowserWindow({});
        expect(() => {
          w.addTabbedWindow(tabbedWindow);
        }).to.not.throw();

        expect(BrowserWindow.getAllWindows()).to.have.lengthOf(2); // w + tabbedWindow

        await closeWindow(tabbedWindow, { assertNotWindows: false });
        expect(BrowserWindow.getAllWindows()).to.have.lengthOf(1); // w
      });

      it('throws when called on itself', () => {
        expect(() => {
          w.addTabbedWindow(w);
        }).to.throw('AddTabbedWindow cannot be called by a window on itself.');
      });
    });

    describe('BrowserWindow.tabbingIdentifier', () => {
      it('is undefined if no tabbingIdentifier was set', () => {
        const w = new BrowserWindow({ show: false });
        expect(w.tabbingIdentifier).to.be.undefined('tabbingIdentifier');
      });

      it('returns the window tabbingIdentifier', () => {
        const w = new BrowserWindow({ show: false, tabbingIdentifier: 'group1' });
        expect(w.tabbingIdentifier).to.equal('group1');
      });
    });
  });

  ifdescribe(process.platform !== 'darwin')('autoHideMenuBar state', () => {
    afterEach(closeAllWindows);

    describe('for properties', () => {
      it('can be set with autoHideMenuBar constructor option', () => {
        const w = new BrowserWindow({ show: false, autoHideMenuBar: true });
        expect(w.autoHideMenuBar).to.be.true('autoHideMenuBar');
      });

      it('can be changed', () => {
        const w = new BrowserWindow({ show: false });
        expect(w.autoHideMenuBar).to.be.false('autoHideMenuBar');
        w.autoHideMenuBar = true;
        expect(w.autoHideMenuBar).to.be.true('autoHideMenuBar');
        w.autoHideMenuBar = false;
        expect(w.autoHideMenuBar).to.be.false('autoHideMenuBar');
      });
    });

    describe('for functions', () => {
      it('can be set with autoHideMenuBar constructor option', () => {
        const w = new BrowserWindow({ show: false, autoHideMenuBar: true });
        expect(w.isMenuBarAutoHide()).to.be.true('autoHideMenuBar');
      });

      it('can be changed', () => {
        const w = new BrowserWindow({ show: false });
        expect(w.isMenuBarAutoHide()).to.be.false('autoHideMenuBar');
        w.setAutoHideMenuBar(true);
        expect(w.isMenuBarAutoHide()).to.be.true('autoHideMenuBar');
        w.setAutoHideMenuBar(false);
        expect(w.isMenuBarAutoHide()).to.be.false('autoHideMenuBar');
      });
    });
  });

  describe('BrowserWindow.capturePage(rect)', () => {
    afterEach(closeAllWindows);

    it('returns a Promise with a Buffer', async () => {
      const w = new BrowserWindow({ show: false });
      const image = await w.capturePage({
        x: 0,
        y: 0,
        width: 100,
        height: 100
      });

      expect(image.isEmpty()).to.equal(true);
    });

    ifit(process.platform === 'darwin')('honors the stayHidden argument', async () => {
      const w = new BrowserWindow({
        webPreferences: {
          nodeIntegration: true,
          contextIsolation: false
        }
      });

      w.loadFile(path.join(fixtures, 'pages', 'visibilitychange.html'));

      {
        const [, visibilityState, hidden] = await once(ipcMain, 'pong');
        expect(visibilityState).to.equal('visible');
        expect(hidden).to.be.false('hidden');
      }

      w.hide();

      {
        const [, visibilityState, hidden] = await once(ipcMain, 'pong');
        expect(visibilityState).to.equal('hidden');
        expect(hidden).to.be.true('hidden');
      }

      await w.capturePage({ x: 0, y: 0, width: 0, height: 0 }, { stayHidden: true });

      const visible = await w.webContents.executeJavaScript('document.visibilityState');
      expect(visible).to.equal('hidden');
    });

    it('resolves when the window is occluded', async () => {
      const w1 = new BrowserWindow({ show: false });
      w1.loadFile(path.join(fixtures, 'pages', 'a.html'));
      await once(w1, 'ready-to-show');
      w1.show();

      const w2 = new BrowserWindow({ show: false });
      w2.loadFile(path.join(fixtures, 'pages', 'a.html'));
      await once(w2, 'ready-to-show');
      w2.show();

      const visibleImage = await w1.capturePage();
      expect(visibleImage.isEmpty()).to.equal(false);
    });

    it('resolves when the window is not visible', async () => {
      const w = new BrowserWindow({ show: false });
      w.loadFile(path.join(fixtures, 'pages', 'a.html'));
      await once(w, 'ready-to-show');
      w.show();

      const visibleImage = await w.capturePage();
      expect(visibleImage.isEmpty()).to.equal(false);

      w.minimize();

      const hiddenImage = await w.capturePage();
      expect(hiddenImage.isEmpty()).to.equal(false);
    });

    it('preserves transparency', async () => {
      const w = new BrowserWindow({ show: false, transparent: true });
      w.loadFile(path.join(fixtures, 'pages', 'theme-color.html'));
      await once(w, 'ready-to-show');
      w.show();

      const image = await w.capturePage();
      const imgBuffer = image.toPNG();

      // Check the 25th byte in the PNG.
      // Values can be 0,2,3,4, or 6. We want 6, which is RGB + Alpha
      expect(imgBuffer[25]).to.equal(6);
    });
  });

  describe('BrowserWindow.setProgressBar(progress)', () => {
    let w: BrowserWindow;
    before(() => {
      w = new BrowserWindow({ show: false });
    });
    after(async () => {
      await closeWindow(w);
      w = null as unknown as BrowserWindow;
    });
    it('sets the progress', () => {
      expect(() => {
        if (process.platform === 'darwin') {
          app.dock?.setIcon(path.join(fixtures, 'assets', 'logo.png'));
        }
        w.setProgressBar(0.5);

        if (process.platform === 'darwin') {
          app.dock?.setIcon(null as any);
        }
        w.setProgressBar(-1);
      }).to.not.throw();
    });
    it('sets the progress using "paused" mode', () => {
      expect(() => {
        w.setProgressBar(0.5, { mode: 'paused' });
      }).to.not.throw();
    });
    it('sets the progress using "error" mode', () => {
      expect(() => {
        w.setProgressBar(0.5, { mode: 'error' });
      }).to.not.throw();
    });
    it('sets the progress using "normal" mode', () => {
      expect(() => {
        w.setProgressBar(0.5, { mode: 'normal' });
      }).to.not.throw();
    });
  });

  ifdescribe(process.platform === 'win32')('BrowserWindow.{get|set}AccentColor', () => {
    afterEach(closeAllWindows);

    it('throws if called with an invalid parameter', () => {
      const w = new BrowserWindow({ show: false });
      expect(() => {
        // @ts-ignore this is wrong on purpose.
        w.setAccentColor([1, 2, 3]);
      }).to.throw('Invalid accent color value - must be a string or boolean');
    });

    it('returns the accent color after setting it to a string', () => {
      const w = new BrowserWindow({ show: false });
      const testColor = '#FF0000';
      w.setAccentColor(testColor);
      const accentColor = w.getAccentColor();
      expect(accentColor).to.be.a('string');
      expect(accentColor).to.equal(testColor);
    });

    it('returns the accent color after setting it to false', () => {
      const w = new BrowserWindow({ show: false });
      w.setAccentColor(false);
      const accentColor = w.getAccentColor();
      expect(accentColor).to.be.a('boolean');
      expect(accentColor).to.equal(false);
    });

    it('returns a system color when set to true', () => {
      const w = new BrowserWindow({ show: false });
      w.setAccentColor(true);
      const accentColor = w.getAccentColor();
      expect(accentColor).to.be.a('string');
      expect(accentColor).to.match(/^#[0-9A-F]{6}$/i);
    });

    it('returns the correct accent color after multiple changes', () => {
      const w = new BrowserWindow({ show: false });

      const testColor1 = '#00FF00';
      w.setAccentColor(testColor1);
      expect(w.getAccentColor()).to.equal(testColor1);

      w.setAccentColor(false);
      expect(w.getAccentColor()).to.equal(false);

      const testColor2 = '#0000FF';
      w.setAccentColor(testColor2);
      expect(w.getAccentColor()).to.equal(testColor2);

      w.setAccentColor(true);
      const systemColor = w.getAccentColor();
      expect(systemColor).to.be.a('string');
      expect(systemColor).to.match(/^#[0-9A-F]{6}$/i);
    });

    it('handles CSS color names correctly', () => {
      const w = new BrowserWindow({ show: false });
      const testColor = 'red';
      w.setAccentColor(testColor);
      const accentColor = w.getAccentColor();
      expect(accentColor).to.be.a('string');
      expect(accentColor).to.equal('#FF0000');
    });

    it('handles RGB color values correctly', () => {
      const w = new BrowserWindow({ show: false });
      const testColor = 'rgb(255, 128, 0)';
      w.setAccentColor(testColor);
      const accentColor = w.getAccentColor();
      expect(accentColor).to.be.a('string');
      expect(accentColor).to.equal('#FF8000');
    });

    it('persists accent color across window operations', () => {
      const w = new BrowserWindow({ show: false });
      const testColor = '#ABCDEF';
      w.setAccentColor(testColor);

      w.show();
      w.hide();

      expect(w.getAccentColor()).to.equal(testColor);
    });
  });

  describe('BrowserWindow.setAlwaysOnTop(flag, level)', () => {
    let w: BrowserWindow;

    afterEach(closeAllWindows);

    beforeEach(() => {
      w = new BrowserWindow({ show: true });
    });

    it('sets the window as always on top', () => {
      expect(w.isAlwaysOnTop()).to.be.false('is alwaysOnTop');
      w.setAlwaysOnTop(true, 'screen-saver');
      expect(w.isAlwaysOnTop()).to.be.true('is not alwaysOnTop');
      w.setAlwaysOnTop(false);
      expect(w.isAlwaysOnTop()).to.be.false('is alwaysOnTop');
      w.setAlwaysOnTop(true);
      expect(w.isAlwaysOnTop()).to.be.true('is not alwaysOnTop');
    });

    ifit(process.platform === 'darwin')('resets the windows level on minimize', async () => {
      expect(w.isAlwaysOnTop()).to.be.false('is alwaysOnTop');
      w.setAlwaysOnTop(true, 'screen-saver');
      expect(w.isAlwaysOnTop()).to.be.true('is not alwaysOnTop');
      const minimized = once(w, 'minimize');
      w.minimize();
      await minimized;
      expect(w.isAlwaysOnTop()).to.be.false('is alwaysOnTop');
      const restored = once(w, 'restore');
      w.restore();
      await restored;
      expect(w.isAlwaysOnTop()).to.be.true('is not alwaysOnTop');
    });

    it('causes the right value to be emitted on `always-on-top-changed`', async () => {
      const alwaysOnTopChanged = once(w, 'always-on-top-changed') as Promise<[any, boolean]>;
      expect(w.isAlwaysOnTop()).to.be.false('is alwaysOnTop');
      w.setAlwaysOnTop(true);
      const [, alwaysOnTop] = await alwaysOnTopChanged;
      expect(alwaysOnTop).to.be.true('is not alwaysOnTop');
    });

    ifit(process.platform === 'darwin')('honors the alwaysOnTop level of a child window', () => {
      w = new BrowserWindow({ show: false });
      const c = new BrowserWindow({ parent: w });
      c.setAlwaysOnTop(true, 'screen-saver');

      expect(w.isAlwaysOnTop()).to.be.false();
      expect(c.isAlwaysOnTop()).to.be.true('child is not always on top');
      expect(c._getAlwaysOnTopLevel()).to.equal('screen-saver');
    });

    it('works when called prior to show', async () => {
      w = new BrowserWindow({ show: false });
      w.setAlwaysOnTop(true, 'screen-saver');
      w.show();
      await setTimeout(1000);
      expect(w.isAlwaysOnTop()).to.be.true('is not alwaysOnTop');
    });

    it('works when called prior to showInactive', async () => {
      w = new BrowserWindow({ show: false });
      w.setAlwaysOnTop(true, 'screen-saver');
      w.showInactive();
      await setTimeout(1000);
      expect(w.isAlwaysOnTop()).to.be.true('is not alwaysOnTop');
    });
  });

  describe('preconnect feature', () => {
    let w: BrowserWindow;

    let server: http.Server;
    let url: string;
    let connections = 0;

    beforeEach(async () => {
      connections = 0;
      server = http.createServer((req, res) => {
        if (req.url === '/link') {
          res.setHeader('Content-type', 'text/html');
          res.end('<head><link rel="preconnect" href="//example.com" /></head><body>foo</body>');
          return;
        }
        res.end();
      });
      server.on('connection', () => { connections++; });
      url = (await listen(server)).url;
    });
    afterEach(async () => {
      server.close();
      await closeWindow(w);
      w = null as unknown as BrowserWindow;
      server = null as unknown as http.Server;
    });

    it('calling preconnect() connects to the server', async () => {
      w = new BrowserWindow({ show: false });
      w.webContents.on('did-start-navigation', (event, url) => {
        w.webContents.session.preconnect({ url, numSockets: 4 });
      });
      await w.loadURL(url);
      expect(connections).to.equal(4);
    });

    it('does not preconnect unless requested', async () => {
      w = new BrowserWindow({ show: false });
      await w.loadURL(url);
      expect(connections).to.equal(1);
    });

    it('parses <link rel=preconnect>', async () => {
      w = new BrowserWindow({ show: true });
      const p = once(w.webContents.session, 'preconnect');
      w.loadURL(url + '/link');
      const [, preconnectUrl, allowCredentials] = await p;
      expect(preconnectUrl).to.equal('http://example.com/');
      expect(allowCredentials).to.be.true('allowCredentials');
    });
  });

  describe('BrowserWindow.setAutoHideCursor(autoHide)', () => {
    let w: BrowserWindow;
    beforeEach(() => {
      w = new BrowserWindow({ show: false });
    });
    afterEach(async () => {
      await closeWindow(w);
      w = null as unknown as BrowserWindow;
    });

    ifit(process.platform === 'darwin')('on macOS', () => {
      it('allows changing cursor auto-hiding', () => {
        expect(() => {
          w.setAutoHideCursor(false);
          w.setAutoHideCursor(true);
        }).to.not.throw();
      });
    });

    ifit(process.platform !== 'darwin')('on non-macOS platforms', () => {
      it('is not available', () => {
        expect(w.setAutoHideCursor).to.be.undefined('setAutoHideCursor function');
      });
    });
  });

  ifdescribe(process.platform === 'darwin')('BrowserWindow.setWindowButtonVisibility()', () => {
    afterEach(closeAllWindows);

    it('does not throw', () => {
      const w = new BrowserWindow({ show: false });
      expect(() => {
        w.setWindowButtonVisibility(true);
        w.setWindowButtonVisibility(false);
      }).to.not.throw();
    });

    it('changes window button visibility for normal window', () => {
      const w = new BrowserWindow({ show: false });
      expect(w._getWindowButtonVisibility()).to.equal(true);
      w.setWindowButtonVisibility(false);
      expect(w._getWindowButtonVisibility()).to.equal(false);
      w.setWindowButtonVisibility(true);
      expect(w._getWindowButtonVisibility()).to.equal(true);
    });

    it('changes window button visibility for frameless window', () => {
      const w = new BrowserWindow({ show: false, frame: false });
      expect(w._getWindowButtonVisibility()).to.equal(false);
      w.setWindowButtonVisibility(true);
      expect(w._getWindowButtonVisibility()).to.equal(true);
      w.setWindowButtonVisibility(false);
      expect(w._getWindowButtonVisibility()).to.equal(false);
    });

    it('changes window button visibility for hiddenInset window', () => {
      const w = new BrowserWindow({ show: false, frame: false, titleBarStyle: 'hiddenInset' });
      expect(w._getWindowButtonVisibility()).to.equal(true);
      w.setWindowButtonVisibility(false);
      expect(w._getWindowButtonVisibility()).to.equal(false);
      w.setWindowButtonVisibility(true);
      expect(w._getWindowButtonVisibility()).to.equal(true);
    });

    // Buttons of customButtonsOnHover are always hidden unless hovered.
    it('does not change window button visibility for customButtonsOnHover window', () => {
      const w = new BrowserWindow({ show: false, frame: false, titleBarStyle: 'customButtonsOnHover' });
      expect(w._getWindowButtonVisibility()).to.equal(false);
      w.setWindowButtonVisibility(true);
      expect(w._getWindowButtonVisibility()).to.equal(false);
      w.setWindowButtonVisibility(false);
      expect(w._getWindowButtonVisibility()).to.equal(false);
    });

    it('correctly updates when entering/exiting fullscreen for hidden style', async () => {
      const w = new BrowserWindow({ show: false, frame: false, titleBarStyle: 'hidden' });
      expect(w._getWindowButtonVisibility()).to.equal(true);
      w.setWindowButtonVisibility(false);
      expect(w._getWindowButtonVisibility()).to.equal(false);

      const enterFS = once(w, 'enter-full-screen');
      w.setFullScreen(true);
      await enterFS;

      const leaveFS = once(w, 'leave-full-screen');
      w.setFullScreen(false);
      await leaveFS;

      w.setWindowButtonVisibility(true);
      expect(w._getWindowButtonVisibility()).to.equal(true);
    });

    it('correctly updates when entering/exiting fullscreen for hiddenInset style', async () => {
      const w = new BrowserWindow({ show: false, frame: false, titleBarStyle: 'hiddenInset' });
      expect(w._getWindowButtonVisibility()).to.equal(true);
      w.setWindowButtonVisibility(false);
      expect(w._getWindowButtonVisibility()).to.equal(false);

      const enterFS = once(w, 'enter-full-screen');
      w.setFullScreen(true);
      await enterFS;

      const leaveFS = once(w, 'leave-full-screen');
      w.setFullScreen(false);
      await leaveFS;

      w.setWindowButtonVisibility(true);
      expect(w._getWindowButtonVisibility()).to.equal(true);
    });
  });

  ifdescribe(process.platform === 'darwin')('BrowserWindow.setVibrancy(type)', () => {
    afterEach(closeAllWindows);

    it('allows setting, changing, and removing the vibrancy', () => {
      const w = new BrowserWindow({ show: false });
      expect(() => {
        w.setVibrancy('titlebar');
        w.setVibrancy('selection');
        w.setVibrancy(null);
        w.setVibrancy('menu');
        w.setVibrancy('' as any);
      }).to.not.throw();
    });

    it('does not crash if vibrancy is set to an invalid value', () => {
      const w = new BrowserWindow({ show: false });
      expect(() => {
        w.setVibrancy('i-am-not-a-valid-vibrancy-type' as any);
      }).to.not.throw();
    });
  });

  ifdescribe(process.platform === 'darwin')('trafficLightPosition', () => {
    const pos = { x: 10, y: 10 };
    afterEach(closeAllWindows);

    describe('BrowserWindow.getWindowButtonPosition(pos)', () => {
      it('returns null when there is no custom position', () => {
        const w = new BrowserWindow({ show: false });
        expect(w.getWindowButtonPosition()).to.be.null('getWindowButtonPosition');
      });

      it('gets position property for "hidden" titleBarStyle', () => {
        const w = new BrowserWindow({ show: false, titleBarStyle: 'hidden', trafficLightPosition: pos });
        expect(w.getWindowButtonPosition()).to.deep.equal(pos);
      });

      it('gets position property for "customButtonsOnHover" titleBarStyle', () => {
        const w = new BrowserWindow({ show: false, titleBarStyle: 'customButtonsOnHover', trafficLightPosition: pos });
        expect(w.getWindowButtonPosition()).to.deep.equal(pos);
      });
    });

    describe('BrowserWindow.setWindowButtonPosition(pos)', () => {
      it('resets the position when null is passed', () => {
        const w = new BrowserWindow({ show: false, titleBarStyle: 'hidden', trafficLightPosition: pos });
        w.setWindowButtonPosition(null);
        expect(w.getWindowButtonPosition()).to.be.null('setWindowButtonPosition');
      });

      it('sets position property for "hidden" titleBarStyle', () => {
        const w = new BrowserWindow({ show: false, titleBarStyle: 'hidden', trafficLightPosition: pos });
        const newPos = { x: 20, y: 20 };
        w.setWindowButtonPosition(newPos);
        expect(w.getWindowButtonPosition()).to.deep.equal(newPos);
      });

      it('sets position property for "customButtonsOnHover" titleBarStyle', () => {
        const w = new BrowserWindow({ show: false, titleBarStyle: 'customButtonsOnHover', trafficLightPosition: pos });
        const newPos = { x: 20, y: 20 };
        w.setWindowButtonPosition(newPos);
        expect(w.getWindowButtonPosition()).to.deep.equal(newPos);
      });
    });
  });

  ifdescribe(process.platform === 'win32')('BrowserWindow.setAppDetails(options)', () => {
    afterEach(closeAllWindows);

    it('supports setting the app details', () => {
      const w = new BrowserWindow({ show: false });
      const iconPath = path.join(fixtures, 'assets', 'icon.ico');

      expect(() => {
        w.setAppDetails({ appId: 'my.app.id' });
        w.setAppDetails({ appIconPath: iconPath, appIconIndex: 0 });
        w.setAppDetails({ appIconPath: iconPath });
        w.setAppDetails({ relaunchCommand: 'my-app.exe arg1 arg2', relaunchDisplayName: 'My app name' });
        w.setAppDetails({ relaunchCommand: 'my-app.exe arg1 arg2' });
        w.setAppDetails({ relaunchDisplayName: 'My app name' });
        w.setAppDetails({
          appId: 'my.app.id',
          appIconPath: iconPath,
          appIconIndex: 0,
          relaunchCommand: 'my-app.exe arg1 arg2',
          relaunchDisplayName: 'My app name'
        });
        w.setAppDetails({});
      }).to.not.throw();

      expect(() => {
        (w.setAppDetails as any)();
      }).to.throw('Insufficient number of arguments.');
    });
  });

  describe('BrowserWindow.fromId(id)', () => {
    afterEach(closeAllWindows);
    it('returns the window with id', () => {
      const w = new BrowserWindow({ show: false });
      expect(BrowserWindow.fromId(w.id)!.id).to.equal(w.id);
    });
  });

  describe('Opening a BrowserWindow from a link', () => {
    let appProcess: childProcess.ChildProcessWithoutNullStreams | undefined;

    afterEach(() => {
      if (appProcess && !appProcess.killed) {
        appProcess.kill();
        appProcess = undefined;
      }
    });

    it('can properly open and load a new window from a link', async () => {
      const appPath = path.join(__dirname, 'fixtures', 'apps', 'open-new-window-from-link');

      appProcess = childProcess.spawn(process.execPath, [appPath]);

      const [code] = await once(appProcess, 'exit');
      expect(code).to.equal(0);
    });
  });

  describe('BrowserWindow.fromWebContents(webContents)', () => {
    afterEach(closeAllWindows);

    it('returns the window with the webContents', () => {
      const w = new BrowserWindow({ show: false });
      const found = BrowserWindow.fromWebContents(w.webContents);
      expect(found!.id).to.equal(w.id);
    });

    it('returns null for webContents without a BrowserWindow', () => {
      const contents = (webContents as typeof ElectronInternal.WebContents).create();
      try {
        expect(BrowserWindow.fromWebContents(contents)).to.be.null('BrowserWindow.fromWebContents(contents)');
      } finally {
        contents.destroy();
      }
    });

    it('returns the correct window for a BrowserView webcontents', async () => {
      const w = new BrowserWindow({ show: false });
      const bv = new BrowserView();
      w.setBrowserView(bv);
      defer(() => {
        w.removeBrowserView(bv);
        bv.webContents.destroy();
      });
      await bv.webContents.loadURL('about:blank');
      expect(BrowserWindow.fromWebContents(bv.webContents)!.id).to.equal(w.id);
    });

    it('returns the correct window for a WebView webcontents', async () => {
      const w = new BrowserWindow({ show: false, webPreferences: { webviewTag: true } });
      w.loadURL('data:text/html,<webview src="data:text/html,hi"></webview>');
      // NOTE(nornagon): Waiting for 'did-attach-webview' is a workaround for
      // https://github.com/electron/electron/issues/25413, and is not integral
      // to the test.
      const p = once(w.webContents, 'did-attach-webview');
      const [, webviewContents] = await once(app, 'web-contents-created') as [any, WebContents];
      expect(BrowserWindow.fromWebContents(webviewContents)!.id).to.equal(w.id);
      await p;
    });

    it('is usable immediately on browser-window-created', async () => {
      const w = new BrowserWindow({ show: false });
      w.loadURL('about:blank');
      w.webContents.executeJavaScript('window.open(""); null');
      const [win, winFromWebContents] = await new Promise<any>((resolve) => {
        app.once('browser-window-created', (e, win) => {
          resolve([win, BrowserWindow.fromWebContents(win.webContents)]);
        });
      });
      expect(winFromWebContents).to.equal(win);
    });
  });

  describe('BrowserWindow.openDevTools()', () => {
    afterEach(closeAllWindows);
    it('does not crash for frameless window', () => {
      const w = new BrowserWindow({ show: false, frame: false });
      w.webContents.openDevTools();
    });
  });

  describe('BrowserWindow.fromBrowserView(browserView)', () => {
    afterEach(closeAllWindows);

    it('returns the window with the BrowserView', () => {
      const w = new BrowserWindow({ show: false });
      const bv = new BrowserView();
      w.setBrowserView(bv);
      defer(() => {
        w.removeBrowserView(bv);
        bv.webContents.destroy();
      });
      expect(BrowserWindow.fromBrowserView(bv)!.id).to.equal(w.id);
    });

    it('returns the window when there are multiple BrowserViews', () => {
      const w = new BrowserWindow({ show: false });
      const bv1 = new BrowserView();
      w.addBrowserView(bv1);
      const bv2 = new BrowserView();
      w.addBrowserView(bv2);
      defer(() => {
        w.removeBrowserView(bv1);
        w.removeBrowserView(bv2);
        bv1.webContents.destroy();
        bv2.webContents.destroy();
      });
      expect(BrowserWindow.fromBrowserView(bv1)!.id).to.equal(w.id);
      expect(BrowserWindow.fromBrowserView(bv2)!.id).to.equal(w.id);
    });

    it('returns undefined if not attached', () => {
      const bv = new BrowserView();
      defer(() => {
        bv.webContents.destroy();
      });
      expect(BrowserWindow.fromBrowserView(bv)).to.be.null('BrowserWindow associated with bv');
    });
  });

  describe('BrowserWindow.setOpacity(opacity)', () => {
    afterEach(closeAllWindows);

    ifdescribe(process.platform !== 'linux')(('Windows and Mac'), () => {
      it('make window with initial opacity', () => {
        const w = new BrowserWindow({ show: false, opacity: 0.5 });
        expect(w.getOpacity()).to.equal(0.5);
      });
      it('allows setting the opacity', () => {
        const w = new BrowserWindow({ show: false });
        expect(() => {
          w.setOpacity(0.0);
          expect(w.getOpacity()).to.equal(0.0);
          w.setOpacity(0.5);
          expect(w.getOpacity()).to.equal(0.5);
          w.setOpacity(1.0);
          expect(w.getOpacity()).to.equal(1.0);
        }).to.not.throw();
      });

      it('clamps opacity to [0.0...1.0]', () => {
        const w = new BrowserWindow({ show: false, opacity: 0.5 });
        w.setOpacity(100);
        expect(w.getOpacity()).to.equal(1.0);
        w.setOpacity(-100);
        expect(w.getOpacity()).to.equal(0.0);
      });
    });

    ifdescribe(process.platform === 'linux')(('Linux'), () => {
      it('sets 1 regardless of parameter', () => {
        const w = new BrowserWindow({ show: false });
        w.setOpacity(0);
        expect(w.getOpacity()).to.equal(1.0);
        w.setOpacity(0.5);
        expect(w.getOpacity()).to.equal(1.0);
      });
    });
  });

  describe('BrowserWindow.setShape(rects)', () => {
    afterEach(closeAllWindows);
    it('allows setting shape', () => {
      const w = new BrowserWindow({ show: false });
      expect(() => {
        w.setShape([]);
        w.setShape([{ x: 0, y: 0, width: 100, height: 100 }]);
        w.setShape([{ x: 0, y: 0, width: 100, height: 100 }, { x: 0, y: 200, width: 1000, height: 100 }]);
        w.setShape([]);
      }).to.not.throw();
    });
  });

  describe('"useContentSize" option', () => {
    afterEach(closeAllWindows);
    it('make window created with content size when used', () => {
      const w = new BrowserWindow({
        show: false,
        width: 400,
        height: 400,
        useContentSize: true
      });
      const contentSize = w.getContentSize();
      expect(contentSize).to.deep.equal([400, 400]);
    });
    it('make window created with window size when not used', () => {
      const w = new BrowserWindow({
        show: false,
        width: 400,
        height: 400
      });
      const size = w.getSize();
      expect(size).to.deep.equal([400, 400]);
    });
    it('works for a frameless window', () => {
      const w = new BrowserWindow({
        show: false,
        frame: false,
        width: 400,
        height: 400,
        useContentSize: true
      });
      const contentSize = w.getContentSize();
      expect(contentSize).to.deep.equal([400, 400]);
      const size = w.getSize();
      expect(size).to.deep.equal([400, 400]);
    });
  });

  describe('"titleBarStyle" option', () => {
    const testWindowsOverlay = async (style: any) => {
      const w = new BrowserWindow({
        show: false,
        width: 400,
        height: 400,
        titleBarStyle: style,
        webPreferences: {
          nodeIntegration: true,
          contextIsolation: false
        },
        titleBarOverlay: true
      });
      const overlayHTML = path.join(__dirname, 'fixtures', 'pages', 'overlay.html');
      if (process.platform === 'darwin') {
        await w.loadFile(overlayHTML);
      } else {
        const overlayReady = once(ipcMain, 'geometrychange');
        await w.loadFile(overlayHTML);
        await overlayReady;
      }
      const overlayEnabled = await w.webContents.executeJavaScript('navigator.windowControlsOverlay.visible');
      expect(overlayEnabled).to.be.true('overlayEnabled');
      const overlayRect = await w.webContents.executeJavaScript('getJSOverlayProperties()');
      expect(overlayRect.y).to.equal(0);
      if (process.platform === 'darwin') {
        expect(overlayRect.x).to.be.greaterThan(0);
      } else {
        expect(overlayRect.x).to.equal(0);
      }
      expect(overlayRect.width).to.be.greaterThan(0);
      expect(overlayRect.height).to.be.greaterThan(0);
      const cssOverlayRect = await w.webContents.executeJavaScript('getCssOverlayProperties();');
      expect(cssOverlayRect).to.deep.equal(overlayRect);
      const geometryChange = once(ipcMain, 'geometrychange');
      w.setBounds({ width: 800 });
      const [, newOverlayRect] = await geometryChange;
      expect(newOverlayRect.width).to.equal(overlayRect.width + 400);
    };

    afterEach(async () => {
      await closeAllWindows();
      ipcMain.removeAllListeners('geometrychange');
    });

    it('creates browser window with hidden title bar', () => {
      const w = new BrowserWindow({
        show: false,
        width: 400,
        height: 400,
        titleBarStyle: 'hidden'
      });
      const contentSize = w.getContentSize();
      expect(contentSize).to.deep.equal([400, 400]);
    });

    ifit(process.platform === 'darwin')('creates browser window with hidden inset title bar', () => {
      const w = new BrowserWindow({
        show: false,
        width: 400,
        height: 400,
        titleBarStyle: 'hiddenInset'
      });
      const contentSize = w.getContentSize();
      expect(contentSize).to.deep.equal([400, 400]);
    });

    it('sets Window Control Overlay with hidden title bar', async () => {
      await testWindowsOverlay('hidden');
    });

    ifit(process.platform === 'darwin')('sets Window Control Overlay with hidden inset title bar', async () => {
      await testWindowsOverlay('hiddenInset');
    });

    ifdescribe(process.platform !== 'darwin')('when an invalid titleBarStyle is initially set', () => {
      let w: BrowserWindow;

      beforeEach(() => {
        w = new BrowserWindow({
          show: false,
          webPreferences: {
            nodeIntegration: true,
            contextIsolation: false
          },
          titleBarOverlay: {
            color: '#0000f0',
            symbolColor: '#ffffff'
          },
          titleBarStyle: 'hiddenInset'
        });
      });

      afterEach(async () => {
        await closeAllWindows();
      });

      it('does not crash changing minimizability ', () => {
        expect(() => {
          w.setMinimizable(false);
        }).to.not.throw();
      });

      it('does not crash changing maximizability', () => {
        expect(() => {
          w.setMaximizable(false);
        }).to.not.throw();
      });
    });
  });

  describe('"titleBarOverlay" option', () => {
    const testWindowsOverlayHeight = async (size: any) => {
      const w = new BrowserWindow({
        show: false,
        width: 400,
        height: 400,
        titleBarStyle: 'hidden',
        webPreferences: {
          nodeIntegration: true,
          contextIsolation: false
        },
        titleBarOverlay: {
          height: size
        }
      });

      const overlayHTML = path.join(__dirname, 'fixtures', 'pages', 'overlay.html');
      if (process.platform === 'darwin') {
        await w.loadFile(overlayHTML);
      } else {
        const overlayReady = once(ipcMain, 'geometrychange');
        await w.loadFile(overlayHTML);
        await overlayReady;
      }

      const overlayEnabled = await w.webContents.executeJavaScript('navigator.windowControlsOverlay.visible');
      expect(overlayEnabled).to.be.true('overlayEnabled');
      const overlayRectPreMax = await w.webContents.executeJavaScript('getJSOverlayProperties()');

      expect(overlayRectPreMax.y).to.equal(0);
      if (process.platform === 'darwin') {
        expect(overlayRectPreMax.x).to.be.greaterThan(0);
      } else {
        expect(overlayRectPreMax.x).to.equal(0);
      }

      expect(overlayRectPreMax.width).to.be.greaterThan(0);
      expect(overlayRectPreMax.height).to.equal(size);

      // 'maximize' event is not emitted on Linux in CI.
      if (process.platform !== 'linux' && !w.isMaximized()) {
        const maximize = once(w, 'maximize');
        w.show();
        w.maximize();

        await maximize;
        expect(w.isMaximized()).to.be.true('not maximized');

        const overlayRectPostMax = await w.webContents.executeJavaScript('getJSOverlayProperties()');
        expect(overlayRectPostMax.height).to.equal(size);
      }
    };

    afterEach(async () => {
      await closeAllWindows();
      ipcMain.removeAllListeners('geometrychange');
    });

    it('sets Window Control Overlay with title bar height of 40', async () => {
      await testWindowsOverlayHeight(40);
    });
  });

  ifdescribe(process.platform !== 'darwin')('BrowserWindow.setTitlebarOverlay', () => {
    afterEach(async () => {
      await closeAllWindows();
      ipcMain.removeAllListeners('geometrychange');
    });

    it('throws when an invalid titleBarStyle is initially set', () => {
      const win = new BrowserWindow({
        show: false,
        webPreferences: {
          nodeIntegration: true,
          contextIsolation: false
        },
        titleBarOverlay: {
          color: '#0000f0',
          symbolColor: '#ffffff'
        },
        titleBarStyle: 'hiddenInset'
      });

      expect(() => {
        win.setTitleBarOverlay({
          color: '#000000'
        });
      }).to.throw('Titlebar overlay is not enabled');
    });

    it('correctly updates the height of the overlay', async () => {
      const testOverlay = async (w: BrowserWindow, size: Number, firstRun: boolean) => {
        const overlayHTML = path.join(__dirname, 'fixtures', 'pages', 'overlay.html');
        const overlayReady = once(ipcMain, 'geometrychange');
        await w.loadFile(overlayHTML);
        if (firstRun) {
          await overlayReady;
        }

        const overlayEnabled = await w.webContents.executeJavaScript('navigator.windowControlsOverlay.visible');
        expect(overlayEnabled).to.be.true('overlayEnabled');

        const { height: preMaxHeight } = await w.webContents.executeJavaScript('getJSOverlayProperties()');
        expect(preMaxHeight).to.equal(size);

        // 'maximize' event is not emitted on Linux in CI.
        if (process.platform !== 'linux' && !w.isMaximized()) {
          const maximize = once(w, 'maximize');
          w.show();
          w.maximize();

          await maximize;
          expect(w.isMaximized()).to.be.true('not maximized');

          const { x, y, width, height } = await w.webContents.executeJavaScript('getJSOverlayProperties()');
          expect(x).to.equal(0);
          expect(y).to.equal(0);
          expect(width).to.be.greaterThan(0);
          expect(height).to.equal(size);
        }
      };

      const INITIAL_SIZE = 40;
      const w = new BrowserWindow({
        show: false,
        width: 400,
        height: 400,
        titleBarStyle: 'hidden',
        webPreferences: {
          nodeIntegration: true,
          contextIsolation: false
        },
        titleBarOverlay: {
          height: INITIAL_SIZE
        }
      });

      await testOverlay(w, INITIAL_SIZE, true);

      w.setTitleBarOverlay({
        height: INITIAL_SIZE + 10
      });

      await testOverlay(w, INITIAL_SIZE + 10, false);
    });
  });

  ifdescribe(process.platform === 'darwin')('"enableLargerThanScreen" option', () => {
    afterEach(closeAllWindows);
    it('can move the window out of screen', () => {
      const w = new BrowserWindow({ show: true, enableLargerThanScreen: true });
      w.setPosition(-10, 50);
      const after = w.getPosition();
      expect(after).to.deep.equal([-10, 50]);
    });
    it('cannot move the window behind menu bar', () => {
      const w = new BrowserWindow({ show: true, enableLargerThanScreen: true });
      w.setPosition(-10, -10);
      const after = w.getPosition();
      expect(after[1]).to.be.at.least(0);
    });
    it('can move the window behind menu bar if it has no frame', () => {
      const w = new BrowserWindow({ show: true, enableLargerThanScreen: true, frame: false });
      w.setPosition(-10, -10);
      const after = w.getPosition();
      expect(after[0]).to.be.equal(-10);
      expect(after[1]).to.be.equal(-10);
    });
    it('without it, cannot move the window out of screen', () => {
      const w = new BrowserWindow({ show: true, enableLargerThanScreen: false });
      w.setPosition(-10, -10);
      const after = w.getPosition();
      expect(after[1]).to.be.at.least(0);
    });
    it('can set the window larger than screen', () => {
      const w = new BrowserWindow({ show: true, enableLargerThanScreen: true });
      const size = screen.getPrimaryDisplay().size;
      size.width += 100;
      size.height += 100;
      w.setSize(size.width, size.height);
      expectBoundsEqual(w.getSize(), [size.width, size.height]);
    });
    it('without it, cannot set the window larger than screen', () => {
      const w = new BrowserWindow({ show: true, enableLargerThanScreen: false });
      const size = screen.getPrimaryDisplay().size;
      size.width += 100;
      size.height += 100;
      w.setSize(size.width, size.height);
      expect(w.getSize()[1]).to.at.most(screen.getPrimaryDisplay().size.height);
    });
  });

  ifdescribe(process.platform === 'darwin')('"zoomToPageWidth" option', () => {
    afterEach(closeAllWindows);
    it('sets the window width to the page width when used', () => {
      const w = new BrowserWindow({
        show: false,
        width: 500,
        height: 400,
        zoomToPageWidth: true
      });
      w.maximize();
      expect(w.getSize()[0]).to.equal(500);
    });
  });

  describe('"tabbingIdentifier" option', () => {
    afterEach(closeAllWindows);
    it('can be set on a window', () => {
      expect(() => {
        /* eslint-disable-next-line no-new */
        new BrowserWindow({
          tabbingIdentifier: 'group1'
        });
        /* eslint-disable-next-line no-new */
        new BrowserWindow({
          tabbingIdentifier: 'group2',
          frame: false
        });
      }).not.to.throw();
    });
  });

  describe('"webPreferences" option', () => {
    afterEach(() => { ipcMain.removeAllListeners('answer'); });
    afterEach(closeAllWindows);

    describe('"preload" option', () => {
      const doesNotLeakSpec = (name: string, webPrefs: { nodeIntegration: boolean, sandbox: boolean, contextIsolation: boolean }) => {
        it(name, async () => {
          const w = new BrowserWindow({
            webPreferences: {
              ...webPrefs,
              preload: path.resolve(fixtures, 'module', 'empty.js')
            },
            show: false
          });
          w.loadFile(path.join(fixtures, 'api', 'no-leak.html'));
          const [, result] = await once(ipcMain, 'leak-result');
          expect(result).to.have.property('require', 'undefined');
          expect(result).to.have.property('exports', 'undefined');
          expect(result).to.have.property('windowExports', 'undefined');
          expect(result).to.have.property('windowPreload', 'undefined');
          expect(result).to.have.property('windowRequire', 'undefined');
        });
      };
      doesNotLeakSpec('does not leak require', {
        nodeIntegration: false,
        sandbox: false,
        contextIsolation: false
      });
      doesNotLeakSpec('does not leak require when sandbox is enabled', {
        nodeIntegration: false,
        sandbox: true,
        contextIsolation: false
      });
      doesNotLeakSpec('does not leak require when context isolation is enabled', {
        nodeIntegration: false,
        sandbox: false,
        contextIsolation: true
      });
      doesNotLeakSpec('does not leak require when context isolation and sandbox are enabled', {
        nodeIntegration: false,
        sandbox: true,
        contextIsolation: true
      });
      it('does not leak any node globals on the window object with nodeIntegration is disabled', async () => {
        let w = new BrowserWindow({
          webPreferences: {
            contextIsolation: false,
            nodeIntegration: false,
            preload: path.resolve(fixtures, 'module', 'empty.js')
          },
          show: false
        });
        w.loadFile(path.join(fixtures, 'api', 'globals.html'));
        const [, notIsolated] = await once(ipcMain, 'leak-result');
        expect(notIsolated).to.have.property('globals');

        w.destroy();
        w = new BrowserWindow({
          webPreferences: {
            contextIsolation: true,
            nodeIntegration: false,
            preload: path.resolve(fixtures, 'module', 'empty.js')
          },
          show: false
        });
        w.loadFile(path.join(fixtures, 'api', 'globals.html'));
        const [, isolated] = await once(ipcMain, 'leak-result');
        expect(isolated).to.have.property('globals');
        const notIsolatedGlobals = new Set(notIsolated.globals);
        for (const isolatedGlobal of isolated.globals) {
          notIsolatedGlobals.delete(isolatedGlobal);
        }
        expect([...notIsolatedGlobals]).to.deep.equal([], 'non-isolated renderer should have no additional globals');
      });

      it('loads the script before other scripts in window', async () => {
        const preload = path.join(fixtures, 'module', 'set-global.js');
        const w = new BrowserWindow({
          show: false,
          webPreferences: {
            nodeIntegration: true,
            contextIsolation: false,
            preload
          }
        });
        w.loadFile(path.join(fixtures, 'api', 'preload.html'));
        const [, test] = await once(ipcMain, 'answer');
        expect(test).to.eql('preload');
      });
      it('has synchronous access to all eventual window APIs', async () => {
        const preload = path.join(fixtures, 'module', 'access-blink-apis.js');
        const w = new BrowserWindow({
          show: false,
          webPreferences: {
            nodeIntegration: true,
            contextIsolation: false,
            preload
          }
        });
        w.loadFile(path.join(fixtures, 'api', 'preload.html'));
        const [, test] = await once(ipcMain, 'answer');
        expect(test).to.be.an('object');
        expect(test.atPreload).to.be.an('array');
        expect(test.atLoad).to.be.an('array');
        expect(test.atPreload).to.deep.equal(test.atLoad, 'should have access to the same window APIs');
      });
    });

    describe('session preload scripts', function () {
      const preloads = [
        path.join(fixtures, 'module', 'set-global-preload-1.js'),
        path.join(fixtures, 'module', 'set-global-preload-2.js'),
        path.relative(process.cwd(), path.join(fixtures, 'module', 'set-global-preload-3.js'))
      ];
      const defaultSession = session.defaultSession;

      beforeEach(() => {
        expect(defaultSession.getPreloads()).to.deep.equal([]);
        defaultSession.setPreloads(preloads);
      });
      afterEach(() => {
        defaultSession.setPreloads([]);
      });

      it('can set multiple session preload script', () => {
        expect(defaultSession.getPreloads()).to.deep.equal(preloads);
      });

      const generateSpecs = (description: string, sandbox: boolean) => {
        describe(description, () => {
          it('loads the script before other scripts in window including normal preloads', async () => {
            const w = new BrowserWindow({
              show: false,
              webPreferences: {
                sandbox,
                preload: path.join(fixtures, 'module', 'get-global-preload.js'),
                contextIsolation: false
              }
            });
            w.loadURL('about:blank');
            const [, preload1, preload2, preload3] = await once(ipcMain, 'vars');
            expect(preload1).to.equal('preload-1');
            expect(preload2).to.equal('preload-1-2');
            expect(preload3).to.be.undefined('preload 3');
          });
        });
      };

      generateSpecs('without sandbox', false);
      generateSpecs('with sandbox', true);
    });

    describe('"additionalArguments" option', () => {
      it('adds extra args to process.argv in the renderer process', async () => {
        const preload = path.join(fixtures, 'module', 'check-arguments.js');
        const w = new BrowserWindow({
          show: false,
          webPreferences: {
            nodeIntegration: true,
            preload,
            additionalArguments: ['--my-magic-arg']
          }
        });
        w.loadFile(path.join(fixtures, 'api', 'blank.html'));
        const [, argv] = await once(ipcMain, 'answer');
        expect(argv).to.include('--my-magic-arg');
      });

      it('adds extra value args to process.argv in the renderer process', async () => {
        const preload = path.join(fixtures, 'module', 'check-arguments.js');
        const w = new BrowserWindow({
          show: false,
          webPreferences: {
            nodeIntegration: true,
            preload,
            additionalArguments: ['--my-magic-arg=foo']
          }
        });
        w.loadFile(path.join(fixtures, 'api', 'blank.html'));
        const [, argv] = await once(ipcMain, 'answer');
        expect(argv).to.include('--my-magic-arg=foo');
      });
    });

    describe('"node-integration" option', () => {
      it('disables node integration by default', async () => {
        const preload = path.join(fixtures, 'module', 'send-later.js');
        const w = new BrowserWindow({
          show: false,
          webPreferences: {
            preload,
            contextIsolation: false
          }
        });
        w.loadFile(path.join(fixtures, 'api', 'blank.html'));
        const [, typeofProcess, typeofBuffer] = await once(ipcMain, 'answer');
        expect(typeofProcess).to.equal('undefined');
        expect(typeofBuffer).to.equal('undefined');
      });
    });

    describe('"sandbox" option', () => {
      const preload = path.join(path.resolve(__dirname, 'fixtures'), 'module', 'preload-sandbox.js');

      let server: http.Server;
      let serverUrl: string;

      before(async () => {
        server = http.createServer((request, response) => {
          switch (request.url) {
            case '/cross-site':
              response.end(`<html><body><h1>${request.url}</h1></body></html>`);
              break;
            default:
              throw new Error(`unsupported endpoint: ${request.url}`);
          }
        });
        serverUrl = (await listen(server)).url;
      });

      after(() => {
        server.close();
      });

      it('exposes ipcRenderer to preload script', async () => {
        const w = new BrowserWindow({
          show: false,
          webPreferences: {
            sandbox: true,
            preload,
            contextIsolation: false
          }
        });
        w.loadFile(path.join(fixtures, 'api', 'preload.html'));
        const [, test] = await once(ipcMain, 'answer');
        expect(test).to.equal('preload');
      });

      it('exposes ipcRenderer to preload script (path has special chars)', async () => {
        const preloadSpecialChars = path.join(fixtures, 'module', 'preload-sandboxæø åü.js');
        const w = new BrowserWindow({
          show: false,
          webPreferences: {
            sandbox: true,
            preload: preloadSpecialChars,
            contextIsolation: false
          }
        });
        w.loadFile(path.join(fixtures, 'api', 'preload.html'));
        const [, test] = await once(ipcMain, 'answer');
        expect(test).to.equal('preload');
      });

      it('exposes "loaded" event to preload script', async () => {
        const w = new BrowserWindow({
          show: false,
          webPreferences: {
            sandbox: true,
            preload
          }
        });
        w.loadURL('about:blank');
        await once(ipcMain, 'process-loaded');
      });

      it('exposes "exit" event to preload script', async () => {
        const w = new BrowserWindow({
          show: false,
          webPreferences: {
            sandbox: true,
            preload,
            contextIsolation: false
          }
        });
        const htmlPath = path.join(__dirname, 'fixtures', 'api', 'sandbox.html?exit-event');
        const pageUrl = 'file://' + htmlPath;
        w.loadURL(pageUrl);
        const [, url] = await once(ipcMain, 'answer');
        const expectedUrl = process.platform === 'win32'
          ? 'file:///' + htmlPath.replaceAll('\\', '/')
          : pageUrl;
        expect(url).to.equal(expectedUrl);
      });

      it('exposes full EventEmitter object to preload script', async () => {
        const w = new BrowserWindow({
          show: false,
          webPreferences: {
            sandbox: true,
            preload: path.join(fixtures, 'module', 'preload-eventemitter.js')
          }
        });
        w.loadURL('about:blank');
        const [, rendererEventEmitterProperties] = await once(ipcMain, 'answer');
        const { EventEmitter } = require('node:events');
        const emitter = new EventEmitter();
        const browserEventEmitterProperties = [];
        let currentObj = emitter;
        do {
          browserEventEmitterProperties.push(...Object.getOwnPropertyNames(currentObj));
        } while ((currentObj = Object.getPrototypeOf(currentObj)));
        expect(rendererEventEmitterProperties).to.deep.equal(browserEventEmitterProperties);
      });

      it('should open windows in same domain with cross-scripting enabled', async () => {
        const w = new BrowserWindow({
          show: true,
          webPreferences: {
            sandbox: true,
            preload,
            contextIsolation: false
          }
        });

        w.webContents.setWindowOpenHandler(() => ({
          action: 'allow',
          overrideBrowserWindowOptions: {
            webPreferences: {
              preload
            }
          }
        }));

        const htmlPath = path.join(__dirname, 'fixtures', 'api', 'sandbox.html?window-open');
        const pageUrl = 'file://' + htmlPath;
        const answer = once(ipcMain, 'answer');
        w.loadURL(pageUrl);
        const [, { url, frameName, options }] = await once(w.webContents, 'did-create-window') as [BrowserWindow, Electron.DidCreateWindowDetails];
        const expectedUrl = process.platform === 'win32'
          ? 'file:///' + htmlPath.replaceAll('\\', '/')
          : pageUrl;
        expect(url).to.equal(expectedUrl);
        expect(frameName).to.equal('popup!');
        expect(options.width).to.equal(500);
        expect(options.height).to.equal(600);
        const [, html] = await answer;
        expect(html).to.equal('<h1>scripting from opener</h1>');
      });

      it('should open windows in another domain with cross-scripting disabled', async () => {
        const w = new BrowserWindow({
          show: true,
          webPreferences: {
            sandbox: true,
            preload,
            contextIsolation: false
          }
        });

        w.webContents.setWindowOpenHandler(() => ({
          action: 'allow',
          overrideBrowserWindowOptions: {
            webPreferences: {
              preload
            }
          }
        }));

        w.loadFile(
          path.join(__dirname, 'fixtures', 'api', 'sandbox.html'),
          { search: 'window-open-external' }
        );

        // Wait for a message from the main window saying that it's ready.
        await once(ipcMain, 'opener-loaded');

        // Ask the opener to open a popup with window.opener.
        const expectedPopupUrl = `${serverUrl}/cross-site`; // Set in "sandbox.html".

        w.webContents.send('open-the-popup', expectedPopupUrl);

        // The page is going to open a popup that it won't be able to close.
        // We have to close it from here later.
        const [, popupWindow] = await once(app, 'browser-window-created') as [any, BrowserWindow];

        // Ask the popup window for details.
        const detailsAnswer = once(ipcMain, 'child-loaded');
        popupWindow.webContents.send('provide-details');
        const [, openerIsNull, , locationHref] = await detailsAnswer;
        expect(openerIsNull).to.be.false('window.opener is null');
        expect(locationHref).to.equal(expectedPopupUrl);

        // Ask the page to access the popup.
        const touchPopupResult = once(ipcMain, 'answer');
        w.webContents.send('touch-the-popup');
        const [, popupAccessMessage] = await touchPopupResult;

        // Ask the popup to access the opener.
        const touchOpenerResult = once(ipcMain, 'answer');
        popupWindow.webContents.send('touch-the-opener');
        const [, openerAccessMessage] = await touchOpenerResult;

        // We don't need the popup anymore, and its parent page can't close it,
        // so let's close it from here before we run any checks.
        await closeWindow(popupWindow, { assertNotWindows: false });

        const errorPattern = /Failed to read a named property 'document' from 'Window': Blocked a frame with origin "(.*?)" from accessing a cross-origin frame./;
        expect(popupAccessMessage).to.be.a('string',
          'child\'s .document is accessible from its parent window');
        expect(popupAccessMessage).to.match(errorPattern);
        expect(openerAccessMessage).to.be.a('string',
          'opener .document is accessible from a popup window');
        expect(openerAccessMessage).to.match(errorPattern);
      });

      it('should inherit the sandbox setting in opened windows', async () => {
        const w = new BrowserWindow({
          show: false,
          webPreferences: {
            sandbox: true
          }
        });

        const preloadPath = path.join(mainFixtures, 'api', 'new-window-preload.js');
        w.webContents.setWindowOpenHandler(() => ({ action: 'allow', overrideBrowserWindowOptions: { webPreferences: { preload: preloadPath } } }));
        w.loadFile(path.join(fixtures, 'api', 'new-window.html'));
        const [, { argv }] = await once(ipcMain, 'answer');
        expect(argv).to.include('--enable-sandbox');
      });

      it('should open windows with the options configured via setWindowOpenHandler handlers', async () => {
        const w = new BrowserWindow({
          show: false,
          webPreferences: {
            sandbox: true
          }
        });

        const preloadPath = path.join(mainFixtures, 'api', 'new-window-preload.js');
        w.webContents.setWindowOpenHandler(() => ({ action: 'allow', overrideBrowserWindowOptions: { webPreferences: { preload: preloadPath, contextIsolation: false } } }));
        w.loadFile(path.join(fixtures, 'api', 'new-window.html'));
        const [[, childWebContents]] = await Promise.all([
          once(app, 'web-contents-created') as Promise<[any, WebContents]>,
          once(ipcMain, 'answer')
        ]);
        const webPreferences = childWebContents.getLastWebPreferences();
        expect(webPreferences!.contextIsolation).to.equal(false);
      });

      it('should set ipc event sender correctly', async () => {
        const w = new BrowserWindow({
          show: false,
          webPreferences: {
            sandbox: true,
            preload,
            contextIsolation: false
          }
        });
        let childWc: WebContents | null = null;
        w.webContents.setWindowOpenHandler(() => ({ action: 'allow', overrideBrowserWindowOptions: { webPreferences: { preload, contextIsolation: false } } }));

        w.webContents.on('did-create-window', (win) => {
          childWc = win.webContents;
          expect(w.webContents).to.not.equal(childWc);
        });

        ipcMain.once('parent-ready', function (event) {
          expect(event.sender).to.equal(w.webContents, 'sender should be the parent');
          event.sender.send('verified');
        });
        ipcMain.once('child-ready', function (event) {
          expect(childWc).to.not.be.null('child webcontents should be available');
          expect(event.sender).to.equal(childWc, 'sender should be the child');
          event.sender.send('verified');
        });

        const done = Promise.all([
          'parent-answer',
          'child-answer'
        ].map(name => once(ipcMain, name)));
        w.loadFile(path.join(__dirname, 'fixtures', 'api', 'sandbox.html'), { search: 'verify-ipc-sender' });
        await done;
      });

      describe('event handling', () => {
        let w: BrowserWindow;
        beforeEach(() => {
          w = new BrowserWindow({ show: false, webPreferences: { sandbox: true } });
        });
        it('works for window events', async () => {
          const pageTitleUpdated = once(w, 'page-title-updated');
          const newTitle = 'changed';
          w.loadURL(`data:text/html,<script>document.title = '${newTitle}'</script>`);
          await pageTitleUpdated;

          // w.title should update after 'page-title-updated'.
          // It happens right *after* the event fires though,
          // so we have to waitUntil it changes
          waitUntil(() => w.title === newTitle);
        });

        it('works for stop events', async () => {
          const done = Promise.all([
            'did-navigate',
            'did-fail-load',
            'did-stop-loading'
          ].map(name => once(w.webContents, name)));
          w.loadURL('data:text/html,<script>stop()</script>');
          await done;
        });

        it('works for web contents events', async () => {
          const done = Promise.all([
            'did-finish-load',
            'did-frame-finish-load',
            'did-navigate-in-page',
            'will-navigate',
            'did-start-loading',
            'did-stop-loading',
            'did-frame-finish-load',
            'dom-ready'
          ].map(name => once(w.webContents, name)));
          w.loadFile(path.join(__dirname, 'fixtures', 'api', 'sandbox.html'), { search: 'webcontents-events' });
          await done;
        });
      });

      it('validates process APIs access in sandboxed renderer', async () => {
        const w = new BrowserWindow({
          show: false,
          webPreferences: {
            sandbox: true,
            preload,
            contextIsolation: false
          }
        });
        w.webContents.once('preload-error', (event, preloadPath, error) => {
          throw error;
        });
        process.env.sandboxmain = 'foo';
        w.loadFile(path.join(fixtures, 'api', 'preload.html'));
        const [, test] = await once(ipcMain, 'answer');
        expect(test.hasCrash).to.be.true('has crash');
        expect(test.hasHang).to.be.true('has hang');
        expect(test.heapStatistics).to.be.an('object');
        expect(test.blinkMemoryInfo).to.be.an('object');
        expect(test.processMemoryInfo).to.be.an('object');
        expect(test.systemVersion).to.be.a('string');
        expect(test.cpuUsage).to.be.an('object');
        expect(test.uptime).to.be.a('number');
        expect(test.arch).to.equal(process.arch);
        expect(test.platform).to.equal(process.platform);
        expect(test.env).to.deep.equal(process.env);
        expect(test.execPath).to.equal(process.helperExecPath);
        expect(test.sandboxed).to.be.true('sandboxed');
        expect(test.contextIsolated).to.be.false('contextIsolated');
        expect(test.type).to.equal('renderer');
        expect(test.version).to.equal(process.version);
        expect(test.versions).to.deep.equal(process.versions);
        expect(test.contextId).to.be.a('string');
        expect(test.nodeEvents).to.equal(true);
        expect(test.nodeTimers).to.equal(true);
        expect(test.nodeUrl).to.equal(true);

        if (process.platform === 'linux' && test.osSandbox) {
          expect(test.creationTime).to.be.null('creation time');
          expect(test.systemMemoryInfo).to.be.null('system memory info');
        } else {
          expect(test.creationTime).to.be.a('number');
          expect(test.systemMemoryInfo).to.be.an('object');
        }
      });

      it('webview in sandbox renderer', async () => {
        const w = new BrowserWindow({
          show: false,
          webPreferences: {
            sandbox: true,
            preload,
            webviewTag: true,
            contextIsolation: false
          }
        });
        const didAttachWebview = once(w.webContents, 'did-attach-webview') as Promise<[any, WebContents]>;
        const webviewDomReady = once(ipcMain, 'webview-dom-ready');
        w.loadFile(path.join(fixtures, 'pages', 'webview-did-attach-event.html'));

        const [, webContents] = await didAttachWebview;
        const [, id] = await webviewDomReady;
        expect(webContents.id).to.equal(id);
      });
    });

    describe('child windows', () => {
      let w: BrowserWindow;

      beforeEach(() => {
        w = new BrowserWindow({
          show: false,
          webPreferences: {
            nodeIntegration: true,
            // tests relies on preloads in opened windows
            nodeIntegrationInSubFrames: true,
            contextIsolation: false
          }
        });
      });

      it('opens window of about:blank with cross-scripting enabled', async () => {
        const answer = once(ipcMain, 'answer');
        w.loadFile(path.join(fixtures, 'api', 'native-window-open-blank.html'));
        const [, content] = await answer;
        expect(content).to.equal('Hello');
      });
      it('opens window of same domain with cross-scripting enabled', async () => {
        const answer = once(ipcMain, 'answer');
        w.loadFile(path.join(fixtures, 'api', 'native-window-open-file.html'));
        const [, content] = await answer;
        expect(content).to.equal('Hello');
      });
      it('blocks accessing cross-origin frames', async () => {
        const answer = once(ipcMain, 'answer');
        w.loadFile(path.join(fixtures, 'api', 'native-window-open-cross-origin.html'));
        const [, content] = await answer;
        expect(content).to.equal('Failed to read a named property \'toString\' from \'Location\': Blocked a frame with origin "file://" from accessing a cross-origin frame.');
      });
      it('opens window from <iframe> tags', async () => {
        const answer = once(ipcMain, 'answer');
        w.loadFile(path.join(fixtures, 'api', 'native-window-open-iframe.html'));
        const [, content] = await answer;
        expect(content).to.equal('Hello');
      });
      it('opens window with cross-scripting enabled from isolated context', async () => {
        const w = new BrowserWindow({
          show: false,
          webPreferences: {
            preload: path.join(fixtures, 'api', 'native-window-open-isolated-preload.js')
          }
        });
        w.loadFile(path.join(fixtures, 'api', 'native-window-open-isolated.html'));
        const [, content] = await once(ipcMain, 'answer');
        expect(content).to.equal('Hello');
      });
      ifit(!process.env.ELECTRON_SKIP_NATIVE_MODULE_TESTS)('loads native addons correctly after reload', async () => {
        w.loadFile(path.join(__dirname, 'fixtures', 'api', 'native-window-open-native-addon.html'));
        {
          const [, content] = await once(ipcMain, 'answer');
          expect(content).to.equal('function');
        }
        w.reload();
        {
          const [, content] = await once(ipcMain, 'answer');
          expect(content).to.equal('function');
        }
      });
      it('<webview> works in a scriptable popup', async () => {
        const preload = path.join(fixtures, 'api', 'new-window-webview-preload.js');

        const w = new BrowserWindow({
          show: false,
          webPreferences: {
            nodeIntegrationInSubFrames: true,
            webviewTag: true,
            contextIsolation: false,
            preload
          }
        });
        w.webContents.setWindowOpenHandler(() => ({
          action: 'allow',
          overrideBrowserWindowOptions: {
            show: false,
            webPreferences: {
              contextIsolation: false,
              webviewTag: true,
              nodeIntegrationInSubFrames: true,
              preload
            }
          }
        }));

        const webviewLoaded = once(ipcMain, 'webview-loaded');
        w.loadFile(path.join(fixtures, 'api', 'new-window-webview.html'));
        await webviewLoaded;
      });
      it('should open windows with the options configured via setWindowOpenHandler handlers', async () => {
        const preloadPath = path.join(mainFixtures, 'api', 'new-window-preload.js');
        w.webContents.setWindowOpenHandler(() => ({
          action: 'allow',
          overrideBrowserWindowOptions: {
            webPreferences: {
              preload: preloadPath,
              contextIsolation: false
            }
          }
        }));
        w.loadFile(path.join(fixtures, 'api', 'new-window.html'));
        const [[, childWebContents]] = await Promise.all([
          once(app, 'web-contents-created') as Promise<[any, WebContents]>,
          once(ipcMain, 'answer')
        ]);
        const webPreferences = childWebContents.getLastWebPreferences();
        expect(webPreferences!.contextIsolation).to.equal(false);
      });

      describe('window.location', () => {
        const protocols = [
          ['foo', path.join(fixtures, 'api', 'window-open-location-change.html')],
          ['bar', path.join(fixtures, 'api', 'window-open-location-final.html')]
        ];
        beforeEach(() => {
          for (const [scheme, path] of protocols) {
            protocol.registerBufferProtocol(scheme, (request, callback) => {
              callback({
                mimeType: 'text/html',
                data: fs.readFileSync(path)
              });
            });
          }
        });
        afterEach(() => {
          for (const [scheme] of protocols) {
            protocol.unregisterProtocol(scheme);
          }
        });
        it('retains the original web preferences when window.location is changed to a new origin', async () => {
          const w = new BrowserWindow({
            show: false,
            webPreferences: {
              // test relies on preloads in opened window
              nodeIntegrationInSubFrames: true,
              contextIsolation: false
            }
          });

          w.webContents.setWindowOpenHandler(() => ({
            action: 'allow',
            overrideBrowserWindowOptions: {
              webPreferences: {
                preload: path.join(mainFixtures, 'api', 'window-open-preload.js'),
                contextIsolation: false,
                nodeIntegrationInSubFrames: true
              }
            }
          }));

          w.loadFile(path.join(fixtures, 'api', 'window-open-location-open.html'));
          const [, { nodeIntegration, typeofProcess }] = await once(ipcMain, 'answer');
          expect(nodeIntegration).to.be.false();
          expect(typeofProcess).to.eql('undefined');
        });

        it('window.opener is not null when window.location is changed to a new origin', async () => {
          const w = new BrowserWindow({
            show: false,
            webPreferences: {
              // test relies on preloads in opened window
              nodeIntegrationInSubFrames: true
            }
          });

          w.webContents.setWindowOpenHandler(() => ({
            action: 'allow',
            overrideBrowserWindowOptions: {
              webPreferences: {
                preload: path.join(mainFixtures, 'api', 'window-open-preload.js')
              }
            }
          }));
          w.loadFile(path.join(fixtures, 'api', 'window-open-location-open.html'));
          const [, { windowOpenerIsNull }] = await once(ipcMain, 'answer');
          expect(windowOpenerIsNull).to.be.false('window.opener is null');
        });
      });
    });

    describe('"disableHtmlFullscreenWindowResize" option', () => {
      it('prevents window from resizing when set', async () => {
        const w = new BrowserWindow({
          show: false,
          webPreferences: {
            disableHtmlFullscreenWindowResize: true
          }
        });
        await w.loadURL('about:blank');
        const size = w.getSize();
        const enterHtmlFullScreen = once(w.webContents, 'enter-html-full-screen');
        w.webContents.executeJavaScript('document.body.webkitRequestFullscreen()', true);
        await enterHtmlFullScreen;
        expect(w.getSize()).to.deep.equal(size);
      });
    });

    describe('"defaultFontFamily" option', () => {
      it('can change the standard font family', async () => {
        const w = new BrowserWindow({
          show: false,
          webPreferences: {
            defaultFontFamily: {
              standard: 'Impact'
            }
          }
        });
        await w.loadFile(path.join(fixtures, 'pages', 'content.html'));
        const fontFamily = await w.webContents.executeJavaScript("window.getComputedStyle(document.getElementsByTagName('p')[0])['font-family']", true);
        expect(fontFamily).to.equal('Impact');
      });
    });
  });

  describe('beforeunload handler', function () {
    let w: BrowserWindow;
    beforeEach(() => {
      w = new BrowserWindow({ show: false, webPreferences: { nodeIntegration: true } });
    });
    afterEach(closeAllWindows);

    it('returning undefined would not prevent close', async () => {
      await w.loadFile(path.join(__dirname, 'fixtures', 'api', 'beforeunload-undefined.html'));
      const wait = once(w, 'closed');
      w.close();
      await wait;
    });

    it('returning false would prevent close', async () => {
      await w.loadFile(path.join(__dirname, 'fixtures', 'api', 'beforeunload-false.html'));
      w.close();
      const [, proceed] = await once(w.webContents, '-before-unload-fired');
      expect(proceed).to.equal(false);
    });

    it('returning empty string would prevent close', async () => {
      await w.loadFile(path.join(__dirname, 'fixtures', 'api', 'beforeunload-empty-string.html'));
      w.close();
      const [, proceed] = await once(w.webContents, '-before-unload-fired');
      expect(proceed).to.equal(false);
    });

    it('emits for each close attempt', async () => {
      await w.loadFile(path.join(__dirname, 'fixtures', 'api', 'beforeunload-false-prevent3.html'));

      const destroyListener = () => { expect.fail('Close was not prevented'); };
      w.webContents.once('destroyed', destroyListener);

      w.webContents.executeJavaScript('installBeforeUnload(2)', true);
      // The renderer needs to report the status of beforeunload handler
      // back to main process, so wait for next console message, which means
      // the SuddenTerminationStatus message have been flushed.
      await once(w.webContents, 'console-message');
      w.close();
      await once(w.webContents, '-before-unload-fired');
      w.close();
      await once(w.webContents, '-before-unload-fired');

      w.webContents.removeListener('destroyed', destroyListener);
      const wait = once(w, 'closed');
      w.close();
      await wait;
    });

    it('emits for each reload attempt', async () => {
      await w.loadFile(path.join(__dirname, 'fixtures', 'api', 'beforeunload-false-prevent3.html'));

      const navigationListener = () => { expect.fail('Reload was not prevented'); };
      w.webContents.once('did-start-navigation', navigationListener);

      w.webContents.executeJavaScript('installBeforeUnload(2)', true);
      // The renderer needs to report the status of beforeunload handler
      // back to main process, so wait for next console message, which means
      // the SuddenTerminationStatus message have been flushed.
      await once(w.webContents, 'console-message');
      w.reload();
      // Chromium does not emit '-before-unload-fired' on WebContents for
      // navigations, so we have to use other ways to know if beforeunload
      // is fired.
      await emittedUntil(w.webContents, 'console-message', isBeforeUnload);
      w.reload();
      await emittedUntil(w.webContents, 'console-message', isBeforeUnload);

      w.webContents.removeListener('did-start-navigation', navigationListener);
      w.reload();
      await once(w.webContents, 'did-finish-load');
    });

    it('emits for each navigation attempt', async () => {
      await w.loadFile(path.join(__dirname, 'fixtures', 'api', 'beforeunload-false-prevent3.html'));

      const navigationListener = () => { expect.fail('Reload was not prevented'); };
      w.webContents.once('did-start-navigation', navigationListener);

      w.webContents.executeJavaScript('installBeforeUnload(2)', true);
      // The renderer needs to report the status of beforeunload handler
      // back to main process, so wait for next console message, which means
      // the SuddenTerminationStatus message have been flushed.
      await once(w.webContents, 'console-message');
      w.loadURL('about:blank');
      // Chromium does not emit '-before-unload-fired' on WebContents for
      // navigations, so we have to use other ways to know if beforeunload
      // is fired.
      await emittedUntil(w.webContents, 'console-message', isBeforeUnload);
      w.loadURL('about:blank');
      await emittedUntil(w.webContents, 'console-message', isBeforeUnload);

      w.webContents.removeListener('did-start-navigation', navigationListener);
      await w.loadURL('about:blank');
    });
  });

  // TODO(codebytere): figure out how to make these pass in CI on Windows.
  ifdescribe(process.platform !== 'win32')('document.visibilityState/hidden', () => {
    afterEach(closeAllWindows);

    it('visibilityState is initially visible despite window being hidden', async () => {
      const w = new BrowserWindow({
        show: false,
        width: 100,
        height: 100,
        webPreferences: {
          nodeIntegration: true,
          contextIsolation: false
        }
      });

      let readyToShow = false;
      w.once('ready-to-show', () => {
        readyToShow = true;
      });

      w.loadFile(path.join(fixtures, 'pages', 'visibilitychange.html'));

      const [, visibilityState, hidden] = await once(ipcMain, 'pong');

      expect(readyToShow).to.be.false('ready to show');
      expect(visibilityState).to.equal('visible');
      expect(hidden).to.be.false('hidden');
    });

    it('visibilityState changes when window is hidden', async () => {
      const w = new BrowserWindow({
        width: 100,
        height: 100,
        webPreferences: {
          nodeIntegration: true,
          contextIsolation: false
        }
      });

      w.loadFile(path.join(fixtures, 'pages', 'visibilitychange.html'));

      {
        const [, visibilityState, hidden] = await once(ipcMain, 'pong');
        expect(visibilityState).to.equal('visible');
        expect(hidden).to.be.false('hidden');
      }

      w.hide();

      {
        const [, visibilityState, hidden] = await once(ipcMain, 'pong');
        expect(visibilityState).to.equal('hidden');
        expect(hidden).to.be.true('hidden');
      }
    });

    it('visibilityState changes when window is shown', async () => {
      const w = new BrowserWindow({
        width: 100,
        height: 100,
        webPreferences: {
          nodeIntegration: true,
          contextIsolation: false
        }
      });

      w.loadFile(path.join(fixtures, 'pages', 'visibilitychange.html'));
      if (process.platform === 'darwin') {
        // See https://github.com/electron/electron/issues/8664
        await once(w, 'show');
      }
      w.hide();
      w.show();
      const [, visibilityState] = await once(ipcMain, 'pong');
      expect(visibilityState).to.equal('visible');
    });

    it('visibilityState changes when window is shown inactive', async () => {
      const w = new BrowserWindow({
        width: 100,
        height: 100,
        webPreferences: {
          nodeIntegration: true,
          contextIsolation: false
        }
      });
      w.loadFile(path.join(fixtures, 'pages', 'visibilitychange.html'));
      if (process.platform === 'darwin') {
        // See https://github.com/electron/electron/issues/8664
        await once(w, 'show');
      }
      w.hide();
      w.showInactive();
      const [, visibilityState] = await once(ipcMain, 'pong');
      expect(visibilityState).to.equal('visible');
    });

    ifit(process.platform === 'darwin')('visibilityState changes when window is minimized', async () => {
      const w = new BrowserWindow({
        width: 100,
        height: 100,
        webPreferences: {
          nodeIntegration: true,
          contextIsolation: false
        }
      });
      w.loadFile(path.join(fixtures, 'pages', 'visibilitychange.html'));

      {
        const [, visibilityState, hidden] = await once(ipcMain, 'pong');
        expect(visibilityState).to.equal('visible');
        expect(hidden).to.be.false('hidden');
      }

      w.minimize();

      {
        const [, visibilityState, hidden] = await once(ipcMain, 'pong');
        expect(visibilityState).to.equal('hidden');
        expect(hidden).to.be.true('hidden');
      }
    });

    it('visibilityState remains visible if backgroundThrottling is disabled', async () => {
      const w = new BrowserWindow({
        show: false,
        width: 100,
        height: 100,
        webPreferences: {
          backgroundThrottling: false,
          nodeIntegration: true,
          contextIsolation: false
        }
      });

      w.loadFile(path.join(fixtures, 'pages', 'visibilitychange.html'));

      {
        const [, visibilityState, hidden] = await once(ipcMain, 'pong');
        expect(visibilityState).to.equal('visible');
        expect(hidden).to.be.false('hidden');
      }

      ipcMain.once('pong', (event, visibilityState, hidden) => {
        throw new Error(`Unexpected visibility change event. visibilityState: ${visibilityState} hidden: ${hidden}`);
      });
      try {
        const shown1 = once(w, 'show');
        w.show();
        await shown1;
        const hidden = once(w, 'hide');
        w.hide();
        await hidden;
        const shown2 = once(w, 'show');
        w.show();
        await shown2;
      } finally {
        ipcMain.removeAllListeners('pong');
      }
    });
  });

  ifdescribe(process.platform !== 'linux')('max/minimize events', () => {
    afterEach(closeAllWindows);
    it('emits an event when window is maximized', async () => {
      const w = new BrowserWindow({ show: false });
      const maximize = once(w, 'maximize');
      w.show();
      w.maximize();
      await maximize;
    });

    it('emits an event when a transparent window is maximized', async () => {
      const w = new BrowserWindow({
        show: false,
        frame: false,
        transparent: true
      });

      const maximize = once(w, 'maximize');
      w.show();
      w.maximize();
      await maximize;
    });

    it('emits only one event when frameless window is maximized', () => {
      const w = new BrowserWindow({ show: false, frame: false });
      let emitted = 0;
      w.on('maximize', () => emitted++);
      w.show();
      w.maximize();
      expect(emitted).to.equal(1);
    });

    it('emits an event when window is unmaximized', async () => {
      const w = new BrowserWindow({ show: false });
      const unmaximize = once(w, 'unmaximize');
      w.show();
      w.maximize();
      w.unmaximize();
      await unmaximize;
    });

    it('emits an event when a transparent window is unmaximized', async () => {
      const w = new BrowserWindow({
        show: false,
        frame: false,
        transparent: true
      });

      const maximize = once(w, 'maximize');
      const unmaximize = once(w, 'unmaximize');
      w.show();
      w.maximize();
      await maximize;
      w.unmaximize();
      await unmaximize;
    });

    it('emits an event when window is minimized', async () => {
      const w = new BrowserWindow({ show: false });
      const minimize = once(w, 'minimize');
      w.show();
      w.minimize();
      await minimize;
    });
  });

  describe('beginFrameSubscription method', () => {
    it('does not crash when callback returns nothing', (done) => {
      const w = new BrowserWindow({ show: false });
      let called = false;
      w.loadFile(path.join(fixtures, 'api', 'frame-subscriber.html'));
      w.webContents.on('dom-ready', () => {
        w.webContents.beginFrameSubscription(function () {
          // This callback might be called twice.
          if (called) return;
          called = true;

          // Pending endFrameSubscription to next tick can reliably reproduce
          // a crash which happens when nothing is returned in the callback.
          setTimeout().then(() => {
            w.webContents.endFrameSubscription();
            done();
          });
        });
      });
    });

    it('subscribes to frame updates', (done) => {
      const w = new BrowserWindow({ show: false });
      let called = false;
      w.loadFile(path.join(fixtures, 'api', 'frame-subscriber.html'));
      w.webContents.on('dom-ready', () => {
        w.webContents.beginFrameSubscription(function (data) {
          // This callback might be called twice.
          if (called) return;
          called = true;

          try {
            expect(data.constructor.name).to.equal('NativeImage');
            expect(data.isEmpty()).to.be.false('data is empty');
            done();
          } catch (e) {
            done(e);
          } finally {
            w.webContents.endFrameSubscription();
          }
        });
      });
    });

    it('subscribes to frame updates (only dirty rectangle)', (done) => {
      const w = new BrowserWindow({ show: false });
      let called = false;
      let gotInitialFullSizeFrame = false;
      const [contentWidth, contentHeight] = w.getContentSize();
      w.webContents.on('did-finish-load', () => {
        w.webContents.beginFrameSubscription(true, (image, rect) => {
          if (image.isEmpty()) {
            // Chromium sometimes sends a 0x0 frame at the beginning of the
            // page load.
            return;
          }
          if (rect.height === contentHeight && rect.width === contentWidth &&
            !gotInitialFullSizeFrame) {
            // The initial frame is full-size, but we're looking for a call
            // with just the dirty-rect. The next frame should be a smaller
            // rect.
            gotInitialFullSizeFrame = true;
            return;
          }
          // This callback might be called twice.
          if (called) return;
          // We asked for just the dirty rectangle, so we expect to receive a
          // rect smaller than the full size.
          // TODO(jeremy): this is failing on windows currently; investigate.
          // assert(rect.width < contentWidth || rect.height < contentHeight)
          called = true;

          try {
            const expectedSize = rect.width * rect.height * 4;
            expect(image.toBitmap()).to.be.an.instanceOf(Buffer).with.lengthOf(expectedSize);
            done();
          } catch (e) {
            done(e);
          } finally {
            w.webContents.endFrameSubscription();
          }
        });
      });
      w.loadFile(path.join(fixtures, 'api', 'frame-subscriber.html'));
    });

    it('throws error when subscriber is not well defined', () => {
      const w = new BrowserWindow({ show: false });
      expect(() => {
        w.webContents.beginFrameSubscription(true, true as any);
        // TODO(zcbenz): gin is weak at guessing parameter types, we should
        // upstream native_mate's implementation to gin.
      }).to.throw('Error processing argument at index 1, conversion failure from ');
    });
  });

  describe('savePage method', () => {
    const savePageDir = path.join(fixtures, 'save_page');
    const savePageHtmlPath = path.join(savePageDir, 'save_page.html');
    const savePageJsPath = path.join(savePageDir, 'save_page_files', 'test.js');
    const savePageCssPath = path.join(savePageDir, 'save_page_files', 'test.css');

    afterEach(() => {
      closeAllWindows();

      try {
        fs.unlinkSync(savePageCssPath);
        fs.unlinkSync(savePageJsPath);
        fs.unlinkSync(savePageHtmlPath);
        fs.rmdirSync(path.join(savePageDir, 'save_page_files'));
        fs.rmdirSync(savePageDir);
      } catch { }
    });

    it('should throw when passing relative paths', async () => {
      const w = new BrowserWindow({ show: false });
      await w.loadFile(path.join(fixtures, 'pages', 'save_page', 'index.html'));

      await expect(
        w.webContents.savePage('save_page.html', 'HTMLComplete')
      ).to.eventually.be.rejectedWith('Path must be absolute');

      await expect(
        w.webContents.savePage('save_page.html', 'HTMLOnly')
      ).to.eventually.be.rejectedWith('Path must be absolute');

      await expect(
        w.webContents.savePage('save_page.html', 'MHTML')
      ).to.eventually.be.rejectedWith('Path must be absolute');
    });

    it('should save page to disk with HTMLOnly', async () => {
      const w = new BrowserWindow({ show: false });
      await w.loadFile(path.join(fixtures, 'pages', 'save_page', 'index.html'));
      await w.webContents.savePage(savePageHtmlPath, 'HTMLOnly');

      expect(fs.existsSync(savePageHtmlPath)).to.be.true('html path');
      expect(fs.existsSync(savePageJsPath)).to.be.false('js path');
      expect(fs.existsSync(savePageCssPath)).to.be.false('css path');
    });

    it('should save page to disk with MHTML', async () => {
      /* Use temp directory for saving MHTML file since the write handle
       * gets passed to untrusted process and chromium will deny exec access to
       * the path. To perform this task, chromium requires that the path is one
       * of the browser controlled paths, refs https://chromium-review.googlesource.com/c/chromium/src/+/3774416
       */
      const tmpDir = await fs.promises.mkdtemp(path.resolve(os.tmpdir(), 'electron-mhtml-save-'));
      const savePageMHTMLPath = path.join(tmpDir, 'save_page.html');
      const w = new BrowserWindow({ show: false });
      await w.loadFile(path.join(fixtures, 'pages', 'save_page', 'index.html'));
      await w.webContents.savePage(savePageMHTMLPath, 'MHTML');

      expect(fs.existsSync(savePageMHTMLPath)).to.be.true('html path');
      expect(fs.existsSync(savePageJsPath)).to.be.false('js path');
      expect(fs.existsSync(savePageCssPath)).to.be.false('css path');
      try {
        await fs.promises.unlink(savePageMHTMLPath);
        await fs.promises.rmdir(tmpDir);
      } catch { }
    });

    it('should save page to disk with HTMLComplete', async () => {
      const w = new BrowserWindow({ show: false });
      await w.loadFile(path.join(fixtures, 'pages', 'save_page', 'index.html'));
      await w.webContents.savePage(savePageHtmlPath, 'HTMLComplete');

      expect(fs.existsSync(savePageHtmlPath)).to.be.true('html path');
      expect(fs.existsSync(savePageJsPath)).to.be.true('js path');
      expect(fs.existsSync(savePageCssPath)).to.be.true('css path');
    });
  });

  describe('BrowserWindow options argument is optional', () => {
    afterEach(closeAllWindows);
    it('should create a window with default size (800x600)', () => {
      const w = new BrowserWindow();
      expect(w.getSize()).to.deep.equal([800, 600]);
    });
  });

  describe('BrowserWindow.restore()', () => {
    afterEach(closeAllWindows);
    it('should restore the previous window size', () => {
      const w = new BrowserWindow({
        minWidth: 800,
        width: 800
      });

      const initialSize = w.getSize();
      w.minimize();
      w.restore();
      expectBoundsEqual(w.getSize(), initialSize);
    });

    it('does not crash when restoring hidden minimized window', () => {
      const w = new BrowserWindow({});
      w.minimize();
      w.hide();
      w.show();
    });

    // TODO(zcbenz):
    // This test does not run on Linux CI. See:
    // https://github.com/electron/electron/issues/28699
    ifit(process.platform === 'linux' && !process.env.CI)('should bring a minimized maximized window back to maximized state', async () => {
      const w = new BrowserWindow({});
      const maximize = once(w, 'maximize');
      w.maximize();
      await maximize;
      const minimize = once(w, 'minimize');
      w.minimize();
      await minimize;
      expect(w.isMaximized()).to.equal(false);
      const restore = once(w, 'restore');
      w.restore();
      await restore;
      expect(w.isMaximized()).to.equal(true);
    });
  });

  // TODO(dsanders11): Enable once maximize event works on Linux again on CI
  ifdescribe(process.platform !== 'linux')('BrowserWindow.maximize()', () => {
    afterEach(closeAllWindows);
    it('should show the window if it is not currently shown', async () => {
      const w = new BrowserWindow({ show: false });
      const hidden = once(w, 'hide');
      let shown = once(w, 'show');
      const maximize = once(w, 'maximize');
      expect(w.isVisible()).to.be.false('visible');
      w.maximize();
      await maximize;
      await shown;
      expect(w.isMaximized()).to.be.true('maximized');
      expect(w.isVisible()).to.be.true('visible');
      // Even if the window is already maximized
      w.hide();
      await hidden;
      expect(w.isVisible()).to.be.false('visible');
      shown = once(w, 'show');
      w.maximize();
      await shown;
      expect(w.isVisible()).to.be.true('visible');
    });
  });

  describe('BrowserWindow.unmaximize()', () => {
    afterEach(closeAllWindows);
    it('should restore the previous window position', () => {
      const w = new BrowserWindow();

      const initialPosition = w.getPosition();
      w.maximize();
      w.unmaximize();
      expectBoundsEqual(w.getPosition(), initialPosition);
    });

    // TODO(dsanders11): Enable once minimize event works on Linux again.
    //                   See https://github.com/electron/electron/issues/28699
    ifit(process.platform !== 'linux')('should not restore a minimized window', async () => {
      const w = new BrowserWindow();
      const minimize = once(w, 'minimize');
      w.minimize();
      await minimize;
      w.unmaximize();
      await setTimeout(1000);
      expect(w.isMinimized()).to.be.true();
    });

    it('should not change the size or position of a normal window', async () => {
      const w = new BrowserWindow();

      const initialSize = w.getSize();
      const initialPosition = w.getPosition();
      w.unmaximize();
      await setTimeout(1000);
      expectBoundsEqual(w.getSize(), initialSize);
      expectBoundsEqual(w.getPosition(), initialPosition);
    });

    ifit(process.platform === 'darwin')('should not change size or position of a window which is functionally maximized', async () => {
      const { workArea } = screen.getPrimaryDisplay();

      const bounds = {
        x: workArea.x,
        y: workArea.y,
        width: workArea.width,
        height: workArea.height
      };

      const w = new BrowserWindow(bounds);
      w.unmaximize();
      await setTimeout(1000);
      expectBoundsEqual(w.getBounds(), bounds);
    });
  });

  describe('setFullScreen(false)', () => {
    afterEach(closeAllWindows);

    // only applicable to windows: https://github.com/electron/electron/issues/6036
    ifdescribe(process.platform === 'win32')('on windows', () => {
      it('should restore a normal visible window from a fullscreen startup state', async () => {
        const w = new BrowserWindow({ show: false });
        await w.loadURL('about:blank');
        const shown = once(w, 'show');
        // start fullscreen and hidden
        w.setFullScreen(true);
        w.show();
        await shown;
        const leftFullScreen = once(w, 'leave-full-screen');
        w.setFullScreen(false);
        await leftFullScreen;
        expect(w.isVisible()).to.be.true('visible');
        expect(w.isFullScreen()).to.be.false('fullscreen');
      });
      it('should keep window hidden if already in hidden state', async () => {
        const w = new BrowserWindow({ show: false });
        await w.loadURL('about:blank');
        const leftFullScreen = once(w, 'leave-full-screen');
        w.setFullScreen(false);
        await leftFullScreen;
        expect(w.isVisible()).to.be.false('visible');
        expect(w.isFullScreen()).to.be.false('fullscreen');
      });
    });

    ifdescribe(process.platform === 'darwin')('BrowserWindow.setFullScreen(false) when HTML fullscreen', () => {
      it('exits HTML fullscreen when window leaves fullscreen', async () => {
        const w = new BrowserWindow();
        await w.loadURL('about:blank');
        await w.webContents.executeJavaScript('document.body.webkitRequestFullscreen()', true);
        await once(w, 'enter-full-screen');
        // Wait a tick for the full-screen state to 'stick'
        await setTimeout();
        w.setFullScreen(false);
        await once(w, 'leave-html-full-screen');
      });
    });
  });

  describe('parent window', () => {
    afterEach(closeAllWindows);

    ifit(process.platform === 'darwin')('sheet-begin event emits when window opens a sheet', async () => {
      const w = new BrowserWindow();
      const sheetBegin = once(w, 'sheet-begin');
      // eslint-disable-next-line no-new
      new BrowserWindow({
        modal: true,
        parent: w
      });
      await sheetBegin;
    });

    ifit(process.platform === 'darwin')('sheet-end event emits when window has closed a sheet', async () => {
      const w = new BrowserWindow();
      const sheet = new BrowserWindow({
        modal: true,
        parent: w
      });
      const sheetEnd = once(w, 'sheet-end');
      sheet.close();
      await sheetEnd;
    });

    describe('parent option', () => {
      it('sets parent window', () => {
        const w = new BrowserWindow({ show: false });
        const c = new BrowserWindow({ show: false, parent: w });
        expect(c.getParentWindow()).to.equal(w);
      });

      it('adds window to child windows of parent', () => {
        const w = new BrowserWindow({ show: false });
        const c = new BrowserWindow({ show: false, parent: w });
        expect(w.getChildWindows()).to.deep.equal([c]);
      });

      it('removes from child windows of parent when window is closed', async () => {
        const w = new BrowserWindow({ show: false });
        const c = new BrowserWindow({ show: false, parent: w });
        const closed = once(c, 'closed');
        c.close();
        await closed;
        // The child window list is not immediately cleared, so wait a tick until it's ready.
        await setTimeout();
        expect(w.getChildWindows().length).to.equal(0);
      });

      it('can handle child window close and reparent multiple times', async () => {
        const w = new BrowserWindow({ show: false });
        let c: BrowserWindow | null;

        for (let i = 0; i < 5; i++) {
          c = new BrowserWindow({ show: false, parent: w });
          const closed = once(c, 'closed');
          c.close();
          await closed;
        }

        await setTimeout();
        expect(w.getChildWindows().length).to.equal(0);
      });

      it('can handle parent window close with focus or blur events', (done) => {
        const w = new BrowserWindow({ show: false });
        const c = new BrowserWindow({ show: false, parent: w });

        c.on('closed', () => {
          w.focus();
          done();
        });

        w.close();
      });

      ifit(process.platform === 'darwin')('only shows the intended window when a child with siblings is shown', async () => {
        const w = new BrowserWindow({ show: false });
        const childOne = new BrowserWindow({ show: false, parent: w });
        const childTwo = new BrowserWindow({ show: false, parent: w });

        const parentShown = once(w, 'show');
        w.show();
        await parentShown;

        expect(childOne.isVisible()).to.be.false('childOne is visible');
        expect(childTwo.isVisible()).to.be.false('childTwo is visible');

        const childOneShown = once(childOne, 'show');
        childOne.show();
        await childOneShown;

        expect(childOne.isVisible()).to.be.true('childOne is not visible');
        expect(childTwo.isVisible()).to.be.false('childTwo is visible');
      });

      ifit(process.platform === 'darwin')('child matches parent visibility when parent visibility changes', async () => {
        const w = new BrowserWindow({ show: false });
        const c = new BrowserWindow({ show: false, parent: w });

        const wShow = once(w, 'show');
        const cShow = once(c, 'show');

        w.show();
        c.show();

        await Promise.all([wShow, cShow]);

        const minimized = once(w, 'minimize');
        w.minimize();
        await minimized;

        expect(w.isVisible()).to.be.false('parent is visible');
        expect(c.isVisible()).to.be.false('child is visible');

        const restored = once(w, 'restore');
        w.restore();
        await restored;

        expect(w.isVisible()).to.be.true('parent is visible');
        expect(c.isVisible()).to.be.true('child is visible');
      });

      ifit(process.platform === 'darwin')('parent matches child visibility when child visibility changes', async () => {
        const w = new BrowserWindow({ show: false });
        const c = new BrowserWindow({ show: false, parent: w });

        const wShow = once(w, 'show');
        const cShow = once(c, 'show');

        w.show();
        c.show();

        await Promise.all([wShow, cShow]);

        const minimized = once(c, 'minimize');
        c.minimize();
        await minimized;

        expect(c.isVisible()).to.be.false('child is visible');

        const restored = once(c, 'restore');
        c.restore();
        await restored;

        expect(w.isVisible()).to.be.true('parent is visible');
        expect(c.isVisible()).to.be.true('child is visible');
      });

      it('closes a grandchild window when a middle child window is destroyed', async () => {
        const w = new BrowserWindow();

        w.loadFile(path.join(fixtures, 'pages', 'base-page.html'));
        w.webContents.executeJavaScript('window.open("")');

        w.webContents.on('did-create-window', async (window) => {
          const childWindow = new BrowserWindow({ parent: window });

          await setTimeout();

          const closed = once(childWindow, 'closed');
          window.close();
          await closed;

          expect(() => { BrowserWindow.getFocusedWindow(); }).to.not.throw();
        });
      });

      it('should not affect the show option', () => {
        const w = new BrowserWindow({ show: false });
        const c = new BrowserWindow({ show: false, parent: w });
        expect(c.isVisible()).to.be.false('child is visible');
        expect(c.getParentWindow()!.isVisible()).to.be.false('parent is visible');
      });
    });

    describe('win.setParentWindow(parent)', () => {
      it('sets parent window', () => {
        const w = new BrowserWindow({ show: false });
        const c = new BrowserWindow({ show: false });
        expect(w.getParentWindow()).to.be.null('w.parent');
        expect(c.getParentWindow()).to.be.null('c.parent');
        c.setParentWindow(w);
        expect(c.getParentWindow()).to.equal(w);
        c.setParentWindow(null);
        expect(c.getParentWindow()).to.be.null('c.parent');
      });

      it('adds window to child windows of parent', () => {
        const w = new BrowserWindow({ show: false });
        const c = new BrowserWindow({ show: false });
        expect(w.getChildWindows()).to.deep.equal([]);
        c.setParentWindow(w);
        expect(w.getChildWindows()).to.deep.equal([c]);
        c.setParentWindow(null);
        expect(w.getChildWindows()).to.deep.equal([]);
      });

      it('removes from child windows of parent when window is closed', async () => {
        const w = new BrowserWindow({ show: false });
        const c = new BrowserWindow({ show: false });
        const closed = once(c, 'closed');
        c.setParentWindow(w);
        c.close();
        await closed;
        // The child window list is not immediately cleared, so wait a tick until it's ready.
        await setTimeout();
        expect(w.getChildWindows().length).to.equal(0);
      });

      ifit(process.platform === 'darwin')('can reparent when the first parent is destroyed', async () => {
        const w1 = new BrowserWindow({ show: false });
        const w2 = new BrowserWindow({ show: false });
        const c = new BrowserWindow({ show: false });

        c.setParentWindow(w1);
        expect(w1.getChildWindows().length).to.equal(1);

        const closed = once(w1, 'closed');
        w1.destroy();
        await closed;

        c.setParentWindow(w2);
        await setTimeout();

        const children = w2.getChildWindows();
        expect(children[0]).to.equal(c);
      });
    });

    describe('modal option', () => {
      it('does not freeze or crash', async () => {
        const parentWindow = new BrowserWindow();

        const createTwo = async () => {
          const two = new BrowserWindow({
            width: 300,
            height: 200,
            parent: parentWindow,
            modal: true,
            show: false
          });

          const twoShown = once(two, 'show');
          two.show();
          await twoShown;
          setTimeout(500).then(() => two.close());

          await once(two, 'closed');
        };

        const one = new BrowserWindow({
          width: 600,
          height: 400,
          parent: parentWindow,
          modal: true,
          show: false
        });

        const oneShown = once(one, 'show');
        one.show();
        await oneShown;
        setTimeout(500).then(() => one.destroy());

        await once(one, 'closed');
        await createTwo();
      });

      ifit(process.platform !== 'darwin')('can disable and enable a window', () => {
        const w = new BrowserWindow({ show: false });
        w.setEnabled(false);
        expect(w.isEnabled()).to.be.false('w.isEnabled()');
        w.setEnabled(true);
        expect(w.isEnabled()).to.be.true('!w.isEnabled()');
      });

      ifit(process.platform !== 'darwin')('disables parent window', () => {
        const w = new BrowserWindow({ show: false });
        const c = new BrowserWindow({ show: false, parent: w, modal: true });
        expect(w.isEnabled()).to.be.true('w.isEnabled');
        c.show();
        expect(w.isEnabled()).to.be.false('w.isEnabled');
      });

      ifit(process.platform !== 'darwin')('re-enables an enabled parent window when closed', async () => {
        const w = new BrowserWindow({ show: false });
        const c = new BrowserWindow({ show: false, parent: w, modal: true });
        const closed = once(c, 'closed');
        c.show();
        c.close();
        await closed;
        expect(w.isEnabled()).to.be.true('w.isEnabled');
      });

      ifit(process.platform !== 'darwin')('does not re-enable a disabled parent window when closed', async () => {
        const w = new BrowserWindow({ show: false });
        const c = new BrowserWindow({ show: false, parent: w, modal: true });
        const closed = once(c, 'closed');
        w.setEnabled(false);
        c.show();
        c.close();
        await closed;
        expect(w.isEnabled()).to.be.false('w.isEnabled');
      });

      ifit(process.platform !== 'darwin')('disables parent window recursively', () => {
        const w = new BrowserWindow({ show: false });
        const c = new BrowserWindow({ show: false, parent: w, modal: true });
        const c2 = new BrowserWindow({ show: false, parent: w, modal: true });
        c.show();
        expect(w.isEnabled()).to.be.false('w.isEnabled');
        c2.show();
        expect(w.isEnabled()).to.be.false('w.isEnabled');
        c.destroy();
        expect(w.isEnabled()).to.be.false('w.isEnabled');
        c2.destroy();
        expect(w.isEnabled()).to.be.true('w.isEnabled');
      });
    });
  });

  describe('window states', () => {
    afterEach(closeAllWindows);
    it('does not resize frameless windows when states change', () => {
      const w = new BrowserWindow({
        frame: false,
        width: 300,
        height: 200,
        show: false
      });

      w.minimizable = false;
      w.minimizable = true;
      expect(w.getSize()).to.deep.equal([300, 200]);

      w.resizable = false;
      w.resizable = true;
      expect(w.getSize()).to.deep.equal([300, 200]);

      w.maximizable = false;
      w.maximizable = true;
      expect(w.getSize()).to.deep.equal([300, 200]);

      w.fullScreenable = false;
      w.fullScreenable = true;
      expect(w.getSize()).to.deep.equal([300, 200]);

      w.closable = false;
      w.closable = true;
      expect(w.getSize()).to.deep.equal([300, 200]);
    });

    describe('resizable state', () => {
      it('with properties', () => {
        it('can be set with resizable constructor option', () => {
          const w = new BrowserWindow({ show: false, resizable: false });
          expect(w.resizable).to.be.false('resizable');

          if (process.platform === 'darwin') {
            expect(w.maximizable).to.to.true('maximizable');
          }
        });

        it('can be changed', () => {
          const w = new BrowserWindow({ show: false });
          expect(w.resizable).to.be.true('resizable');
          w.resizable = false;
          expect(w.resizable).to.be.false('resizable');
          w.resizable = true;
          expect(w.resizable).to.be.true('resizable');
        });
      });

      it('with functions', () => {
        it('can be set with resizable constructor option', () => {
          const w = new BrowserWindow({ show: false, resizable: false });
          expect(w.isResizable()).to.be.false('resizable');

          if (process.platform === 'darwin') {
            expect(w.isMaximizable()).to.to.true('maximizable');
          }
        });

        it('can be changed', () => {
          const w = new BrowserWindow({ show: false });
          expect(w.isResizable()).to.be.true('resizable');
          w.setResizable(false);
          expect(w.isResizable()).to.be.false('resizable');
          w.setResizable(true);
          expect(w.isResizable()).to.be.true('resizable');
        });
      });

      it('works for a frameless window', () => {
        const w = new BrowserWindow({ show: false, frame: false });
        expect(w.resizable).to.be.true('resizable');

        if (process.platform === 'win32') {
          const w = new BrowserWindow({ show: false, thickFrame: false });
          expect(w.resizable).to.be.false('resizable');
        }
      });

      // On Linux there is no "resizable" property of a window.
      ifit(process.platform !== 'linux')('does affect maximizability when disabled and enabled', () => {
        const w = new BrowserWindow({ show: false });
        expect(w.resizable).to.be.true('resizable');

        expect(w.maximizable).to.be.true('maximizable');
        w.resizable = false;
        expect(w.maximizable).to.be.false('not maximizable');
        w.resizable = true;
        expect(w.maximizable).to.be.true('maximizable');
      });

      ifit(process.platform !== 'darwin')('works for a window smaller than 64x64', () => {
        const w = new BrowserWindow({
          show: false,
          frame: false,
          resizable: false,
          transparent: true
        });
        w.setContentSize(60, 60);
        expectBoundsEqual(w.getContentSize(), [60, 60]);
        w.setContentSize(30, 30);
        expectBoundsEqual(w.getContentSize(), [30, 30]);
        w.setContentSize(10, 10);
        expectBoundsEqual(w.getContentSize(), [10, 10]);
      });

      ifit(process.platform === 'win32')('do not change window with frame bounds when maximized', () => {
        const w = new BrowserWindow({
          show: true,
          frame: true,
          thickFrame: true
        });
        expect(w.isResizable()).to.be.true('resizable');
        w.maximize();
        expect(w.isMaximized()).to.be.true('maximized');
        const bounds = w.getBounds();
        w.setResizable(false);
        expectBoundsEqual(w.getBounds(), bounds);
        w.setResizable(true);
        expectBoundsEqual(w.getBounds(), bounds);
      });

      ifit(process.platform === 'win32')('do not change window without frame bounds when maximized', () => {
        const w = new BrowserWindow({
          show: true,
          frame: false,
          thickFrame: true
        });
        expect(w.isResizable()).to.be.true('resizable');
        w.maximize();
        expect(w.isMaximized()).to.be.true('maximized');
        const bounds = w.getBounds();
        w.setResizable(false);
        expectBoundsEqual(w.getBounds(), bounds);
        w.setResizable(true);
        expectBoundsEqual(w.getBounds(), bounds);
      });

      ifit(process.platform === 'win32')('do not change window transparent without frame bounds when maximized', () => {
        const w = new BrowserWindow({
          show: true,
          frame: false,
          thickFrame: true,
          transparent: true
        });
        expect(w.isResizable()).to.be.true('resizable');
        w.maximize();
        expect(w.isMaximized()).to.be.true('maximized');
        const bounds = w.getBounds();
        w.setResizable(false);
        expectBoundsEqual(w.getBounds(), bounds);
        w.setResizable(true);
        expectBoundsEqual(w.getBounds(), bounds);
      });
    });

    describe('loading main frame state', () => {
      let server: http.Server;
      let serverUrl: string;

      before(async () => {
        server = http.createServer((request, response) => {
          response.end();
        });
        serverUrl = (await listen(server)).url;
      });

      after(() => {
        server.close();
      });

      it('is true when the main frame is loading', async () => {
        const w = new BrowserWindow({ show: false });

        const didStartLoading = once(w.webContents, 'did-start-loading');
        w.webContents.loadURL(serverUrl);
        await didStartLoading;

        expect(w.webContents.isLoadingMainFrame()).to.be.true('isLoadingMainFrame');
      });

      it('is false when only a subframe is loading', async () => {
        const w = new BrowserWindow({ show: false });

        const didStopLoading = once(w.webContents, 'did-stop-loading');
        w.webContents.loadURL(serverUrl);
        await didStopLoading;

        expect(w.webContents.isLoadingMainFrame()).to.be.false('isLoadingMainFrame');

        const didStartLoading = once(w.webContents, 'did-start-loading');
        w.webContents.executeJavaScript(`
          var iframe = document.createElement('iframe')
          iframe.src = '${serverUrl}/page2'
          document.body.appendChild(iframe)
        `);
        await didStartLoading;

        expect(w.webContents.isLoadingMainFrame()).to.be.false('isLoadingMainFrame');
      });

      it('is true when navigating to pages from the same origin', async () => {
        const w = new BrowserWindow({ show: false });

        const didStopLoading = once(w.webContents, 'did-stop-loading');
        w.webContents.loadURL(serverUrl);
        await didStopLoading;

        expect(w.webContents.isLoadingMainFrame()).to.be.false('isLoadingMainFrame');

        const didStartLoading = once(w.webContents, 'did-start-loading');
        w.webContents.loadURL(`${serverUrl}/page2`);
        await didStartLoading;

        expect(w.webContents.isLoadingMainFrame()).to.be.true('isLoadingMainFrame');
      });
    });

    ifdescribe(process.platform !== 'win32')('visibleOnAllWorkspaces state', () => {
      describe('with properties', () => {
        it('can be changed', () => {
          const w = new BrowserWindow({ show: false });
          expect(w.visibleOnAllWorkspaces).to.be.false();
          w.visibleOnAllWorkspaces = true;
          expect(w.visibleOnAllWorkspaces).to.be.true();
        });
      });

      describe('with functions', () => {
        it('can be changed', () => {
          const w = new BrowserWindow({ show: false });
          expect(w.isVisibleOnAllWorkspaces()).to.be.false();
          w.setVisibleOnAllWorkspaces(true);
          expect(w.isVisibleOnAllWorkspaces()).to.be.true();
        });
      });
    });

    describe('native window title', () => {
      describe('with properties', () => {
        it('can be set with title constructor option', () => {
          const w = new BrowserWindow({ show: false, title: 'mYtItLe' });
          expect(w.title).to.eql('mYtItLe');
        });

        it('can be changed', () => {
          const w = new BrowserWindow({ show: false });
          expect(w.title).to.eql('Electron Test Main');
          w.title = 'NEW TITLE';
          expect(w.title).to.eql('NEW TITLE');
        });
      });

      describe('with functions', () => {
        it('can be set with minimizable constructor option', () => {
          const w = new BrowserWindow({ show: false, title: 'mYtItLe' });
          expect(w.getTitle()).to.eql('mYtItLe');
        });

        it('can be changed', () => {
          const w = new BrowserWindow({ show: false });
          expect(w.getTitle()).to.eql('Electron Test Main');
          w.setTitle('NEW TITLE');
          expect(w.getTitle()).to.eql('NEW TITLE');
        });
      });
    });

    describe('hasShadow state', () => {
      describe('with properties', () => {
        it('returns a boolean on all platforms', () => {
          const w = new BrowserWindow({ show: false });
          expect(w.shadow).to.be.a('boolean');
        });

        // On Windows there's no shadow by default & it can't be changed dynamically.
        it('can be changed with hasShadow option', () => {
          const hasShadow = process.platform !== 'darwin';
          const w = new BrowserWindow({ show: false, hasShadow });
          expect(w.shadow).to.equal(hasShadow);
        });

        it('can be changed with setHasShadow method', () => {
          const w = new BrowserWindow({ show: false });
          w.shadow = false;
          expect(w.shadow).to.be.false('hasShadow');
          w.shadow = true;
          expect(w.shadow).to.be.true('hasShadow');
          w.shadow = false;
          expect(w.shadow).to.be.false('hasShadow');
        });
      });

      describe('with functions', () => {
        it('returns a boolean on all platforms', () => {
          const w = new BrowserWindow({ show: false });
          const hasShadow = w.hasShadow();
          expect(hasShadow).to.be.a('boolean');
        });

        // On Windows there's no shadow by default & it can't be changed dynamically.
        it('can be changed with hasShadow option', () => {
          const hasShadow = process.platform !== 'darwin';
          const w = new BrowserWindow({ show: false, hasShadow });
          expect(w.hasShadow()).to.equal(hasShadow);
        });

        it('can be changed with setHasShadow method', () => {
          const w = new BrowserWindow({ show: false });
          w.setHasShadow(false);
          expect(w.hasShadow()).to.be.false('hasShadow');
          w.setHasShadow(true);
          expect(w.hasShadow()).to.be.true('hasShadow');
          w.setHasShadow(false);
          expect(w.hasShadow()).to.be.false('hasShadow');
        });
      });
    });
  });

  ifdescribe(process.platform !== 'linux')('window states (excluding Linux)', () => {
    // Not implemented on Linux.
    afterEach(closeAllWindows);

    describe('movable state', () => {
      describe('with properties', () => {
        it('can be set with movable constructor option', () => {
          const w = new BrowserWindow({ show: false, movable: false });
          expect(w.movable).to.be.false('movable');
        });

        it('can be changed', () => {
          const w = new BrowserWindow({ show: false });
          expect(w.movable).to.be.true('movable');
          w.movable = false;
          expect(w.movable).to.be.false('movable');
          w.movable = true;
          expect(w.movable).to.be.true('movable');
        });
      });

      describe('with functions', () => {
        it('can be set with movable constructor option', () => {
          const w = new BrowserWindow({ show: false, movable: false });
          expect(w.isMovable()).to.be.false('movable');
        });

        it('can be changed', () => {
          const w = new BrowserWindow({ show: false });
          expect(w.isMovable()).to.be.true('movable');
          w.setMovable(false);
          expect(w.isMovable()).to.be.false('movable');
          w.setMovable(true);
          expect(w.isMovable()).to.be.true('movable');
        });
      });
    });

    ifdescribe(process.platform === 'darwin')('documentEdited state', () => {
      describe('with properties', () => {
        it('can be changed', () => {
          const w = new BrowserWindow({ show: false });
          expect(w.documentEdited).to.be.false();
          w.documentEdited = true;
          expect(w.documentEdited).to.be.true();
        });
      });

      describe('with functions', () => {
        it('can be changed', () => {
          const w = new BrowserWindow({ show: false });
          expect(w.isDocumentEdited()).to.be.false();
          w.setDocumentEdited(true);
          expect(w.isDocumentEdited()).to.be.true();
        });
      });
    });

    ifdescribe(process.platform === 'darwin')('representedFilename', () => {
      it('with properties', () => {
        it('can be changed', () => {
          const w = new BrowserWindow({ show: false });
          expect(w.representedFilename).to.eql('');
          w.representedFilename = 'a name';
          expect(w.representedFilename).to.eql('a name');
        });
      });

      it('with functions', () => {
        it('can be changed', () => {
          const w = new BrowserWindow({ show: false });
          expect(w.getRepresentedFilename()).to.eql('');
          w.setRepresentedFilename('a name');
          expect(w.getRepresentedFilename()).to.eql('a name');
        });
      });
    });

    describe('minimizable state', () => {
      describe('with properties', () => {
        it('can be set with minimizable constructor option', () => {
          const w = new BrowserWindow({ show: false, minimizable: false });
          expect(w.minimizable).to.be.false('minimizable');
        });

        it('can be changed', () => {
          const w = new BrowserWindow({ show: false });
          expect(w.minimizable).to.be.true('minimizable');
          w.minimizable = false;
          expect(w.minimizable).to.be.false('minimizable');
          w.minimizable = true;
          expect(w.minimizable).to.be.true('minimizable');
        });
      });

      describe('with functions', () => {
        it('can be set with minimizable constructor option', () => {
          const w = new BrowserWindow({ show: false, minimizable: false });
          expect(w.isMinimizable()).to.be.false('movable');
        });

        it('can be changed', () => {
          const w = new BrowserWindow({ show: false });
          expect(w.isMinimizable()).to.be.true('isMinimizable');
          w.setMinimizable(false);
          expect(w.isMinimizable()).to.be.false('isMinimizable');
          w.setMinimizable(true);
          expect(w.isMinimizable()).to.be.true('isMinimizable');
        });
      });
    });

    describe('maximizable state (property)', () => {
      it('with properties', () => {
        it('can be set with maximizable constructor option', () => {
          const w = new BrowserWindow({ show: false, maximizable: false });
          expect(w.maximizable).to.be.false('maximizable');
        });

        it('can be changed', () => {
          const w = new BrowserWindow({ show: false });
          expect(w.maximizable).to.be.true('maximizable');
          w.maximizable = false;
          expect(w.maximizable).to.be.false('maximizable');
          w.maximizable = true;
          expect(w.maximizable).to.be.true('maximizable');
        });

        it('is not affected when changing other states', () => {
          const w = new BrowserWindow({ show: false });
          w.maximizable = false;
          expect(w.maximizable).to.be.false('maximizable');
          w.minimizable = false;
          expect(w.maximizable).to.be.false('maximizable');
          w.closable = false;
          expect(w.maximizable).to.be.false('maximizable');

          w.maximizable = true;
          expect(w.maximizable).to.be.true('maximizable');
          w.closable = true;
          expect(w.maximizable).to.be.true('maximizable');
          w.fullScreenable = false;
          expect(w.maximizable).to.be.true('maximizable');
        });
      });

      it('with functions', () => {
        it('can be set with maximizable constructor option', () => {
          const w = new BrowserWindow({ show: false, maximizable: false });
          expect(w.isMaximizable()).to.be.false('isMaximizable');
        });

        it('can be changed', () => {
          const w = new BrowserWindow({ show: false });
          expect(w.isMaximizable()).to.be.true('isMaximizable');
          w.setMaximizable(false);
          expect(w.isMaximizable()).to.be.false('isMaximizable');
          w.setMaximizable(true);
          expect(w.isMaximizable()).to.be.true('isMaximizable');
        });

        it('is not affected when changing other states', () => {
          const w = new BrowserWindow({ show: false });
          w.setMaximizable(false);
          expect(w.isMaximizable()).to.be.false('isMaximizable');
          w.setMinimizable(false);
          expect(w.isMaximizable()).to.be.false('isMaximizable');
          w.setClosable(false);
          expect(w.isMaximizable()).to.be.false('isMaximizable');

          w.setMaximizable(true);
          expect(w.isMaximizable()).to.be.true('isMaximizable');
          w.setClosable(true);
          expect(w.isMaximizable()).to.be.true('isMaximizable');
          w.setFullScreenable(false);
          expect(w.isMaximizable()).to.be.true('isMaximizable');
        });
      });
    });

    ifdescribe(process.platform === 'win32')('maximizable state', () => {
      describe('with properties', () => {
        it('is reset to its former state', () => {
          const w = new BrowserWindow({ show: false });
          w.maximizable = false;
          w.resizable = false;
          w.resizable = true;
          expect(w.maximizable).to.be.false('maximizable');
          w.maximizable = true;
          w.resizable = false;
          w.resizable = true;
          expect(w.maximizable).to.be.true('maximizable');
        });
      });

      describe('with functions', () => {
        it('is reset to its former state', () => {
          const w = new BrowserWindow({ show: false });
          w.setMaximizable(false);
          w.setResizable(false);
          w.setResizable(true);
          expect(w.isMaximizable()).to.be.false('isMaximizable');
          w.setMaximizable(true);
          w.setResizable(false);
          w.setResizable(true);
          expect(w.isMaximizable()).to.be.true('isMaximizable');
        });
      });
    });

    ifdescribe(process.platform !== 'darwin')('menuBarVisible state', () => {
      describe('with properties', () => {
        it('can be changed', () => {
          const w = new BrowserWindow({ show: false });
          expect(w.menuBarVisible).to.be.true();
          w.menuBarVisible = false;
          expect(w.menuBarVisible).to.be.false();
          w.menuBarVisible = true;
          expect(w.menuBarVisible).to.be.true();
        });
      });

      describe('with functions', () => {
        it('can be changed', () => {
          const w = new BrowserWindow({ show: false });
          expect(w.isMenuBarVisible()).to.be.true('isMenuBarVisible');
          w.setMenuBarVisibility(false);
          expect(w.isMenuBarVisible()).to.be.false('isMenuBarVisible');
          w.setMenuBarVisibility(true);
          expect(w.isMenuBarVisible()).to.be.true('isMenuBarVisible');
        });
      });
    });

    ifdescribe(process.platform !== 'darwin')('when fullscreen state is changed', () => {
      it('correctly remembers state prior to fullscreen change', async () => {
        const w = new BrowserWindow({ show: false });
        expect(w.isMenuBarVisible()).to.be.true('isMenuBarVisible');
        w.setMenuBarVisibility(false);
        expect(w.isMenuBarVisible()).to.be.false('isMenuBarVisible');

        const enterFS = once(w, 'enter-full-screen');
        w.setFullScreen(true);
        await enterFS;
        expect(w.fullScreen).to.be.true('not fullscreen');

        const exitFS = once(w, 'leave-full-screen');
        w.setFullScreen(false);
        await exitFS;
        expect(w.fullScreen).to.be.false('not fullscreen');

        expect(w.isMenuBarVisible()).to.be.false('isMenuBarVisible');
      });

      it('correctly remembers state prior to fullscreen change with autoHide', async () => {
        const w = new BrowserWindow({ show: false });
        expect(w.autoHideMenuBar).to.be.false('autoHideMenuBar');
        w.autoHideMenuBar = true;
        expect(w.autoHideMenuBar).to.be.true('autoHideMenuBar');
        w.setMenuBarVisibility(false);
        expect(w.isMenuBarVisible()).to.be.false('isMenuBarVisible');

        const enterFS = once(w, 'enter-full-screen');
        w.setFullScreen(true);
        await enterFS;
        expect(w.fullScreen).to.be.true('not fullscreen');

        const exitFS = once(w, 'leave-full-screen');
        w.setFullScreen(false);
        await exitFS;
        expect(w.fullScreen).to.be.false('not fullscreen');

        expect(w.isMenuBarVisible()).to.be.false('isMenuBarVisible');
      });
    });

    ifdescribe(process.platform !== 'darwin')('fullscreen state', () => {
      it('correctly remembers state prior to HTML fullscreen transition', async () => {
        const w = new BrowserWindow();
        await w.loadFile(path.join(fixtures, 'pages', 'a.html'));

        expect(w.isMenuBarVisible()).to.be.true('isMenuBarVisible');
        expect(w.isFullScreen()).to.be.false('is fullscreen');

        const enterFullScreen = once(w, 'enter-full-screen');
        const leaveFullScreen = once(w, 'leave-full-screen');

        await w.webContents.executeJavaScript('document.getElementById("div").requestFullscreen()', true);
        await enterFullScreen;
        await w.webContents.executeJavaScript('document.exitFullscreen()', true);
        await leaveFullScreen;

        expect(w.isFullScreen()).to.be.false('is fullscreen');
        expect(w.isMenuBarVisible()).to.be.true('isMenuBarVisible');

        w.setMenuBarVisibility(false);
        expect(w.isMenuBarVisible()).to.be.false('isMenuBarVisible');

        await w.webContents.executeJavaScript('document.getElementById("div").requestFullscreen()', true);
        await enterFullScreen;
        await w.webContents.executeJavaScript('document.exitFullscreen()', true);
        await leaveFullScreen;

        expect(w.isMenuBarVisible()).to.be.false('isMenuBarVisible');
      });
    });

    ifdescribe(process.platform === 'darwin')('fullscreenable state', () => {
      describe('with functions', () => {
        it('can be set with fullscreenable constructor option', () => {
          const w = new BrowserWindow({ show: false, fullscreenable: false });
          expect(w.isFullScreenable()).to.be.false('isFullScreenable');
        });

        it('can be changed', () => {
          const w = new BrowserWindow({ show: false });
          expect(w.isFullScreenable()).to.be.true('isFullScreenable');
          w.setFullScreenable(false);
          expect(w.isFullScreenable()).to.be.false('isFullScreenable');
          w.setFullScreenable(true);
          expect(w.isFullScreenable()).to.be.true('isFullScreenable');
        });
      });

      it('does not open non-fullscreenable child windows in fullscreen if parent is fullscreen', async () => {
        const w = new BrowserWindow();

        const enterFS = once(w, 'enter-full-screen');
        w.setFullScreen(true);
        await enterFS;

        const child = new BrowserWindow({ parent: w, resizable: false, fullscreenable: false });
        const shown = once(child, 'show');
        await shown;

        expect(child.resizable).to.be.false('resizable');
        expect(child.fullScreen).to.be.false('fullscreen');
        expect(child.fullScreenable).to.be.false('fullscreenable');
      });

      it('is set correctly with different resizable values', async () => {
        const w1 = new BrowserWindow({
          resizable: false,
          fullscreenable: false
        });

        const w2 = new BrowserWindow({
          resizable: true,
          fullscreenable: false
        });

        const w3 = new BrowserWindow({
          fullscreenable: false
        });

        expect(w1.isFullScreenable()).to.be.false('isFullScreenable');
        expect(w2.isFullScreenable()).to.be.false('isFullScreenable');
        expect(w3.isFullScreenable()).to.be.false('isFullScreenable');
      });

      it('does not disable maximize button if window is resizable', () => {
        const w = new BrowserWindow({
          resizable: true,
          fullscreenable: false
        });

        expect(w.isMaximizable()).to.be.true('isMaximizable');

        w.setResizable(false);

        expect(w.isMaximizable()).to.be.false('isMaximizable');
      });
    });

    ifdescribe(process.platform === 'darwin')('isHiddenInMissionControl state', () => {
      describe('with functions', () => {
        it('can be set with ignoreMissionControl constructor option', () => {
          const w = new BrowserWindow({ show: false, hiddenInMissionControl: true });
          expect(w.isHiddenInMissionControl()).to.be.true('isHiddenInMissionControl');
        });

        it('can be changed', () => {
          const w = new BrowserWindow({ show: false });
          expect(w.isHiddenInMissionControl()).to.be.false('isHiddenInMissionControl');
          w.setHiddenInMissionControl(true);
          expect(w.isHiddenInMissionControl()).to.be.true('isHiddenInMissionControl');
          w.setHiddenInMissionControl(false);
          expect(w.isHiddenInMissionControl()).to.be.false('isHiddenInMissionControl');
        });
      });
    });

    // fullscreen events are dispatched eagerly and twiddling things too fast can confuse poor Electron

    ifdescribe(process.platform === 'darwin')('kiosk state', () => {
      describe('with properties', () => {
        it('can be set with a constructor property', () => {
          const w = new BrowserWindow({ kiosk: true });
          expect(w.kiosk).to.be.true();
        });

        it('can be changed ', async () => {
          const w = new BrowserWindow();
          const enterFullScreen = once(w, 'enter-full-screen');
          w.kiosk = true;
          expect(w.isKiosk()).to.be.true('isKiosk');
          await enterFullScreen;

          await setTimeout();
          const leaveFullScreen = once(w, 'leave-full-screen');
          w.kiosk = false;
          expect(w.isKiosk()).to.be.false('isKiosk');
          await leaveFullScreen;
        });
      });

      describe('with functions', () => {
        it('can be set with a constructor property', () => {
          const w = new BrowserWindow({ kiosk: true });
          expect(w.isKiosk()).to.be.true();
        });

        it('can be changed ', async () => {
          const w = new BrowserWindow();
          const enterFullScreen = once(w, 'enter-full-screen');
          w.setKiosk(true);
          expect(w.isKiosk()).to.be.true('isKiosk');
          await enterFullScreen;

          await setTimeout();
          const leaveFullScreen = once(w, 'leave-full-screen');
          w.setKiosk(false);
          expect(w.isKiosk()).to.be.false('isKiosk');
          await leaveFullScreen;
        });
      });
    });

    ifdescribe(process.platform === 'darwin')('fullscreen state with resizable set', () => {
      it('resizable flag should be set to false and restored', async () => {
        const w = new BrowserWindow({ resizable: false });

        const enterFullScreen = once(w, 'enter-full-screen');
        w.setFullScreen(true);
        await enterFullScreen;
        expect(w.resizable).to.be.false('resizable');

        await setTimeout();
        const leaveFullScreen = once(w, 'leave-full-screen');
        w.setFullScreen(false);
        await leaveFullScreen;
        expect(w.resizable).to.be.false('resizable');
      });

      it('default resizable flag should be restored after entering/exiting fullscreen', async () => {
        const w = new BrowserWindow();

        const enterFullScreen = once(w, 'enter-full-screen');
        w.setFullScreen(true);
        await enterFullScreen;
        expect(w.resizable).to.be.false('resizable');

        await setTimeout();
        const leaveFullScreen = once(w, 'leave-full-screen');
        w.setFullScreen(false);
        await leaveFullScreen;
        expect(w.resizable).to.be.true('resizable');
      });
    });

    ifdescribe(process.platform === 'darwin')('fullscreen state', () => {
      it('should not cause a crash if called when exiting fullscreen', async () => {
        const w = new BrowserWindow();

        const enterFullScreen = once(w, 'enter-full-screen');
        w.setFullScreen(true);
        await enterFullScreen;

        await setTimeout();

        const leaveFullScreen = once(w, 'leave-full-screen');
        w.setFullScreen(false);
        await leaveFullScreen;
      });

      it('should not crash if rounded corners are disabled', async () => {
        const w = new BrowserWindow({
          frame: false,
          roundedCorners: false
        });

        const enterFullScreen = once(w, 'enter-full-screen');
        w.setFullScreen(true);
        await enterFullScreen;

        await setTimeout();

        const leaveFullScreen = once(w, 'leave-full-screen');
        w.setFullScreen(false);
        await leaveFullScreen;
      });

      it('should not crash if opening a borderless child window from fullscreen parent', async () => {
        const parent = new BrowserWindow();

        const parentFS = once(parent, 'enter-full-screen');
        parent.setFullScreen(true);
        await parentFS;

        await setTimeout();

        const child = new BrowserWindow({
          width: 400,
          height: 300,
          show: false,
          parent,
          frame: false,
          roundedCorners: false
        });

        await setTimeout();

        const childFS = once(child, 'enter-full-screen');
        child.show();
        await childFS;

        await setTimeout();

        const leaveFullScreen = once(child, 'leave-full-screen');
        child.setFullScreen(false);
        await leaveFullScreen;
      });

      it('should be able to load a URL while transitioning to fullscreen', async () => {
        const w = new BrowserWindow({ fullscreen: true });
        w.loadFile(path.join(fixtures, 'pages', 'c.html'));

        const load = once(w.webContents, 'did-finish-load');
        const enterFS = once(w, 'enter-full-screen');

        await Promise.all([enterFS, load]);
        expect(w.fullScreen).to.be.true();

        await setTimeout();

        const leaveFullScreen = once(w, 'leave-full-screen');
        w.setFullScreen(false);
        await leaveFullScreen;
      });

      it('can be changed with setFullScreen method', async () => {
        const w = new BrowserWindow();
        const enterFullScreen = once(w, 'enter-full-screen');
        w.setFullScreen(true);
        await enterFullScreen;
        expect(w.isFullScreen()).to.be.true('isFullScreen');

        await setTimeout();
        const leaveFullScreen = once(w, 'leave-full-screen');
        w.setFullScreen(false);
        await leaveFullScreen;
        expect(w.isFullScreen()).to.be.false('isFullScreen');
      });

      it('handles several transitions starting with fullscreen', async () => {
        const w = new BrowserWindow({ fullscreen: true, show: true });

        expect(w.isFullScreen()).to.be.true('not fullscreen');

        w.setFullScreen(false);
        w.setFullScreen(true);

        const enterFullScreen = emittedNTimes(w, 'enter-full-screen', 2);
        await enterFullScreen;

        expect(w.isFullScreen()).to.be.true('not fullscreen');

        await setTimeout();
        const leaveFullScreen = once(w, 'leave-full-screen');
        w.setFullScreen(false);
        await leaveFullScreen;

        expect(w.isFullScreen()).to.be.false('is fullscreen');
      });

      it('handles several HTML fullscreen transitions', async () => {
        const w = new BrowserWindow();
        await w.loadFile(path.join(fixtures, 'pages', 'a.html'));

        expect(w.isFullScreen()).to.be.false('is fullscreen');

        const enterFullScreen = once(w, 'enter-full-screen');
        const leaveFullScreen = once(w, 'leave-full-screen');

        await w.webContents.executeJavaScript('document.getElementById("div").requestFullscreen()', true);
        await enterFullScreen;
        await w.webContents.executeJavaScript('document.exitFullscreen()', true);
        await leaveFullScreen;

        expect(w.isFullScreen()).to.be.false('is fullscreen');

        await setTimeout();

        await w.webContents.executeJavaScript('document.getElementById("div").requestFullscreen()', true);
        await enterFullScreen;
        await w.webContents.executeJavaScript('document.exitFullscreen()', true);
        await leaveFullScreen;

        expect(w.isFullScreen()).to.be.false('is fullscreen');
      });

      it('handles several transitions in close proximity', async () => {
        const w = new BrowserWindow();

        expect(w.isFullScreen()).to.be.false('is fullscreen');

        const enterFS = emittedNTimes(w, 'enter-full-screen', 2);
        const leaveFS = emittedNTimes(w, 'leave-full-screen', 2);

        w.setFullScreen(true);
        w.setFullScreen(false);
        w.setFullScreen(true);
        w.setFullScreen(false);

        await Promise.all([enterFS, leaveFS]);

        expect(w.isFullScreen()).to.be.false('not fullscreen');
      });

      it('handles several chromium-initiated transitions in close proximity', async () => {
        const w = new BrowserWindow();
        await w.loadFile(path.join(fixtures, 'pages', 'a.html'));

        expect(w.isFullScreen()).to.be.false('is fullscreen');

        let enterCount = 0;
        let exitCount = 0;

        const done = new Promise<void>(resolve => {
          const checkDone = () => {
            if (enterCount === 2 && exitCount === 2) resolve();
          };

          w.webContents.on('enter-html-full-screen', () => {
            enterCount++;
            checkDone();
          });

          w.webContents.on('leave-html-full-screen', () => {
            exitCount++;
            checkDone();
          });
        });

        await w.webContents.executeJavaScript('document.getElementById("div").requestFullscreen()', true);
        await w.webContents.executeJavaScript('document.exitFullscreen()');
        await w.webContents.executeJavaScript('document.getElementById("div").requestFullscreen()', true);
        await w.webContents.executeJavaScript('document.exitFullscreen()');
        await done;
      });

      it('handles HTML fullscreen transitions when fullscreenable is false', async () => {
        const w = new BrowserWindow({ fullscreenable: false });
        await w.loadFile(path.join(fixtures, 'pages', 'a.html'));

        expect(w.isFullScreen()).to.be.false('is fullscreen');

        let enterCount = 0;
        let exitCount = 0;

        const done = new Promise<void>((resolve, reject) => {
          const checkDone = () => {
            if (enterCount === 2 && exitCount === 2) resolve();
          };

          w.webContents.on('enter-html-full-screen', async () => {
            enterCount++;
            if (w.isFullScreen()) reject(new Error('w.isFullScreen should be false'));
            await waitUntil(async () => {
              const isFS = await w.webContents.executeJavaScript('!!document.fullscreenElement');
              return isFS === true;
            });
            checkDone();
          });

          w.webContents.on('leave-html-full-screen', () => {
            exitCount++;
            if (w.isFullScreen()) reject(new Error('w.isFullScreen should be false'));
            checkDone();
          });
        });

        await w.webContents.executeJavaScript('document.getElementById("div").requestFullscreen()', true);
        await w.webContents.executeJavaScript('document.exitFullscreen()');
        await w.webContents.executeJavaScript('document.getElementById("div").requestFullscreen()', true);
        await w.webContents.executeJavaScript('document.exitFullscreen()');
        await expect(done).to.eventually.be.fulfilled();
      });

      it('does not crash when exiting simpleFullScreen (properties)', async () => {
        const w = new BrowserWindow();
        w.setSimpleFullScreen(true);

        await setTimeout(1000);

        w.setFullScreen(!w.isFullScreen());
      });

      it('does not crash when exiting simpleFullScreen (functions)', async () => {
        const w = new BrowserWindow();
        w.simpleFullScreen = true;

        await setTimeout(1000);

        w.setFullScreen(!w.isFullScreen());
      });

      it('should not be changed by setKiosk method', async () => {
        const w = new BrowserWindow();

        const enterFullScreen = once(w, 'enter-full-screen');
        w.setKiosk(true);
        await enterFullScreen;
        expect(w.isFullScreen()).to.be.true('isFullScreen');

        const leaveFullScreen = once(w, 'leave-full-screen');
        w.setKiosk(false);
        await leaveFullScreen;
        expect(w.isFullScreen()).to.be.false('isFullScreen');
      });

      it('should stay fullscreen if fullscreen before kiosk', async () => {
        const w = new BrowserWindow();

        const enterFullScreen = once(w, 'enter-full-screen');
        w.setFullScreen(true);
        await enterFullScreen;
        expect(w.isFullScreen()).to.be.true('isFullScreen');

        w.setKiosk(true);

        w.setKiosk(false);
        // Wait enough time for a fullscreen change to take effect.
        await setTimeout(2000);
        expect(w.isFullScreen()).to.be.true('isFullScreen');
      });

      it('multiple windows inherit correct fullscreen state', async () => {
        const w = new BrowserWindow();
        const enterFullScreen = once(w, 'enter-full-screen');
        w.setFullScreen(true);
        await enterFullScreen;
        expect(w.isFullScreen()).to.be.true('isFullScreen');
        await setTimeout(1000);
        const w2 = new BrowserWindow({ show: false });
        const enterFullScreen2 = once(w2, 'enter-full-screen');
        w2.show();
        await enterFullScreen2;
        expect(w2.isFullScreen()).to.be.true('isFullScreen');
      });
    });

    describe('closable state', () => {
      describe('with properties', () => {
        it('can be set with closable constructor option', () => {
          const w = new BrowserWindow({ show: false, closable: false });
          expect(w.closable).to.be.false('closable');
        });

        it('can be changed', () => {
          const w = new BrowserWindow({ show: false });
          expect(w.closable).to.be.true('closable');
          w.closable = false;
          expect(w.closable).to.be.false('closable');
          w.closable = true;
          expect(w.closable).to.be.true('closable');
        });
      });

      describe('with functions', () => {
        it('can be set with closable constructor option', () => {
          const w = new BrowserWindow({ show: false, closable: false });
          expect(w.isClosable()).to.be.false('isClosable');
        });

        it('can be changed', () => {
          const w = new BrowserWindow({ show: false });
          expect(w.isClosable()).to.be.true('isClosable');
          w.setClosable(false);
          expect(w.isClosable()).to.be.false('isClosable');
          w.setClosable(true);
          expect(w.isClosable()).to.be.true('isClosable');
        });
      });
    });
  });

  describe('window.getMediaSourceId()', () => {
    afterEach(closeAllWindows);
    it('returns valid source id', async () => {
      const w = new BrowserWindow({ show: false });
      const shown = once(w, 'show');
      w.show();
      await shown;

      // Check format 'window:1234:0'.
      const sourceId = w.getMediaSourceId();
      expect(sourceId).to.match(/^window:\d+:\d+$/);
    });
  });

  ifdescribe(!process.env.ELECTRON_SKIP_NATIVE_MODULE_TESTS)('window.getNativeWindowHandle()', () => {
    afterEach(closeAllWindows);
    it('returns valid handle', () => {
      const w = new BrowserWindow({ show: false });
      const isValidWindow = require('@electron-ci/is-valid-window');
      expect(isValidWindow(w.getNativeWindowHandle())).to.be.true('is valid window');
    });
  });

  ifdescribe(process.platform === 'darwin')('previewFile', () => {
    afterEach(closeAllWindows);
    it('opens the path in Quick Look on macOS', () => {
      const w = new BrowserWindow({ show: false });
      expect(() => {
        w.previewFile(__filename);
        w.closeFilePreview();
      }).to.not.throw();
    });

    it('should not call BrowserWindow show event', async () => {
      const w = new BrowserWindow({ show: false });
      const shown = once(w, 'show');
      w.show();
      await shown;

      let showCalled = false;
      w.on('show', () => {
        showCalled = true;
      });

      w.previewFile(__filename);
      await setTimeout(500);
      expect(showCalled).to.equal(false, 'should not have called show twice');
      w.closeFilePreview();
    });
  });

  // TODO (jkleinsc) renable these tests on mas arm64
  ifdescribe(!process.mas || process.arch !== 'arm64')('contextIsolation option with and without sandbox option', () => {
    const expectedContextData = {
      preloadContext: {
        preloadProperty: 'number',
        pageProperty: 'undefined',
        typeofRequire: 'function',
        typeofProcess: 'object',
        typeofArrayPush: 'function',
        typeofFunctionApply: 'function',
        typeofPreloadExecuteJavaScriptProperty: 'undefined'
      },
      pageContext: {
        preloadProperty: 'undefined',
        pageProperty: 'string',
        typeofRequire: 'undefined',
        typeofProcess: 'undefined',
        typeofArrayPush: 'number',
        typeofFunctionApply: 'boolean',
        typeofPreloadExecuteJavaScriptProperty: 'number',
        typeofOpenedWindow: 'object'
      }
    };

    afterEach(closeAllWindows);

    it('separates the page context from the Electron/preload context', async () => {
      const iw = new BrowserWindow({
        show: false,
        webPreferences: {
          contextIsolation: true,
          preload: path.join(fixtures, 'api', 'isolated-preload.js')
        }
      });
      const p = once(ipcMain, 'isolated-world');
      iw.loadFile(path.join(fixtures, 'api', 'isolated.html'));
      const [, data] = await p;
      expect(data).to.deep.equal(expectedContextData);
    });
    it('recreates the contexts on reload', async () => {
      const iw = new BrowserWindow({
        show: false,
        webPreferences: {
          contextIsolation: true,
          preload: path.join(fixtures, 'api', 'isolated-preload.js')
        }
      });
      await iw.loadFile(path.join(fixtures, 'api', 'isolated.html'));
      const isolatedWorld = once(ipcMain, 'isolated-world');
      iw.webContents.reload();
      const [, data] = await isolatedWorld;
      expect(data).to.deep.equal(expectedContextData);
    });
    it('enables context isolation on child windows', async () => {
      const iw = new BrowserWindow({
        show: false,
        webPreferences: {
          contextIsolation: true,
          preload: path.join(fixtures, 'api', 'isolated-preload.js')
        }
      });
      const browserWindowCreated = once(app, 'browser-window-created') as Promise<[any, BrowserWindow]>;
      iw.loadFile(path.join(fixtures, 'pages', 'window-open.html'));
      const [, window] = await browserWindowCreated;
      expect(window.webContents.getLastWebPreferences()!.contextIsolation).to.be.true('contextIsolation');
    });
    it('separates the page context from the Electron/preload context with sandbox on', async () => {
      const ws = new BrowserWindow({
        show: false,
        webPreferences: {
          sandbox: true,
          contextIsolation: true,
          preload: path.join(fixtures, 'api', 'isolated-preload.js')
        }
      });
      const p = once(ipcMain, 'isolated-world');
      ws.loadFile(path.join(fixtures, 'api', 'isolated.html'));
      const [, data] = await p;
      expect(data).to.deep.equal(expectedContextData);
    });
    it('recreates the contexts on reload with sandbox on', async () => {
      const ws = new BrowserWindow({
        show: false,
        webPreferences: {
          sandbox: true,
          contextIsolation: true,
          preload: path.join(fixtures, 'api', 'isolated-preload.js')
        }
      });
      await ws.loadFile(path.join(fixtures, 'api', 'isolated.html'));
      const isolatedWorld = once(ipcMain, 'isolated-world');
      ws.webContents.reload();
      const [, data] = await isolatedWorld;
      expect(data).to.deep.equal(expectedContextData);
    });
    it('supports fetch api', async () => {
      const fetchWindow = new BrowserWindow({
        show: false,
        webPreferences: {
          contextIsolation: true,
          preload: path.join(fixtures, 'api', 'isolated-fetch-preload.js')
        }
      });
      const p = once(ipcMain, 'isolated-fetch-error');
      fetchWindow.loadURL('about:blank');
      const [, error] = await p;
      expect(error).to.equal('Failed to fetch');
    });
    it('doesn\'t break ipc serialization', async () => {
      const iw = new BrowserWindow({
        show: false,
        webPreferences: {
          contextIsolation: true,
          preload: path.join(fixtures, 'api', 'isolated-preload.js')
        }
      });
      const p = once(ipcMain, 'isolated-world');
      iw.loadURL('about:blank');
      iw.webContents.executeJavaScript(`
        const opened = window.open()
        openedLocation = opened.location.href
        opened.close()
        window.postMessage({openedLocation}, '*')
      `);
      const [, data] = await p;
      expect(data.pageContext.openedLocation).to.equal('about:blank');
    });
    it('reports process.contextIsolated', async () => {
      const iw = new BrowserWindow({
        show: false,
        webPreferences: {
          contextIsolation: true,
          preload: path.join(fixtures, 'api', 'isolated-process.js')
        }
      });
      const p = once(ipcMain, 'context-isolation');
      iw.loadURL('about:blank');
      const [, contextIsolation] = await p;
      expect(contextIsolation).to.be.true('contextIsolation');
    });
  });

  it('reloading does not cause Node.js module API hangs after reload', (done) => {
    const w = new BrowserWindow({
      show: false,
      webPreferences: {
        nodeIntegration: true,
        contextIsolation: false
      }
    });

    let count = 0;
    ipcMain.on('async-node-api-done', () => {
      if (count === 3) {
        ipcMain.removeAllListeners('async-node-api-done');
        done();
      } else {
        count++;
        w.reload();
      }
    });

    w.loadFile(path.join(fixtures, 'pages', 'send-after-node.html'));
  });

  // TODO(codebytere): fix on Windows and Linux too
  ifdescribe(process.platform === 'darwin')('window.webContents initial paint', () => {
    afterEach(closeAllWindows);
    it('paints when a window is initially hidden', async () => {
      const w = new BrowserWindow({ show: false });
      await w.loadFile(path.join(fixtures, 'pages', 'a.html'));

      const entries = await w.webContents.executeJavaScript(`
        new Promise((resolve) => {
          const observer = new PerformanceObserver((performance) => {
            observer.disconnect();
            resolve(performance.getEntries());
          });
          observer.observe({ entryTypes: ['paint'] });
        });

        const header = document.createElement('h1');
        header.innerText = 'Paint me!!';
        document.getElementById('div').appendChild(header);
      `);

      expect(JSON.stringify(entries)).to.eq('{}');
    });
  });

  describe('window.webContents.focus()', () => {
    afterEach(closeAllWindows);
    it('focuses window', async () => {
      const w1 = new BrowserWindow({ x: 100, y: 300, width: 300, height: 200 });
      w1.loadURL('about:blank');
      const w2 = new BrowserWindow({ x: 300, y: 300, width: 300, height: 200 });
      w2.loadURL('about:blank');
      const w1Focused = once(w1, 'focus');
      w1.webContents.focus();
      await w1Focused;
      expect(w1.webContents.isFocused()).to.be.true('focuses window');
    });
  });

  describe('offscreen rendering', () => {
    let w: BrowserWindow;
    beforeEach(function () {
      w = new BrowserWindow({
        width: 100,
        height: 100,
        show: false,
        webPreferences: {
          backgroundThrottling: false,
          offscreen: true
        }
      });
    });
    afterEach(closeAllWindows);

    it('creates offscreen window with correct size', async () => {
      const paint = once(w.webContents, 'paint') as Promise<[any, Electron.Rectangle, Electron.NativeImage]>;
      w.loadFile(path.join(fixtures, 'api', 'offscreen-rendering.html'));
      const [, , data] = await paint;
      expect(data.constructor.name).to.equal('NativeImage');
      expect(data.isEmpty()).to.be.false('data is empty');
      const size = data.getSize();
      const { scaleFactor } = screen.getPrimaryDisplay();
      expect(size.width).to.be.closeTo(100 * scaleFactor, 2);
      expect(size.height).to.be.closeTo(100 * scaleFactor, 2);
    });

    it('does not crash after navigation', () => {
      w.webContents.loadURL('about:blank');
      w.loadFile(path.join(fixtures, 'api', 'offscreen-rendering.html'));
    });

    describe('window.webContents.isOffscreen()', () => {
      it('is true for offscreen type', () => {
        w.loadFile(path.join(fixtures, 'api', 'offscreen-rendering.html'));
        expect(w.webContents.isOffscreen()).to.be.true('isOffscreen');
      });

      it('is false for regular window', () => {
        const c = new BrowserWindow({ show: false });
        expect(c.webContents.isOffscreen()).to.be.false('isOffscreen');
        c.destroy();
      });
    });

    describe('window.webContents.isPainting()', () => {
      it('returns whether is currently painting', async () => {
        const paint = once(w.webContents, 'paint') as Promise<[any, Electron.Rectangle, Electron.NativeImage]>;
        w.loadFile(path.join(fixtures, 'api', 'offscreen-rendering.html'));
        await paint;
        expect(w.webContents.isPainting()).to.be.true('isPainting');
      });
    });

    describe('window.webContents.stopPainting()', () => {
      it('stops painting', async () => {
        const domReady = once(w.webContents, 'dom-ready');
        w.loadFile(path.join(fixtures, 'api', 'offscreen-rendering.html'));
        await domReady;

        w.webContents.stopPainting();
        expect(w.webContents.isPainting()).to.be.false('isPainting');
      });
    });

    describe('window.webContents.startPainting()', () => {
      it('starts painting', async () => {
        const domReady = once(w.webContents, 'dom-ready');
        w.loadFile(path.join(fixtures, 'api', 'offscreen-rendering.html'));
        await domReady;

        w.webContents.stopPainting();
        w.webContents.startPainting();

        await once(w.webContents, 'paint') as [any, Electron.Rectangle, Electron.NativeImage];
        expect(w.webContents.isPainting()).to.be.true('isPainting');
      });
    });

    describe('frameRate APIs', () => {
      it('has default frame rate (function)', async () => {
        w.loadFile(path.join(fixtures, 'api', 'offscreen-rendering.html'));
        await once(w.webContents, 'paint') as [any, Electron.Rectangle, Electron.NativeImage];
        expect(w.webContents.getFrameRate()).to.equal(60);
      });

      it('has default frame rate (property)', async () => {
        w.loadFile(path.join(fixtures, 'api', 'offscreen-rendering.html'));
        await once(w.webContents, 'paint') as [any, Electron.Rectangle, Electron.NativeImage];
        expect(w.webContents.frameRate).to.equal(60);
      });

      it('sets custom frame rate (function)', async () => {
        const domReady = once(w.webContents, 'dom-ready');
        w.loadFile(path.join(fixtures, 'api', 'offscreen-rendering.html'));
        await domReady;

        w.webContents.setFrameRate(30);

        await once(w.webContents, 'paint') as [any, Electron.Rectangle, Electron.NativeImage];
        expect(w.webContents.getFrameRate()).to.equal(30);
      });

      it('sets custom frame rate (property)', async () => {
        const domReady = once(w.webContents, 'dom-ready');
        w.loadFile(path.join(fixtures, 'api', 'offscreen-rendering.html'));
        await domReady;

        w.webContents.frameRate = 30;

        await once(w.webContents, 'paint') as [any, Electron.Rectangle, Electron.NativeImage];
        expect(w.webContents.frameRate).to.equal(30);
      });
    });
  });

  describe('"transparent" option', () => {
    afterEach(closeAllWindows);

    ifit(process.platform !== 'linux')('correctly returns isMaximized() when the window is maximized then minimized', async () => {
      const w = new BrowserWindow({
        frame: false,
        transparent: true
      });

      const maximize = once(w, 'maximize');
      w.maximize();
      await maximize;

      const minimize = once(w, 'minimize');
      w.minimize();
      await minimize;

      expect(w.isMaximized()).to.be.false();
      expect(w.isMinimized()).to.be.true();
    });

    // Only applicable on Windows where transparent windows can't be maximized.
    ifit(process.platform === 'win32')('can show maximized frameless window', async () => {
      const display = screen.getPrimaryDisplay();

      const w = new BrowserWindow({
        ...display.bounds,
        frame: false,
        transparent: true,
        show: true
      });

      w.loadURL('about:blank');
      await once(w, 'ready-to-show');

      expect(w.isMaximized()).to.be.true();

      // Fails when the transparent HWND is in an invalid maximized state.
      expect(w.getBounds()).to.deep.equal(display.workArea);

      const newBounds = { width: 256, height: 256, x: 0, y: 0 };
      w.setBounds(newBounds);
      expect(w.getBounds()).to.deep.equal(newBounds);
    });

    // FIXME(codebytere): figure out why these are failing on MAS arm64.
    ifit(hasCapturableScreen() && !(process.mas && process.arch === 'arm64'))('should not display a visible background', async () => {
      const display = screen.getPrimaryDisplay();

      const backgroundWindow = new BrowserWindow({
        ...display.bounds,
        frame: false,
        backgroundColor: HexColors.GREEN,
        hasShadow: false
      });

      await backgroundWindow.loadURL('about:blank');

      const foregroundWindow = new BrowserWindow({
        ...display.bounds,
        show: true,
        transparent: true,
        frame: false,
        hasShadow: false
      });

      const colorFile = path.join(__dirname, 'fixtures', 'pages', 'half-background-color.html');
      await foregroundWindow.loadFile(colorFile);

      const screenCapture = new ScreenCapture(display);
      await screenCapture.expectColorAtPointOnDisplayMatches(
        HexColors.GREEN,
        (size) => ({
          x: size.width / 4,
          y: size.height / 2
        })
      );
      await screenCapture.expectColorAtPointOnDisplayMatches(
        HexColors.RED,
        (size) => ({
          x: size.width * 3 / 4,
          y: size.height / 2
        })
      );
    });

    // FIXME(codebytere): figure out why these are failing on MAS arm64.
    ifit(hasCapturableScreen() && !(process.mas && process.arch === 'arm64'))('Allows setting a transparent window via CSS', async () => {
      const display = screen.getPrimaryDisplay();

      const backgroundWindow = new BrowserWindow({
        ...display.bounds,
        frame: false,
        backgroundColor: HexColors.PURPLE,
        hasShadow: false
      });

      await backgroundWindow.loadURL('about:blank');

      const foregroundWindow = new BrowserWindow({
        ...display.bounds,
        frame: false,
        transparent: true,
        hasShadow: false,
        webPreferences: {
          contextIsolation: false,
          nodeIntegration: true
        }
      });

      foregroundWindow.loadFile(path.join(__dirname, 'fixtures', 'pages', 'css-transparent.html'));
      await once(ipcMain, 'set-transparent');

      const screenCapture = new ScreenCapture(display);
      await screenCapture.expectColorAtCenterMatches(HexColors.PURPLE);
    });

    ifit(hasCapturableScreen())('should not make background transparent if falsy', async () => {
      const display = screen.getPrimaryDisplay();

      for (const transparent of [false, undefined]) {
        const window = new BrowserWindow({
          ...display.bounds,
          transparent
        });

        await once(window, 'show');
        await window.webContents.loadURL('data:text/html,<head><meta name="color-scheme" content="dark"></head>');

        const screenCapture = new ScreenCapture(display);
        // color-scheme is set to dark so background should not be white
        await screenCapture.expectColorAtCenterDoesNotMatch(HexColors.WHITE);

        window.close();
      }
    });
  });

  describe('"backgroundColor" option', () => {
    afterEach(closeAllWindows);

    ifit(hasCapturableScreen())('should display the set color', async () => {
      const display = screen.getPrimaryDisplay();

      const w = new BrowserWindow({
        ...display.bounds,
        show: true,
        backgroundColor: HexColors.BLUE
      });

      w.loadURL('about:blank');
      await once(w, 'ready-to-show');

      const screenCapture = new ScreenCapture(display);
      await screenCapture.expectColorAtCenterMatches(HexColors.BLUE);
    });
  });

  describe('draggable regions', () => {
    afterEach(closeAllWindows);

    ifit(hasCapturableScreen())('should allow the window to be dragged when enabled', async () => {
      // FIXME: nut-js has been removed from npm; we need to find a replacement
      // WOA fails to load libnut so we're using require to defer loading only
      // on supported platforms.
      // "@nut-tree\libnut-win32\build\Release\libnut.node is not a valid Win32 application."
      // @ts-ignore: nut-js is an optional dependency so it may not be installed
      const { mouse, straightTo, centerOf, Region, Button } = require('@nut-tree/nut-js') as typeof import('@nut-tree/nut-js');

      const display = screen.getPrimaryDisplay();

      const w = new BrowserWindow({
        x: 0,
        y: 0,
        width: display.bounds.width / 2,
        height: display.bounds.height / 2,
        frame: false,
        titleBarStyle: 'hidden'
      });

      const overlayHTML = path.join(__dirname, 'fixtures', 'pages', 'overlay.html');
      w.loadFile(overlayHTML);
      await once(w, 'ready-to-show');

      const winBounds = w.getBounds();
      const titleBarHeight = 30;
      const titleBarRegion = new Region(winBounds.x, winBounds.y, winBounds.width, titleBarHeight);
      const screenRegion = new Region(display.bounds.x, display.bounds.y, display.bounds.width, display.bounds.height);

      const startPos = w.getPosition();

      await mouse.setPosition(await centerOf(titleBarRegion));
      await mouse.pressButton(Button.LEFT);
      await mouse.drag(straightTo(centerOf(screenRegion)));

      // Wait for move to complete
      await Promise.race([
        once(w, 'move'),
        setTimeout(100) // fallback for possible race condition
      ]);

      const endPos = w.getPosition();

      expect(startPos).to.not.deep.equal(endPos);
    });

    ifit(hasCapturableScreen())('should allow the window to be dragged when no WCO and --webkit-app-region: drag enabled', async () => {
      // FIXME: nut-js has been removed from npm; we need to find a replacement
      // @ts-ignore: nut-js is an optional dependency so it may not be installed
      const { mouse, straightTo, centerOf, Region, Button } = require('@nut-tree/nut-js') as typeof import('@nut-tree/nut-js');

      const display = screen.getPrimaryDisplay();
      const w = new BrowserWindow({
        x: 0,
        y: 0,
        width: display.bounds.width / 2,
        height: display.bounds.height / 2,
        frame: false
      });

      const basePageHTML = path.join(__dirname, 'fixtures', 'pages', 'base-page.html');
      w.loadFile(basePageHTML);
      await once(w, 'ready-to-show');

      await w.webContents.executeJavaScript(`
        const style = document.createElement('style');
        style.innerHTML = \`
        #titlebar {
            
          background-color: red;
          height: 30px;
          width: 100%;
          -webkit-user-select: none;
          -webkit-app-region: drag;
          position: fixed;
          top: 0;
          left: 0;
          z-index: 1000000000000;
        }
        \`;
        
        const titleBar = document.createElement('title-bar');
        titleBar.id = 'titlebar';
        titleBar.textContent = 'test-titlebar';
        
        document.body.append(style);
        document.body.append(titleBar);
      `);
      // allow time for titlebar to finish loading
      await setTimeout(2000);

      const winBounds = w.getBounds();
      const titleBarHeight = 30;
      const titleBarRegion = new Region(winBounds.x, winBounds.y, winBounds.width, titleBarHeight);
      const screenRegion = new Region(display.bounds.x, display.bounds.y, display.bounds.width, display.bounds.height);

      const startPos = w.getPosition();
      await mouse.setPosition(await centerOf(titleBarRegion));
      await mouse.pressButton(Button.LEFT);
      await mouse.drag(straightTo(centerOf(screenRegion)));

      // Wait for move to complete
      await Promise.race([
        once(w, 'move'),
        setTimeout(1000) // fallback for possible race condition
      ]);

      const endPos = w.getPosition();

      expect(startPos).to.not.deep.equal(endPos);
    });
  });

<<<<<<< HEAD
  ifdescribe(hasCapturableScreen())('windowStatePersistence', () => {
    const getWindowStateFromDisk = (windowName: string, preferencesPath: string) => {
      if (!fs.existsSync(preferencesPath)) {
        throw new Error(`Preferences file does not exist at path: ${preferencesPath}. Window state was not saved to disk.`);
      }
      const prefsContent = fs.readFileSync(preferencesPath, 'utf8');
      const prefs = JSON.parse(prefsContent);
      return prefs?.windowStates?.[windowName] || null;
    };

    // Helper to get preferences file modification time
    const getPrefsModTime = (preferencesPath: string): Date => {
      try {
        return fs.statSync(preferencesPath).mtime;
      } catch {
        throw new Error(`Test requires preferences file to exist at path: ${preferencesPath}.`);
      }
    };

    const waitForPrefsUpdate = async (initialModTime: Date, preferencesPath: string): Promise<void> => {
      const startTime = Date.now();
      const timeoutMs = 20000;
      while (true) {
        const currentModTime = getPrefsModTime(preferencesPath);

        if (currentModTime > initialModTime) {
          return;
        }

        if (Date.now() - startTime > timeoutMs) {
          throw new Error(`Window state was not flushed to disk within ${timeoutMs}ms`);
        }
        // Wait for 1 second before checking again
        await setTimeout(1000);
      }
    };

    const waitForPrefsFileCreation = async (preferencesPath: string) => {
      while (!fs.existsSync(preferencesPath)) {
        await setTimeout(1000);
      }
    };

=======
  describe('windowStatePersistence', () => {
>>>>>>> 578fb0e7
    describe('save window state', () => {
      const fixturesPath = path.resolve(__dirname, 'fixtures', 'api', 'window-state-save');
      const sharedUserDataPath = path.join(os.tmpdir(), 'electron-window-state-test');
      const sharedPreferencesPath = path.join(sharedUserDataPath, 'Local State');

<<<<<<< HEAD
=======
      const getWindowStateFromDisk = (windowName: string, preferencesPath: string) => {
        if (!fs.existsSync(preferencesPath)) {
          throw new Error(`Preferences file does not exist at path: ${preferencesPath}. Window state was not saved to disk.`);
        }
        const prefsContent = fs.readFileSync(preferencesPath, 'utf8');
        const prefs = JSON.parse(prefsContent);
        return prefs?.windowStates?.[windowName] || null;
      };

>>>>>>> 578fb0e7
      // Clean up before each test
      beforeEach(() => {
        if (fs.existsSync(sharedUserDataPath)) {
          fs.rmSync(sharedUserDataPath, { recursive: true, force: true });
        }
      });

      describe('state saving after window operations', () => {
        it('should save window state with required properties', async () => {
          const appPath = path.join(fixturesPath, 'schema-check');
          const appProcess = childProcess.spawn(process.execPath, [appPath]);
          const [code] = await once(appProcess, 'exit');
          expect(code).to.equal(0);

          const savedState = getWindowStateFromDisk('test-window-state-schema', sharedPreferencesPath);
          expect(savedState).to.not.be.null('window state with window name "test-window-state-schema" does not exist');
          expect(savedState).to.have.property('left');
          expect(savedState).to.have.property('top');
          expect(savedState).to.have.property('right');
          expect(savedState).to.have.property('bottom');
          expect(savedState).to.have.property('maximized');
          expect(savedState).to.have.property('fullscreen');
          expect(savedState).to.have.property('kiosk');
          expect(savedState).to.have.property('workAreaLeft');
          expect(savedState).to.have.property('workAreaTop');
          expect(savedState).to.have.property('workAreaRight');
          expect(savedState).to.have.property('workAreaBottom');
        });

<<<<<<< HEAD
        it('should save window state after window is closed and app exit', async () => {
=======
        ifit(hasCapturableScreen())('should save window state after window is closed and app exit', async () => {
>>>>>>> 578fb0e7
          const appPath = path.join(fixturesPath, 'close-save');
          const appProcess = childProcess.spawn(process.execPath, [appPath]);
          const [code] = await once(appProcess, 'exit');
          expect(code).to.equal(0);

          const savedState = getWindowStateFromDisk('test-close-save', sharedPreferencesPath);
          expect(savedState).to.not.be.null('window state with window name "test-close-save" does not exist');
          expect(savedState.right - savedState.left).to.equal(400);
          expect(savedState.bottom - savedState.top).to.equal(300);
          expect(savedState.maximized).to.equal(false);
          expect(savedState.fullscreen).to.equal(false);
          expect(savedState.kiosk).to.equal(false);
        });

<<<<<<< HEAD
        it('should save window state after window is resized and app exit', async () => {
=======
        ifit(hasCapturableScreen())('should save window state after window is resized and app exit', async () => {
>>>>>>> 578fb0e7
          const appPath = path.join(fixturesPath, 'resize-save');
          const appProcess = childProcess.spawn(process.execPath, [appPath]);
          const [code] = await once(appProcess, 'exit');
          expect(code).to.equal(0);

          const savedState = getWindowStateFromDisk('test-resize-save', sharedPreferencesPath);
          expect(savedState).to.not.be.null('window state with window name "test-resize-save" does not exist');
          expect(savedState.right - savedState.left).to.equal(500);
          expect(savedState.bottom - savedState.top).to.equal(400);
          expect(savedState.maximized).to.equal(false);
          expect(savedState.fullscreen).to.equal(false);
          expect(savedState.kiosk).to.equal(false);
        });

<<<<<<< HEAD
        it('should save window state after window is moved and app exit', async () => {
=======
        ifit(hasCapturableScreen())('should save window state after window is moved and app exit', async () => {
>>>>>>> 578fb0e7
          const appPath = path.join(fixturesPath, 'move-save');
          const appProcess = childProcess.spawn(process.execPath, [appPath]);
          const [code] = await once(appProcess, 'exit');
          expect(code).to.equal(0);

          const savedState = getWindowStateFromDisk('test-move-save', sharedPreferencesPath);
          expect(savedState).to.not.be.null('window state with window name "test-move-save" does not exist');
          expect(savedState.left).to.equal(100);
          expect(savedState.top).to.equal(150);
          expect(savedState.maximized).to.equal(false);
          expect(savedState.fullscreen).to.equal(false);
          expect(savedState.kiosk).to.equal(false);
        });

<<<<<<< HEAD
        it('should save window state after window is fullscreened and app exit', async () => {
=======
        ifit(hasCapturableScreen())('should save window state after window is fullscreened and app exit', async () => {
>>>>>>> 578fb0e7
          const appPath = path.join(fixturesPath, 'fullscreen-save');
          const appProcess = childProcess.spawn(process.execPath, [appPath]);
          const [code] = await once(appProcess, 'exit');
          expect(code).to.equal(0);

          const savedState = getWindowStateFromDisk('test-fullscreen-save', sharedPreferencesPath);
          expect(savedState).to.not.be.null('window state with window name "test-fullscreen-save" does not exist');
          expect(savedState.fullscreen).to.equal(true);
          expect(savedState.maximized).to.equal(false);
          expect(savedState.kiosk).to.equal(false);
        });

<<<<<<< HEAD
        it('should save window state after window is maximized and app exit', async () => {
=======
        ifit(hasCapturableScreen())('should save window state after window is maximized and app exit', async () => {
>>>>>>> 578fb0e7
          const appPath = path.join(fixturesPath, 'maximize-save');
          const appProcess = childProcess.spawn(process.execPath, [appPath]);
          const [code] = await once(appProcess, 'exit');
          expect(code).to.equal(0);

          const savedState = getWindowStateFromDisk('test-maximize-save', sharedPreferencesPath);
          expect(savedState).to.not.be.null('window state with window name "test-maximize-save" does not exist');
          expect(savedState.maximized).to.equal(true);
          expect(savedState.fullscreen).to.equal(false);
          expect(savedState.kiosk).to.equal(false);
        });

<<<<<<< HEAD
        it('should save window state if in a minimized state and app exit', async () => {
=======
        ifit(hasCapturableScreen())('should save window state if in a minimized state and app exit', async () => {
>>>>>>> 578fb0e7
          const appPath = path.join(fixturesPath, 'minimize-save');
          const appProcess = childProcess.spawn(process.execPath, [appPath]);
          const [code] = await once(appProcess, 'exit');
          expect(code).to.equal(0);

          const savedState = getWindowStateFromDisk('test-minimize-save', sharedPreferencesPath);
          expect(savedState).to.not.be.null('window state with window name "test-minimize-save" does not exist');
          // Should save the bounds from before minimizing
          expect(savedState.right - savedState.left).to.equal(400);
          expect(savedState.bottom - savedState.top).to.equal(300);
          expect(savedState.maximized).to.equal(false);
          expect(savedState.fullscreen).to.equal(false);
          expect(savedState.kiosk).to.equal(false);
        });

<<<<<<< HEAD
        it('should save window state after window is kiosked and app exit', async () => {
=======
        ifit(hasCapturableScreen())('should save window state after window is kiosked and app exit', async () => {
>>>>>>> 578fb0e7
          const appPath = path.join(fixturesPath, 'kiosk-save');
          const appProcess = childProcess.spawn(process.execPath, [appPath]);
          const [code] = await once(appProcess, 'exit');
          expect(code).to.equal(0);

          const savedState = getWindowStateFromDisk('test-kiosk-save', sharedPreferencesPath);
          expect(savedState).to.not.be.null('window state with window name "test-kiosk-save" does not exist');
          expect(savedState.kiosk).to.equal(true);
          expect(savedState.fullscreen).to.equal(true);
          expect(savedState.maximized).to.equal(false);
        });
      });

      describe('work area tests', () => {
<<<<<<< HEAD
        it('should save valid work area bounds', async () => {
=======
        ifit(hasCapturableScreen())('should save valid work area bounds', async () => {
>>>>>>> 578fb0e7
          const appPath = path.join(fixturesPath, 'schema-check');
          const appProcess = childProcess.spawn(process.execPath, [appPath]);
          const [code] = await once(appProcess, 'exit');
          expect(code).to.equal(0);

          const savedState = getWindowStateFromDisk('test-window-state-schema', sharedPreferencesPath);

          expect(savedState).to.not.be.null('window state with window name "test-window-state-schema" does not exist');
          expect(savedState.workAreaLeft).to.be.a('number');
          expect(savedState.workAreaTop).to.be.a('number');
          expect(savedState.workAreaRight).to.be.a('number');
          expect(savedState.workAreaBottom).to.be.a('number');

          expect(savedState.workAreaLeft).to.be.lessThan(savedState.workAreaRight);
          expect(savedState.workAreaTop).to.be.lessThan(savedState.workAreaBottom);
        });

<<<<<<< HEAD
        it('should save work area bounds that contain the window bounds on primary display', async () => {
=======
        ifit(hasCapturableScreen())('should save work area bounds that contain the window bounds on primary display', async () => {
>>>>>>> 578fb0e7
          // Fixture will center the window on the primary display
          const appPath = path.join(fixturesPath, 'work-area-primary');
          const appProcess = childProcess.spawn(process.execPath, [appPath]);
          const [code] = await once(appProcess, 'exit');
          expect(code).to.equal(0);

          const savedState = getWindowStateFromDisk('test-work-area-primary', sharedPreferencesPath);
          expect(savedState).to.not.be.null('window state with window name "test-work-area-primary" does not exist');

          expect(savedState.left).to.be.greaterThanOrEqual(savedState.workAreaLeft);
          expect(savedState.top).to.be.greaterThanOrEqual(savedState.workAreaTop);
          expect(savedState.right).to.be.lessThanOrEqual(savedState.workAreaRight);
          expect(savedState.bottom).to.be.lessThanOrEqual(savedState.workAreaBottom);
        });
      });

      describe('asynchronous batching behavior', () => {
        let w: BrowserWindow;
        const windowName = 'test-batching-behavior';
        const preferencesPath = path.join(app.getPath('userData'), 'Local State');

<<<<<<< HEAD
        beforeEach(async () => {
          await setTimeout(2000);
          BrowserWindow.clearWindowState(windowName);
=======
        // Helper to get preferences file modification time
        const getPrefsModTime = (): Date => {
          try {
            return fs.statSync(preferencesPath).mtime;
          } catch {
            throw new Error(`Test requires preferences file to exist at path: ${preferencesPath}.`);
          }
        };

        // Helper to wait for file modification with 20 second default timeout
        const waitForPrefsUpdate = async (initialModTime: Date, timeoutMs: number = 20000): Promise<void> => {
          const startTime = Date.now();

          while (true) {
            const currentModTime = getPrefsModTime();

            if (currentModTime > initialModTime) {
              return;
            }

            if (Date.now() - startTime > timeoutMs) {
              throw new Error(`Window state was not flushed to disk within ${timeoutMs}ms`);
            }
            // Wait for 1 second before checking again
            await setTimeout(1000);
          }
        };

        const waitForPrefsFileCreation = async (preferencesPath: string) => {
          while (!fs.existsSync(preferencesPath)) {
            await setTimeout(1000);
          }
        };

        beforeEach(async () => {
          await setTimeout(2000);
>>>>>>> 578fb0e7
          w = new BrowserWindow({
            show: false,
            width: 400,
            height: 300,
            name: windowName,
            windowStatePersistence: true
          });
        });

        afterEach(closeAllWindows);

        it('should not immediately save window state to disk when window is moved/resized', async () => {
          // Wait for preferences file to be created if its the first time we're running the test
          await waitForPrefsFileCreation(preferencesPath);

<<<<<<< HEAD
          const initialModTime = getPrefsModTime(preferencesPath);
=======
          const initialModTime = getPrefsModTime();
>>>>>>> 578fb0e7

          const moved = once(w, 'move');
          w.setPosition(150, 200);
          await moved;
          // Wait for any potential save to occur from the move operation
          await setTimeout(1000);

          const resized = once(w, 'resize');
          w.setSize(500, 400);
          await resized;
          // Wait for any potential save to occur from the resize operation
          await setTimeout(1000);

<<<<<<< HEAD
          const afterMoveModTime = getPrefsModTime(preferencesPath);
=======
          const afterMoveModTime = getPrefsModTime();
>>>>>>> 578fb0e7

          expect(afterMoveModTime.getTime()).to.equal(initialModTime.getTime());
        });

        it('should eventually flush window state to disk after batching period', async () => {
          // Wait for preferences file to be created if its the first time we're running the test
          await waitForPrefsFileCreation(preferencesPath);

<<<<<<< HEAD
          const initialModTime = getPrefsModTime(preferencesPath);
=======
          const initialModTime = getPrefsModTime();
>>>>>>> 578fb0e7

          const resized = once(w, 'resize');
          w.setSize(500, 400);
          await resized;

<<<<<<< HEAD
          await waitForPrefsUpdate(initialModTime, preferencesPath);
=======
          await waitForPrefsUpdate(initialModTime);
>>>>>>> 578fb0e7

          const savedState = getWindowStateFromDisk(windowName, preferencesPath);
          expect(savedState).to.not.be.null('window state with window name "test-batching-behavior" does not exist');
          expect(savedState.right - savedState.left).to.equal(500);
          expect(savedState.bottom - savedState.top).to.equal(400);
        });

        it('should batch multiple window operations and save final state', async () => {
          // Wait for preferences file to be created if its the first time we're running the test
          await waitForPrefsFileCreation(preferencesPath);

<<<<<<< HEAD
          const initialModTime = getPrefsModTime(preferencesPath);
=======
          const initialModTime = getPrefsModTime();
>>>>>>> 578fb0e7

          const resize1 = once(w, 'resize');
          w.setSize(500, 400);
          await resize1;
          // Wait for any potential save to occur
          await setTimeout(1000);

<<<<<<< HEAD
          const afterFirstResize = getPrefsModTime(preferencesPath);
=======
          const afterFirstResize = getPrefsModTime();
>>>>>>> 578fb0e7

          const resize2 = once(w, 'resize');
          w.setSize(600, 500);
          await resize2;
          // Wait for any potential save to occur
          await setTimeout(1000);

<<<<<<< HEAD
          const afterSecondResize = getPrefsModTime(preferencesPath);
=======
          const afterSecondResize = getPrefsModTime();
>>>>>>> 578fb0e7

          const resize3 = once(w, 'resize');
          w.setSize(700, 600);
          await resize3;
          // Wait for any potential save to occur
          await setTimeout(1000);

<<<<<<< HEAD
          const afterThirdResize = getPrefsModTime(preferencesPath);

          await waitForPrefsUpdate(initialModTime, preferencesPath);
=======
          const afterThirdResize = getPrefsModTime();

          await waitForPrefsUpdate(initialModTime);
>>>>>>> 578fb0e7

          const savedState = getWindowStateFromDisk(windowName, preferencesPath);
          expect(savedState).to.not.be.null('window state with window name "test-batching-behavior" does not exist');

          [afterFirstResize, afterSecondResize, afterThirdResize].forEach(time => {
            expect(time.getTime()).to.equal(initialModTime.getTime());
          });

          expect(savedState.right - savedState.left).to.equal(700);
          expect(savedState.bottom - savedState.top).to.equal(600);
        });

        it('should not save window bounds when main thread is busy', async () => {
          // Wait for preferences file to be created if its the first time we're running the test
          await waitForPrefsFileCreation(preferencesPath);

<<<<<<< HEAD
          const initialModTime = getPrefsModTime(preferencesPath);
=======
          const initialModTime = getPrefsModTime();
>>>>>>> 578fb0e7

          const moved = once(w, 'move');
          w.setPosition(100, 100);
          await moved;

          const startTime = Date.now();

          // Keep main thread busy for 25 seconds
          while (Date.now() - startTime < 25000);

<<<<<<< HEAD
          const finalModTime = getPrefsModTime(preferencesPath);
=======
          const finalModTime = getPrefsModTime();
>>>>>>> 578fb0e7

          expect(finalModTime.getTime()).to.equal(initialModTime.getTime());
        });
      });
    });
<<<<<<< HEAD

    describe('clear window state', () => {
      const windowName = 'test-window-clear';
      const preferencesPath = path.join(app.getPath('userData'), 'Local State');

      beforeEach(async () => {
        // Timeout here plays nice with CI
        await setTimeout(2000);
        // Let's start with a clean slate everytime
        BrowserWindow.clearWindowState(windowName);
      });

      afterEach(closeAllWindows);

      it('should clear existing window state', async () => {
        const initialModTime = getPrefsModTime(preferencesPath);

        const w = new BrowserWindow({
          name: windowName,
          windowStatePersistence: true,
          show: false
        });
        w.destroy();

        await waitForPrefsUpdate(initialModTime, preferencesPath);

        const stateBefore = getWindowStateFromDisk(windowName, preferencesPath);
        expect(stateBefore).to.not.be.null('window state with window name "test-window-clear" should exist but does not');

        BrowserWindow.clearWindowState(windowName);

        await waitForPrefsUpdate(getPrefsModTime(preferencesPath), preferencesPath);

        const stateAfter = getWindowStateFromDisk(windowName, preferencesPath);
        expect(stateAfter).to.be.null('window state with window name "test-window-clear" should be cleared');
      });

      it('should clear existing window state from memory immediately', async () => {
        const w = new BrowserWindow({
          height: 100,
          width: 100,
          name: windowName,
          windowStatePersistence: true,
          show: false
        });

        w.destroy();

        const w1 = new BrowserWindow({
          height: 200,
          width: 200,
          name: windowName,
          windowStatePersistence: true,
          show: false
        });

        // This proves that the window state exists in memory
        expect(w1.getBounds().width).to.equal(100);
        expect(w1.getBounds().height).to.equal(100);

        w1.destroy();

        BrowserWindow.clearWindowState(windowName);

        const w2 = new BrowserWindow({
          height: 200,
          width: 200,
          name: windowName,
          windowStatePersistence: true,
          show: false
        });
        // windowStatePersistence: true should override the constructor bounds if not cleared
        // If the window has dimensions 200x200, it indicates that the state was indeed cleared
        expect(w2.getBounds().width).to.equal(200);
        expect(w2.getBounds().height).to.equal(200);

        w2.destroy();
      });

      it('should not throw when clearing non-existent window state', () => {
        expect(() => {
          BrowserWindow.clearWindowState('non-existent-window');
        }).to.not.throw();
      });

      it('should not affect other window states when clearing specific window', async () => {
        const windowName1 = 'test-window-1';
        const windowName2 = 'test-window-2';
        const initialModTime = getPrefsModTime(preferencesPath);

        const w1 = new BrowserWindow({
          name: windowName1,
          windowStatePersistence: true,
          show: false
        });
        w1.destroy();

        const w2 = new BrowserWindow({
          name: windowName2,
          windowStatePersistence: true,
          show: false
        });
        w2.destroy();

        await waitForPrefsUpdate(initialModTime, preferencesPath);

        expect(getWindowStateFromDisk(windowName1, preferencesPath)).to.not.be.null('window state with window name "test-window-1" should exist but does not');
        expect(getWindowStateFromDisk(windowName2, preferencesPath)).to.not.be.null('window state with window name "test-window-2" should exist but does not');

        BrowserWindow.clearWindowState(windowName1);

        await waitForPrefsUpdate(getPrefsModTime(preferencesPath), preferencesPath);

        // Verify if only window1 was cleared
        expect(getWindowStateFromDisk(windowName1, preferencesPath)).to.be.null('window state with window name "test-window-1" should be cleared');
        expect(getWindowStateFromDisk(windowName2, preferencesPath)).to.not.be.null('window state with window name "test-window-2" should not be cleared');
      });
    });

    describe('restore window state', () => {
      const preferencesPath = path.join(app.getPath('userData'), 'Local State');
      const windowName = 'test-restore-window';

      const createAndSaveWindowState = async (options?: BrowserWindowConstructorOptions) => {
        const w = new BrowserWindow({
          name: windowName,
          windowStatePersistence: {
            displayMode: false
          },
          show: false,
          ...options
        });
        if (!fs.existsSync(preferencesPath)) {
          // File doesn't exist, wait for creation
          await waitForPrefsFileCreation(preferencesPath);
        } else {
          // File exists, wait for update
          const initialModTime = getPrefsModTime(preferencesPath);
          await waitForPrefsUpdate(initialModTime, preferencesPath);
        }
        // Ensure window is destroyed because we can't create another window with the same name otherwise
        w.destroy();
      };

      beforeEach(async () => {
        // Timeout here plays nice with CI
        await setTimeout(2000);
        // Let's start with a clean slate everytime
        BrowserWindow.clearWindowState(windowName);
      });

      afterEach(closeAllWindows);

      describe('single monitor tests', () => {
        // Window state restoration takes into account current work area bounds to readjust height/width
        // height and width will be readjusted to kMinimumVisibleWidth*kMinimumVisibleHeight (100x100)
        // if there is no capturable screen
        it('should restore bounds when windowStatePersistence is true', async () => {
          const workArea = screen.getPrimaryDisplay().workArea;
          const bounds = { width: 100, height: 100, x: workArea.x, y: workArea.y };
          await createAndSaveWindowState(bounds);
          // Should override default constructor bounds
          const w = new BrowserWindow({
            name: windowName,
            windowStatePersistence: true,
            width: 500,
            height: 400,
            x: 200,
            y: 250,
            show: false
          });

          expectBoundsEqual(w.getBounds(), bounds);

          w.destroy();
        });

        it('should use default window options when no saved state exists', async () => {
          const defaultBounds = { width: 500, height: 400, x: 200, y: 250 };
          // BrowserWindow.clearWindowState(windowName) is called in beforeEach
          const w = new BrowserWindow({
            name: windowName,
            windowStatePersistence: true,
            ...defaultBounds,
            show: false
          });
          // Should take the default bounds from the constructor as there is no saved state
          expectBoundsEqual(w.getBounds(), defaultBounds);
          expect(w.isFullScreen()).to.equal(false);
          expect(w.isMaximized()).to.equal(false);

          w.destroy();
        });

        it('should restore fullscreen state when windowStatePersistence is true', async () => {
          await createAndSaveWindowState({ fullscreen: true });
          await setTimeout(2000);
          const w = new BrowserWindow({
            name: windowName,
            windowStatePersistence: true
          });

          const enterFullScreen = once(w, 'enter-full-screen');
          if (!w.isFullScreen()) await enterFullScreen;

          expect(w.isFullScreen()).to.equal(true);

          w.destroy();
        });

        it('should restore kiosk state when windowStatePersistence is true', async () => {
          await createAndSaveWindowState({ kiosk: true });
          await setTimeout(2000);
          const w = new BrowserWindow({
            name: windowName,
            windowStatePersistence: true
          });

          const enterFullScreen = once(w, 'enter-full-screen');
          if (!w.isFullScreen()) await enterFullScreen;

          expect(w.isFullScreen()).to.equal(true);
          expect(w.isKiosk()).to.equal(true);

          w.destroy();
        });

        it('should restore maximized state when windowStatePersistence is true', async () => {
          const width = screen.getPrimaryDisplay().workArea.width;
          const height = screen.getPrimaryDisplay().workArea.height;
          await createAndSaveWindowState({ width, height });

          const w = new BrowserWindow({
            name: windowName,
            windowStatePersistence: true,
            show: false
          });

          const maximized = once(w, 'maximize');
          if (!w.isMaximized()) await maximized;

          expect(w.isMaximized()).to.equal(true);

          w.destroy();
        });

        it('should not restore state when windowStatePersistence is false', async () => {
          const bounds = { width: 400, height: 300, x: 100, y: 150 };
          await createAndSaveWindowState(bounds);

          const defaultBounds = { width: 500, height: 400, x: 200, y: 250 };
          const w = new BrowserWindow({
            name: windowName,
            windowStatePersistence: false,
            ...defaultBounds,
            show: false
          });

          expectBoundsEqual(w.getBounds(), defaultBounds);

          w.destroy();
        });

        it('should restore bounds only when displayMode is disabled', async () => {
          // We don't use the utility createAndSaveWindowState here because the default bounds
          // passed through the constructor get affected by setting fullscreen: true alongside it.
          // It particularly affects this test because we want to ensure initial bounds stay the same
          // on restore.
          const workArea = screen.getPrimaryDisplay().workArea;
          const defaultBounds = { width: 100, height: 100, x: workArea.x, y: workArea.y };
          const initialWindow = new BrowserWindow({
            ...defaultBounds,
            show: false,
            name: windowName,
            windowStatePersistence: true
          });
          const enterFullScreen = once(initialWindow, 'enter-full-screen');
          initialWindow.setFullScreen(true);
          if (!initialWindow.isFullScreen()) await enterFullScreen;

          initialWindow.destroy();

          const w = new BrowserWindow({
            name: windowName,
            windowStatePersistence: {
              displayMode: false
            },
            show: false
          });
          // We expect the bounds to restore to the values same as before the fullscreen state was set
          expectBoundsEqual(w.getBounds(), defaultBounds);
          expect(w.isFullScreen()).to.equal(false);

          w.destroy();
        });

        it('should restore display modes when bounds is disabled', async () => {
          await createAndSaveWindowState({ fullscreen: true });
          await setTimeout(2000);
          const w = new BrowserWindow({
            name: windowName,
            windowStatePersistence: {
              bounds: false
            }
          });

          const enterFullScreen = once(w, 'enter-full-screen');
          if (!w.isFullScreen()) await enterFullScreen;
          expect(w.isFullScreen()).to.equal(true);

          w.destroy();
        });

        it('should respect fullscreenable property', async () => {
          await createAndSaveWindowState({ fullscreen: true });

          const w = new BrowserWindow({
            name: windowName,
            windowStatePersistence: true,
            fullscreenable: false,
            show: false
          });
          // Wait for the window to potentially enter fullscreen
          await setTimeout(2000);

          expect(w.isFullScreen()).to.equal(false);
          expect(w.isFullScreenable()).to.equal(false);

          w.destroy();
        });

        it('should respect minWidth and minHeight properly', async () => {
          await createAndSaveWindowState({ width: 200, height: 200 });

          const w = new BrowserWindow({
            name: windowName,
            windowStatePersistence: true,
            minWidth: 400,
            minHeight: 400,
            show: false
          });

          const bounds = w.getBounds();
          expect(bounds.width).to.be.at.least(400);
          expect(bounds.height).to.be.at.least(400);
        });

        it('should respect maxWidth and maxHeight properly', async () => {
          await createAndSaveWindowState({ width: 800, height: 800 });

          const w = new BrowserWindow({
            name: windowName,
            windowStatePersistence: true,
            maxWidth: 400,
            maxHeight: 400,
            show: false
          });

          const bounds = w.getBounds();
          expect(bounds.width).to.be.at.most(400);
          expect(bounds.height).to.be.at.most(400);
        });

        it('should restore correct state for each named window independently - multi window check', async () => {
          const window1Name = 'test-window-1';
          const window2Name = 'test-window-2';

          // Clear any existing state
          BrowserWindow.clearWindowState(window1Name);
          BrowserWindow.clearWindowState(window2Name);

          const workArea = screen.getPrimaryDisplay().workArea;

          const bounds1 = { width: 100, height: 100, x: workArea.x, y: workArea.y };
          const w1 = new BrowserWindow({
            name: window1Name,
            windowStatePersistence: true,
            ...bounds1,
            show: false
          });

          w1.destroy();

          const bounds2 = { width: 120, height: 100, x: workArea.x, y: workArea.y };
          const w2 = new BrowserWindow({
            name: window2Name,
            windowStatePersistence: true,
            ...bounds2,
            show: false
          });

          w2.destroy();

          if (!fs.existsSync(preferencesPath)) {
            // File doesn't exist, wait for creation
            await waitForPrefsFileCreation(preferencesPath);
          } else {
            // File exists, wait for update
            const initialModTime = getPrefsModTime(preferencesPath);
            await waitForPrefsUpdate(initialModTime, preferencesPath);
          }

          const restored1 = new BrowserWindow({
            name: window1Name,
            windowStatePersistence: true,
            show: false
          });

          const restored2 = new BrowserWindow({
            name: window2Name,
            windowStatePersistence: true,
            show: false
          });

          expectBoundsEqual(restored1.getBounds(), bounds1);
          expectBoundsEqual(restored2.getBounds(), bounds2);

          restored1.destroy();
          restored2.destroy();
        });

        it('should adjust restored bounds if they overflow current work area entirely', async () => {
          const workArea = screen.getPrimaryDisplay().workArea;
          // Completely off-screen to the right
          const offscreenBounds = {
            width: 100,
            height: 100,
            x: workArea.x + workArea.width + 10,
            y: workArea.y + workArea.height + 10
          };

          await createAndSaveWindowState(offscreenBounds);

          const w = new BrowserWindow({
            name: windowName,
            windowStatePersistence: true,
            show: false
          });

          const bounds = w.getBounds();

          // Window should be moved to be entirely visible
          expect(bounds.x + bounds.width).to.be.at.most(workArea.x + workArea.width);
          expect(bounds.y + bounds.height).to.be.at.most(workArea.y + workArea.height);
          expect(bounds.x).to.be.at.least(workArea.x);
          expect(bounds.y).to.be.at.least(workArea.y);
          expect(bounds.width).to.equal(100);
          expect(bounds.height).to.equal(100);

          w.destroy();
        });

        ifit(process.platform === 'darwin')('should adjust bounds if window overflows work area such that the window is entirely visible', async () => {
          const workArea = screen.getPrimaryDisplay().workArea;
          const overflowBounds = {
            width: 100,
            height: 100,
            x: workArea.x + workArea.width - 20,
            y: workArea.y + workArea.height - 20
          };

          await createAndSaveWindowState(overflowBounds);

          const w = new BrowserWindow({
            name: windowName,
            windowStatePersistence: true,
            show: false
          });

          const bounds = w.getBounds();

          // On macOS, window should be adjusted to be entirely visible
          expect(bounds.x + bounds.width).to.be.at.most(workArea.x + workArea.width);
          expect(bounds.y + bounds.height).to.be.at.most(workArea.y + workArea.height);
          expect(bounds.width).to.equal(100);
          expect(bounds.height).to.equal(100);

          w.destroy();
        });

        ifit(process.platform !== 'darwin')('should adjust bounds if window overflows work area such that the window has minimum visible height/width 100x100', async () => {
          const workArea = screen.getPrimaryDisplay().workArea;
          // Initialize with 50x50 of the window visible
          const overflowBounds = {
            width: 120,
            height: 120,
            x: workArea.x + workArea.width - 50,
            y: workArea.y + workArea.height - 50
          };

          await createAndSaveWindowState(overflowBounds);

          const w = new BrowserWindow({
            name: windowName,
            windowStatePersistence: true,
            show: false
          });

          const bounds = w.getBounds();
          // Calculate the boundaries of the visible intersection rectangle
          const leftMost = Math.max(bounds.x, workArea.x);
          const rightMost = Math.min(bounds.x + bounds.width, workArea.x + workArea.width);
          const topMost = Math.max(bounds.y, workArea.y);
          const bottomMost = Math.min(bounds.y + bounds.height, workArea.y + workArea.height);
          // On non-macOS platforms, at least 100x100 should be visible
          const visibleWidth = rightMost - leftMost;
          const visibleHeight = bottomMost - topMost;

          expect(visibleWidth).to.be.at.least(100);
          expect(visibleHeight).to.be.at.least(100);
          expect(bounds.width).to.equal(120);
          expect(bounds.height).to.equal(120);

          w.destroy();
        });

        it('should respect show:false when restoring display modes', async () => {
          await createAndSaveWindowState({ fullscreen: true });

          const w = new BrowserWindow({
            name: windowName,
            windowStatePersistence: true,
            show: false
          });

          const shown = once(w, 'show');
          const enterFullScreen = once(w, 'enter-full-screen');

          await setTimeout(2000);
          expect(w.isVisible()).to.equal(false);

          w.show();
          await shown;
          expect(w.isVisible()).to.equal(true);

          // Fullscreen state should still be restored correctly
          if (!w.isFullScreen()) await enterFullScreen;
          expect(w.isFullScreen()).to.equal(true);

          w.destroy();
        });
      });
    });
=======
>>>>>>> 578fb0e7
  });
});<|MERGE_RESOLUTION|>--- conflicted
+++ resolved
@@ -7094,7 +7094,6 @@
     });
   });
 
-<<<<<<< HEAD
   ifdescribe(hasCapturableScreen())('windowStatePersistence', () => {
     const getWindowStateFromDisk = (windowName: string, preferencesPath: string) => {
       if (!fs.existsSync(preferencesPath)) {
@@ -7138,26 +7137,11 @@
       }
     };
 
-=======
-  describe('windowStatePersistence', () => {
->>>>>>> 578fb0e7
     describe('save window state', () => {
       const fixturesPath = path.resolve(__dirname, 'fixtures', 'api', 'window-state-save');
       const sharedUserDataPath = path.join(os.tmpdir(), 'electron-window-state-test');
       const sharedPreferencesPath = path.join(sharedUserDataPath, 'Local State');
 
-<<<<<<< HEAD
-=======
-      const getWindowStateFromDisk = (windowName: string, preferencesPath: string) => {
-        if (!fs.existsSync(preferencesPath)) {
-          throw new Error(`Preferences file does not exist at path: ${preferencesPath}. Window state was not saved to disk.`);
-        }
-        const prefsContent = fs.readFileSync(preferencesPath, 'utf8');
-        const prefs = JSON.parse(prefsContent);
-        return prefs?.windowStates?.[windowName] || null;
-      };
-
->>>>>>> 578fb0e7
       // Clean up before each test
       beforeEach(() => {
         if (fs.existsSync(sharedUserDataPath)) {
@@ -7187,11 +7171,7 @@
           expect(savedState).to.have.property('workAreaBottom');
         });
 
-<<<<<<< HEAD
         it('should save window state after window is closed and app exit', async () => {
-=======
-        ifit(hasCapturableScreen())('should save window state after window is closed and app exit', async () => {
->>>>>>> 578fb0e7
           const appPath = path.join(fixturesPath, 'close-save');
           const appProcess = childProcess.spawn(process.execPath, [appPath]);
           const [code] = await once(appProcess, 'exit');
@@ -7206,11 +7186,7 @@
           expect(savedState.kiosk).to.equal(false);
         });
 
-<<<<<<< HEAD
         it('should save window state after window is resized and app exit', async () => {
-=======
-        ifit(hasCapturableScreen())('should save window state after window is resized and app exit', async () => {
->>>>>>> 578fb0e7
           const appPath = path.join(fixturesPath, 'resize-save');
           const appProcess = childProcess.spawn(process.execPath, [appPath]);
           const [code] = await once(appProcess, 'exit');
@@ -7225,11 +7201,7 @@
           expect(savedState.kiosk).to.equal(false);
         });
 
-<<<<<<< HEAD
         it('should save window state after window is moved and app exit', async () => {
-=======
-        ifit(hasCapturableScreen())('should save window state after window is moved and app exit', async () => {
->>>>>>> 578fb0e7
           const appPath = path.join(fixturesPath, 'move-save');
           const appProcess = childProcess.spawn(process.execPath, [appPath]);
           const [code] = await once(appProcess, 'exit');
@@ -7244,11 +7216,7 @@
           expect(savedState.kiosk).to.equal(false);
         });
 
-<<<<<<< HEAD
         it('should save window state after window is fullscreened and app exit', async () => {
-=======
-        ifit(hasCapturableScreen())('should save window state after window is fullscreened and app exit', async () => {
->>>>>>> 578fb0e7
           const appPath = path.join(fixturesPath, 'fullscreen-save');
           const appProcess = childProcess.spawn(process.execPath, [appPath]);
           const [code] = await once(appProcess, 'exit');
@@ -7261,11 +7229,7 @@
           expect(savedState.kiosk).to.equal(false);
         });
 
-<<<<<<< HEAD
         it('should save window state after window is maximized and app exit', async () => {
-=======
-        ifit(hasCapturableScreen())('should save window state after window is maximized and app exit', async () => {
->>>>>>> 578fb0e7
           const appPath = path.join(fixturesPath, 'maximize-save');
           const appProcess = childProcess.spawn(process.execPath, [appPath]);
           const [code] = await once(appProcess, 'exit');
@@ -7278,11 +7242,7 @@
           expect(savedState.kiosk).to.equal(false);
         });
 
-<<<<<<< HEAD
         it('should save window state if in a minimized state and app exit', async () => {
-=======
-        ifit(hasCapturableScreen())('should save window state if in a minimized state and app exit', async () => {
->>>>>>> 578fb0e7
           const appPath = path.join(fixturesPath, 'minimize-save');
           const appProcess = childProcess.spawn(process.execPath, [appPath]);
           const [code] = await once(appProcess, 'exit');
@@ -7298,11 +7258,7 @@
           expect(savedState.kiosk).to.equal(false);
         });
 
-<<<<<<< HEAD
         it('should save window state after window is kiosked and app exit', async () => {
-=======
-        ifit(hasCapturableScreen())('should save window state after window is kiosked and app exit', async () => {
->>>>>>> 578fb0e7
           const appPath = path.join(fixturesPath, 'kiosk-save');
           const appProcess = childProcess.spawn(process.execPath, [appPath]);
           const [code] = await once(appProcess, 'exit');
@@ -7317,11 +7273,7 @@
       });
 
       describe('work area tests', () => {
-<<<<<<< HEAD
         it('should save valid work area bounds', async () => {
-=======
-        ifit(hasCapturableScreen())('should save valid work area bounds', async () => {
->>>>>>> 578fb0e7
           const appPath = path.join(fixturesPath, 'schema-check');
           const appProcess = childProcess.spawn(process.execPath, [appPath]);
           const [code] = await once(appProcess, 'exit');
@@ -7339,11 +7291,7 @@
           expect(savedState.workAreaTop).to.be.lessThan(savedState.workAreaBottom);
         });
 
-<<<<<<< HEAD
         it('should save work area bounds that contain the window bounds on primary display', async () => {
-=======
-        ifit(hasCapturableScreen())('should save work area bounds that contain the window bounds on primary display', async () => {
->>>>>>> 578fb0e7
           // Fixture will center the window on the primary display
           const appPath = path.join(fixturesPath, 'work-area-primary');
           const appProcess = childProcess.spawn(process.execPath, [appPath]);
@@ -7365,48 +7313,9 @@
         const windowName = 'test-batching-behavior';
         const preferencesPath = path.join(app.getPath('userData'), 'Local State');
 
-<<<<<<< HEAD
         beforeEach(async () => {
           await setTimeout(2000);
           BrowserWindow.clearWindowState(windowName);
-=======
-        // Helper to get preferences file modification time
-        const getPrefsModTime = (): Date => {
-          try {
-            return fs.statSync(preferencesPath).mtime;
-          } catch {
-            throw new Error(`Test requires preferences file to exist at path: ${preferencesPath}.`);
-          }
-        };
-
-        // Helper to wait for file modification with 20 second default timeout
-        const waitForPrefsUpdate = async (initialModTime: Date, timeoutMs: number = 20000): Promise<void> => {
-          const startTime = Date.now();
-
-          while (true) {
-            const currentModTime = getPrefsModTime();
-
-            if (currentModTime > initialModTime) {
-              return;
-            }
-
-            if (Date.now() - startTime > timeoutMs) {
-              throw new Error(`Window state was not flushed to disk within ${timeoutMs}ms`);
-            }
-            // Wait for 1 second before checking again
-            await setTimeout(1000);
-          }
-        };
-
-        const waitForPrefsFileCreation = async (preferencesPath: string) => {
-          while (!fs.existsSync(preferencesPath)) {
-            await setTimeout(1000);
-          }
-        };
-
-        beforeEach(async () => {
-          await setTimeout(2000);
->>>>>>> 578fb0e7
           w = new BrowserWindow({
             show: false,
             width: 400,
@@ -7422,11 +7331,7 @@
           // Wait for preferences file to be created if its the first time we're running the test
           await waitForPrefsFileCreation(preferencesPath);
 
-<<<<<<< HEAD
           const initialModTime = getPrefsModTime(preferencesPath);
-=======
-          const initialModTime = getPrefsModTime();
->>>>>>> 578fb0e7
 
           const moved = once(w, 'move');
           w.setPosition(150, 200);
@@ -7440,11 +7345,7 @@
           // Wait for any potential save to occur from the resize operation
           await setTimeout(1000);
 
-<<<<<<< HEAD
           const afterMoveModTime = getPrefsModTime(preferencesPath);
-=======
-          const afterMoveModTime = getPrefsModTime();
->>>>>>> 578fb0e7
 
           expect(afterMoveModTime.getTime()).to.equal(initialModTime.getTime());
         });
@@ -7453,21 +7354,13 @@
           // Wait for preferences file to be created if its the first time we're running the test
           await waitForPrefsFileCreation(preferencesPath);
 
-<<<<<<< HEAD
           const initialModTime = getPrefsModTime(preferencesPath);
-=======
-          const initialModTime = getPrefsModTime();
->>>>>>> 578fb0e7
 
           const resized = once(w, 'resize');
           w.setSize(500, 400);
           await resized;
 
-<<<<<<< HEAD
           await waitForPrefsUpdate(initialModTime, preferencesPath);
-=======
-          await waitForPrefsUpdate(initialModTime);
->>>>>>> 578fb0e7
 
           const savedState = getWindowStateFromDisk(windowName, preferencesPath);
           expect(savedState).to.not.be.null('window state with window name "test-batching-behavior" does not exist');
@@ -7479,11 +7372,7 @@
           // Wait for preferences file to be created if its the first time we're running the test
           await waitForPrefsFileCreation(preferencesPath);
 
-<<<<<<< HEAD
           const initialModTime = getPrefsModTime(preferencesPath);
-=======
-          const initialModTime = getPrefsModTime();
->>>>>>> 578fb0e7
 
           const resize1 = once(w, 'resize');
           w.setSize(500, 400);
@@ -7491,11 +7380,7 @@
           // Wait for any potential save to occur
           await setTimeout(1000);
 
-<<<<<<< HEAD
           const afterFirstResize = getPrefsModTime(preferencesPath);
-=======
-          const afterFirstResize = getPrefsModTime();
->>>>>>> 578fb0e7
 
           const resize2 = once(w, 'resize');
           w.setSize(600, 500);
@@ -7503,11 +7388,7 @@
           // Wait for any potential save to occur
           await setTimeout(1000);
 
-<<<<<<< HEAD
           const afterSecondResize = getPrefsModTime(preferencesPath);
-=======
-          const afterSecondResize = getPrefsModTime();
->>>>>>> 578fb0e7
 
           const resize3 = once(w, 'resize');
           w.setSize(700, 600);
@@ -7515,15 +7396,9 @@
           // Wait for any potential save to occur
           await setTimeout(1000);
 
-<<<<<<< HEAD
           const afterThirdResize = getPrefsModTime(preferencesPath);
 
           await waitForPrefsUpdate(initialModTime, preferencesPath);
-=======
-          const afterThirdResize = getPrefsModTime();
-
-          await waitForPrefsUpdate(initialModTime);
->>>>>>> 578fb0e7
 
           const savedState = getWindowStateFromDisk(windowName, preferencesPath);
           expect(savedState).to.not.be.null('window state with window name "test-batching-behavior" does not exist');
@@ -7540,11 +7415,7 @@
           // Wait for preferences file to be created if its the first time we're running the test
           await waitForPrefsFileCreation(preferencesPath);
 
-<<<<<<< HEAD
           const initialModTime = getPrefsModTime(preferencesPath);
-=======
-          const initialModTime = getPrefsModTime();
->>>>>>> 578fb0e7
 
           const moved = once(w, 'move');
           w.setPosition(100, 100);
@@ -7555,17 +7426,12 @@
           // Keep main thread busy for 25 seconds
           while (Date.now() - startTime < 25000);
 
-<<<<<<< HEAD
           const finalModTime = getPrefsModTime(preferencesPath);
-=======
-          const finalModTime = getPrefsModTime();
->>>>>>> 578fb0e7
 
           expect(finalModTime.getTime()).to.equal(initialModTime.getTime());
         });
       });
     });
-<<<<<<< HEAD
 
     describe('clear window state', () => {
       const windowName = 'test-window-clear';
@@ -8109,7 +7975,5 @@
         });
       });
     });
-=======
->>>>>>> 578fb0e7
   });
 });