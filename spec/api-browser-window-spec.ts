import { expect } from 'chai';
import * as childProcess from 'child_process';
import * as path from 'path';
import * as fs from 'fs';
import * as qs from 'querystring';
import * as http from 'http';
import * as os from 'os';
import { AddressInfo } from 'net';
import { app, BrowserWindow, BrowserView, dialog, ipcMain, OnBeforeSendHeadersListenerDetails, protocol, screen, webContents, session, WebContents, WebFrameMain } from 'electron/main';

import { emittedUntil, emittedNTimes } from './lib/events-helpers';
import { ifit, ifdescribe, defer, listen } from './lib/spec-helpers';
import { closeWindow, closeAllWindows } from './lib/window-helpers';
import { areColorsSimilar, captureScreen, HexColors, getPixelColor } from './lib/screen-helpers';
import { once } from 'events';
import { setTimeout } from 'timers/promises';

const features = process._linkedBinding('electron_common_features');
const fixtures = path.resolve(__dirname, 'fixtures');
const mainFixtures = path.resolve(__dirname, 'fixtures');

// Is the display's scale factor possibly causing rounding of pixel coordinate
// values?
const isScaleFactorRounding = () => {
  const { scaleFactor } = screen.getPrimaryDisplay();
  // Return true if scale factor is non-integer value
  if (Math.round(scaleFactor) !== scaleFactor) return true;
  // Return true if scale factor is odd number above 2
  return scaleFactor > 2 && scaleFactor % 2 === 1;
};

const expectBoundsEqual = (actual: any, expected: any) => {
  if (!isScaleFactorRounding()) {
    expect(expected).to.deep.equal(actual);
  } else if (Array.isArray(actual)) {
    expect(actual[0]).to.be.closeTo(expected[0], 1);
    expect(actual[1]).to.be.closeTo(expected[1], 1);
  } else {
    expect(actual.x).to.be.closeTo(expected.x, 1);
    expect(actual.y).to.be.closeTo(expected.y, 1);
    expect(actual.width).to.be.closeTo(expected.width, 1);
    expect(actual.height).to.be.closeTo(expected.height, 1);
  }
};

const isBeforeUnload = (event: Event, level: number, message: string) => {
  return (message === 'beforeunload');
};

describe('BrowserWindow module', () => {
  describe('BrowserWindow constructor', () => {
    it('allows passing void 0 as the webContents', async () => {
      expect(() => {
        const w = new BrowserWindow({
          show: false,
          // apparently void 0 had different behaviour from undefined in the
          // issue that this test is supposed to catch.
          webContents: void 0 // eslint-disable-line no-void
        } as any);
        w.destroy();
      }).not.to.throw();
    });

    ifit(process.platform === 'linux')('does not crash when setting large window icons', async () => {
      const appPath = path.join(fixtures, 'apps', 'xwindow-icon');
      const appProcess = childProcess.spawn(process.execPath, [appPath]);
      await once(appProcess, 'exit');
    });

    it('does not crash or throw when passed an invalid icon', async () => {
      expect(() => {
        const w = new BrowserWindow({
          icon: undefined
        } as any);
        w.destroy();
      }).not.to.throw();
    });
  });

  describe('garbage collection', () => {
    const v8Util = process._linkedBinding('electron_common_v8_util');
    afterEach(closeAllWindows);

    it('window does not get garbage collected when opened', async () => {
      const w = new BrowserWindow({ show: false });
      // Keep a weak reference to the window.
      // eslint-disable-next-line no-undef
      const wr = new WeakRef(w);
      await setTimeout();
      // Do garbage collection, since |w| is not referenced in this closure
      // it would be gone after next call if there is no other reference.
      v8Util.requestGarbageCollectionForTesting();

      await setTimeout();
      expect(wr.deref()).to.not.be.undefined();
    });
  });

  describe('BrowserWindow.close()', () => {
    let w: BrowserWindow;
    beforeEach(() => {
      w = new BrowserWindow({ show: false, webPreferences: { nodeIntegration: true, contextIsolation: false } });
    });
    afterEach(async () => {
      await closeWindow(w);
      w = null as unknown as BrowserWindow;
    });

    it('should work if called when a messageBox is showing', async () => {
      const closed = once(w, 'closed');
      dialog.showMessageBox(w, { message: 'Hello Error' });
      w.close();
      await closed;
    });

    it('closes window without rounded corners', async () => {
      await closeWindow(w);
      w = new BrowserWindow({ show: false, frame: false, roundedCorners: false });
      const closed = once(w, 'closed');
      w.close();
      await closed;
    });

    it('should not crash if called after webContents is destroyed', () => {
      w.webContents.destroy();
      w.webContents.on('destroyed', () => w.close());
    });

    it('should emit unload handler', async () => {
      await w.loadFile(path.join(fixtures, 'api', 'unload.html'));
      const closed = once(w, 'closed');
      w.close();
      await closed;
      const test = path.join(fixtures, 'api', 'unload');
      const content = fs.readFileSync(test);
      fs.unlinkSync(test);
      expect(String(content)).to.equal('unload');
    });

    it('should emit beforeunload handler', async () => {
      await w.loadFile(path.join(__dirname, 'fixtures', 'api', 'beforeunload-false.html'));
      w.close();
      await once(w.webContents, 'before-unload-fired');
    });

    it('should not crash when keyboard event is sent before closing', async () => {
      await w.loadURL('data:text/html,pls no crash');
      const closed = once(w, 'closed');
      w.webContents.sendInputEvent({ type: 'keyDown', keyCode: 'Escape' });
      w.close();
      await closed;
    });

    describe('when invoked synchronously inside navigation observer', () => {
      let server: http.Server;
      let url: string;

      before(async () => {
        server = http.createServer((request, response) => {
          switch (request.url) {
            case '/net-error':
              response.destroy();
              break;
            case '/301':
              response.statusCode = 301;
              response.setHeader('Location', '/200');
              response.end();
              break;
            case '/200':
              response.statusCode = 200;
              response.end('hello');
              break;
            case '/title':
              response.statusCode = 200;
              response.end('<title>Hello</title>');
              break;
            default:
              throw new Error(`unsupported endpoint: ${request.url}`);
          }
        });

        url = (await listen(server)).url;
      });

      after(() => {
        server.close();
      });

      const events = [
        { name: 'did-start-loading', path: '/200' },
        { name: 'dom-ready', path: '/200' },
        { name: 'page-title-updated', path: '/title' },
        { name: 'did-stop-loading', path: '/200' },
        { name: 'did-finish-load', path: '/200' },
        { name: 'did-frame-finish-load', path: '/200' },
        { name: 'did-fail-load', path: '/net-error' }
      ];

      for (const { name, path } of events) {
        it(`should not crash when closed during ${name}`, async () => {
          const w = new BrowserWindow({ show: false });
          w.webContents.once((name as any), () => {
            w.close();
          });
          const destroyed = once(w.webContents, 'destroyed');
          w.webContents.loadURL(url + path);
          await destroyed;
        });
      }
    });
  });

  describe('window.close()', () => {
    let w: BrowserWindow;
    beforeEach(() => {
      w = new BrowserWindow({ show: false, webPreferences: { nodeIntegration: true, contextIsolation: false } });
    });
    afterEach(async () => {
      await closeWindow(w);
      w = null as unknown as BrowserWindow;
    });

    it('should emit unload event', async () => {
      w.loadFile(path.join(fixtures, 'api', 'close.html'));
      await once(w, 'closed');
      const test = path.join(fixtures, 'api', 'close');
      const content = fs.readFileSync(test).toString();
      fs.unlinkSync(test);
      expect(content).to.equal('close');
    });

    it('should emit beforeunload event', async function () {
      await w.loadFile(path.join(__dirname, 'fixtures', 'api', 'beforeunload-false.html'));
      w.webContents.executeJavaScript('window.close()', true);
      await once(w.webContents, 'before-unload-fired');
    });
  });

  describe('BrowserWindow.destroy()', () => {
    let w: BrowserWindow;
    beforeEach(() => {
      w = new BrowserWindow({ show: false, webPreferences: { nodeIntegration: true } });
    });
    afterEach(async () => {
      await closeWindow(w);
      w = null as unknown as BrowserWindow;
    });

    it('prevents users to access methods of webContents', async () => {
      const contents = w.webContents;
      w.destroy();
      await new Promise(setImmediate);
      expect(() => {
        contents.getProcessId();
      }).to.throw('Object has been destroyed');
    });
    it('should not crash when destroying windows with pending events', () => {
      const focusListener = () => { };
      app.on('browser-window-focus', focusListener);
      const windowCount = 3;
      const windowOptions = {
        show: false,
        width: 400,
        height: 400,
        webPreferences: {
          backgroundThrottling: false
        }
      };
      const windows = Array.from(Array(windowCount)).map(() => new BrowserWindow(windowOptions));
      windows.forEach(win => win.show());
      windows.forEach(win => win.focus());
      windows.forEach(win => win.destroy());
      app.removeListener('browser-window-focus', focusListener);
    });
  });

  describe('BrowserWindow.loadURL(url)', () => {
    let w: BrowserWindow;
    const scheme = 'other';
    const srcPath = path.join(fixtures, 'api', 'loaded-from-dataurl.js');
    before(() => {
      protocol.registerFileProtocol(scheme, (request, callback) => {
        callback(srcPath);
      });
    });

    after(() => {
      protocol.unregisterProtocol(scheme);
    });

    beforeEach(() => {
      w = new BrowserWindow({ show: false, webPreferences: { nodeIntegration: true } });
    });
    afterEach(async () => {
      await closeWindow(w);
      w = null as unknown as BrowserWindow;
    });
    let server: http.Server;
    let url: string;
    let postData = null as any;
    before(async () => {
      const filePath = path.join(fixtures, 'pages', 'a.html');
      const fileStats = fs.statSync(filePath);
      postData = [
        {
          type: 'rawData',
          bytes: Buffer.from('username=test&file=')
        },
        {
          type: 'file',
          filePath: filePath,
          offset: 0,
          length: fileStats.size,
          modificationTime: fileStats.mtime.getTime() / 1000
        }
      ];
      server = http.createServer((req, res) => {
        function respond () {
          if (req.method === 'POST') {
            let body = '';
            req.on('data', (data) => {
              if (data) body += data;
            });
            req.on('end', () => {
              const parsedData = qs.parse(body);
              fs.readFile(filePath, (err, data) => {
                if (err) return;
                if (parsedData.username === 'test' &&
                  parsedData.file === data.toString()) {
                  res.end();
                }
              });
            });
          } else if (req.url === '/302') {
            res.setHeader('Location', '/200');
            res.statusCode = 302;
            res.end();
          } else {
            res.end();
          }
        }
        setTimeout(req.url && req.url.includes('slow') ? 200 : 0).then(respond);
      });

      url = (await listen(server)).url;
    });

    after(() => {
      server.close();
    });

    it('should emit did-start-loading event', async () => {
      const didStartLoading = once(w.webContents, 'did-start-loading');
      w.loadURL('about:blank');
      await didStartLoading;
    });
    it('should emit ready-to-show event', async () => {
      const readyToShow = once(w, 'ready-to-show');
      w.loadURL('about:blank');
      await readyToShow;
    });
    // TODO(deepak1556): The error code now seems to be `ERR_FAILED`, verify what
    // changed and adjust the test.
    it.skip('should emit did-fail-load event for files that do not exist', async () => {
      const didFailLoad = once(w.webContents, 'did-fail-load');
      w.loadURL('file://a.txt');
      const [, code, desc,, isMainFrame] = await didFailLoad;
      expect(code).to.equal(-6);
      expect(desc).to.equal('ERR_FILE_NOT_FOUND');
      expect(isMainFrame).to.equal(true);
    });
    it('should emit did-fail-load event for invalid URL', async () => {
      const didFailLoad = once(w.webContents, 'did-fail-load');
      w.loadURL('http://example:port');
      const [, code, desc,, isMainFrame] = await didFailLoad;
      expect(desc).to.equal('ERR_INVALID_URL');
      expect(code).to.equal(-300);
      expect(isMainFrame).to.equal(true);
    });
    it('should set `mainFrame = false` on did-fail-load events in iframes', async () => {
      const didFailLoad = once(w.webContents, 'did-fail-load');
      w.loadFile(path.join(fixtures, 'api', 'did-fail-load-iframe.html'));
      const [,,,, isMainFrame] = await didFailLoad;
      expect(isMainFrame).to.equal(false);
    });
    it('does not crash in did-fail-provisional-load handler', (done) => {
      w.webContents.once('did-fail-provisional-load', () => {
        w.loadURL('http://127.0.0.1:11111');
        done();
      });
      w.loadURL('http://127.0.0.1:11111');
    });
    it('should emit did-fail-load event for URL exceeding character limit', async () => {
      const data = Buffer.alloc(2 * 1024 * 1024).toString('base64');
      const didFailLoad = once(w.webContents, 'did-fail-load');
      w.loadURL(`data:image/png;base64,${data}`);
      const [, code, desc,, isMainFrame] = await didFailLoad;
      expect(desc).to.equal('ERR_INVALID_URL');
      expect(code).to.equal(-300);
      expect(isMainFrame).to.equal(true);
    });

    it('should return a promise', () => {
      const p = w.loadURL('about:blank');
      expect(p).to.have.property('then');
    });

    it('should return a promise that resolves', async () => {
      await expect(w.loadURL('about:blank')).to.eventually.be.fulfilled();
    });

    it('should return a promise that rejects on a load failure', async () => {
      const data = Buffer.alloc(2 * 1024 * 1024).toString('base64');
      const p = w.loadURL(`data:image/png;base64,${data}`);
      await expect(p).to.eventually.be.rejected;
    });

    it('should return a promise that resolves even if pushState occurs during navigation', async () => {
      const p = w.loadURL('data:text/html,<script>window.history.pushState({}, "/foo")</script>');
      await expect(p).to.eventually.be.fulfilled;
    });

    describe('POST navigations', () => {
      afterEach(() => { w.webContents.session.webRequest.onBeforeSendHeaders(null); });

      it('supports specifying POST data', async () => {
        await w.loadURL(url, { postData });
      });
      it('sets the content type header on URL encoded forms', async () => {
        await w.loadURL(url);
        const requestDetails: Promise<OnBeforeSendHeadersListenerDetails> = new Promise(resolve => {
          w.webContents.session.webRequest.onBeforeSendHeaders((details) => {
            resolve(details);
          });
        });
        w.webContents.executeJavaScript(`
          form = document.createElement('form')
          document.body.appendChild(form)
          form.method = 'POST'
          form.submit()
        `);
        const details = await requestDetails;
        expect(details.requestHeaders['Content-Type']).to.equal('application/x-www-form-urlencoded');
      });
      it('sets the content type header on multi part forms', async () => {
        await w.loadURL(url);
        const requestDetails: Promise<OnBeforeSendHeadersListenerDetails> = new Promise(resolve => {
          w.webContents.session.webRequest.onBeforeSendHeaders((details) => {
            resolve(details);
          });
        });
        w.webContents.executeJavaScript(`
          form = document.createElement('form')
          document.body.appendChild(form)
          form.method = 'POST'
          form.enctype = 'multipart/form-data'
          file = document.createElement('input')
          file.type = 'file'
          file.name = 'file'
          form.appendChild(file)
          form.submit()
        `);
        const details = await requestDetails;
        expect(details.requestHeaders['Content-Type'].startsWith('multipart/form-data; boundary=----WebKitFormBoundary')).to.equal(true);
      });
    });

    it('should support base url for data urls', async () => {
      await w.loadURL('data:text/html,<script src="loaded-from-dataurl.js"></script>', { baseURLForDataURL: `other://${path.join(fixtures, 'api')}${path.sep}` });
      expect(await w.webContents.executeJavaScript('window.ping')).to.equal('pong');
    });
  });

  for (const sandbox of [false, true]) {
    describe(`navigation events${sandbox ? ' with sandbox' : ''}`, () => {
      let w: BrowserWindow;
      beforeEach(() => {
        w = new BrowserWindow({ show: false, webPreferences: { nodeIntegration: false, sandbox } });
      });
      afterEach(async () => {
        await closeWindow(w);
        w = null as unknown as BrowserWindow;
      });

      describe('will-navigate event', () => {
        let server: http.Server;
        let url: string;
        before(async () => {
          server = http.createServer((req, res) => {
            if (req.url === '/navigate-top') {
              res.end('<a target=_top href="/">navigate _top</a>');
            } else {
              res.end('');
            }
          });
          url = (await listen(server)).url;
        });

        after(() => {
          server.close();
        });

        it('allows the window to be closed from the event listener', async () => {
          const event = once(w.webContents, 'will-navigate');
          w.loadFile(path.join(fixtures, 'pages', 'will-navigate.html'));
          await event;
          w.close();
        });

        it('can be prevented', (done) => {
          let willNavigate = false;
          w.webContents.once('will-navigate', (e) => {
            willNavigate = true;
            e.preventDefault();
          });
          w.webContents.on('did-stop-loading', () => {
            if (willNavigate) {
              // i.e. it shouldn't have had '?navigated' appended to it.
              try {
                expect(w.webContents.getURL().endsWith('will-navigate.html')).to.be.true();
                done();
              } catch (e) {
                done(e);
              }
            }
          });
          w.loadFile(path.join(fixtures, 'pages', 'will-navigate.html'));
        });

        it('is triggered when navigating from file: to http:', async () => {
          await w.loadFile(path.join(fixtures, 'api', 'blank.html'));
          w.webContents.executeJavaScript(`location.href = ${JSON.stringify(url)}`);
          const navigatedTo = await new Promise(resolve => {
            w.webContents.once('will-navigate', (e, url) => {
              e.preventDefault();
              resolve(url);
            });
          });
          expect(navigatedTo).to.equal(url + '/');
          expect(w.webContents.getURL()).to.match(/^file:/);
        });

        it('is triggered when navigating from about:blank to http:', async () => {
          await w.loadURL('about:blank');
          w.webContents.executeJavaScript(`location.href = ${JSON.stringify(url)}`);
          const navigatedTo = await new Promise(resolve => {
            w.webContents.once('will-navigate', (e, url) => {
              e.preventDefault();
              resolve(url);
            });
          });
          expect(navigatedTo).to.equal(url + '/');
          expect(w.webContents.getURL()).to.equal('about:blank');
        });

        it('is triggered when a cross-origin iframe navigates _top', async () => {
<<<<<<< HEAD
          w.loadURL(`data:text/html,<iframe src="http://127.0.0.1:${(server.address() as AddressInfo).port}/navigate-top"></iframe>`);
          await emittedUntil(w.webContents, 'did-frame-finish-load', (e: any, isMainFrame: boolean) => !isMainFrame);
          let initiator: WebFrameMain | undefined;
          w.webContents.on('will-navigate', (e) => {
            initiator = e.initiator;
          });
          const subframe = w.webContents.mainFrame.frames[0];
          subframe.executeJavaScript('document.getElementsByTagName("a")[0].click()', true);
          await emittedOnce(w.webContents, 'did-navigate');
          expect(initiator).not.to.be.undefined();
          expect(initiator).to.equal(subframe);
=======
          await w.loadURL(`data:text/html,<iframe src="${url}/navigate-top"></iframe>`);
          await setTimeout(1000);
          w.webContents.debugger.attach('1.1');
          const targets = await w.webContents.debugger.sendCommand('Target.getTargets');
          const iframeTarget = targets.targetInfos.find((t: any) => t.type === 'iframe');
          const { sessionId } = await w.webContents.debugger.sendCommand('Target.attachToTarget', {
            targetId: iframeTarget.targetId,
            flatten: true
          });
          let willNavigateEmitted = false;
          w.webContents.on('will-navigate', () => {
            willNavigateEmitted = true;
          });
          await w.webContents.debugger.sendCommand('Input.dispatchMouseEvent', {
            type: 'mousePressed',
            x: 10,
            y: 10,
            clickCount: 1,
            button: 'left'
          }, sessionId);
          await w.webContents.debugger.sendCommand('Input.dispatchMouseEvent', {
            type: 'mouseReleased',
            x: 10,
            y: 10,
            clickCount: 1,
            button: 'left'
          }, sessionId);
          await once(w.webContents, 'did-navigate');
          expect(willNavigateEmitted).to.be.true();
>>>>>>> a3e3efe4
        });
      });

      describe('will-redirect event', () => {
        let server: http.Server;
        let url: string;
        before(async () => {
          server = http.createServer((req, res) => {
            if (req.url === '/302') {
              res.setHeader('Location', '/200');
              res.statusCode = 302;
              res.end();
            } else if (req.url === '/navigate-302') {
              res.end(`<html><body><script>window.location='${url}/302'</script></body></html>`);
            } else {
              res.end();
            }
          });
          url = (await listen(server)).url;
        });

        after(() => {
          server.close();
        });
        it('is emitted on redirects', async () => {
          const willRedirect = once(w.webContents, 'will-redirect');
          w.loadURL(`${url}/302`);
          await willRedirect;
        });

        it('is emitted after will-navigate on redirects', async () => {
          let navigateCalled = false;
          w.webContents.on('will-navigate', () => {
            navigateCalled = true;
          });
          const willRedirect = once(w.webContents, 'will-redirect');
          w.loadURL(`${url}/navigate-302`);
          await willRedirect;
          expect(navigateCalled).to.equal(true, 'should have called will-navigate first');
        });

        it('is emitted before did-stop-loading on redirects', async () => {
          let stopCalled = false;
          w.webContents.on('did-stop-loading', () => {
            stopCalled = true;
          });
          const willRedirect = once(w.webContents, 'will-redirect');
          w.loadURL(`${url}/302`);
          await willRedirect;
          expect(stopCalled).to.equal(false, 'should not have called did-stop-loading first');
        });

        it('allows the window to be closed from the event listener', async () => {
          const event = once(w.webContents, 'will-redirect');
          w.loadURL(`${url}/302`);
          await event;
          w.close();
        });

        it('can be prevented', (done) => {
          w.webContents.once('will-redirect', (event) => {
            event.preventDefault();
          });
          w.webContents.on('will-navigate', (e, u) => {
            expect(u).to.equal(`${url}/302`);
          });
          w.webContents.on('did-stop-loading', () => {
            try {
              expect(w.webContents.getURL()).to.equal(
                `${url}/navigate-302`,
                'url should not have changed after navigation event'
              );
              done();
            } catch (e) {
              done(e);
            }
          });
          w.webContents.on('will-redirect', (e, u) => {
            try {
              expect(u).to.equal(`${url}/200`);
            } catch (e) {
              done(e);
            }
          });
          w.loadURL(`${url}/navigate-302`);
        });
      });
    });
  }

  describe('focus and visibility', () => {
    let w: BrowserWindow;
    beforeEach(() => {
      w = new BrowserWindow({ show: false });
    });
    afterEach(async () => {
      await closeWindow(w);
      w = null as unknown as BrowserWindow;
    });

    describe('BrowserWindow.show()', () => {
      it('should focus on window', async () => {
        const p = once(w, 'focus');
        w.show();
        await p;
        expect(w.isFocused()).to.equal(true);
      });
      it('should make the window visible', async () => {
        const p = once(w, 'focus');
        w.show();
        await p;
        expect(w.isVisible()).to.equal(true);
      });
      it('emits when window is shown', async () => {
        const show = once(w, 'show');
        w.show();
        await show;
        expect(w.isVisible()).to.equal(true);
      });
    });

    describe('BrowserWindow.hide()', () => {
      it('should defocus on window', () => {
        w.hide();
        expect(w.isFocused()).to.equal(false);
      });
      it('should make the window not visible', () => {
        w.show();
        w.hide();
        expect(w.isVisible()).to.equal(false);
      });
      it('emits when window is hidden', async () => {
        const shown = once(w, 'show');
        w.show();
        await shown;
        const hidden = once(w, 'hide');
        w.hide();
        await hidden;
        expect(w.isVisible()).to.equal(false);
      });
    });

    describe('BrowserWindow.showInactive()', () => {
      it('should not focus on window', () => {
        w.showInactive();
        expect(w.isFocused()).to.equal(false);
      });

      // TODO(dsanders11): Enable for Linux once CI plays nice with these kinds of tests
      ifit(process.platform !== 'linux')('should not restore maximized windows', async () => {
        const maximize = once(w, 'maximize');
        const shown = once(w, 'show');
        w.maximize();
        // TODO(dsanders11): The maximize event isn't firing on macOS for a window initially hidden
        if (process.platform !== 'darwin') {
          await maximize;
        } else {
          await setTimeout(1000);
        }
        w.showInactive();
        await shown;
        expect(w.isMaximized()).to.equal(true);
      });
    });

    describe('BrowserWindow.focus()', () => {
      it('does not make the window become visible', () => {
        expect(w.isVisible()).to.equal(false);
        w.focus();
        expect(w.isVisible()).to.equal(false);
      });

      ifit(process.platform !== 'win32')('focuses a blurred window', async () => {
        {
          const isBlurred = once(w, 'blur');
          const isShown = once(w, 'show');
          w.show();
          w.blur();
          await isShown;
          await isBlurred;
        }
        expect(w.isFocused()).to.equal(false);
        w.focus();
        expect(w.isFocused()).to.equal(true);
      });

      ifit(process.platform !== 'linux')('acquires focus status from the other windows', async () => {
        const w1 = new BrowserWindow({ show: false });
        const w2 = new BrowserWindow({ show: false });
        const w3 = new BrowserWindow({ show: false });
        {
          const isFocused3 = once(w3, 'focus');
          const isShown1 = once(w1, 'show');
          const isShown2 = once(w2, 'show');
          const isShown3 = once(w3, 'show');
          w1.show();
          w2.show();
          w3.show();
          await isShown1;
          await isShown2;
          await isShown3;
          await isFocused3;
        }
        // TODO(RaisinTen): Investigate why this assertion fails only on Linux.
        expect(w1.isFocused()).to.equal(false);
        expect(w2.isFocused()).to.equal(false);
        expect(w3.isFocused()).to.equal(true);

        w1.focus();
        expect(w1.isFocused()).to.equal(true);
        expect(w2.isFocused()).to.equal(false);
        expect(w3.isFocused()).to.equal(false);

        w2.focus();
        expect(w1.isFocused()).to.equal(false);
        expect(w2.isFocused()).to.equal(true);
        expect(w3.isFocused()).to.equal(false);

        w3.focus();
        expect(w1.isFocused()).to.equal(false);
        expect(w2.isFocused()).to.equal(false);
        expect(w3.isFocused()).to.equal(true);

        {
          const isClosed1 = once(w1, 'closed');
          const isClosed2 = once(w2, 'closed');
          const isClosed3 = once(w3, 'closed');
          w1.destroy();
          w2.destroy();
          w3.destroy();
          await isClosed1;
          await isClosed2;
          await isClosed3;
        }
      });
    });

    // TODO(RaisinTen): Make this work on Windows too.
    // Refs: https://github.com/electron/electron/issues/20464.
    ifdescribe(process.platform !== 'win32')('BrowserWindow.blur()', () => {
      it('removes focus from window', async () => {
        {
          const isFocused = once(w, 'focus');
          const isShown = once(w, 'show');
          w.show();
          await isShown;
          await isFocused;
        }
        expect(w.isFocused()).to.equal(true);
        w.blur();
        expect(w.isFocused()).to.equal(false);
      });

      ifit(process.platform !== 'linux')('transfers focus status to the next window', async () => {
        const w1 = new BrowserWindow({ show: false });
        const w2 = new BrowserWindow({ show: false });
        const w3 = new BrowserWindow({ show: false });
        {
          const isFocused3 = once(w3, 'focus');
          const isShown1 = once(w1, 'show');
          const isShown2 = once(w2, 'show');
          const isShown3 = once(w3, 'show');
          w1.show();
          w2.show();
          w3.show();
          await isShown1;
          await isShown2;
          await isShown3;
          await isFocused3;
        }
        // TODO(RaisinTen): Investigate why this assertion fails only on Linux.
        expect(w1.isFocused()).to.equal(false);
        expect(w2.isFocused()).to.equal(false);
        expect(w3.isFocused()).to.equal(true);

        w3.blur();
        expect(w1.isFocused()).to.equal(false);
        expect(w2.isFocused()).to.equal(true);
        expect(w3.isFocused()).to.equal(false);

        w2.blur();
        expect(w1.isFocused()).to.equal(true);
        expect(w2.isFocused()).to.equal(false);
        expect(w3.isFocused()).to.equal(false);

        w1.blur();
        expect(w1.isFocused()).to.equal(false);
        expect(w2.isFocused()).to.equal(false);
        expect(w3.isFocused()).to.equal(true);

        {
          const isClosed1 = once(w1, 'closed');
          const isClosed2 = once(w2, 'closed');
          const isClosed3 = once(w3, 'closed');
          w1.destroy();
          w2.destroy();
          w3.destroy();
          await isClosed1;
          await isClosed2;
          await isClosed3;
        }
      });
    });

    describe('BrowserWindow.getFocusedWindow()', () => {
      it('returns the opener window when dev tools window is focused', async () => {
        const p = once(w, 'focus');
        w.show();
        await p;
        w.webContents.openDevTools({ mode: 'undocked' });
        await once(w.webContents, 'devtools-focused');
        expect(BrowserWindow.getFocusedWindow()).to.equal(w);
      });
    });

    describe('BrowserWindow.moveTop()', () => {
      it('should not steal focus', async () => {
        const posDelta = 50;
        const wShownInactive = once(w, 'show');
        w.showInactive();
        await wShownInactive;
        expect(w.isFocused()).to.equal(false);

        const otherWindow = new BrowserWindow({ show: false, title: 'otherWindow' });
        const otherWindowShown = once(otherWindow, 'show');
        const otherWindowFocused = once(otherWindow, 'focus');
        otherWindow.show();
        await otherWindowShown;
        await otherWindowFocused;
        expect(otherWindow.isFocused()).to.equal(true);

        w.moveTop();
        const wPos = w.getPosition();
        const wMoving = once(w, 'move');
        w.setPosition(wPos[0] + posDelta, wPos[1] + posDelta);
        await wMoving;
        expect(w.isFocused()).to.equal(false);
        expect(otherWindow.isFocused()).to.equal(true);

        const wFocused = once(w, 'focus');
        const otherWindowBlurred = once(otherWindow, 'blur');
        w.focus();
        await wFocused;
        await otherWindowBlurred;
        expect(w.isFocused()).to.equal(true);

        otherWindow.moveTop();
        const otherWindowPos = otherWindow.getPosition();
        const otherWindowMoving = once(otherWindow, 'move');
        otherWindow.setPosition(otherWindowPos[0] + posDelta, otherWindowPos[1] + posDelta);
        await otherWindowMoving;
        expect(otherWindow.isFocused()).to.equal(false);
        expect(w.isFocused()).to.equal(true);

        await closeWindow(otherWindow, { assertNotWindows: false });
        expect(BrowserWindow.getAllWindows()).to.have.lengthOf(1);
      });
    });

    ifdescribe(features.isDesktopCapturerEnabled())('BrowserWindow.moveAbove(mediaSourceId)', () => {
      it('should throw an exception if wrong formatting', async () => {
        const fakeSourceIds = [
          'none', 'screen:0', 'window:fake', 'window:1234', 'foobar:1:2'
        ];
        fakeSourceIds.forEach((sourceId) => {
          expect(() => {
            w.moveAbove(sourceId);
          }).to.throw(/Invalid media source id/);
        });
      });

      it('should throw an exception if wrong type', async () => {
        const fakeSourceIds = [null as any, 123 as any];
        fakeSourceIds.forEach((sourceId) => {
          expect(() => {
            w.moveAbove(sourceId);
          }).to.throw(/Error processing argument at index 0 */);
        });
      });

      it('should throw an exception if invalid window', async () => {
        // It is very unlikely that these window id exist.
        const fakeSourceIds = ['window:99999999:0', 'window:123456:1',
          'window:123456:9'];
        fakeSourceIds.forEach((sourceId) => {
          expect(() => {
            w.moveAbove(sourceId);
          }).to.throw(/Invalid media source id/);
        });
      });

      it('should not throw an exception', async () => {
        const w2 = new BrowserWindow({ show: false, title: 'window2' });
        const w2Shown = once(w2, 'show');
        w2.show();
        await w2Shown;

        expect(() => {
          w.moveAbove(w2.getMediaSourceId());
        }).to.not.throw();

        await closeWindow(w2, { assertNotWindows: false });
      });
    });

    describe('BrowserWindow.setFocusable()', () => {
      it('can set unfocusable window to focusable', async () => {
        const w2 = new BrowserWindow({ focusable: false });
        const w2Focused = once(w2, 'focus');
        w2.setFocusable(true);
        w2.focus();
        await w2Focused;
        await closeWindow(w2, { assertNotWindows: false });
      });
    });

    describe('BrowserWindow.isFocusable()', () => {
      it('correctly returns whether a window is focusable', async () => {
        const w2 = new BrowserWindow({ focusable: false });
        expect(w2.isFocusable()).to.be.false();

        w2.setFocusable(true);
        expect(w2.isFocusable()).to.be.true();
        await closeWindow(w2, { assertNotWindows: false });
      });
    });
  });

  describe('sizing', () => {
    let w: BrowserWindow;

    beforeEach(() => {
      w = new BrowserWindow({ show: false, width: 400, height: 400 });
    });

    afterEach(async () => {
      await closeWindow(w);
      w = null as unknown as BrowserWindow;
    });

    describe('BrowserWindow.setBounds(bounds[, animate])', () => {
      it('sets the window bounds with full bounds', () => {
        const fullBounds = { x: 440, y: 225, width: 500, height: 400 };
        w.setBounds(fullBounds);

        expectBoundsEqual(w.getBounds(), fullBounds);
      });

      it('sets the window bounds with partial bounds', () => {
        const fullBounds = { x: 440, y: 225, width: 500, height: 400 };
        w.setBounds(fullBounds);

        const boundsUpdate = { width: 200 };
        w.setBounds(boundsUpdate as any);

        const expectedBounds = { ...fullBounds, ...boundsUpdate };
        expectBoundsEqual(w.getBounds(), expectedBounds);
      });

      ifit(process.platform === 'darwin')('on macOS', () => {
        it('emits \'resized\' event after animating', async () => {
          const fullBounds = { x: 440, y: 225, width: 500, height: 400 };
          w.setBounds(fullBounds, true);

          await expect(once(w, 'resized')).to.eventually.be.fulfilled();
        });
      });
    });

    describe('BrowserWindow.setSize(width, height)', () => {
      it('sets the window size', async () => {
        const size = [300, 400];

        const resized = once(w, 'resize');
        w.setSize(size[0], size[1]);
        await resized;

        expectBoundsEqual(w.getSize(), size);
      });

      ifit(process.platform === 'darwin')('on macOS', () => {
        it('emits \'resized\' event after animating', async () => {
          const size = [300, 400];
          w.setSize(size[0], size[1], true);

          await expect(once(w, 'resized')).to.eventually.be.fulfilled();
        });
      });
    });

    describe('BrowserWindow.setMinimum/MaximumSize(width, height)', () => {
      it('sets the maximum and minimum size of the window', () => {
        expect(w.getMinimumSize()).to.deep.equal([0, 0]);
        expect(w.getMaximumSize()).to.deep.equal([0, 0]);

        w.setMinimumSize(100, 100);
        expectBoundsEqual(w.getMinimumSize(), [100, 100]);
        expectBoundsEqual(w.getMaximumSize(), [0, 0]);

        w.setMaximumSize(900, 600);
        expectBoundsEqual(w.getMinimumSize(), [100, 100]);
        expectBoundsEqual(w.getMaximumSize(), [900, 600]);
      });
    });

    describe('BrowserWindow.setAspectRatio(ratio)', () => {
      it('resets the behaviour when passing in 0', async () => {
        const size = [300, 400];
        w.setAspectRatio(1 / 2);
        w.setAspectRatio(0);
        const resize = once(w, 'resize');
        w.setSize(size[0], size[1]);
        await resize;
        expectBoundsEqual(w.getSize(), size);
      });

      it('doesn\'t change bounds when maximum size is set', () => {
        w.setMenu(null);
        w.setMaximumSize(400, 400);
        // Without https://github.com/electron/electron/pull/29101
        // following call would shrink the window to 384x361.
        // There would be also DCHECK in resize_utils.cc on
        // debug build.
        w.setAspectRatio(1.0);
        expectBoundsEqual(w.getSize(), [400, 400]);
      });
    });

    describe('BrowserWindow.setPosition(x, y)', () => {
      it('sets the window position', async () => {
        const pos = [10, 10];
        const move = once(w, 'move');
        w.setPosition(pos[0], pos[1]);
        await move;
        expect(w.getPosition()).to.deep.equal(pos);
      });
    });

    describe('BrowserWindow.setContentSize(width, height)', () => {
      it('sets the content size', async () => {
        // NB. The CI server has a very small screen. Attempting to size the window
        // larger than the screen will limit the window's size to the screen and
        // cause the test to fail.
        const size = [456, 567];
        w.setContentSize(size[0], size[1]);
        await new Promise(setImmediate);
        const after = w.getContentSize();
        expect(after).to.deep.equal(size);
      });

      it('works for a frameless window', async () => {
        w.destroy();
        w = new BrowserWindow({
          show: false,
          frame: false,
          width: 400,
          height: 400
        });
        const size = [456, 567];
        w.setContentSize(size[0], size[1]);
        await new Promise(setImmediate);
        const after = w.getContentSize();
        expect(after).to.deep.equal(size);
      });
    });

    describe('BrowserWindow.setContentBounds(bounds)', () => {
      it('sets the content size and position', async () => {
        const bounds = { x: 10, y: 10, width: 250, height: 250 };
        const resize = once(w, 'resize');
        w.setContentBounds(bounds);
        await resize;
        await setTimeout();
        expectBoundsEqual(w.getContentBounds(), bounds);
      });
      it('works for a frameless window', async () => {
        w.destroy();
        w = new BrowserWindow({
          show: false,
          frame: false,
          width: 300,
          height: 300
        });
        const bounds = { x: 10, y: 10, width: 250, height: 250 };
        const resize = once(w, 'resize');
        w.setContentBounds(bounds);
        await resize;
        await setTimeout();
        expectBoundsEqual(w.getContentBounds(), bounds);
      });
    });

    describe('BrowserWindow.getBackgroundColor()', () => {
      it('returns default value if no backgroundColor is set', () => {
        w.destroy();
        w = new BrowserWindow({});
        expect(w.getBackgroundColor()).to.equal('#FFFFFF');
      });
      it('returns correct value if backgroundColor is set', () => {
        const backgroundColor = '#BBAAFF';
        w.destroy();
        w = new BrowserWindow({
          backgroundColor: backgroundColor
        });
        expect(w.getBackgroundColor()).to.equal(backgroundColor);
      });
      it('returns correct value from setBackgroundColor()', () => {
        const backgroundColor = '#AABBFF';
        w.destroy();
        w = new BrowserWindow({});
        w.setBackgroundColor(backgroundColor);
        expect(w.getBackgroundColor()).to.equal(backgroundColor);
      });
      it('returns correct color with multiple passed formats', () => {
        w.destroy();
        w = new BrowserWindow({});

        w.setBackgroundColor('#AABBFF');
        expect(w.getBackgroundColor()).to.equal('#AABBFF');

        w.setBackgroundColor('blueviolet');
        expect(w.getBackgroundColor()).to.equal('#8A2BE2');

        w.setBackgroundColor('rgb(255, 0, 185)');
        expect(w.getBackgroundColor()).to.equal('#FF00B9');

        w.setBackgroundColor('rgba(245, 40, 145, 0.8)');
        expect(w.getBackgroundColor()).to.equal('#F52891');

        w.setBackgroundColor('hsl(155, 100%, 50%)');
        expect(w.getBackgroundColor()).to.equal('#00FF95');
      });
    });

    describe('BrowserWindow.getNormalBounds()', () => {
      describe('Normal state', () => {
        it('checks normal bounds after resize', async () => {
          const size = [300, 400];
          const resize = once(w, 'resize');
          w.setSize(size[0], size[1]);
          await resize;
          expectBoundsEqual(w.getNormalBounds(), w.getBounds());
        });

        it('checks normal bounds after move', async () => {
          const pos = [10, 10];
          const move = once(w, 'move');
          w.setPosition(pos[0], pos[1]);
          await move;
          expectBoundsEqual(w.getNormalBounds(), w.getBounds());
        });
      });

      ifdescribe(process.platform !== 'linux')('Maximized state', () => {
        it('checks normal bounds when maximized', async () => {
          const bounds = w.getBounds();
          const maximize = once(w, 'maximize');
          w.show();
          w.maximize();
          await maximize;
          expectBoundsEqual(w.getNormalBounds(), bounds);
        });

        it('updates normal bounds after resize and maximize', async () => {
          const size = [300, 400];
          const resize = once(w, 'resize');
          w.setSize(size[0], size[1]);
          await resize;
          const original = w.getBounds();

          const maximize = once(w, 'maximize');
          w.maximize();
          await maximize;

          const normal = w.getNormalBounds();
          const bounds = w.getBounds();

          expect(normal).to.deep.equal(original);
          expect(normal).to.not.deep.equal(bounds);

          const close = once(w, 'close');
          w.close();
          await close;
        });

        it('updates normal bounds after move and maximize', async () => {
          const pos = [10, 10];
          const move = once(w, 'move');
          w.setPosition(pos[0], pos[1]);
          await move;
          const original = w.getBounds();

          const maximize = once(w, 'maximize');
          w.maximize();
          await maximize;

          const normal = w.getNormalBounds();
          const bounds = w.getBounds();

          expect(normal).to.deep.equal(original);
          expect(normal).to.not.deep.equal(bounds);

          const close = once(w, 'close');
          w.close();
          await close;
        });

        it('checks normal bounds when unmaximized', async () => {
          const bounds = w.getBounds();
          w.once('maximize', () => {
            w.unmaximize();
          });
          const unmaximize = once(w, 'unmaximize');
          w.show();
          w.maximize();
          await unmaximize;
          expectBoundsEqual(w.getNormalBounds(), bounds);
        });

        it('does not change size for a frameless window with min size', async () => {
          w.destroy();
          w = new BrowserWindow({
            show: false,
            frame: false,
            width: 300,
            height: 300,
            minWidth: 300,
            minHeight: 300
          });
          const bounds = w.getBounds();
          w.once('maximize', () => {
            w.unmaximize();
          });
          const unmaximize = once(w, 'unmaximize');
          w.show();
          w.maximize();
          await unmaximize;
          expectBoundsEqual(w.getNormalBounds(), bounds);
        });

        it('correctly checks transparent window maximization state', async () => {
          w.destroy();
          w = new BrowserWindow({
            show: false,
            width: 300,
            height: 300,
            transparent: true
          });

          const maximize = once(w, 'maximize');
          w.show();
          w.maximize();
          await maximize;
          expect(w.isMaximized()).to.equal(true);
          const unmaximize = once(w, 'unmaximize');
          w.unmaximize();
          await unmaximize;
          expect(w.isMaximized()).to.equal(false);
        });

        it('returns the correct value for windows with an aspect ratio', async () => {
          w.destroy();
          w = new BrowserWindow({
            show: false,
            fullscreenable: false
          });

          w.setAspectRatio(16 / 11);

          const maximize = once(w, 'maximize');
          w.show();
          w.maximize();
          await maximize;

          expect(w.isMaximized()).to.equal(true);
          w.resizable = false;
          expect(w.isMaximized()).to.equal(true);
        });
      });

      ifdescribe(process.platform !== 'linux')('Minimized state', () => {
        it('checks normal bounds when minimized', async () => {
          const bounds = w.getBounds();
          const minimize = once(w, 'minimize');
          w.show();
          w.minimize();
          await minimize;
          expectBoundsEqual(w.getNormalBounds(), bounds);
        });

        it('updates normal bounds after move and minimize', async () => {
          const pos = [10, 10];
          const move = once(w, 'move');
          w.setPosition(pos[0], pos[1]);
          await move;
          const original = w.getBounds();

          const minimize = once(w, 'minimize');
          w.minimize();
          await minimize;

          const normal = w.getNormalBounds();

          expect(original).to.deep.equal(normal);
          expectBoundsEqual(normal, w.getBounds());
        });

        it('updates normal bounds after resize and minimize', async () => {
          const size = [300, 400];
          const resize = once(w, 'resize');
          w.setSize(size[0], size[1]);
          await resize;
          const original = w.getBounds();

          const minimize = once(w, 'minimize');
          w.minimize();
          await minimize;

          const normal = w.getNormalBounds();

          expect(original).to.deep.equal(normal);
          expectBoundsEqual(normal, w.getBounds());
        });

        it('checks normal bounds when restored', async () => {
          const bounds = w.getBounds();
          w.once('minimize', () => {
            w.restore();
          });
          const restore = once(w, 'restore');
          w.show();
          w.minimize();
          await restore;
          expectBoundsEqual(w.getNormalBounds(), bounds);
        });

        it('does not change size for a frameless window with min size', async () => {
          w.destroy();
          w = new BrowserWindow({
            show: false,
            frame: false,
            width: 300,
            height: 300,
            minWidth: 300,
            minHeight: 300
          });
          const bounds = w.getBounds();
          w.once('minimize', () => {
            w.restore();
          });
          const restore = once(w, 'restore');
          w.show();
          w.minimize();
          await restore;
          expectBoundsEqual(w.getNormalBounds(), bounds);
        });
      });

      ifdescribe(process.platform === 'win32')('Fullscreen state', () => {
        it('with properties', () => {
          it('can be set with the fullscreen constructor option', () => {
            w = new BrowserWindow({ fullscreen: true });
            expect(w.fullScreen).to.be.true();
          });

          it('does not go fullscreen if roundedCorners are enabled', async () => {
            w = new BrowserWindow({ frame: false, roundedCorners: false, fullscreen: true });
            expect(w.fullScreen).to.be.false();
          });

          it('can be changed', () => {
            w.fullScreen = false;
            expect(w.fullScreen).to.be.false();
            w.fullScreen = true;
            expect(w.fullScreen).to.be.true();
          });

          it('checks normal bounds when fullscreen\'ed', async () => {
            const bounds = w.getBounds();
            const enterFullScreen = once(w, 'enter-full-screen');
            w.show();
            w.fullScreen = true;
            await enterFullScreen;
            expectBoundsEqual(w.getNormalBounds(), bounds);
          });

          it('updates normal bounds after resize and fullscreen', async () => {
            const size = [300, 400];
            const resize = once(w, 'resize');
            w.setSize(size[0], size[1]);
            await resize;
            const original = w.getBounds();

            const fsc = once(w, 'enter-full-screen');
            w.fullScreen = true;
            await fsc;

            const normal = w.getNormalBounds();
            const bounds = w.getBounds();

            expect(normal).to.deep.equal(original);
            expect(normal).to.not.deep.equal(bounds);

            const close = once(w, 'close');
            w.close();
            await close;
          });

          it('updates normal bounds after move and fullscreen', async () => {
            const pos = [10, 10];
            const move = once(w, 'move');
            w.setPosition(pos[0], pos[1]);
            await move;
            const original = w.getBounds();

            const fsc = once(w, 'enter-full-screen');
            w.fullScreen = true;
            await fsc;

            const normal = w.getNormalBounds();
            const bounds = w.getBounds();

            expect(normal).to.deep.equal(original);
            expect(normal).to.not.deep.equal(bounds);

            const close = once(w, 'close');
            w.close();
            await close;
          });

          it('checks normal bounds when unfullscreen\'ed', async () => {
            const bounds = w.getBounds();
            w.once('enter-full-screen', () => {
              w.fullScreen = false;
            });
            const leaveFullScreen = once(w, 'leave-full-screen');
            w.show();
            w.fullScreen = true;
            await leaveFullScreen;
            expectBoundsEqual(w.getNormalBounds(), bounds);
          });
        });

        it('with functions', () => {
          it('can be set with the fullscreen constructor option', () => {
            w = new BrowserWindow({ fullscreen: true });
            expect(w.isFullScreen()).to.be.true();
          });

          it('can be changed', () => {
            w.setFullScreen(false);
            expect(w.isFullScreen()).to.be.false();
            w.setFullScreen(true);
            expect(w.isFullScreen()).to.be.true();
          });

          it('checks normal bounds when fullscreen\'ed', async () => {
            const bounds = w.getBounds();
            w.show();

            const enterFullScreen = once(w, 'enter-full-screen');
            w.setFullScreen(true);
            await enterFullScreen;

            expectBoundsEqual(w.getNormalBounds(), bounds);
          });

          it('updates normal bounds after resize and fullscreen', async () => {
            const size = [300, 400];
            const resize = once(w, 'resize');
            w.setSize(size[0], size[1]);
            await resize;
            const original = w.getBounds();

            const fsc = once(w, 'enter-full-screen');
            w.setFullScreen(true);
            await fsc;

            const normal = w.getNormalBounds();
            const bounds = w.getBounds();

            expect(normal).to.deep.equal(original);
            expect(normal).to.not.deep.equal(bounds);

            const close = once(w, 'close');
            w.close();
            await close;
          });

          it('updates normal bounds after move and fullscreen', async () => {
            const pos = [10, 10];
            const move = once(w, 'move');
            w.setPosition(pos[0], pos[1]);
            await move;
            const original = w.getBounds();

            const fsc = once(w, 'enter-full-screen');
            w.setFullScreen(true);
            await fsc;

            const normal = w.getNormalBounds();
            const bounds = w.getBounds();

            expect(normal).to.deep.equal(original);
            expect(normal).to.not.deep.equal(bounds);

            const close = once(w, 'close');
            w.close();
            await close;
          });

          it('checks normal bounds when unfullscreen\'ed', async () => {
            const bounds = w.getBounds();
            w.show();

            const enterFullScreen = once(w, 'enter-full-screen');
            w.setFullScreen(true);
            await enterFullScreen;

            const leaveFullScreen = once(w, 'leave-full-screen');
            w.setFullScreen(false);
            await leaveFullScreen;

            expectBoundsEqual(w.getNormalBounds(), bounds);
          });
        });
      });
    });
  });

  ifdescribe(process.platform === 'darwin')('tabbed windows', () => {
    let w: BrowserWindow;
    beforeEach(() => {
      w = new BrowserWindow({ show: false });
    });
    afterEach(async () => {
      await closeWindow(w);
      w = null as unknown as BrowserWindow;
    });

    describe('BrowserWindow.selectPreviousTab()', () => {
      it('does not throw', () => {
        expect(() => {
          w.selectPreviousTab();
        }).to.not.throw();
      });
    });

    describe('BrowserWindow.selectNextTab()', () => {
      it('does not throw', () => {
        expect(() => {
          w.selectNextTab();
        }).to.not.throw();
      });
    });

    describe('BrowserWindow.mergeAllWindows()', () => {
      it('does not throw', () => {
        expect(() => {
          w.mergeAllWindows();
        }).to.not.throw();
      });
    });

    describe('BrowserWindow.moveTabToNewWindow()', () => {
      it('does not throw', () => {
        expect(() => {
          w.moveTabToNewWindow();
        }).to.not.throw();
      });
    });

    describe('BrowserWindow.toggleTabBar()', () => {
      it('does not throw', () => {
        expect(() => {
          w.toggleTabBar();
        }).to.not.throw();
      });
    });

    describe('BrowserWindow.addTabbedWindow()', () => {
      it('does not throw', async () => {
        const tabbedWindow = new BrowserWindow({});
        expect(() => {
          w.addTabbedWindow(tabbedWindow);
        }).to.not.throw();

        expect(BrowserWindow.getAllWindows()).to.have.lengthOf(2); // w + tabbedWindow

        await closeWindow(tabbedWindow, { assertNotWindows: false });
        expect(BrowserWindow.getAllWindows()).to.have.lengthOf(1); // w
      });

      it('throws when called on itself', () => {
        expect(() => {
          w.addTabbedWindow(w);
        }).to.throw('AddTabbedWindow cannot be called by a window on itself.');
      });
    });
  });

  describe('autoHideMenuBar state', () => {
    afterEach(closeAllWindows);

    it('for properties', () => {
      it('can be set with autoHideMenuBar constructor option', () => {
        const w = new BrowserWindow({ show: false, autoHideMenuBar: true });
        expect(w.autoHideMenuBar).to.be.true('autoHideMenuBar');
      });

      it('can be changed', () => {
        const w = new BrowserWindow({ show: false });
        expect(w.autoHideMenuBar).to.be.false('autoHideMenuBar');
        w.autoHideMenuBar = true;
        expect(w.autoHideMenuBar).to.be.true('autoHideMenuBar');
        w.autoHideMenuBar = false;
        expect(w.autoHideMenuBar).to.be.false('autoHideMenuBar');
      });
    });

    it('for functions', () => {
      it('can be set with autoHideMenuBar constructor option', () => {
        const w = new BrowserWindow({ show: false, autoHideMenuBar: true });
        expect(w.isMenuBarAutoHide()).to.be.true('autoHideMenuBar');
      });

      it('can be changed', () => {
        const w = new BrowserWindow({ show: false });
        expect(w.isMenuBarAutoHide()).to.be.false('autoHideMenuBar');
        w.setAutoHideMenuBar(true);
        expect(w.isMenuBarAutoHide()).to.be.true('autoHideMenuBar');
        w.setAutoHideMenuBar(false);
        expect(w.isMenuBarAutoHide()).to.be.false('autoHideMenuBar');
      });
    });
  });

  describe('BrowserWindow.capturePage(rect)', () => {
    afterEach(closeAllWindows);

    it('returns a Promise with a Buffer', async () => {
      const w = new BrowserWindow({ show: false });
      const image = await w.capturePage({
        x: 0,
        y: 0,
        width: 100,
        height: 100
      });

      expect(image.isEmpty()).to.equal(true);
    });

    ifit(process.platform === 'darwin')('honors the stayHidden argument', async () => {
      const w = new BrowserWindow({
        webPreferences: {
          nodeIntegration: true,
          contextIsolation: false
        }
      });

      w.loadFile(path.join(fixtures, 'pages', 'visibilitychange.html'));

      {
        const [, visibilityState, hidden] = await once(ipcMain, 'pong');
        expect(visibilityState).to.equal('visible');
        expect(hidden).to.be.false('hidden');
      }

      w.hide();

      {
        const [, visibilityState, hidden] = await once(ipcMain, 'pong');
        expect(visibilityState).to.equal('hidden');
        expect(hidden).to.be.true('hidden');
      }

      await w.capturePage({ x: 0, y: 0, width: 0, height: 0 }, { stayHidden: true });

      const visible = await w.webContents.executeJavaScript('document.visibilityState');
      expect(visible).to.equal('hidden');
    });

    it('resolves after the window is hidden', async () => {
      const w = new BrowserWindow({ show: false });
      w.loadFile(path.join(fixtures, 'pages', 'a.html'));
      await once(w, 'ready-to-show');
      w.show();

      const visibleImage = await w.capturePage();
      expect(visibleImage.isEmpty()).to.equal(false);

      w.hide();

      const hiddenImage = await w.capturePage();
      const isEmpty = process.platform !== 'darwin';
      expect(hiddenImage.isEmpty()).to.equal(isEmpty);
    });

    it('resolves after the window is hidden and capturer count is non-zero', async () => {
      const w = new BrowserWindow({ show: false });
      w.webContents.setBackgroundThrottling(false);
      w.loadFile(path.join(fixtures, 'pages', 'a.html'));
      await once(w, 'ready-to-show');

      const image = await w.capturePage();
      expect(image.isEmpty()).to.equal(false);
    });

    it('preserves transparency', async () => {
      const w = new BrowserWindow({ show: false, transparent: true });
      w.loadFile(path.join(fixtures, 'pages', 'theme-color.html'));
      await once(w, 'ready-to-show');
      w.show();

      const image = await w.capturePage();
      const imgBuffer = image.toPNG();

      // Check the 25th byte in the PNG.
      // Values can be 0,2,3,4, or 6. We want 6, which is RGB + Alpha
      expect(imgBuffer[25]).to.equal(6);
    });
  });

  describe('BrowserWindow.setProgressBar(progress)', () => {
    let w: BrowserWindow;
    before(() => {
      w = new BrowserWindow({ show: false });
    });
    after(async () => {
      await closeWindow(w);
      w = null as unknown as BrowserWindow;
    });
    it('sets the progress', () => {
      expect(() => {
        if (process.platform === 'darwin') {
          app.dock.setIcon(path.join(fixtures, 'assets', 'logo.png'));
        }
        w.setProgressBar(0.5);

        if (process.platform === 'darwin') {
          app.dock.setIcon(null as any);
        }
        w.setProgressBar(-1);
      }).to.not.throw();
    });
    it('sets the progress using "paused" mode', () => {
      expect(() => {
        w.setProgressBar(0.5, { mode: 'paused' });
      }).to.not.throw();
    });
    it('sets the progress using "error" mode', () => {
      expect(() => {
        w.setProgressBar(0.5, { mode: 'error' });
      }).to.not.throw();
    });
    it('sets the progress using "normal" mode', () => {
      expect(() => {
        w.setProgressBar(0.5, { mode: 'normal' });
      }).to.not.throw();
    });
  });

  describe('BrowserWindow.setAlwaysOnTop(flag, level)', () => {
    let w: BrowserWindow;

    afterEach(closeAllWindows);

    beforeEach(() => {
      w = new BrowserWindow({ show: true });
    });

    it('sets the window as always on top', () => {
      expect(w.isAlwaysOnTop()).to.be.false('is alwaysOnTop');
      w.setAlwaysOnTop(true, 'screen-saver');
      expect(w.isAlwaysOnTop()).to.be.true('is not alwaysOnTop');
      w.setAlwaysOnTop(false);
      expect(w.isAlwaysOnTop()).to.be.false('is alwaysOnTop');
      w.setAlwaysOnTop(true);
      expect(w.isAlwaysOnTop()).to.be.true('is not alwaysOnTop');
    });

    ifit(process.platform === 'darwin')('resets the windows level on minimize', () => {
      expect(w.isAlwaysOnTop()).to.be.false('is alwaysOnTop');
      w.setAlwaysOnTop(true, 'screen-saver');
      expect(w.isAlwaysOnTop()).to.be.true('is not alwaysOnTop');
      w.minimize();
      expect(w.isAlwaysOnTop()).to.be.false('is alwaysOnTop');
      w.restore();
      expect(w.isAlwaysOnTop()).to.be.true('is not alwaysOnTop');
    });

    it('causes the right value to be emitted on `always-on-top-changed`', async () => {
      const alwaysOnTopChanged = once(w, 'always-on-top-changed');
      expect(w.isAlwaysOnTop()).to.be.false('is alwaysOnTop');
      w.setAlwaysOnTop(true);
      const [, alwaysOnTop] = await alwaysOnTopChanged;
      expect(alwaysOnTop).to.be.true('is not alwaysOnTop');
    });

    ifit(process.platform === 'darwin')('honors the alwaysOnTop level of a child window', () => {
      w = new BrowserWindow({ show: false });
      const c = new BrowserWindow({ parent: w });
      c.setAlwaysOnTop(true, 'screen-saver');

      expect(w.isAlwaysOnTop()).to.be.false();
      expect(c.isAlwaysOnTop()).to.be.true('child is not always on top');
      expect((c as any)._getAlwaysOnTopLevel()).to.equal('screen-saver');
    });
  });

  describe('preconnect feature', () => {
    let w: BrowserWindow;

    let server: http.Server;
    let url: string;
    let connections = 0;

    beforeEach(async () => {
      connections = 0;
      server = http.createServer((req, res) => {
        if (req.url === '/link') {
          res.setHeader('Content-type', 'text/html');
          res.end('<head><link rel="preconnect" href="//example.com" /></head><body>foo</body>');
          return;
        }
        res.end();
      });
      server.on('connection', () => { connections++; });
      url = (await listen(server)).url;
    });
    afterEach(async () => {
      server.close();
      await closeWindow(w);
      w = null as unknown as BrowserWindow;
      server = null as unknown as http.Server;
    });

    it('calling preconnect() connects to the server', async () => {
      w = new BrowserWindow({ show: false });
      w.webContents.on('did-start-navigation', (event, url) => {
        w.webContents.session.preconnect({ url, numSockets: 4 });
      });
      await w.loadURL(url);
      expect(connections).to.equal(4);
    });

    it('does not preconnect unless requested', async () => {
      w = new BrowserWindow({ show: false });
      await w.loadURL(url);
      expect(connections).to.equal(1);
    });

    it('parses <link rel=preconnect>', async () => {
      w = new BrowserWindow({ show: true });
      const p = once(w.webContents.session, 'preconnect');
      w.loadURL(url + '/link');
      const [, preconnectUrl, allowCredentials] = await p;
      expect(preconnectUrl).to.equal('http://example.com/');
      expect(allowCredentials).to.be.true('allowCredentials');
    });
  });

  describe('BrowserWindow.setAutoHideCursor(autoHide)', () => {
    let w: BrowserWindow;
    beforeEach(() => {
      w = new BrowserWindow({ show: false });
    });
    afterEach(async () => {
      await closeWindow(w);
      w = null as unknown as BrowserWindow;
    });

    ifit(process.platform === 'darwin')('on macOS', () => {
      it('allows changing cursor auto-hiding', () => {
        expect(() => {
          w.setAutoHideCursor(false);
          w.setAutoHideCursor(true);
        }).to.not.throw();
      });
    });

    ifit(process.platform !== 'darwin')('on non-macOS platforms', () => {
      it('is not available', () => {
        expect(w.setAutoHideCursor).to.be.undefined('setAutoHideCursor function');
      });
    });
  });

  ifdescribe(process.platform === 'darwin')('BrowserWindow.setWindowButtonVisibility()', () => {
    afterEach(closeAllWindows);

    it('does not throw', () => {
      const w = new BrowserWindow({ show: false });
      expect(() => {
        w.setWindowButtonVisibility(true);
        w.setWindowButtonVisibility(false);
      }).to.not.throw();
    });

    it('changes window button visibility for normal window', () => {
      const w = new BrowserWindow({ show: false });
      expect(w._getWindowButtonVisibility()).to.equal(true);
      w.setWindowButtonVisibility(false);
      expect(w._getWindowButtonVisibility()).to.equal(false);
      w.setWindowButtonVisibility(true);
      expect(w._getWindowButtonVisibility()).to.equal(true);
    });

    it('changes window button visibility for frameless window', () => {
      const w = new BrowserWindow({ show: false, frame: false });
      expect(w._getWindowButtonVisibility()).to.equal(false);
      w.setWindowButtonVisibility(true);
      expect(w._getWindowButtonVisibility()).to.equal(true);
      w.setWindowButtonVisibility(false);
      expect(w._getWindowButtonVisibility()).to.equal(false);
    });

    it('changes window button visibility for hiddenInset window', () => {
      const w = new BrowserWindow({ show: false, frame: false, titleBarStyle: 'hiddenInset' });
      expect(w._getWindowButtonVisibility()).to.equal(true);
      w.setWindowButtonVisibility(false);
      expect(w._getWindowButtonVisibility()).to.equal(false);
      w.setWindowButtonVisibility(true);
      expect(w._getWindowButtonVisibility()).to.equal(true);
    });

    // Buttons of customButtonsOnHover are always hidden unless hovered.
    it('does not change window button visibility for customButtonsOnHover window', () => {
      const w = new BrowserWindow({ show: false, frame: false, titleBarStyle: 'customButtonsOnHover' });
      expect(w._getWindowButtonVisibility()).to.equal(false);
      w.setWindowButtonVisibility(true);
      expect(w._getWindowButtonVisibility()).to.equal(false);
      w.setWindowButtonVisibility(false);
      expect(w._getWindowButtonVisibility()).to.equal(false);
    });

    it('correctly updates when entering/exiting fullscreen for hidden style', async () => {
      const w = new BrowserWindow({ show: false, frame: false, titleBarStyle: 'hidden' });
      expect(w._getWindowButtonVisibility()).to.equal(true);
      w.setWindowButtonVisibility(false);
      expect(w._getWindowButtonVisibility()).to.equal(false);

      const enterFS = once(w, 'enter-full-screen');
      w.setFullScreen(true);
      await enterFS;

      const leaveFS = once(w, 'leave-full-screen');
      w.setFullScreen(false);
      await leaveFS;

      w.setWindowButtonVisibility(true);
      expect(w._getWindowButtonVisibility()).to.equal(true);
    });

    it('correctly updates when entering/exiting fullscreen for hiddenInset style', async () => {
      const w = new BrowserWindow({ show: false, frame: false, titleBarStyle: 'hiddenInset' });
      expect(w._getWindowButtonVisibility()).to.equal(true);
      w.setWindowButtonVisibility(false);
      expect(w._getWindowButtonVisibility()).to.equal(false);

      const enterFS = once(w, 'enter-full-screen');
      w.setFullScreen(true);
      await enterFS;

      const leaveFS = once(w, 'leave-full-screen');
      w.setFullScreen(false);
      await leaveFS;

      w.setWindowButtonVisibility(true);
      expect(w._getWindowButtonVisibility()).to.equal(true);
    });
  });

  ifdescribe(process.platform === 'darwin')('BrowserWindow.setVibrancy(type)', () => {
    afterEach(closeAllWindows);

    it('allows setting, changing, and removing the vibrancy', () => {
      const w = new BrowserWindow({ show: false });
      expect(() => {
        w.setVibrancy('light');
        w.setVibrancy('dark');
        w.setVibrancy(null);
        w.setVibrancy('ultra-dark');
        w.setVibrancy('' as any);
      }).to.not.throw();
    });

    it('does not crash if vibrancy is set to an invalid value', () => {
      const w = new BrowserWindow({ show: false });
      expect(() => {
        w.setVibrancy('i-am-not-a-valid-vibrancy-type' as any);
      }).to.not.throw();
    });
  });

  ifdescribe(process.platform === 'darwin')('trafficLightPosition', () => {
    const pos = { x: 10, y: 10 };
    afterEach(closeAllWindows);

    describe('BrowserWindow.getWindowButtonPosition(pos)', () => {
      it('returns null when there is no custom position', () => {
        const w = new BrowserWindow({ show: false });
        expect(w.getWindowButtonPosition()).to.be.null('getWindowButtonPosition');
      });

      it('gets position property for "hidden" titleBarStyle', () => {
        const w = new BrowserWindow({ show: false, titleBarStyle: 'hidden', trafficLightPosition: pos });
        expect(w.getWindowButtonPosition()).to.deep.equal(pos);
      });

      it('gets position property for "customButtonsOnHover" titleBarStyle', () => {
        const w = new BrowserWindow({ show: false, titleBarStyle: 'customButtonsOnHover', trafficLightPosition: pos });
        expect(w.getWindowButtonPosition()).to.deep.equal(pos);
      });
    });

    describe('BrowserWindow.setWindowButtonPosition(pos)', () => {
      it('resets the position when null is passed', () => {
        const w = new BrowserWindow({ show: false, titleBarStyle: 'hidden', trafficLightPosition: pos });
        w.setWindowButtonPosition(null);
        expect(w.getWindowButtonPosition()).to.be.null('setWindowButtonPosition');
      });

      it('sets position property for "hidden" titleBarStyle', () => {
        const w = new BrowserWindow({ show: false, titleBarStyle: 'hidden', trafficLightPosition: pos });
        const newPos = { x: 20, y: 20 };
        w.setWindowButtonPosition(newPos);
        expect(w.getWindowButtonPosition()).to.deep.equal(newPos);
      });

      it('sets position property for "customButtonsOnHover" titleBarStyle', () => {
        const w = new BrowserWindow({ show: false, titleBarStyle: 'customButtonsOnHover', trafficLightPosition: pos });
        const newPos = { x: 20, y: 20 };
        w.setWindowButtonPosition(newPos);
        expect(w.getWindowButtonPosition()).to.deep.equal(newPos);
      });
    });

    // The set/getTrafficLightPosition APIs are deprecated.
    describe('BrowserWindow.getTrafficLightPosition(pos)', () => {
      it('returns { x: 0, y: 0 } when there is no custom position', () => {
        const w = new BrowserWindow({ show: false });
        expect(w.getTrafficLightPosition()).to.deep.equal({ x: 0, y: 0 });
      });

      it('gets position property for "hidden" titleBarStyle', () => {
        const w = new BrowserWindow({ show: false, titleBarStyle: 'hidden', trafficLightPosition: pos });
        expect(w.getTrafficLightPosition()).to.deep.equal(pos);
      });

      it('gets position property for "customButtonsOnHover" titleBarStyle', () => {
        const w = new BrowserWindow({ show: false, titleBarStyle: 'customButtonsOnHover', trafficLightPosition: pos });
        expect(w.getTrafficLightPosition()).to.deep.equal(pos);
      });
    });

    describe('BrowserWindow.setTrafficLightPosition(pos)', () => {
      it('resets the position when { x: 0, y: 0 } is passed', () => {
        const w = new BrowserWindow({ show: false, titleBarStyle: 'hidden', trafficLightPosition: pos });
        w.setTrafficLightPosition({ x: 0, y: 0 });
        expect(w.getTrafficLightPosition()).to.deep.equal({ x: 0, y: 0 });
      });

      it('sets position property for "hidden" titleBarStyle', () => {
        const w = new BrowserWindow({ show: false, titleBarStyle: 'hidden', trafficLightPosition: pos });
        const newPos = { x: 20, y: 20 };
        w.setTrafficLightPosition(newPos);
        expect(w.getTrafficLightPosition()).to.deep.equal(newPos);
      });

      it('sets position property for "customButtonsOnHover" titleBarStyle', () => {
        const w = new BrowserWindow({ show: false, titleBarStyle: 'customButtonsOnHover', trafficLightPosition: pos });
        const newPos = { x: 20, y: 20 };
        w.setTrafficLightPosition(newPos);
        expect(w.getTrafficLightPosition()).to.deep.equal(newPos);
      });
    });
  });

  ifdescribe(process.platform === 'win32')('BrowserWindow.setAppDetails(options)', () => {
    afterEach(closeAllWindows);

    it('supports setting the app details', () => {
      const w = new BrowserWindow({ show: false });
      const iconPath = path.join(fixtures, 'assets', 'icon.ico');

      expect(() => {
        w.setAppDetails({ appId: 'my.app.id' });
        w.setAppDetails({ appIconPath: iconPath, appIconIndex: 0 });
        w.setAppDetails({ appIconPath: iconPath });
        w.setAppDetails({ relaunchCommand: 'my-app.exe arg1 arg2', relaunchDisplayName: 'My app name' });
        w.setAppDetails({ relaunchCommand: 'my-app.exe arg1 arg2' });
        w.setAppDetails({ relaunchDisplayName: 'My app name' });
        w.setAppDetails({
          appId: 'my.app.id',
          appIconPath: iconPath,
          appIconIndex: 0,
          relaunchCommand: 'my-app.exe arg1 arg2',
          relaunchDisplayName: 'My app name'
        });
        w.setAppDetails({});
      }).to.not.throw();

      expect(() => {
        (w.setAppDetails as any)();
      }).to.throw('Insufficient number of arguments.');
    });
  });

  describe('BrowserWindow.fromId(id)', () => {
    afterEach(closeAllWindows);
    it('returns the window with id', () => {
      const w = new BrowserWindow({ show: false });
      expect(BrowserWindow.fromId(w.id)!.id).to.equal(w.id);
    });
  });

  describe('Opening a BrowserWindow from a link', () => {
    let appProcess: childProcess.ChildProcessWithoutNullStreams | undefined;

    afterEach(() => {
      if (appProcess && !appProcess.killed) {
        appProcess.kill();
        appProcess = undefined;
      }
    });

    it('can properly open and load a new window from a link', async () => {
      const appPath = path.join(__dirname, 'fixtures', 'apps', 'open-new-window-from-link');

      appProcess = childProcess.spawn(process.execPath, [appPath]);

      const [code] = await once(appProcess, 'exit');
      expect(code).to.equal(0);
    });
  });

  describe('BrowserWindow.fromWebContents(webContents)', () => {
    afterEach(closeAllWindows);

    it('returns the window with the webContents', () => {
      const w = new BrowserWindow({ show: false });
      const found = BrowserWindow.fromWebContents(w.webContents);
      expect(found!.id).to.equal(w.id);
    });

    it('returns null for webContents without a BrowserWindow', () => {
      const contents = (webContents as typeof ElectronInternal.WebContents).create();
      try {
        expect(BrowserWindow.fromWebContents(contents)).to.be.null('BrowserWindow.fromWebContents(contents)');
      } finally {
        contents.destroy();
      }
    });

    it('returns the correct window for a BrowserView webcontents', async () => {
      const w = new BrowserWindow({ show: false });
      const bv = new BrowserView();
      w.setBrowserView(bv);
      defer(() => {
        w.removeBrowserView(bv);
        bv.webContents.destroy();
      });
      await bv.webContents.loadURL('about:blank');
      expect(BrowserWindow.fromWebContents(bv.webContents)!.id).to.equal(w.id);
    });

    it('returns the correct window for a WebView webcontents', async () => {
      const w = new BrowserWindow({ show: false, webPreferences: { webviewTag: true } });
      w.loadURL('data:text/html,<webview src="data:text/html,hi"></webview>');
      // NOTE(nornagon): Waiting for 'did-attach-webview' is a workaround for
      // https://github.com/electron/electron/issues/25413, and is not integral
      // to the test.
      const p = once(w.webContents, 'did-attach-webview');
      const [, webviewContents] = await once(app, 'web-contents-created');
      expect(BrowserWindow.fromWebContents(webviewContents)!.id).to.equal(w.id);
      await p;
    });

    it('is usable immediately on browser-window-created', async () => {
      const w = new BrowserWindow({ show: false });
      w.loadURL('about:blank');
      w.webContents.executeJavaScript('window.open(""); null');
      const [win, winFromWebContents] = await new Promise<any>((resolve) => {
        app.once('browser-window-created', (e, win) => {
          resolve([win, BrowserWindow.fromWebContents(win.webContents)]);
        });
      });
      expect(winFromWebContents).to.equal(win);
    });
  });

  describe('BrowserWindow.openDevTools()', () => {
    afterEach(closeAllWindows);
    it('does not crash for frameless window', () => {
      const w = new BrowserWindow({ show: false, frame: false });
      w.webContents.openDevTools();
    });
  });

  describe('BrowserWindow.fromBrowserView(browserView)', () => {
    afterEach(closeAllWindows);

    it('returns the window with the BrowserView', () => {
      const w = new BrowserWindow({ show: false });
      const bv = new BrowserView();
      w.setBrowserView(bv);
      defer(() => {
        w.removeBrowserView(bv);
        bv.webContents.destroy();
      });
      expect(BrowserWindow.fromBrowserView(bv)!.id).to.equal(w.id);
    });

    it('returns the window when there are multiple BrowserViews', () => {
      const w = new BrowserWindow({ show: false });
      const bv1 = new BrowserView();
      w.addBrowserView(bv1);
      const bv2 = new BrowserView();
      w.addBrowserView(bv2);
      defer(() => {
        w.removeBrowserView(bv1);
        w.removeBrowserView(bv2);
        bv1.webContents.destroy();
        bv2.webContents.destroy();
      });
      expect(BrowserWindow.fromBrowserView(bv1)!.id).to.equal(w.id);
      expect(BrowserWindow.fromBrowserView(bv2)!.id).to.equal(w.id);
    });

    it('returns undefined if not attached', () => {
      const bv = new BrowserView();
      defer(() => {
        bv.webContents.destroy();
      });
      expect(BrowserWindow.fromBrowserView(bv)).to.be.null('BrowserWindow associated with bv');
    });
  });

  describe('BrowserWindow.setOpacity(opacity)', () => {
    afterEach(closeAllWindows);

    ifdescribe(process.platform !== 'linux')(('Windows and Mac'), () => {
      it('make window with initial opacity', () => {
        const w = new BrowserWindow({ show: false, opacity: 0.5 });
        expect(w.getOpacity()).to.equal(0.5);
      });
      it('allows setting the opacity', () => {
        const w = new BrowserWindow({ show: false });
        expect(() => {
          w.setOpacity(0.0);
          expect(w.getOpacity()).to.equal(0.0);
          w.setOpacity(0.5);
          expect(w.getOpacity()).to.equal(0.5);
          w.setOpacity(1.0);
          expect(w.getOpacity()).to.equal(1.0);
        }).to.not.throw();
      });

      it('clamps opacity to [0.0...1.0]', () => {
        const w = new BrowserWindow({ show: false, opacity: 0.5 });
        w.setOpacity(100);
        expect(w.getOpacity()).to.equal(1.0);
        w.setOpacity(-100);
        expect(w.getOpacity()).to.equal(0.0);
      });
    });

    ifdescribe(process.platform === 'linux')(('Linux'), () => {
      it('sets 1 regardless of parameter', () => {
        const w = new BrowserWindow({ show: false });
        w.setOpacity(0);
        expect(w.getOpacity()).to.equal(1.0);
        w.setOpacity(0.5);
        expect(w.getOpacity()).to.equal(1.0);
      });
    });
  });

  describe('BrowserWindow.setShape(rects)', () => {
    afterEach(closeAllWindows);
    it('allows setting shape', () => {
      const w = new BrowserWindow({ show: false });
      expect(() => {
        w.setShape([]);
        w.setShape([{ x: 0, y: 0, width: 100, height: 100 }]);
        w.setShape([{ x: 0, y: 0, width: 100, height: 100 }, { x: 0, y: 200, width: 1000, height: 100 }]);
        w.setShape([]);
      }).to.not.throw();
    });
  });

  describe('"useContentSize" option', () => {
    afterEach(closeAllWindows);
    it('make window created with content size when used', () => {
      const w = new BrowserWindow({
        show: false,
        width: 400,
        height: 400,
        useContentSize: true
      });
      const contentSize = w.getContentSize();
      expect(contentSize).to.deep.equal([400, 400]);
    });
    it('make window created with window size when not used', () => {
      const w = new BrowserWindow({
        show: false,
        width: 400,
        height: 400
      });
      const size = w.getSize();
      expect(size).to.deep.equal([400, 400]);
    });
    it('works for a frameless window', () => {
      const w = new BrowserWindow({
        show: false,
        frame: false,
        width: 400,
        height: 400,
        useContentSize: true
      });
      const contentSize = w.getContentSize();
      expect(contentSize).to.deep.equal([400, 400]);
      const size = w.getSize();
      expect(size).to.deep.equal([400, 400]);
    });
  });

  ifdescribe(['win32', 'darwin'].includes(process.platform))('"titleBarStyle" option', () => {
    const testWindowsOverlay = async (style: any) => {
      const w = new BrowserWindow({
        show: false,
        width: 400,
        height: 400,
        titleBarStyle: style,
        webPreferences: {
          nodeIntegration: true,
          contextIsolation: false
        },
        titleBarOverlay: true
      });
      const overlayHTML = path.join(__dirname, 'fixtures', 'pages', 'overlay.html');
      if (process.platform === 'darwin') {
        await w.loadFile(overlayHTML);
      } else {
        const overlayReady = once(ipcMain, 'geometrychange');
        await w.loadFile(overlayHTML);
        await overlayReady;
      }
      const overlayEnabled = await w.webContents.executeJavaScript('navigator.windowControlsOverlay.visible');
      expect(overlayEnabled).to.be.true('overlayEnabled');
      const overlayRect = await w.webContents.executeJavaScript('getJSOverlayProperties()');
      expect(overlayRect.y).to.equal(0);
      if (process.platform === 'darwin') {
        expect(overlayRect.x).to.be.greaterThan(0);
      } else {
        expect(overlayRect.x).to.equal(0);
      }
      expect(overlayRect.width).to.be.greaterThan(0);
      expect(overlayRect.height).to.be.greaterThan(0);
      const cssOverlayRect = await w.webContents.executeJavaScript('getCssOverlayProperties();');
      expect(cssOverlayRect).to.deep.equal(overlayRect);
      const geometryChange = once(ipcMain, 'geometrychange');
      w.setBounds({ width: 800 });
      const [, newOverlayRect] = await geometryChange;
      expect(newOverlayRect.width).to.equal(overlayRect.width + 400);
    };
    afterEach(async () => {
      await closeAllWindows();
      ipcMain.removeAllListeners('geometrychange');
    });
    it('creates browser window with hidden title bar', () => {
      const w = new BrowserWindow({
        show: false,
        width: 400,
        height: 400,
        titleBarStyle: 'hidden'
      });
      const contentSize = w.getContentSize();
      expect(contentSize).to.deep.equal([400, 400]);
    });
    ifit(process.platform === 'darwin')('creates browser window with hidden inset title bar', () => {
      const w = new BrowserWindow({
        show: false,
        width: 400,
        height: 400,
        titleBarStyle: 'hiddenInset'
      });
      const contentSize = w.getContentSize();
      expect(contentSize).to.deep.equal([400, 400]);
    });
    it('sets Window Control Overlay with hidden title bar', async () => {
      await testWindowsOverlay('hidden');
    });
    ifit(process.platform === 'darwin')('sets Window Control Overlay with hidden inset title bar', async () => {
      await testWindowsOverlay('hiddenInset');
    });

    ifdescribe(process.platform === 'win32')('when an invalid titleBarStyle is initially set', () => {
      let w: BrowserWindow;

      beforeEach(() => {
        w = new BrowserWindow({
          show: false,
          webPreferences: {
            nodeIntegration: true,
            contextIsolation: false
          },
          titleBarOverlay: {
            color: '#0000f0',
            symbolColor: '#ffffff'
          },
          titleBarStyle: 'hiddenInset'
        });
      });

      afterEach(async () => {
        await closeAllWindows();
      });

      it('does not crash changing minimizability ', () => {
        expect(() => {
          w.setMinimizable(false);
        }).to.not.throw();
      });

      it('does not crash changing maximizability', () => {
        expect(() => {
          w.setMaximizable(false);
        }).to.not.throw();
      });
    });
  });

  ifdescribe(['win32', 'darwin'].includes(process.platform))('"titleBarOverlay" option', () => {
    const testWindowsOverlayHeight = async (size: any) => {
      const w = new BrowserWindow({
        show: false,
        width: 400,
        height: 400,
        titleBarStyle: 'hidden',
        webPreferences: {
          nodeIntegration: true,
          contextIsolation: false
        },
        titleBarOverlay: {
          height: size
        }
      });
      const overlayHTML = path.join(__dirname, 'fixtures', 'pages', 'overlay.html');
      if (process.platform === 'darwin') {
        await w.loadFile(overlayHTML);
      } else {
        const overlayReady = once(ipcMain, 'geometrychange');
        await w.loadFile(overlayHTML);
        await overlayReady;
      }
      const overlayEnabled = await w.webContents.executeJavaScript('navigator.windowControlsOverlay.visible');
      expect(overlayEnabled).to.be.true('overlayEnabled');
      const overlayRectPreMax = await w.webContents.executeJavaScript('getJSOverlayProperties()');

      if (!w.isMaximized()) {
        const maximize = once(w, 'maximize');
        w.show();
        w.maximize();
        await maximize;
      }

      expect(w.isMaximized()).to.be.true('not maximized');
      const overlayRectPostMax = await w.webContents.executeJavaScript('getJSOverlayProperties()');

      expect(overlayRectPreMax.y).to.equal(0);
      if (process.platform === 'darwin') {
        expect(overlayRectPreMax.x).to.be.greaterThan(0);
      } else {
        expect(overlayRectPreMax.x).to.equal(0);
      }
      expect(overlayRectPreMax.width).to.be.greaterThan(0);

      expect(overlayRectPreMax.height).to.equal(size);
      // Confirm that maximization only affected the height of the buttons and not the title bar
      expect(overlayRectPostMax.height).to.equal(size);
    };
    afterEach(async () => {
      await closeAllWindows();
      ipcMain.removeAllListeners('geometrychange');
    });
    it('sets Window Control Overlay with title bar height of 40', async () => {
      await testWindowsOverlayHeight(40);
    });
  });

  ifdescribe(process.platform === 'win32')('BrowserWindow.setTitlebarOverlay', () => {
    afterEach(async () => {
      await closeAllWindows();
      ipcMain.removeAllListeners('geometrychange');
    });

    it('does not crash when an invalid titleBarStyle was initially set', () => {
      const win = new BrowserWindow({
        show: false,
        webPreferences: {
          nodeIntegration: true,
          contextIsolation: false
        },
        titleBarOverlay: {
          color: '#0000f0',
          symbolColor: '#ffffff'
        },
        titleBarStyle: 'hiddenInset'
      });

      expect(() => {
        win.setTitleBarOverlay({
          color: '#000000'
        });
      }).to.not.throw();
    });

    it('correctly updates the height of the overlay', async () => {
      const testOverlay = async (w: BrowserWindow, size: Number, firstRun: boolean) => {
        const overlayHTML = path.join(__dirname, 'fixtures', 'pages', 'overlay.html');
        const overlayReady = once(ipcMain, 'geometrychange');
        await w.loadFile(overlayHTML);
        if (firstRun) {
          await overlayReady;
        }

        const overlayEnabled = await w.webContents.executeJavaScript('navigator.windowControlsOverlay.visible');
        expect(overlayEnabled).to.be.true('overlayEnabled');
        const { height: preMaxHeight } = await w.webContents.executeJavaScript('getJSOverlayProperties()');

        if (!w.isMaximized()) {
          const maximize = once(w, 'maximize');
          w.show();
          w.maximize();
          await maximize;
        }

        expect(w.isMaximized()).to.be.true('not maximized');
        const { x, y, width, height } = await w.webContents.executeJavaScript('getJSOverlayProperties()');
        expect(x).to.equal(0);
        expect(y).to.equal(0);
        expect(width).to.be.greaterThan(0);
        expect(height).to.equal(size);
        expect(preMaxHeight).to.equal(size);
      };

      const INITIAL_SIZE = 40;
      const w = new BrowserWindow({
        show: false,
        width: 400,
        height: 400,
        titleBarStyle: 'hidden',
        webPreferences: {
          nodeIntegration: true,
          contextIsolation: false
        },
        titleBarOverlay: {
          height: INITIAL_SIZE
        }
      });

      await testOverlay(w, INITIAL_SIZE, true);

      w.setTitleBarOverlay({
        height: INITIAL_SIZE + 10
      });

      await testOverlay(w, INITIAL_SIZE + 10, false);
    });
  });

  ifdescribe(process.platform === 'darwin')('"enableLargerThanScreen" option', () => {
    afterEach(closeAllWindows);
    it('can move the window out of screen', () => {
      const w = new BrowserWindow({ show: true, enableLargerThanScreen: true });
      w.setPosition(-10, 50);
      const after = w.getPosition();
      expect(after).to.deep.equal([-10, 50]);
    });
    it('cannot move the window behind menu bar', () => {
      const w = new BrowserWindow({ show: true, enableLargerThanScreen: true });
      w.setPosition(-10, -10);
      const after = w.getPosition();
      expect(after[1]).to.be.at.least(0);
    });
    it('can move the window behind menu bar if it has no frame', () => {
      const w = new BrowserWindow({ show: true, enableLargerThanScreen: true, frame: false });
      w.setPosition(-10, -10);
      const after = w.getPosition();
      expect(after[0]).to.be.equal(-10);
      expect(after[1]).to.be.equal(-10);
    });
    it('without it, cannot move the window out of screen', () => {
      const w = new BrowserWindow({ show: true, enableLargerThanScreen: false });
      w.setPosition(-10, -10);
      const after = w.getPosition();
      expect(after[1]).to.be.at.least(0);
    });
    it('can set the window larger than screen', () => {
      const w = new BrowserWindow({ show: true, enableLargerThanScreen: true });
      const size = screen.getPrimaryDisplay().size;
      size.width += 100;
      size.height += 100;
      w.setSize(size.width, size.height);
      expectBoundsEqual(w.getSize(), [size.width, size.height]);
    });
    it('without it, cannot set the window larger than screen', () => {
      const w = new BrowserWindow({ show: true, enableLargerThanScreen: false });
      const size = screen.getPrimaryDisplay().size;
      size.width += 100;
      size.height += 100;
      w.setSize(size.width, size.height);
      expect(w.getSize()[1]).to.at.most(screen.getPrimaryDisplay().size.height);
    });
  });

  ifdescribe(process.platform === 'darwin')('"zoomToPageWidth" option', () => {
    afterEach(closeAllWindows);
    it('sets the window width to the page width when used', () => {
      const w = new BrowserWindow({
        show: false,
        width: 500,
        height: 400,
        zoomToPageWidth: true
      });
      w.maximize();
      expect(w.getSize()[0]).to.equal(500);
    });
  });

  describe('"tabbingIdentifier" option', () => {
    afterEach(closeAllWindows);
    it('can be set on a window', () => {
      expect(() => {
        /* eslint-disable no-new */
        new BrowserWindow({
          tabbingIdentifier: 'group1'
        });
        new BrowserWindow({
          tabbingIdentifier: 'group2',
          frame: false
        });
        /* eslint-enable no-new */
      }).not.to.throw();
    });
  });

  describe('"webPreferences" option', () => {
    afterEach(() => { ipcMain.removeAllListeners('answer'); });
    afterEach(closeAllWindows);

    describe('"preload" option', () => {
      const doesNotLeakSpec = (name: string, webPrefs: { nodeIntegration: boolean, sandbox: boolean, contextIsolation: boolean }) => {
        it(name, async () => {
          const w = new BrowserWindow({
            webPreferences: {
              ...webPrefs,
              preload: path.resolve(fixtures, 'module', 'empty.js')
            },
            show: false
          });
          w.loadFile(path.join(fixtures, 'api', 'no-leak.html'));
          const [, result] = await once(ipcMain, 'leak-result');
          expect(result).to.have.property('require', 'undefined');
          expect(result).to.have.property('exports', 'undefined');
          expect(result).to.have.property('windowExports', 'undefined');
          expect(result).to.have.property('windowPreload', 'undefined');
          expect(result).to.have.property('windowRequire', 'undefined');
        });
      };
      doesNotLeakSpec('does not leak require', {
        nodeIntegration: false,
        sandbox: false,
        contextIsolation: false
      });
      doesNotLeakSpec('does not leak require when sandbox is enabled', {
        nodeIntegration: false,
        sandbox: true,
        contextIsolation: false
      });
      doesNotLeakSpec('does not leak require when context isolation is enabled', {
        nodeIntegration: false,
        sandbox: false,
        contextIsolation: true
      });
      doesNotLeakSpec('does not leak require when context isolation and sandbox are enabled', {
        nodeIntegration: false,
        sandbox: true,
        contextIsolation: true
      });
      it('does not leak any node globals on the window object with nodeIntegration is disabled', async () => {
        let w = new BrowserWindow({
          webPreferences: {
            contextIsolation: false,
            nodeIntegration: false,
            preload: path.resolve(fixtures, 'module', 'empty.js')
          },
          show: false
        });
        w.loadFile(path.join(fixtures, 'api', 'globals.html'));
        const [, notIsolated] = await once(ipcMain, 'leak-result');
        expect(notIsolated).to.have.property('globals');

        w.destroy();
        w = new BrowserWindow({
          webPreferences: {
            contextIsolation: true,
            nodeIntegration: false,
            preload: path.resolve(fixtures, 'module', 'empty.js')
          },
          show: false
        });
        w.loadFile(path.join(fixtures, 'api', 'globals.html'));
        const [, isolated] = await once(ipcMain, 'leak-result');
        expect(isolated).to.have.property('globals');
        const notIsolatedGlobals = new Set(notIsolated.globals);
        for (const isolatedGlobal of isolated.globals) {
          notIsolatedGlobals.delete(isolatedGlobal);
        }
        expect([...notIsolatedGlobals]).to.deep.equal([], 'non-isolated renderer should have no additional globals');
      });

      it('loads the script before other scripts in window', async () => {
        const preload = path.join(fixtures, 'module', 'set-global.js');
        const w = new BrowserWindow({
          show: false,
          webPreferences: {
            nodeIntegration: true,
            contextIsolation: false,
            preload
          }
        });
        w.loadFile(path.join(fixtures, 'api', 'preload.html'));
        const [, test] = await once(ipcMain, 'answer');
        expect(test).to.eql('preload');
      });
      it('has synchronous access to all eventual window APIs', async () => {
        const preload = path.join(fixtures, 'module', 'access-blink-apis.js');
        const w = new BrowserWindow({
          show: false,
          webPreferences: {
            nodeIntegration: true,
            contextIsolation: false,
            preload
          }
        });
        w.loadFile(path.join(fixtures, 'api', 'preload.html'));
        const [, test] = await once(ipcMain, 'answer');
        expect(test).to.be.an('object');
        expect(test.atPreload).to.be.an('array');
        expect(test.atLoad).to.be.an('array');
        expect(test.atPreload).to.deep.equal(test.atLoad, 'should have access to the same window APIs');
      });
    });

    describe('session preload scripts', function () {
      const preloads = [
        path.join(fixtures, 'module', 'set-global-preload-1.js'),
        path.join(fixtures, 'module', 'set-global-preload-2.js'),
        path.relative(process.cwd(), path.join(fixtures, 'module', 'set-global-preload-3.js'))
      ];
      const defaultSession = session.defaultSession;

      beforeEach(() => {
        expect(defaultSession.getPreloads()).to.deep.equal([]);
        defaultSession.setPreloads(preloads);
      });
      afterEach(() => {
        defaultSession.setPreloads([]);
      });

      it('can set multiple session preload script', () => {
        expect(defaultSession.getPreloads()).to.deep.equal(preloads);
      });

      const generateSpecs = (description: string, sandbox: boolean) => {
        describe(description, () => {
          it('loads the script before other scripts in window including normal preloads', async () => {
            const w = new BrowserWindow({
              show: false,
              webPreferences: {
                sandbox,
                preload: path.join(fixtures, 'module', 'get-global-preload.js'),
                contextIsolation: false
              }
            });
            w.loadURL('about:blank');
            const [, preload1, preload2, preload3] = await once(ipcMain, 'vars');
            expect(preload1).to.equal('preload-1');
            expect(preload2).to.equal('preload-1-2');
            expect(preload3).to.be.undefined('preload 3');
          });
        });
      };

      generateSpecs('without sandbox', false);
      generateSpecs('with sandbox', true);
    });

    describe('"additionalArguments" option', () => {
      it('adds extra args to process.argv in the renderer process', async () => {
        const preload = path.join(fixtures, 'module', 'check-arguments.js');
        const w = new BrowserWindow({
          show: false,
          webPreferences: {
            nodeIntegration: true,
            preload,
            additionalArguments: ['--my-magic-arg']
          }
        });
        w.loadFile(path.join(fixtures, 'api', 'blank.html'));
        const [, argv] = await once(ipcMain, 'answer');
        expect(argv).to.include('--my-magic-arg');
      });

      it('adds extra value args to process.argv in the renderer process', async () => {
        const preload = path.join(fixtures, 'module', 'check-arguments.js');
        const w = new BrowserWindow({
          show: false,
          webPreferences: {
            nodeIntegration: true,
            preload,
            additionalArguments: ['--my-magic-arg=foo']
          }
        });
        w.loadFile(path.join(fixtures, 'api', 'blank.html'));
        const [, argv] = await once(ipcMain, 'answer');
        expect(argv).to.include('--my-magic-arg=foo');
      });
    });

    describe('"node-integration" option', () => {
      it('disables node integration by default', async () => {
        const preload = path.join(fixtures, 'module', 'send-later.js');
        const w = new BrowserWindow({
          show: false,
          webPreferences: {
            preload,
            contextIsolation: false
          }
        });
        w.loadFile(path.join(fixtures, 'api', 'blank.html'));
        const [, typeofProcess, typeofBuffer] = await once(ipcMain, 'answer');
        expect(typeofProcess).to.equal('undefined');
        expect(typeofBuffer).to.equal('undefined');
      });
    });

    describe('"sandbox" option', () => {
      const preload = path.join(path.resolve(__dirname, 'fixtures'), 'module', 'preload-sandbox.js');

      let server: http.Server;
      let serverUrl: string;

      before(async () => {
        server = http.createServer((request, response) => {
          switch (request.url) {
            case '/cross-site':
              response.end(`<html><body><h1>${request.url}</h1></body></html>`);
              break;
            default:
              throw new Error(`unsupported endpoint: ${request.url}`);
          }
        });
        serverUrl = (await listen(server)).url;
      });

      after(() => {
        server.close();
      });

      it('exposes ipcRenderer to preload script', async () => {
        const w = new BrowserWindow({
          show: false,
          webPreferences: {
            sandbox: true,
            preload,
            contextIsolation: false
          }
        });
        w.loadFile(path.join(fixtures, 'api', 'preload.html'));
        const [, test] = await once(ipcMain, 'answer');
        expect(test).to.equal('preload');
      });

      it('exposes ipcRenderer to preload script (path has special chars)', async () => {
        const preloadSpecialChars = path.join(fixtures, 'module', 'preload-sandboxæø åü.js');
        const w = new BrowserWindow({
          show: false,
          webPreferences: {
            sandbox: true,
            preload: preloadSpecialChars,
            contextIsolation: false
          }
        });
        w.loadFile(path.join(fixtures, 'api', 'preload.html'));
        const [, test] = await once(ipcMain, 'answer');
        expect(test).to.equal('preload');
      });

      it('exposes "loaded" event to preload script', async () => {
        const w = new BrowserWindow({
          show: false,
          webPreferences: {
            sandbox: true,
            preload
          }
        });
        w.loadURL('about:blank');
        await once(ipcMain, 'process-loaded');
      });

      it('exposes "exit" event to preload script', async () => {
        const w = new BrowserWindow({
          show: false,
          webPreferences: {
            sandbox: true,
            preload,
            contextIsolation: false
          }
        });
        const htmlPath = path.join(__dirname, 'fixtures', 'api', 'sandbox.html?exit-event');
        const pageUrl = 'file://' + htmlPath;
        w.loadURL(pageUrl);
        const [, url] = await once(ipcMain, 'answer');
        const expectedUrl = process.platform === 'win32'
          ? 'file:///' + htmlPath.replace(/\\/g, '/')
          : pageUrl;
        expect(url).to.equal(expectedUrl);
      });

      it('exposes full EventEmitter object to preload script', async () => {
        const w = new BrowserWindow({
          show: false,
          webPreferences: {
            sandbox: true,
            preload: path.join(fixtures, 'module', 'preload-eventemitter.js')
          }
        });
        w.loadURL('about:blank');
        const [, rendererEventEmitterProperties] = await once(ipcMain, 'answer');
        const { EventEmitter } = require('events');
        const emitter = new EventEmitter();
        const browserEventEmitterProperties = [];
        let currentObj = emitter;
        do {
          browserEventEmitterProperties.push(...Object.getOwnPropertyNames(currentObj));
        } while ((currentObj = Object.getPrototypeOf(currentObj)));
        expect(rendererEventEmitterProperties).to.deep.equal(browserEventEmitterProperties);
      });

      it('should open windows in same domain with cross-scripting enabled', async () => {
        const w = new BrowserWindow({
          show: true,
          webPreferences: {
            sandbox: true,
            preload,
            contextIsolation: false
          }
        });

        w.webContents.setWindowOpenHandler(() => ({
          action: 'allow',
          overrideBrowserWindowOptions: {
            webPreferences: {
              preload
            }
          }
        }));

        const htmlPath = path.join(__dirname, 'fixtures', 'api', 'sandbox.html?window-open');
        const pageUrl = 'file://' + htmlPath;
        const answer = once(ipcMain, 'answer');
        w.loadURL(pageUrl);
        const [, { url, frameName, options }] = await once(w.webContents, 'did-create-window');
        const expectedUrl = process.platform === 'win32'
          ? 'file:///' + htmlPath.replace(/\\/g, '/')
          : pageUrl;
        expect(url).to.equal(expectedUrl);
        expect(frameName).to.equal('popup!');
        expect(options.width).to.equal(500);
        expect(options.height).to.equal(600);
        const [, html] = await answer;
        expect(html).to.equal('<h1>scripting from opener</h1>');
      });

      it('should open windows in another domain with cross-scripting disabled', async () => {
        const w = new BrowserWindow({
          show: true,
          webPreferences: {
            sandbox: true,
            preload,
            contextIsolation: false
          }
        });

        w.webContents.setWindowOpenHandler(() => ({
          action: 'allow',
          overrideBrowserWindowOptions: {
            webPreferences: {
              preload
            }
          }
        }));

        w.loadFile(
          path.join(__dirname, 'fixtures', 'api', 'sandbox.html'),
          { search: 'window-open-external' }
        );

        // Wait for a message from the main window saying that it's ready.
        await once(ipcMain, 'opener-loaded');

        // Ask the opener to open a popup with window.opener.
        const expectedPopupUrl = `${serverUrl}/cross-site`; // Set in "sandbox.html".

        w.webContents.send('open-the-popup', expectedPopupUrl);

        // The page is going to open a popup that it won't be able to close.
        // We have to close it from here later.
        const [, popupWindow] = await once(app, 'browser-window-created');

        // Ask the popup window for details.
        const detailsAnswer = once(ipcMain, 'child-loaded');
        popupWindow.webContents.send('provide-details');
        const [, openerIsNull, , locationHref] = await detailsAnswer;
        expect(openerIsNull).to.be.false('window.opener is null');
        expect(locationHref).to.equal(expectedPopupUrl);

        // Ask the page to access the popup.
        const touchPopupResult = once(ipcMain, 'answer');
        w.webContents.send('touch-the-popup');
        const [, popupAccessMessage] = await touchPopupResult;

        // Ask the popup to access the opener.
        const touchOpenerResult = once(ipcMain, 'answer');
        popupWindow.webContents.send('touch-the-opener');
        const [, openerAccessMessage] = await touchOpenerResult;

        // We don't need the popup anymore, and its parent page can't close it,
        // so let's close it from here before we run any checks.
        await closeWindow(popupWindow, { assertNotWindows: false });

        expect(popupAccessMessage).to.be.a('string',
          'child\'s .document is accessible from its parent window');
        expect(popupAccessMessage).to.match(/^Blocked a frame with origin/);
        expect(openerAccessMessage).to.be.a('string',
          'opener .document is accessible from a popup window');
        expect(openerAccessMessage).to.match(/^Blocked a frame with origin/);
      });

      it('should inherit the sandbox setting in opened windows', async () => {
        const w = new BrowserWindow({
          show: false,
          webPreferences: {
            sandbox: true
          }
        });

        const preloadPath = path.join(mainFixtures, 'api', 'new-window-preload.js');
        w.webContents.setWindowOpenHandler(() => ({ action: 'allow', overrideBrowserWindowOptions: { webPreferences: { preload: preloadPath } } }));
        w.loadFile(path.join(fixtures, 'api', 'new-window.html'));
        const [, { argv }] = await once(ipcMain, 'answer');
        expect(argv).to.include('--enable-sandbox');
      });

      it('should open windows with the options configured via setWindowOpenHandler handlers', async () => {
        const w = new BrowserWindow({
          show: false,
          webPreferences: {
            sandbox: true
          }
        });

        const preloadPath = path.join(mainFixtures, 'api', 'new-window-preload.js');
        w.webContents.setWindowOpenHandler(() => ({ action: 'allow', overrideBrowserWindowOptions: { webPreferences: { preload: preloadPath, contextIsolation: false } } }));
        w.loadFile(path.join(fixtures, 'api', 'new-window.html'));
        const [[, childWebContents]] = await Promise.all([
          once(app, 'web-contents-created'),
          once(ipcMain, 'answer')
        ]);
        const webPreferences = childWebContents.getLastWebPreferences();
        expect(webPreferences.contextIsolation).to.equal(false);
      });

      it('should set ipc event sender correctly', async () => {
        const w = new BrowserWindow({
          show: false,
          webPreferences: {
            sandbox: true,
            preload,
            contextIsolation: false
          }
        });
        let childWc: WebContents | null = null;
        w.webContents.setWindowOpenHandler(() => ({ action: 'allow', overrideBrowserWindowOptions: { webPreferences: { preload, contextIsolation: false } } }));

        w.webContents.on('did-create-window', (win) => {
          childWc = win.webContents;
          expect(w.webContents).to.not.equal(childWc);
        });

        ipcMain.once('parent-ready', function (event) {
          expect(event.sender).to.equal(w.webContents, 'sender should be the parent');
          event.sender.send('verified');
        });
        ipcMain.once('child-ready', function (event) {
          expect(childWc).to.not.be.null('child webcontents should be available');
          expect(event.sender).to.equal(childWc, 'sender should be the child');
          event.sender.send('verified');
        });

        const done = Promise.all([
          'parent-answer',
          'child-answer'
        ].map(name => once(ipcMain, name)));
        w.loadFile(path.join(__dirname, 'fixtures', 'api', 'sandbox.html'), { search: 'verify-ipc-sender' });
        await done;
      });

      describe('event handling', () => {
        let w: BrowserWindow;
        beforeEach(() => {
          w = new BrowserWindow({ show: false, webPreferences: { sandbox: true } });
        });
        it('works for window events', async () => {
          const pageTitleUpdated = once(w, 'page-title-updated');
          w.loadURL('data:text/html,<script>document.title = \'changed\'</script>');
          await pageTitleUpdated;
        });

        it('works for stop events', async () => {
          const done = Promise.all([
            'did-navigate',
            'did-fail-load',
            'did-stop-loading'
          ].map(name => once(w.webContents, name)));
          w.loadURL('data:text/html,<script>stop()</script>');
          await done;
        });

        it('works for web contents events', async () => {
          const done = Promise.all([
            'did-finish-load',
            'did-frame-finish-load',
            'did-navigate-in-page',
            'will-navigate',
            'did-start-loading',
            'did-stop-loading',
            'did-frame-finish-load',
            'dom-ready'
          ].map(name => once(w.webContents, name)));
          w.loadFile(path.join(__dirname, 'fixtures', 'api', 'sandbox.html'), { search: 'webcontents-events' });
          await done;
        });
      });

      it('validates process APIs access in sandboxed renderer', async () => {
        const w = new BrowserWindow({
          show: false,
          webPreferences: {
            sandbox: true,
            preload,
            contextIsolation: false
          }
        });
        w.webContents.once('preload-error', (event, preloadPath, error) => {
          throw error;
        });
        process.env.sandboxmain = 'foo';
        w.loadFile(path.join(fixtures, 'api', 'preload.html'));
        const [, test] = await once(ipcMain, 'answer');
        expect(test.hasCrash).to.be.true('has crash');
        expect(test.hasHang).to.be.true('has hang');
        expect(test.heapStatistics).to.be.an('object');
        expect(test.blinkMemoryInfo).to.be.an('object');
        expect(test.processMemoryInfo).to.be.an('object');
        expect(test.systemVersion).to.be.a('string');
        expect(test.cpuUsage).to.be.an('object');
        expect(test.ioCounters).to.be.an('object');
        expect(test.uptime).to.be.a('number');
        expect(test.arch).to.equal(process.arch);
        expect(test.platform).to.equal(process.platform);
        expect(test.env).to.deep.equal(process.env);
        expect(test.execPath).to.equal(process.helperExecPath);
        expect(test.sandboxed).to.be.true('sandboxed');
        expect(test.contextIsolated).to.be.false('contextIsolated');
        expect(test.type).to.equal('renderer');
        expect(test.version).to.equal(process.version);
        expect(test.versions).to.deep.equal(process.versions);
        expect(test.contextId).to.be.a('string');

        if (process.platform === 'linux' && test.osSandbox) {
          expect(test.creationTime).to.be.null('creation time');
          expect(test.systemMemoryInfo).to.be.null('system memory info');
        } else {
          expect(test.creationTime).to.be.a('number');
          expect(test.systemMemoryInfo).to.be.an('object');
        }
      });

      it('webview in sandbox renderer', async () => {
        const w = new BrowserWindow({
          show: false,
          webPreferences: {
            sandbox: true,
            preload,
            webviewTag: true,
            contextIsolation: false
          }
        });
        const didAttachWebview = once(w.webContents, 'did-attach-webview');
        const webviewDomReady = once(ipcMain, 'webview-dom-ready');
        w.loadFile(path.join(fixtures, 'pages', 'webview-did-attach-event.html'));

        const [, webContents] = await didAttachWebview;
        const [, id] = await webviewDomReady;
        expect(webContents.id).to.equal(id);
      });
    });

    describe('child windows', () => {
      let w: BrowserWindow;

      beforeEach(() => {
        w = new BrowserWindow({
          show: false,
          webPreferences: {
            nodeIntegration: true,
            // tests relies on preloads in opened windows
            nodeIntegrationInSubFrames: true,
            contextIsolation: false
          }
        });
      });

      it('opens window of about:blank with cross-scripting enabled', async () => {
        const answer = once(ipcMain, 'answer');
        w.loadFile(path.join(fixtures, 'api', 'native-window-open-blank.html'));
        const [, content] = await answer;
        expect(content).to.equal('Hello');
      });
      it('opens window of same domain with cross-scripting enabled', async () => {
        const answer = once(ipcMain, 'answer');
        w.loadFile(path.join(fixtures, 'api', 'native-window-open-file.html'));
        const [, content] = await answer;
        expect(content).to.equal('Hello');
      });
      it('blocks accessing cross-origin frames', async () => {
        const answer = once(ipcMain, 'answer');
        w.loadFile(path.join(fixtures, 'api', 'native-window-open-cross-origin.html'));
        const [, content] = await answer;
        expect(content).to.equal('Blocked a frame with origin "file://" from accessing a cross-origin frame.');
      });
      it('opens window from <iframe> tags', async () => {
        const answer = once(ipcMain, 'answer');
        w.loadFile(path.join(fixtures, 'api', 'native-window-open-iframe.html'));
        const [, content] = await answer;
        expect(content).to.equal('Hello');
      });
      it('opens window with cross-scripting enabled from isolated context', async () => {
        const w = new BrowserWindow({
          show: false,
          webPreferences: {
            preload: path.join(fixtures, 'api', 'native-window-open-isolated-preload.js')
          }
        });
        w.loadFile(path.join(fixtures, 'api', 'native-window-open-isolated.html'));
        const [, content] = await once(ipcMain, 'answer');
        expect(content).to.equal('Hello');
      });
      ifit(!process.env.ELECTRON_SKIP_NATIVE_MODULE_TESTS)('loads native addons correctly after reload', async () => {
        w.loadFile(path.join(__dirname, 'fixtures', 'api', 'native-window-open-native-addon.html'));
        {
          const [, content] = await once(ipcMain, 'answer');
          expect(content).to.equal('function');
        }
        w.reload();
        {
          const [, content] = await once(ipcMain, 'answer');
          expect(content).to.equal('function');
        }
      });
      it('<webview> works in a scriptable popup', async () => {
        const preload = path.join(fixtures, 'api', 'new-window-webview-preload.js');

        const w = new BrowserWindow({
          show: false,
          webPreferences: {
            nodeIntegrationInSubFrames: true,
            webviewTag: true,
            contextIsolation: false,
            preload
          }
        });
        w.webContents.setWindowOpenHandler(() => ({
          action: 'allow',
          overrideBrowserWindowOptions: {
            show: false,
            webPreferences: {
              contextIsolation: false,
              webviewTag: true,
              nodeIntegrationInSubFrames: true,
              preload
            }
          }
        }));

        const webviewLoaded = once(ipcMain, 'webview-loaded');
        w.loadFile(path.join(fixtures, 'api', 'new-window-webview.html'));
        await webviewLoaded;
      });
      it('should open windows with the options configured via setWindowOpenHandler handlers', async () => {
        const preloadPath = path.join(mainFixtures, 'api', 'new-window-preload.js');
        w.webContents.setWindowOpenHandler(() => ({
          action: 'allow',
          overrideBrowserWindowOptions: {
            webPreferences: {
              preload: preloadPath,
              contextIsolation: false
            }
          }
        }));
        w.loadFile(path.join(fixtures, 'api', 'new-window.html'));
        const [[, childWebContents]] = await Promise.all([
          once(app, 'web-contents-created'),
          once(ipcMain, 'answer')
        ]);
        const webPreferences = childWebContents.getLastWebPreferences();
        expect(webPreferences.contextIsolation).to.equal(false);
      });

      describe('window.location', () => {
        const protocols = [
          ['foo', path.join(fixtures, 'api', 'window-open-location-change.html')],
          ['bar', path.join(fixtures, 'api', 'window-open-location-final.html')]
        ];
        beforeEach(() => {
          for (const [scheme, path] of protocols) {
            protocol.registerBufferProtocol(scheme, (request, callback) => {
              callback({
                mimeType: 'text/html',
                data: fs.readFileSync(path)
              });
            });
          }
        });
        afterEach(() => {
          for (const [scheme] of protocols) {
            protocol.unregisterProtocol(scheme);
          }
        });
        it('retains the original web preferences when window.location is changed to a new origin', async () => {
          const w = new BrowserWindow({
            show: false,
            webPreferences: {
              // test relies on preloads in opened window
              nodeIntegrationInSubFrames: true,
              contextIsolation: false
            }
          });

          w.webContents.setWindowOpenHandler(() => ({
            action: 'allow',
            overrideBrowserWindowOptions: {
              webPreferences: {
                preload: path.join(mainFixtures, 'api', 'window-open-preload.js'),
                contextIsolation: false,
                nodeIntegrationInSubFrames: true
              }
            }
          }));

          w.loadFile(path.join(fixtures, 'api', 'window-open-location-open.html'));
          const [, { nodeIntegration, typeofProcess }] = await once(ipcMain, 'answer');
          expect(nodeIntegration).to.be.false();
          expect(typeofProcess).to.eql('undefined');
        });

        it('window.opener is not null when window.location is changed to a new origin', async () => {
          const w = new BrowserWindow({
            show: false,
            webPreferences: {
              // test relies on preloads in opened window
              nodeIntegrationInSubFrames: true
            }
          });

          w.webContents.setWindowOpenHandler(() => ({
            action: 'allow',
            overrideBrowserWindowOptions: {
              webPreferences: {
                preload: path.join(mainFixtures, 'api', 'window-open-preload.js')
              }
            }
          }));
          w.loadFile(path.join(fixtures, 'api', 'window-open-location-open.html'));
          const [, { windowOpenerIsNull }] = await once(ipcMain, 'answer');
          expect(windowOpenerIsNull).to.be.false('window.opener is null');
        });
      });
    });

    describe('"disableHtmlFullscreenWindowResize" option', () => {
      it('prevents window from resizing when set', async () => {
        const w = new BrowserWindow({
          show: false,
          webPreferences: {
            disableHtmlFullscreenWindowResize: true
          }
        });
        await w.loadURL('about:blank');
        const size = w.getSize();
        const enterHtmlFullScreen = once(w.webContents, 'enter-html-full-screen');
        w.webContents.executeJavaScript('document.body.webkitRequestFullscreen()', true);
        await enterHtmlFullScreen;
        expect(w.getSize()).to.deep.equal(size);
      });
    });
  });

  describe('beforeunload handler', function () {
    let w: BrowserWindow;
    beforeEach(() => {
      w = new BrowserWindow({ show: false, webPreferences: { nodeIntegration: true } });
    });
    afterEach(closeAllWindows);

    it('returning undefined would not prevent close', async () => {
      await w.loadFile(path.join(__dirname, 'fixtures', 'api', 'beforeunload-undefined.html'));
      const wait = once(w, 'closed');
      w.close();
      await wait;
    });

    it('returning false would prevent close', async () => {
      await w.loadFile(path.join(__dirname, 'fixtures', 'api', 'beforeunload-false.html'));
      w.close();
      const [, proceed] = await once(w.webContents, 'before-unload-fired');
      expect(proceed).to.equal(false);
    });

    it('returning empty string would prevent close', async () => {
      await w.loadFile(path.join(__dirname, 'fixtures', 'api', 'beforeunload-empty-string.html'));
      w.close();
      const [, proceed] = await once(w.webContents, 'before-unload-fired');
      expect(proceed).to.equal(false);
    });

    it('emits for each close attempt', async () => {
      await w.loadFile(path.join(__dirname, 'fixtures', 'api', 'beforeunload-false-prevent3.html'));

      const destroyListener = () => { expect.fail('Close was not prevented'); };
      w.webContents.once('destroyed', destroyListener);

      w.webContents.executeJavaScript('installBeforeUnload(2)', true);
      // The renderer needs to report the status of beforeunload handler
      // back to main process, so wait for next console message, which means
      // the SuddenTerminationStatus message have been flushed.
      await once(w.webContents, 'console-message');
      w.close();
      await once(w.webContents, 'before-unload-fired');
      w.close();
      await once(w.webContents, 'before-unload-fired');

      w.webContents.removeListener('destroyed', destroyListener);
      const wait = once(w, 'closed');
      w.close();
      await wait;
    });

    it('emits for each reload attempt', async () => {
      await w.loadFile(path.join(__dirname, 'fixtures', 'api', 'beforeunload-false-prevent3.html'));

      const navigationListener = () => { expect.fail('Reload was not prevented'); };
      w.webContents.once('did-start-navigation', navigationListener);

      w.webContents.executeJavaScript('installBeforeUnload(2)', true);
      // The renderer needs to report the status of beforeunload handler
      // back to main process, so wait for next console message, which means
      // the SuddenTerminationStatus message have been flushed.
      await once(w.webContents, 'console-message');
      w.reload();
      // Chromium does not emit 'before-unload-fired' on WebContents for
      // navigations, so we have to use other ways to know if beforeunload
      // is fired.
      await emittedUntil(w.webContents, 'console-message', isBeforeUnload);
      w.reload();
      await emittedUntil(w.webContents, 'console-message', isBeforeUnload);

      w.webContents.removeListener('did-start-navigation', navigationListener);
      w.reload();
      await once(w.webContents, 'did-finish-load');
    });

    it('emits for each navigation attempt', async () => {
      await w.loadFile(path.join(__dirname, 'fixtures', 'api', 'beforeunload-false-prevent3.html'));

      const navigationListener = () => { expect.fail('Reload was not prevented'); };
      w.webContents.once('did-start-navigation', navigationListener);

      w.webContents.executeJavaScript('installBeforeUnload(2)', true);
      // The renderer needs to report the status of beforeunload handler
      // back to main process, so wait for next console message, which means
      // the SuddenTerminationStatus message have been flushed.
      await once(w.webContents, 'console-message');
      w.loadURL('about:blank');
      // Chromium does not emit 'before-unload-fired' on WebContents for
      // navigations, so we have to use other ways to know if beforeunload
      // is fired.
      await emittedUntil(w.webContents, 'console-message', isBeforeUnload);
      w.loadURL('about:blank');
      await emittedUntil(w.webContents, 'console-message', isBeforeUnload);

      w.webContents.removeListener('did-start-navigation', navigationListener);
      await w.loadURL('about:blank');
    });
  });

  describe('document.visibilityState/hidden', () => {
    afterEach(closeAllWindows);

    it('visibilityState is initially visible despite window being hidden', async () => {
      const w = new BrowserWindow({
        show: false,
        width: 100,
        height: 100,
        webPreferences: {
          nodeIntegration: true,
          contextIsolation: false
        }
      });

      let readyToShow = false;
      w.once('ready-to-show', () => {
        readyToShow = true;
      });

      w.loadFile(path.join(fixtures, 'pages', 'visibilitychange.html'));

      const [, visibilityState, hidden] = await once(ipcMain, 'pong');

      expect(readyToShow).to.be.false('ready to show');
      expect(visibilityState).to.equal('visible');
      expect(hidden).to.be.false('hidden');
    });

    // TODO(nornagon): figure out why this is failing on windows
    ifit(process.platform !== 'win32')('visibilityState changes when window is hidden', async () => {
      const w = new BrowserWindow({
        width: 100,
        height: 100,
        webPreferences: {
          nodeIntegration: true,
          contextIsolation: false
        }
      });

      w.loadFile(path.join(fixtures, 'pages', 'visibilitychange.html'));

      {
        const [, visibilityState, hidden] = await once(ipcMain, 'pong');
        expect(visibilityState).to.equal('visible');
        expect(hidden).to.be.false('hidden');
      }

      w.hide();

      {
        const [, visibilityState, hidden] = await once(ipcMain, 'pong');
        expect(visibilityState).to.equal('hidden');
        expect(hidden).to.be.true('hidden');
      }
    });

    // TODO(nornagon): figure out why this is failing on windows
    ifit(process.platform !== 'win32')('visibilityState changes when window is shown', async () => {
      const w = new BrowserWindow({
        width: 100,
        height: 100,
        webPreferences: {
          nodeIntegration: true,
          contextIsolation: false
        }
      });

      w.loadFile(path.join(fixtures, 'pages', 'visibilitychange.html'));
      if (process.platform === 'darwin') {
        // See https://github.com/electron/electron/issues/8664
        await once(w, 'show');
      }
      w.hide();
      w.show();
      const [, visibilityState] = await once(ipcMain, 'pong');
      expect(visibilityState).to.equal('visible');
    });

    ifit(process.platform !== 'win32')('visibilityState changes when window is shown inactive', async () => {
      const w = new BrowserWindow({
        width: 100,
        height: 100,
        webPreferences: {
          nodeIntegration: true,
          contextIsolation: false
        }
      });
      w.loadFile(path.join(fixtures, 'pages', 'visibilitychange.html'));
      if (process.platform === 'darwin') {
        // See https://github.com/electron/electron/issues/8664
        await once(w, 'show');
      }
      w.hide();
      w.showInactive();
      const [, visibilityState] = await once(ipcMain, 'pong');
      expect(visibilityState).to.equal('visible');
    });

    // TODO(nornagon): figure out why this is failing on windows
    ifit(process.platform === 'darwin')('visibilityState changes when window is minimized', async () => {
      const w = new BrowserWindow({
        width: 100,
        height: 100,
        webPreferences: {
          nodeIntegration: true,
          contextIsolation: false
        }
      });
      w.loadFile(path.join(fixtures, 'pages', 'visibilitychange.html'));

      {
        const [, visibilityState, hidden] = await once(ipcMain, 'pong');
        expect(visibilityState).to.equal('visible');
        expect(hidden).to.be.false('hidden');
      }

      w.minimize();

      {
        const [, visibilityState, hidden] = await once(ipcMain, 'pong');
        expect(visibilityState).to.equal('hidden');
        expect(hidden).to.be.true('hidden');
      }
    });

    // FIXME(MarshallOfSound): This test fails locally 100% of the time, on CI it started failing
    // when we introduced the compositor recycling patch.  Should figure out how to fix this
    it.skip('visibilityState remains visible if backgroundThrottling is disabled', async () => {
      const w = new BrowserWindow({
        show: false,
        width: 100,
        height: 100,
        webPreferences: {
          backgroundThrottling: false,
          nodeIntegration: true
        }
      });
      w.loadFile(path.join(fixtures, 'pages', 'visibilitychange.html'));
      {
        const [, visibilityState, hidden] = await once(ipcMain, 'pong');
        expect(visibilityState).to.equal('visible');
        expect(hidden).to.be.false('hidden');
      }

      ipcMain.once('pong', (event, visibilityState, hidden) => {
        throw new Error(`Unexpected visibility change event. visibilityState: ${visibilityState} hidden: ${hidden}`);
      });
      try {
        const shown1 = once(w, 'show');
        w.show();
        await shown1;
        const hidden = once(w, 'hide');
        w.hide();
        await hidden;
        const shown2 = once(w, 'show');
        w.show();
        await shown2;
      } finally {
        ipcMain.removeAllListeners('pong');
      }
    });
  });

  ifdescribe(process.platform !== 'linux')('max/minimize events', () => {
    afterEach(closeAllWindows);
    it('emits an event when window is maximized', async () => {
      const w = new BrowserWindow({ show: false });
      const maximize = once(w, 'maximize');
      w.show();
      w.maximize();
      await maximize;
    });

    it('emits an event when a transparent window is maximized', async () => {
      const w = new BrowserWindow({
        show: false,
        frame: false,
        transparent: true
      });

      const maximize = once(w, 'maximize');
      w.show();
      w.maximize();
      await maximize;
    });

    it('emits only one event when frameless window is maximized', () => {
      const w = new BrowserWindow({ show: false, frame: false });
      let emitted = 0;
      w.on('maximize', () => emitted++);
      w.show();
      w.maximize();
      expect(emitted).to.equal(1);
    });

    it('emits an event when window is unmaximized', async () => {
      const w = new BrowserWindow({ show: false });
      const unmaximize = once(w, 'unmaximize');
      w.show();
      w.maximize();
      w.unmaximize();
      await unmaximize;
    });

    it('emits an event when a transparent window is unmaximized', async () => {
      const w = new BrowserWindow({
        show: false,
        frame: false,
        transparent: true
      });

      const maximize = once(w, 'maximize');
      const unmaximize = once(w, 'unmaximize');
      w.show();
      w.maximize();
      await maximize;
      w.unmaximize();
      await unmaximize;
    });

    it('emits an event when window is minimized', async () => {
      const w = new BrowserWindow({ show: false });
      const minimize = once(w, 'minimize');
      w.show();
      w.minimize();
      await minimize;
    });
  });

  describe('beginFrameSubscription method', () => {
    it('does not crash when callback returns nothing', (done) => {
      const w = new BrowserWindow({ show: false });
      let called = false;
      w.loadFile(path.join(fixtures, 'api', 'frame-subscriber.html'));
      w.webContents.on('dom-ready', () => {
        w.webContents.beginFrameSubscription(function () {
          // This callback might be called twice.
          if (called) return;
          called = true;

          // Pending endFrameSubscription to next tick can reliably reproduce
          // a crash which happens when nothing is returned in the callback.
          setTimeout().then(() => {
            w.webContents.endFrameSubscription();
            done();
          });
        });
      });
    });

    it('subscribes to frame updates', (done) => {
      const w = new BrowserWindow({ show: false });
      let called = false;
      w.loadFile(path.join(fixtures, 'api', 'frame-subscriber.html'));
      w.webContents.on('dom-ready', () => {
        w.webContents.beginFrameSubscription(function (data) {
          // This callback might be called twice.
          if (called) return;
          called = true;

          try {
            expect(data.constructor.name).to.equal('NativeImage');
            expect(data.isEmpty()).to.be.false('data is empty');
            done();
          } catch (e) {
            done(e);
          } finally {
            w.webContents.endFrameSubscription();
          }
        });
      });
    });

    it('subscribes to frame updates (only dirty rectangle)', (done) => {
      const w = new BrowserWindow({ show: false });
      let called = false;
      let gotInitialFullSizeFrame = false;
      const [contentWidth, contentHeight] = w.getContentSize();
      w.webContents.on('did-finish-load', () => {
        w.webContents.beginFrameSubscription(true, (image, rect) => {
          if (image.isEmpty()) {
            // Chromium sometimes sends a 0x0 frame at the beginning of the
            // page load.
            return;
          }
          if (rect.height === contentHeight && rect.width === contentWidth &&
            !gotInitialFullSizeFrame) {
            // The initial frame is full-size, but we're looking for a call
            // with just the dirty-rect. The next frame should be a smaller
            // rect.
            gotInitialFullSizeFrame = true;
            return;
          }
          // This callback might be called twice.
          if (called) return;
          // We asked for just the dirty rectangle, so we expect to receive a
          // rect smaller than the full size.
          // TODO(jeremy): this is failing on windows currently; investigate.
          // assert(rect.width < contentWidth || rect.height < contentHeight)
          called = true;

          try {
            const expectedSize = rect.width * rect.height * 4;
            expect(image.getBitmap()).to.be.an.instanceOf(Buffer).with.lengthOf(expectedSize);
            done();
          } catch (e) {
            done(e);
          } finally {
            w.webContents.endFrameSubscription();
          }
        });
      });
      w.loadFile(path.join(fixtures, 'api', 'frame-subscriber.html'));
    });

    it('throws error when subscriber is not well defined', () => {
      const w = new BrowserWindow({ show: false });
      expect(() => {
        w.webContents.beginFrameSubscription(true, true as any);
        // TODO(zcbenz): gin is weak at guessing parameter types, we should
        // upstream native_mate's implementation to gin.
      }).to.throw('Error processing argument at index 1, conversion failure from ');
    });
  });

  describe('savePage method', () => {
    const savePageDir = path.join(fixtures, 'save_page');
    const savePageHtmlPath = path.join(savePageDir, 'save_page.html');
    const savePageJsPath = path.join(savePageDir, 'save_page_files', 'test.js');
    const savePageCssPath = path.join(savePageDir, 'save_page_files', 'test.css');

    afterEach(() => {
      closeAllWindows();

      try {
        fs.unlinkSync(savePageCssPath);
        fs.unlinkSync(savePageJsPath);
        fs.unlinkSync(savePageHtmlPath);
        fs.rmdirSync(path.join(savePageDir, 'save_page_files'));
        fs.rmdirSync(savePageDir);
      } catch {}
    });

    it('should throw when passing relative paths', async () => {
      const w = new BrowserWindow({ show: false });
      await w.loadFile(path.join(fixtures, 'pages', 'save_page', 'index.html'));

      await expect(
        w.webContents.savePage('save_page.html', 'HTMLComplete')
      ).to.eventually.be.rejectedWith('Path must be absolute');

      await expect(
        w.webContents.savePage('save_page.html', 'HTMLOnly')
      ).to.eventually.be.rejectedWith('Path must be absolute');

      await expect(
        w.webContents.savePage('save_page.html', 'MHTML')
      ).to.eventually.be.rejectedWith('Path must be absolute');
    });

    it('should save page to disk with HTMLOnly', async () => {
      const w = new BrowserWindow({ show: false });
      await w.loadFile(path.join(fixtures, 'pages', 'save_page', 'index.html'));
      await w.webContents.savePage(savePageHtmlPath, 'HTMLOnly');

      expect(fs.existsSync(savePageHtmlPath)).to.be.true('html path');
      expect(fs.existsSync(savePageJsPath)).to.be.false('js path');
      expect(fs.existsSync(savePageCssPath)).to.be.false('css path');
    });

    it('should save page to disk with MHTML', async () => {
      /* Use temp directory for saving MHTML file since the write handle
       * gets passed to untrusted process and chromium will deny exec access to
       * the path. To perform this task, chromium requires that the path is one
       * of the browser controlled paths, refs https://chromium-review.googlesource.com/c/chromium/src/+/3774416
       */
      const tmpDir = await fs.promises.mkdtemp(path.resolve(os.tmpdir(), 'electron-mhtml-save-'));
      const savePageMHTMLPath = path.join(tmpDir, 'save_page.html');
      const w = new BrowserWindow({ show: false });
      await w.loadFile(path.join(fixtures, 'pages', 'save_page', 'index.html'));
      await w.webContents.savePage(savePageMHTMLPath, 'MHTML');

      expect(fs.existsSync(savePageMHTMLPath)).to.be.true('html path');
      expect(fs.existsSync(savePageJsPath)).to.be.false('js path');
      expect(fs.existsSync(savePageCssPath)).to.be.false('css path');
      try {
        await fs.promises.unlink(savePageMHTMLPath);
        await fs.promises.rmdir(tmpDir);
      } catch {}
    });

    it('should save page to disk with HTMLComplete', async () => {
      const w = new BrowserWindow({ show: false });
      await w.loadFile(path.join(fixtures, 'pages', 'save_page', 'index.html'));
      await w.webContents.savePage(savePageHtmlPath, 'HTMLComplete');

      expect(fs.existsSync(savePageHtmlPath)).to.be.true('html path');
      expect(fs.existsSync(savePageJsPath)).to.be.true('js path');
      expect(fs.existsSync(savePageCssPath)).to.be.true('css path');
    });
  });

  describe('BrowserWindow options argument is optional', () => {
    afterEach(closeAllWindows);
    it('should create a window with default size (800x600)', () => {
      const w = new BrowserWindow();
      expect(w.getSize()).to.deep.equal([800, 600]);
    });
  });

  describe('BrowserWindow.restore()', () => {
    afterEach(closeAllWindows);
    it('should restore the previous window size', () => {
      const w = new BrowserWindow({
        minWidth: 800,
        width: 800
      });

      const initialSize = w.getSize();
      w.minimize();
      w.restore();
      expectBoundsEqual(w.getSize(), initialSize);
    });

    it('does not crash when restoring hidden minimized window', () => {
      const w = new BrowserWindow({});
      w.minimize();
      w.hide();
      w.show();
    });

    // TODO(zcbenz):
    // This test does not run on Linux CI. See:
    // https://github.com/electron/electron/issues/28699
    ifit(process.platform === 'linux' && !process.env.CI)('should bring a minimized maximized window back to maximized state', async () => {
      const w = new BrowserWindow({});
      const maximize = once(w, 'maximize');
      w.maximize();
      await maximize;
      const minimize = once(w, 'minimize');
      w.minimize();
      await minimize;
      expect(w.isMaximized()).to.equal(false);
      const restore = once(w, 'restore');
      w.restore();
      await restore;
      expect(w.isMaximized()).to.equal(true);
    });
  });

  // TODO(dsanders11): Enable once maximize event works on Linux again on CI
  ifdescribe(process.platform !== 'linux')('BrowserWindow.maximize()', () => {
    afterEach(closeAllWindows);
    it('should show the window if it is not currently shown', async () => {
      const w = new BrowserWindow({ show: false });
      const hidden = once(w, 'hide');
      let shown = once(w, 'show');
      const maximize = once(w, 'maximize');
      expect(w.isVisible()).to.be.false('visible');
      w.maximize();
      await maximize;
      await shown;
      expect(w.isMaximized()).to.be.true('maximized');
      expect(w.isVisible()).to.be.true('visible');
      // Even if the window is already maximized
      w.hide();
      await hidden;
      expect(w.isVisible()).to.be.false('visible');
      shown = once(w, 'show');
      w.maximize();
      await shown;
      expect(w.isVisible()).to.be.true('visible');
    });
  });

  describe('BrowserWindow.unmaximize()', () => {
    afterEach(closeAllWindows);
    it('should restore the previous window position', () => {
      const w = new BrowserWindow();

      const initialPosition = w.getPosition();
      w.maximize();
      w.unmaximize();
      expectBoundsEqual(w.getPosition(), initialPosition);
    });

    // TODO(dsanders11): Enable once minimize event works on Linux again.
    //                   See https://github.com/electron/electron/issues/28699
    ifit(process.platform !== 'linux')('should not restore a minimized window', async () => {
      const w = new BrowserWindow();
      const minimize = once(w, 'minimize');
      w.minimize();
      await minimize;
      w.unmaximize();
      await setTimeout(1000);
      expect(w.isMinimized()).to.be.true();
    });

    it('should not change the size or position of a normal window', async () => {
      const w = new BrowserWindow();

      const initialSize = w.getSize();
      const initialPosition = w.getPosition();
      w.unmaximize();
      await setTimeout(1000);
      expectBoundsEqual(w.getSize(), initialSize);
      expectBoundsEqual(w.getPosition(), initialPosition);
    });

    ifit(process.platform === 'darwin')('should not change size or position of a window which is functionally maximized', async () => {
      const { workArea } = screen.getPrimaryDisplay();

      const bounds = {
        x: workArea.x,
        y: workArea.y,
        width: workArea.width,
        height: workArea.height
      };

      const w = new BrowserWindow(bounds);
      w.unmaximize();
      await setTimeout(1000);
      expectBoundsEqual(w.getBounds(), bounds);
    });
  });

  describe('setFullScreen(false)', () => {
    afterEach(closeAllWindows);

    // only applicable to windows: https://github.com/electron/electron/issues/6036
    ifdescribe(process.platform === 'win32')('on windows', () => {
      it('should restore a normal visible window from a fullscreen startup state', async () => {
        const w = new BrowserWindow({ show: false });
        await w.loadURL('about:blank');
        const shown = once(w, 'show');
        // start fullscreen and hidden
        w.setFullScreen(true);
        w.show();
        await shown;
        const leftFullScreen = once(w, 'leave-full-screen');
        w.setFullScreen(false);
        await leftFullScreen;
        expect(w.isVisible()).to.be.true('visible');
        expect(w.isFullScreen()).to.be.false('fullscreen');
      });
      it('should keep window hidden if already in hidden state', async () => {
        const w = new BrowserWindow({ show: false });
        await w.loadURL('about:blank');
        const leftFullScreen = once(w, 'leave-full-screen');
        w.setFullScreen(false);
        await leftFullScreen;
        expect(w.isVisible()).to.be.false('visible');
        expect(w.isFullScreen()).to.be.false('fullscreen');
      });
    });

    ifdescribe(process.platform === 'darwin')('BrowserWindow.setFullScreen(false) when HTML fullscreen', () => {
      it('exits HTML fullscreen when window leaves fullscreen', async () => {
        const w = new BrowserWindow();
        await w.loadURL('about:blank');
        await w.webContents.executeJavaScript('document.body.webkitRequestFullscreen()', true);
        await once(w, 'enter-full-screen');
        // Wait a tick for the full-screen state to 'stick'
        await setTimeout();
        w.setFullScreen(false);
        await once(w, 'leave-html-full-screen');
      });
    });
  });

  describe('parent window', () => {
    afterEach(closeAllWindows);

    ifit(process.platform === 'darwin')('sheet-begin event emits when window opens a sheet', async () => {
      const w = new BrowserWindow();
      const sheetBegin = once(w, 'sheet-begin');
      // eslint-disable-next-line no-new
      new BrowserWindow({
        modal: true,
        parent: w
      });
      await sheetBegin;
    });

    ifit(process.platform === 'darwin')('sheet-end event emits when window has closed a sheet', async () => {
      const w = new BrowserWindow();
      const sheet = new BrowserWindow({
        modal: true,
        parent: w
      });
      const sheetEnd = once(w, 'sheet-end');
      sheet.close();
      await sheetEnd;
    });

    describe('parent option', () => {
      it('sets parent window', () => {
        const w = new BrowserWindow({ show: false });
        const c = new BrowserWindow({ show: false, parent: w });
        expect(c.getParentWindow()).to.equal(w);
      });
      it('adds window to child windows of parent', () => {
        const w = new BrowserWindow({ show: false });
        const c = new BrowserWindow({ show: false, parent: w });
        expect(w.getChildWindows()).to.deep.equal([c]);
      });
      it('removes from child windows of parent when window is closed', async () => {
        const w = new BrowserWindow({ show: false });
        const c = new BrowserWindow({ show: false, parent: w });
        const closed = once(c, 'closed');
        c.close();
        await closed;
        // The child window list is not immediately cleared, so wait a tick until it's ready.
        await setTimeout();
        expect(w.getChildWindows().length).to.equal(0);
      });

      it('closes a grandchild window when a middle child window is destroyed', (done) => {
        const w = new BrowserWindow();

        w.loadFile(path.join(fixtures, 'pages', 'base-page.html'));
        w.webContents.executeJavaScript('window.open("")');

        w.webContents.on('did-create-window', async (window) => {
          const childWindow = new BrowserWindow({ parent: window });

          await setTimeout();
          window.close();

          childWindow.on('closed', () => {
            expect(() => { BrowserWindow.getFocusedWindow(); }).to.not.throw();
            done();
          });
        });
      });

      it('should not affect the show option', () => {
        const w = new BrowserWindow({ show: false });
        const c = new BrowserWindow({ show: false, parent: w });
        expect(c.isVisible()).to.be.false('child is visible');
        expect(c.getParentWindow()!.isVisible()).to.be.false('parent is visible');
      });
    });

    describe('win.setParentWindow(parent)', () => {
      it('sets parent window', () => {
        const w = new BrowserWindow({ show: false });
        const c = new BrowserWindow({ show: false });
        expect(w.getParentWindow()).to.be.null('w.parent');
        expect(c.getParentWindow()).to.be.null('c.parent');
        c.setParentWindow(w);
        expect(c.getParentWindow()).to.equal(w);
        c.setParentWindow(null);
        expect(c.getParentWindow()).to.be.null('c.parent');
      });
      it('adds window to child windows of parent', () => {
        const w = new BrowserWindow({ show: false });
        const c = new BrowserWindow({ show: false });
        expect(w.getChildWindows()).to.deep.equal([]);
        c.setParentWindow(w);
        expect(w.getChildWindows()).to.deep.equal([c]);
        c.setParentWindow(null);
        expect(w.getChildWindows()).to.deep.equal([]);
      });
      it('removes from child windows of parent when window is closed', async () => {
        const w = new BrowserWindow({ show: false });
        const c = new BrowserWindow({ show: false });
        const closed = once(c, 'closed');
        c.setParentWindow(w);
        c.close();
        await closed;
        // The child window list is not immediately cleared, so wait a tick until it's ready.
        await setTimeout();
        expect(w.getChildWindows().length).to.equal(0);
      });
    });

    describe('modal option', () => {
      it('does not freeze or crash', async () => {
        const parentWindow = new BrowserWindow();

        const createTwo = async () => {
          const two = new BrowserWindow({
            width: 300,
            height: 200,
            parent: parentWindow,
            modal: true,
            show: false
          });

          const twoShown = once(two, 'show');
          two.show();
          await twoShown;
          setTimeout(500).then(() => two.close());

          await once(two, 'closed');
        };

        const one = new BrowserWindow({
          width: 600,
          height: 400,
          parent: parentWindow,
          modal: true,
          show: false
        });

        const oneShown = once(one, 'show');
        one.show();
        await oneShown;
        setTimeout(500).then(() => one.destroy());

        await once(one, 'closed');
        await createTwo();
      });

      ifit(process.platform !== 'darwin')('can disable and enable a window', () => {
        const w = new BrowserWindow({ show: false });
        w.setEnabled(false);
        expect(w.isEnabled()).to.be.false('w.isEnabled()');
        w.setEnabled(true);
        expect(w.isEnabled()).to.be.true('!w.isEnabled()');
      });

      ifit(process.platform !== 'darwin')('disables parent window', () => {
        const w = new BrowserWindow({ show: false });
        const c = new BrowserWindow({ show: false, parent: w, modal: true });
        expect(w.isEnabled()).to.be.true('w.isEnabled');
        c.show();
        expect(w.isEnabled()).to.be.false('w.isEnabled');
      });

      ifit(process.platform !== 'darwin')('re-enables an enabled parent window when closed', async () => {
        const w = new BrowserWindow({ show: false });
        const c = new BrowserWindow({ show: false, parent: w, modal: true });
        const closed = once(c, 'closed');
        c.show();
        c.close();
        await closed;
        expect(w.isEnabled()).to.be.true('w.isEnabled');
      });

      ifit(process.platform !== 'darwin')('does not re-enable a disabled parent window when closed', async () => {
        const w = new BrowserWindow({ show: false });
        const c = new BrowserWindow({ show: false, parent: w, modal: true });
        const closed = once(c, 'closed');
        w.setEnabled(false);
        c.show();
        c.close();
        await closed;
        expect(w.isEnabled()).to.be.false('w.isEnabled');
      });

      ifit(process.platform !== 'darwin')('disables parent window recursively', () => {
        const w = new BrowserWindow({ show: false });
        const c = new BrowserWindow({ show: false, parent: w, modal: true });
        const c2 = new BrowserWindow({ show: false, parent: w, modal: true });
        c.show();
        expect(w.isEnabled()).to.be.false('w.isEnabled');
        c2.show();
        expect(w.isEnabled()).to.be.false('w.isEnabled');
        c.destroy();
        expect(w.isEnabled()).to.be.false('w.isEnabled');
        c2.destroy();
        expect(w.isEnabled()).to.be.true('w.isEnabled');
      });
    });
  });

  describe('window states', () => {
    afterEach(closeAllWindows);
    it('does not resize frameless windows when states change', () => {
      const w = new BrowserWindow({
        frame: false,
        width: 300,
        height: 200,
        show: false
      });

      w.minimizable = false;
      w.minimizable = true;
      expect(w.getSize()).to.deep.equal([300, 200]);

      w.resizable = false;
      w.resizable = true;
      expect(w.getSize()).to.deep.equal([300, 200]);

      w.maximizable = false;
      w.maximizable = true;
      expect(w.getSize()).to.deep.equal([300, 200]);

      w.fullScreenable = false;
      w.fullScreenable = true;
      expect(w.getSize()).to.deep.equal([300, 200]);

      w.closable = false;
      w.closable = true;
      expect(w.getSize()).to.deep.equal([300, 200]);
    });

    describe('resizable state', () => {
      it('with properties', () => {
        it('can be set with resizable constructor option', () => {
          const w = new BrowserWindow({ show: false, resizable: false });
          expect(w.resizable).to.be.false('resizable');

          if (process.platform === 'darwin') {
            expect(w.maximizable).to.to.true('maximizable');
          }
        });

        it('can be changed', () => {
          const w = new BrowserWindow({ show: false });
          expect(w.resizable).to.be.true('resizable');
          w.resizable = false;
          expect(w.resizable).to.be.false('resizable');
          w.resizable = true;
          expect(w.resizable).to.be.true('resizable');
        });
      });

      it('with functions', () => {
        it('can be set with resizable constructor option', () => {
          const w = new BrowserWindow({ show: false, resizable: false });
          expect(w.isResizable()).to.be.false('resizable');

          if (process.platform === 'darwin') {
            expect(w.isMaximizable()).to.to.true('maximizable');
          }
        });

        it('can be changed', () => {
          const w = new BrowserWindow({ show: false });
          expect(w.isResizable()).to.be.true('resizable');
          w.setResizable(false);
          expect(w.isResizable()).to.be.false('resizable');
          w.setResizable(true);
          expect(w.isResizable()).to.be.true('resizable');
        });
      });

      it('works for a frameless window', () => {
        const w = new BrowserWindow({ show: false, frame: false });
        expect(w.resizable).to.be.true('resizable');

        if (process.platform === 'win32') {
          const w = new BrowserWindow({ show: false, thickFrame: false });
          expect(w.resizable).to.be.false('resizable');
        }
      });

      // On Linux there is no "resizable" property of a window.
      ifit(process.platform !== 'linux')('does affect maximizability when disabled and enabled', () => {
        const w = new BrowserWindow({ show: false });
        expect(w.resizable).to.be.true('resizable');

        expect(w.maximizable).to.be.true('maximizable');
        w.resizable = false;
        expect(w.maximizable).to.be.false('not maximizable');
        w.resizable = true;
        expect(w.maximizable).to.be.true('maximizable');
      });

      ifit(process.platform === 'win32')('works for a window smaller than 64x64', () => {
        const w = new BrowserWindow({
          show: false,
          frame: false,
          resizable: false,
          transparent: true
        });
        w.setContentSize(60, 60);
        expectBoundsEqual(w.getContentSize(), [60, 60]);
        w.setContentSize(30, 30);
        expectBoundsEqual(w.getContentSize(), [30, 30]);
        w.setContentSize(10, 10);
        expectBoundsEqual(w.getContentSize(), [10, 10]);
      });
    });

    describe('loading main frame state', () => {
      let server: http.Server;
      let serverUrl: string;

      before(async () => {
        server = http.createServer((request, response) => {
          response.end();
        });
        serverUrl = (await listen(server)).url;
      });

      after(() => {
        server.close();
      });

      it('is true when the main frame is loading', async () => {
        const w = new BrowserWindow({ show: false });

        const didStartLoading = once(w.webContents, 'did-start-loading');
        w.webContents.loadURL(serverUrl);
        await didStartLoading;

        expect(w.webContents.isLoadingMainFrame()).to.be.true('isLoadingMainFrame');
      });

      it('is false when only a subframe is loading', async () => {
        const w = new BrowserWindow({ show: false });

        const didStopLoading = once(w.webContents, 'did-stop-loading');
        w.webContents.loadURL(serverUrl);
        await didStopLoading;

        expect(w.webContents.isLoadingMainFrame()).to.be.false('isLoadingMainFrame');

        const didStartLoading = once(w.webContents, 'did-start-loading');
        w.webContents.executeJavaScript(`
          var iframe = document.createElement('iframe')
          iframe.src = '${serverUrl}/page2'
          document.body.appendChild(iframe)
        `);
        await didStartLoading;

        expect(w.webContents.isLoadingMainFrame()).to.be.false('isLoadingMainFrame');
      });

      it('is true when navigating to pages from the same origin', async () => {
        const w = new BrowserWindow({ show: false });

        const didStopLoading = once(w.webContents, 'did-stop-loading');
        w.webContents.loadURL(serverUrl);
        await didStopLoading;

        expect(w.webContents.isLoadingMainFrame()).to.be.false('isLoadingMainFrame');

        const didStartLoading = once(w.webContents, 'did-start-loading');
        w.webContents.loadURL(`${serverUrl}/page2`);
        await didStartLoading;

        expect(w.webContents.isLoadingMainFrame()).to.be.true('isLoadingMainFrame');
      });
    });
  });

  ifdescribe(process.platform !== 'linux')('window states (excluding Linux)', () => {
    // Not implemented on Linux.
    afterEach(closeAllWindows);

    describe('movable state', () => {
      it('with properties', () => {
        it('can be set with movable constructor option', () => {
          const w = new BrowserWindow({ show: false, movable: false });
          expect(w.movable).to.be.false('movable');
        });

        it('can be changed', () => {
          const w = new BrowserWindow({ show: false });
          expect(w.movable).to.be.true('movable');
          w.movable = false;
          expect(w.movable).to.be.false('movable');
          w.movable = true;
          expect(w.movable).to.be.true('movable');
        });
      });

      it('with functions', () => {
        it('can be set with movable constructor option', () => {
          const w = new BrowserWindow({ show: false, movable: false });
          expect(w.isMovable()).to.be.false('movable');
        });

        it('can be changed', () => {
          const w = new BrowserWindow({ show: false });
          expect(w.isMovable()).to.be.true('movable');
          w.setMovable(false);
          expect(w.isMovable()).to.be.false('movable');
          w.setMovable(true);
          expect(w.isMovable()).to.be.true('movable');
        });
      });
    });

    describe('visibleOnAllWorkspaces state', () => {
      it('with properties', () => {
        it('can be changed', () => {
          const w = new BrowserWindow({ show: false });
          expect(w.visibleOnAllWorkspaces).to.be.false();
          w.visibleOnAllWorkspaces = true;
          expect(w.visibleOnAllWorkspaces).to.be.true();
        });
      });

      it('with functions', () => {
        it('can be changed', () => {
          const w = new BrowserWindow({ show: false });
          expect(w.isVisibleOnAllWorkspaces()).to.be.false();
          w.setVisibleOnAllWorkspaces(true);
          expect(w.isVisibleOnAllWorkspaces()).to.be.true();
        });
      });
    });

    ifdescribe(process.platform === 'darwin')('documentEdited state', () => {
      it('with properties', () => {
        it('can be changed', () => {
          const w = new BrowserWindow({ show: false });
          expect(w.documentEdited).to.be.false();
          w.documentEdited = true;
          expect(w.documentEdited).to.be.true();
        });
      });

      it('with functions', () => {
        it('can be changed', () => {
          const w = new BrowserWindow({ show: false });
          expect(w.isDocumentEdited()).to.be.false();
          w.setDocumentEdited(true);
          expect(w.isDocumentEdited()).to.be.true();
        });
      });
    });

    ifdescribe(process.platform === 'darwin')('representedFilename', () => {
      it('with properties', () => {
        it('can be changed', () => {
          const w = new BrowserWindow({ show: false });
          expect(w.representedFilename).to.eql('');
          w.representedFilename = 'a name';
          expect(w.representedFilename).to.eql('a name');
        });
      });

      it('with functions', () => {
        it('can be changed', () => {
          const w = new BrowserWindow({ show: false });
          expect(w.getRepresentedFilename()).to.eql('');
          w.setRepresentedFilename('a name');
          expect(w.getRepresentedFilename()).to.eql('a name');
        });
      });
    });

    describe('native window title', () => {
      it('with properties', () => {
        it('can be set with title constructor option', () => {
          const w = new BrowserWindow({ show: false, title: 'mYtItLe' });
          expect(w.title).to.eql('mYtItLe');
        });

        it('can be changed', () => {
          const w = new BrowserWindow({ show: false });
          expect(w.title).to.eql('Electron Test Main');
          w.title = 'NEW TITLE';
          expect(w.title).to.eql('NEW TITLE');
        });
      });

      it('with functions', () => {
        it('can be set with minimizable constructor option', () => {
          const w = new BrowserWindow({ show: false, title: 'mYtItLe' });
          expect(w.getTitle()).to.eql('mYtItLe');
        });

        it('can be changed', () => {
          const w = new BrowserWindow({ show: false });
          expect(w.getTitle()).to.eql('Electron Test Main');
          w.setTitle('NEW TITLE');
          expect(w.getTitle()).to.eql('NEW TITLE');
        });
      });
    });

    describe('minimizable state', () => {
      it('with properties', () => {
        it('can be set with minimizable constructor option', () => {
          const w = new BrowserWindow({ show: false, minimizable: false });
          expect(w.minimizable).to.be.false('minimizable');
        });

        it('can be changed', () => {
          const w = new BrowserWindow({ show: false });
          expect(w.minimizable).to.be.true('minimizable');
          w.minimizable = false;
          expect(w.minimizable).to.be.false('minimizable');
          w.minimizable = true;
          expect(w.minimizable).to.be.true('minimizable');
        });
      });

      it('with functions', () => {
        it('can be set with minimizable constructor option', () => {
          const w = new BrowserWindow({ show: false, minimizable: false });
          expect(w.isMinimizable()).to.be.false('movable');
        });

        it('can be changed', () => {
          const w = new BrowserWindow({ show: false });
          expect(w.isMinimizable()).to.be.true('isMinimizable');
          w.setMinimizable(false);
          expect(w.isMinimizable()).to.be.false('isMinimizable');
          w.setMinimizable(true);
          expect(w.isMinimizable()).to.be.true('isMinimizable');
        });
      });
    });

    describe('maximizable state (property)', () => {
      it('with properties', () => {
        it('can be set with maximizable constructor option', () => {
          const w = new BrowserWindow({ show: false, maximizable: false });
          expect(w.maximizable).to.be.false('maximizable');
        });

        it('can be changed', () => {
          const w = new BrowserWindow({ show: false });
          expect(w.maximizable).to.be.true('maximizable');
          w.maximizable = false;
          expect(w.maximizable).to.be.false('maximizable');
          w.maximizable = true;
          expect(w.maximizable).to.be.true('maximizable');
        });

        it('is not affected when changing other states', () => {
          const w = new BrowserWindow({ show: false });
          w.maximizable = false;
          expect(w.maximizable).to.be.false('maximizable');
          w.minimizable = false;
          expect(w.maximizable).to.be.false('maximizable');
          w.closable = false;
          expect(w.maximizable).to.be.false('maximizable');

          w.maximizable = true;
          expect(w.maximizable).to.be.true('maximizable');
          w.closable = true;
          expect(w.maximizable).to.be.true('maximizable');
          w.fullScreenable = false;
          expect(w.maximizable).to.be.true('maximizable');
        });
      });

      it('with functions', () => {
        it('can be set with maximizable constructor option', () => {
          const w = new BrowserWindow({ show: false, maximizable: false });
          expect(w.isMaximizable()).to.be.false('isMaximizable');
        });

        it('can be changed', () => {
          const w = new BrowserWindow({ show: false });
          expect(w.isMaximizable()).to.be.true('isMaximizable');
          w.setMaximizable(false);
          expect(w.isMaximizable()).to.be.false('isMaximizable');
          w.setMaximizable(true);
          expect(w.isMaximizable()).to.be.true('isMaximizable');
        });

        it('is not affected when changing other states', () => {
          const w = new BrowserWindow({ show: false });
          w.setMaximizable(false);
          expect(w.isMaximizable()).to.be.false('isMaximizable');
          w.setMinimizable(false);
          expect(w.isMaximizable()).to.be.false('isMaximizable');
          w.setClosable(false);
          expect(w.isMaximizable()).to.be.false('isMaximizable');

          w.setMaximizable(true);
          expect(w.isMaximizable()).to.be.true('isMaximizable');
          w.setClosable(true);
          expect(w.isMaximizable()).to.be.true('isMaximizable');
          w.setFullScreenable(false);
          expect(w.isMaximizable()).to.be.true('isMaximizable');
        });
      });
    });

    ifdescribe(process.platform === 'win32')('maximizable state', () => {
      it('with properties', () => {
        it('is reset to its former state', () => {
          const w = new BrowserWindow({ show: false });
          w.maximizable = false;
          w.resizable = false;
          w.resizable = true;
          expect(w.maximizable).to.be.false('maximizable');
          w.maximizable = true;
          w.resizable = false;
          w.resizable = true;
          expect(w.maximizable).to.be.true('maximizable');
        });
      });

      it('with functions', () => {
        it('is reset to its former state', () => {
          const w = new BrowserWindow({ show: false });
          w.setMaximizable(false);
          w.setResizable(false);
          w.setResizable(true);
          expect(w.isMaximizable()).to.be.false('isMaximizable');
          w.setMaximizable(true);
          w.setResizable(false);
          w.setResizable(true);
          expect(w.isMaximizable()).to.be.true('isMaximizable');
        });
      });
    });

    ifdescribe(process.platform !== 'darwin')('menuBarVisible state', () => {
      describe('with properties', () => {
        it('can be changed', () => {
          const w = new BrowserWindow({ show: false });
          expect(w.menuBarVisible).to.be.true();
          w.menuBarVisible = false;
          expect(w.menuBarVisible).to.be.false();
          w.menuBarVisible = true;
          expect(w.menuBarVisible).to.be.true();
        });
      });

      describe('with functions', () => {
        it('can be changed', () => {
          const w = new BrowserWindow({ show: false });
          expect(w.isMenuBarVisible()).to.be.true('isMenuBarVisible');
          w.setMenuBarVisibility(false);
          expect(w.isMenuBarVisible()).to.be.false('isMenuBarVisible');
          w.setMenuBarVisibility(true);
          expect(w.isMenuBarVisible()).to.be.true('isMenuBarVisible');
        });
      });
    });

    ifdescribe(process.platform === 'darwin')('fullscreenable state', () => {
      it('with functions', () => {
        it('can be set with fullscreenable constructor option', () => {
          const w = new BrowserWindow({ show: false, fullscreenable: false });
          expect(w.isFullScreenable()).to.be.false('isFullScreenable');
        });

        it('can be changed', () => {
          const w = new BrowserWindow({ show: false });
          expect(w.isFullScreenable()).to.be.true('isFullScreenable');
          w.setFullScreenable(false);
          expect(w.isFullScreenable()).to.be.false('isFullScreenable');
          w.setFullScreenable(true);
          expect(w.isFullScreenable()).to.be.true('isFullScreenable');
        });
      });
    });

    ifdescribe(process.platform === 'darwin')('isHiddenInMissionControl state', () => {
      it('with functions', () => {
        it('can be set with ignoreMissionControl constructor option', () => {
          const w = new BrowserWindow({ show: false, hiddenInMissionControl: true });
          expect(w.isHiddenInMissionControl()).to.be.true('isHiddenInMissionControl');
        });

        it('can be changed', () => {
          const w = new BrowserWindow({ show: false });
          expect(w.isHiddenInMissionControl()).to.be.false('isHiddenInMissionControl');
          w.setHiddenInMissionControl(true);
          expect(w.isHiddenInMissionControl()).to.be.true('isHiddenInMissionControl');
          w.setHiddenInMissionControl(false);
          expect(w.isHiddenInMissionControl()).to.be.false('isHiddenInMissionControl');
        });
      });
    });

    // fullscreen events are dispatched eagerly and twiddling things too fast can confuse poor Electron

    ifdescribe(process.platform === 'darwin')('kiosk state', () => {
      it('with properties', () => {
        it('can be set with a constructor property', () => {
          const w = new BrowserWindow({ kiosk: true });
          expect(w.kiosk).to.be.true();
        });

        it('can be changed ', async () => {
          const w = new BrowserWindow();
          const enterFullScreen = once(w, 'enter-full-screen');
          w.kiosk = true;
          expect(w.isKiosk()).to.be.true('isKiosk');
          await enterFullScreen;

          await setTimeout();
          const leaveFullScreen = once(w, 'leave-full-screen');
          w.kiosk = false;
          expect(w.isKiosk()).to.be.false('isKiosk');
          await leaveFullScreen;
        });
      });

      it('with functions', () => {
        it('can be set with a constructor property', () => {
          const w = new BrowserWindow({ kiosk: true });
          expect(w.isKiosk()).to.be.true();
        });

        it('can be changed ', async () => {
          const w = new BrowserWindow();
          const enterFullScreen = once(w, 'enter-full-screen');
          w.setKiosk(true);
          expect(w.isKiosk()).to.be.true('isKiosk');
          await enterFullScreen;

          await setTimeout();
          const leaveFullScreen = once(w, 'leave-full-screen');
          w.setKiosk(false);
          expect(w.isKiosk()).to.be.false('isKiosk');
          await leaveFullScreen;
        });
      });
    });

    ifdescribe(process.platform === 'darwin')('fullscreen state with resizable set', () => {
      it('resizable flag should be set to false and restored', async () => {
        const w = new BrowserWindow({ resizable: false });

        const enterFullScreen = once(w, 'enter-full-screen');
        w.setFullScreen(true);
        await enterFullScreen;
        expect(w.resizable).to.be.false('resizable');

        await setTimeout();
        const leaveFullScreen = once(w, 'leave-full-screen');
        w.setFullScreen(false);
        await leaveFullScreen;
        expect(w.resizable).to.be.false('resizable');
      });

      it('default resizable flag should be restored after entering/exiting fullscreen', async () => {
        const w = new BrowserWindow();

        const enterFullScreen = once(w, 'enter-full-screen');
        w.setFullScreen(true);
        await enterFullScreen;
        expect(w.resizable).to.be.false('resizable');

        await setTimeout();
        const leaveFullScreen = once(w, 'leave-full-screen');
        w.setFullScreen(false);
        await leaveFullScreen;
        expect(w.resizable).to.be.true('resizable');
      });
    });

    ifdescribe(process.platform === 'darwin')('fullscreen state', () => {
      it('should not cause a crash if called when exiting fullscreen', async () => {
        const w = new BrowserWindow();

        const enterFullScreen = once(w, 'enter-full-screen');
        w.setFullScreen(true);
        await enterFullScreen;

        await setTimeout();

        const leaveFullScreen = once(w, 'leave-full-screen');
        w.setFullScreen(false);
        await leaveFullScreen;
      });

      it('should be able to load a URL while transitioning to fullscreen', async () => {
        const w = new BrowserWindow({ fullscreen: true });
        w.loadFile(path.join(fixtures, 'pages', 'c.html'));

        const load = once(w.webContents, 'did-finish-load');
        const enterFS = once(w, 'enter-full-screen');

        await Promise.all([enterFS, load]);
        expect(w.fullScreen).to.be.true();

        await setTimeout();

        const leaveFullScreen = once(w, 'leave-full-screen');
        w.setFullScreen(false);
        await leaveFullScreen;
      });

      it('can be changed with setFullScreen method', async () => {
        const w = new BrowserWindow();
        const enterFullScreen = once(w, 'enter-full-screen');
        w.setFullScreen(true);
        await enterFullScreen;
        expect(w.isFullScreen()).to.be.true('isFullScreen');

        await setTimeout();
        const leaveFullScreen = once(w, 'leave-full-screen');
        w.setFullScreen(false);
        await leaveFullScreen;
        expect(w.isFullScreen()).to.be.false('isFullScreen');
      });

      it('handles several transitions starting with fullscreen', async () => {
        const w = new BrowserWindow({ fullscreen: true, show: true });

        expect(w.isFullScreen()).to.be.true('not fullscreen');

        w.setFullScreen(false);
        w.setFullScreen(true);

        const enterFullScreen = emittedNTimes(w, 'enter-full-screen', 2);
        await enterFullScreen;

        expect(w.isFullScreen()).to.be.true('not fullscreen');

        await setTimeout();
        const leaveFullScreen = once(w, 'leave-full-screen');
        w.setFullScreen(false);
        await leaveFullScreen;

        expect(w.isFullScreen()).to.be.false('is fullscreen');
      });

      it('handles several HTML fullscreen transitions', async () => {
        const w = new BrowserWindow();
        await w.loadFile(path.join(fixtures, 'pages', 'a.html'));

        expect(w.isFullScreen()).to.be.false('is fullscreen');

        const enterFullScreen = once(w, 'enter-full-screen');
        const leaveFullScreen = once(w, 'leave-full-screen');

        await w.webContents.executeJavaScript('document.getElementById("div").requestFullscreen()', true);
        await enterFullScreen;
        await w.webContents.executeJavaScript('document.exitFullscreen()', true);
        await leaveFullScreen;

        expect(w.isFullScreen()).to.be.false('is fullscreen');

        await setTimeout();

        await w.webContents.executeJavaScript('document.getElementById("div").requestFullscreen()', true);
        await enterFullScreen;
        await w.webContents.executeJavaScript('document.exitFullscreen()', true);
        await leaveFullScreen;

        expect(w.isFullScreen()).to.be.false('is fullscreen');
      });

      it('handles several transitions in close proximity', async () => {
        const w = new BrowserWindow();

        expect(w.isFullScreen()).to.be.false('is fullscreen');

        const enterFS = emittedNTimes(w, 'enter-full-screen', 2);
        const leaveFS = emittedNTimes(w, 'leave-full-screen', 2);

        w.setFullScreen(true);
        w.setFullScreen(false);
        w.setFullScreen(true);
        w.setFullScreen(false);

        await Promise.all([enterFS, leaveFS]);

        expect(w.isFullScreen()).to.be.false('not fullscreen');
      });

      it('handles several chromium-initiated transitions in close proximity', async () => {
        const w = new BrowserWindow();
        await w.loadFile(path.join(fixtures, 'pages', 'a.html'));

        expect(w.isFullScreen()).to.be.false('is fullscreen');

        let enterCount = 0;
        let exitCount = 0;

        const done = new Promise<void>(resolve => {
          const checkDone = () => {
            if (enterCount === 2 && exitCount === 2) resolve();
          };

          w.webContents.on('enter-html-full-screen', () => {
            enterCount++;
            checkDone();
          });

          w.webContents.on('leave-html-full-screen', () => {
            exitCount++;
            checkDone();
          });
        });

        await w.webContents.executeJavaScript('document.getElementById("div").requestFullscreen()', true);
        await w.webContents.executeJavaScript('document.exitFullscreen()');
        await w.webContents.executeJavaScript('document.getElementById("div").requestFullscreen()', true);
        await w.webContents.executeJavaScript('document.exitFullscreen()');
        await done;
      });

      it('handles HTML fullscreen transitions when fullscreenable is false', async () => {
        const w = new BrowserWindow({ fullscreenable: false });
        await w.loadFile(path.join(fixtures, 'pages', 'a.html'));

        expect(w.isFullScreen()).to.be.false('is fullscreen');

        let enterCount = 0;
        let exitCount = 0;

        const done = new Promise<void>((resolve, reject) => {
          const checkDone = () => {
            if (enterCount === 2 && exitCount === 2) resolve();
          };

          w.webContents.on('enter-html-full-screen', async () => {
            enterCount++;
            if (w.isFullScreen()) reject(new Error('w.isFullScreen should be false'));
            const isFS = await w.webContents.executeJavaScript('!!document.fullscreenElement');
            if (!isFS) reject(new Error('Document should have fullscreen element'));
            checkDone();
          });

          w.webContents.on('leave-html-full-screen', () => {
            exitCount++;
            if (w.isFullScreen()) reject(new Error('w.isFullScreen should be false'));
            checkDone();
          });
        });

        await w.webContents.executeJavaScript('document.getElementById("div").requestFullscreen()', true);
        await w.webContents.executeJavaScript('document.exitFullscreen()');
        await w.webContents.executeJavaScript('document.getElementById("div").requestFullscreen()', true);
        await w.webContents.executeJavaScript('document.exitFullscreen()');
        await expect(done).to.eventually.be.fulfilled();
      });

      it('does not crash when exiting simpleFullScreen (properties)', async () => {
        const w = new BrowserWindow();
        w.setSimpleFullScreen(true);

        await setTimeout(1000);

        w.setFullScreen(!w.isFullScreen());
      });

      it('does not crash when exiting simpleFullScreen (functions)', async () => {
        const w = new BrowserWindow();
        w.simpleFullScreen = true;

        await setTimeout(1000);

        w.setFullScreen(!w.isFullScreen());
      });

      it('should not be changed by setKiosk method', async () => {
        const w = new BrowserWindow();
        const enterFullScreen = once(w, 'enter-full-screen');
        w.setFullScreen(true);
        await enterFullScreen;
        expect(w.isFullScreen()).to.be.true('isFullScreen');
        await setTimeout();
        w.setKiosk(true);
        await setTimeout();
        w.setKiosk(false);
        expect(w.isFullScreen()).to.be.true('isFullScreen');
        const leaveFullScreen = once(w, 'leave-full-screen');
        w.setFullScreen(false);
        await leaveFullScreen;
        expect(w.isFullScreen()).to.be.false('isFullScreen');
      });

      // FIXME: https://github.com/electron/electron/issues/30140
      xit('multiple windows inherit correct fullscreen state', async () => {
        const w = new BrowserWindow();
        const enterFullScreen = once(w, 'enter-full-screen');
        w.setFullScreen(true);
        await enterFullScreen;
        expect(w.isFullScreen()).to.be.true('isFullScreen');
        await setTimeout();
        const w2 = new BrowserWindow({ show: false });
        const enterFullScreen2 = once(w2, 'enter-full-screen');
        w2.show();
        await enterFullScreen2;
        expect(w2.isFullScreen()).to.be.true('isFullScreen');
      });
    });

    describe('closable state', () => {
      it('with properties', () => {
        it('can be set with closable constructor option', () => {
          const w = new BrowserWindow({ show: false, closable: false });
          expect(w.closable).to.be.false('closable');
        });

        it('can be changed', () => {
          const w = new BrowserWindow({ show: false });
          expect(w.closable).to.be.true('closable');
          w.closable = false;
          expect(w.closable).to.be.false('closable');
          w.closable = true;
          expect(w.closable).to.be.true('closable');
        });
      });

      it('with functions', () => {
        it('can be set with closable constructor option', () => {
          const w = new BrowserWindow({ show: false, closable: false });
          expect(w.isClosable()).to.be.false('isClosable');
        });

        it('can be changed', () => {
          const w = new BrowserWindow({ show: false });
          expect(w.isClosable()).to.be.true('isClosable');
          w.setClosable(false);
          expect(w.isClosable()).to.be.false('isClosable');
          w.setClosable(true);
          expect(w.isClosable()).to.be.true('isClosable');
        });
      });
    });

    describe('hasShadow state', () => {
      it('with properties', () => {
        it('returns a boolean on all platforms', () => {
          const w = new BrowserWindow({ show: false });
          expect(w.shadow).to.be.a('boolean');
        });

        // On Windows there's no shadow by default & it can't be changed dynamically.
        it('can be changed with hasShadow option', () => {
          const hasShadow = process.platform !== 'darwin';
          const w = new BrowserWindow({ show: false, hasShadow });
          expect(w.shadow).to.equal(hasShadow);
        });

        it('can be changed with setHasShadow method', () => {
          const w = new BrowserWindow({ show: false });
          w.shadow = false;
          expect(w.shadow).to.be.false('hasShadow');
          w.shadow = true;
          expect(w.shadow).to.be.true('hasShadow');
          w.shadow = false;
          expect(w.shadow).to.be.false('hasShadow');
        });
      });

      describe('with functions', () => {
        it('returns a boolean on all platforms', () => {
          const w = new BrowserWindow({ show: false });
          const hasShadow = w.hasShadow();
          expect(hasShadow).to.be.a('boolean');
        });

        // On Windows there's no shadow by default & it can't be changed dynamically.
        it('can be changed with hasShadow option', () => {
          const hasShadow = process.platform !== 'darwin';
          const w = new BrowserWindow({ show: false, hasShadow });
          expect(w.hasShadow()).to.equal(hasShadow);
        });

        it('can be changed with setHasShadow method', () => {
          const w = new BrowserWindow({ show: false });
          w.setHasShadow(false);
          expect(w.hasShadow()).to.be.false('hasShadow');
          w.setHasShadow(true);
          expect(w.hasShadow()).to.be.true('hasShadow');
          w.setHasShadow(false);
          expect(w.hasShadow()).to.be.false('hasShadow');
        });
      });
    });
  });

  describe('window.getMediaSourceId()', () => {
    afterEach(closeAllWindows);
    it('returns valid source id', async () => {
      const w = new BrowserWindow({ show: false });
      const shown = once(w, 'show');
      w.show();
      await shown;

      // Check format 'window:1234:0'.
      const sourceId = w.getMediaSourceId();
      expect(sourceId).to.match(/^window:\d+:\d+$/);
    });
  });

  ifdescribe(!process.env.ELECTRON_SKIP_NATIVE_MODULE_TESTS)('window.getNativeWindowHandle()', () => {
    afterEach(closeAllWindows);
    it('returns valid handle', () => {
      const w = new BrowserWindow({ show: false });
      // The module's source code is hosted at
      // https://github.com/electron/node-is-valid-window
      const isValidWindow = require('is-valid-window');
      expect(isValidWindow(w.getNativeWindowHandle())).to.be.true('is valid window');
    });
  });

  ifdescribe(process.platform === 'darwin')('previewFile', () => {
    afterEach(closeAllWindows);
    it('opens the path in Quick Look on macOS', () => {
      const w = new BrowserWindow({ show: false });
      expect(() => {
        w.previewFile(__filename);
        w.closeFilePreview();
      }).to.not.throw();
    });
  });

  // TODO (jkleinsc) renable these tests on mas arm64
  ifdescribe(!process.mas || process.arch !== 'arm64')('contextIsolation option with and without sandbox option', () => {
    const expectedContextData = {
      preloadContext: {
        preloadProperty: 'number',
        pageProperty: 'undefined',
        typeofRequire: 'function',
        typeofProcess: 'object',
        typeofArrayPush: 'function',
        typeofFunctionApply: 'function',
        typeofPreloadExecuteJavaScriptProperty: 'undefined'
      },
      pageContext: {
        preloadProperty: 'undefined',
        pageProperty: 'string',
        typeofRequire: 'undefined',
        typeofProcess: 'undefined',
        typeofArrayPush: 'number',
        typeofFunctionApply: 'boolean',
        typeofPreloadExecuteJavaScriptProperty: 'number',
        typeofOpenedWindow: 'object'
      }
    };

    afterEach(closeAllWindows);

    it('separates the page context from the Electron/preload context', async () => {
      const iw = new BrowserWindow({
        show: false,
        webPreferences: {
          contextIsolation: true,
          preload: path.join(fixtures, 'api', 'isolated-preload.js')
        }
      });
      const p = once(ipcMain, 'isolated-world');
      iw.loadFile(path.join(fixtures, 'api', 'isolated.html'));
      const [, data] = await p;
      expect(data).to.deep.equal(expectedContextData);
    });
    it('recreates the contexts on reload', async () => {
      const iw = new BrowserWindow({
        show: false,
        webPreferences: {
          contextIsolation: true,
          preload: path.join(fixtures, 'api', 'isolated-preload.js')
        }
      });
      await iw.loadFile(path.join(fixtures, 'api', 'isolated.html'));
      const isolatedWorld = once(ipcMain, 'isolated-world');
      iw.webContents.reload();
      const [, data] = await isolatedWorld;
      expect(data).to.deep.equal(expectedContextData);
    });
    it('enables context isolation on child windows', async () => {
      const iw = new BrowserWindow({
        show: false,
        webPreferences: {
          contextIsolation: true,
          preload: path.join(fixtures, 'api', 'isolated-preload.js')
        }
      });
      const browserWindowCreated = once(app, 'browser-window-created');
      iw.loadFile(path.join(fixtures, 'pages', 'window-open.html'));
      const [, window] = await browserWindowCreated;
      expect(window.webContents.getLastWebPreferences().contextIsolation).to.be.true('contextIsolation');
    });
    it('separates the page context from the Electron/preload context with sandbox on', async () => {
      const ws = new BrowserWindow({
        show: false,
        webPreferences: {
          sandbox: true,
          contextIsolation: true,
          preload: path.join(fixtures, 'api', 'isolated-preload.js')
        }
      });
      const p = once(ipcMain, 'isolated-world');
      ws.loadFile(path.join(fixtures, 'api', 'isolated.html'));
      const [, data] = await p;
      expect(data).to.deep.equal(expectedContextData);
    });
    it('recreates the contexts on reload with sandbox on', async () => {
      const ws = new BrowserWindow({
        show: false,
        webPreferences: {
          sandbox: true,
          contextIsolation: true,
          preload: path.join(fixtures, 'api', 'isolated-preload.js')
        }
      });
      await ws.loadFile(path.join(fixtures, 'api', 'isolated.html'));
      const isolatedWorld = once(ipcMain, 'isolated-world');
      ws.webContents.reload();
      const [, data] = await isolatedWorld;
      expect(data).to.deep.equal(expectedContextData);
    });
    it('supports fetch api', async () => {
      const fetchWindow = new BrowserWindow({
        show: false,
        webPreferences: {
          contextIsolation: true,
          preload: path.join(fixtures, 'api', 'isolated-fetch-preload.js')
        }
      });
      const p = once(ipcMain, 'isolated-fetch-error');
      fetchWindow.loadURL('about:blank');
      const [, error] = await p;
      expect(error).to.equal('Failed to fetch');
    });
    it('doesn\'t break ipc serialization', async () => {
      const iw = new BrowserWindow({
        show: false,
        webPreferences: {
          contextIsolation: true,
          preload: path.join(fixtures, 'api', 'isolated-preload.js')
        }
      });
      const p = once(ipcMain, 'isolated-world');
      iw.loadURL('about:blank');
      iw.webContents.executeJavaScript(`
        const opened = window.open()
        openedLocation = opened.location.href
        opened.close()
        window.postMessage({openedLocation}, '*')
      `);
      const [, data] = await p;
      expect(data.pageContext.openedLocation).to.equal('about:blank');
    });
    it('reports process.contextIsolated', async () => {
      const iw = new BrowserWindow({
        show: false,
        webPreferences: {
          contextIsolation: true,
          preload: path.join(fixtures, 'api', 'isolated-process.js')
        }
      });
      const p = once(ipcMain, 'context-isolation');
      iw.loadURL('about:blank');
      const [, contextIsolation] = await p;
      expect(contextIsolation).to.be.true('contextIsolation');
    });
  });

  it('reloading does not cause Node.js module API hangs after reload', (done) => {
    const w = new BrowserWindow({
      show: false,
      webPreferences: {
        nodeIntegration: true,
        contextIsolation: false
      }
    });

    let count = 0;
    ipcMain.on('async-node-api-done', () => {
      if (count === 3) {
        ipcMain.removeAllListeners('async-node-api-done');
        done();
      } else {
        count++;
        w.reload();
      }
    });

    w.loadFile(path.join(fixtures, 'pages', 'send-after-node.html'));
  });

  describe('window.webContents.focus()', () => {
    afterEach(closeAllWindows);
    it('focuses window', async () => {
      const w1 = new BrowserWindow({ x: 100, y: 300, width: 300, height: 200 });
      w1.loadURL('about:blank');
      const w2 = new BrowserWindow({ x: 300, y: 300, width: 300, height: 200 });
      w2.loadURL('about:blank');
      const w1Focused = once(w1, 'focus');
      w1.webContents.focus();
      await w1Focused;
      expect(w1.webContents.isFocused()).to.be.true('focuses window');
    });
  });

  ifdescribe(features.isOffscreenRenderingEnabled())('offscreen rendering', () => {
    let w: BrowserWindow;
    beforeEach(function () {
      w = new BrowserWindow({
        width: 100,
        height: 100,
        show: false,
        webPreferences: {
          backgroundThrottling: false,
          offscreen: true
        }
      });
    });
    afterEach(closeAllWindows);

    it('creates offscreen window with correct size', async () => {
      const paint = once(w.webContents, 'paint');
      w.loadFile(path.join(fixtures, 'api', 'offscreen-rendering.html'));
      const [,, data] = await paint;
      expect(data.constructor.name).to.equal('NativeImage');
      expect(data.isEmpty()).to.be.false('data is empty');
      const size = data.getSize();
      const { scaleFactor } = screen.getPrimaryDisplay();
      expect(size.width).to.be.closeTo(100 * scaleFactor, 2);
      expect(size.height).to.be.closeTo(100 * scaleFactor, 2);
    });

    it('does not crash after navigation', () => {
      w.webContents.loadURL('about:blank');
      w.loadFile(path.join(fixtures, 'api', 'offscreen-rendering.html'));
    });

    describe('window.webContents.isOffscreen()', () => {
      it('is true for offscreen type', () => {
        w.loadFile(path.join(fixtures, 'api', 'offscreen-rendering.html'));
        expect(w.webContents.isOffscreen()).to.be.true('isOffscreen');
      });

      it('is false for regular window', () => {
        const c = new BrowserWindow({ show: false });
        expect(c.webContents.isOffscreen()).to.be.false('isOffscreen');
        c.destroy();
      });
    });

    describe('window.webContents.isPainting()', () => {
      it('returns whether is currently painting', async () => {
        const paint = once(w.webContents, 'paint');
        w.loadFile(path.join(fixtures, 'api', 'offscreen-rendering.html'));
        await paint;
        expect(w.webContents.isPainting()).to.be.true('isPainting');
      });
    });

    describe('window.webContents.stopPainting()', () => {
      it('stops painting', async () => {
        const domReady = once(w.webContents, 'dom-ready');
        w.loadFile(path.join(fixtures, 'api', 'offscreen-rendering.html'));
        await domReady;

        w.webContents.stopPainting();
        expect(w.webContents.isPainting()).to.be.false('isPainting');
      });
    });

    describe('window.webContents.startPainting()', () => {
      it('starts painting', async () => {
        const domReady = once(w.webContents, 'dom-ready');
        w.loadFile(path.join(fixtures, 'api', 'offscreen-rendering.html'));
        await domReady;

        w.webContents.stopPainting();
        w.webContents.startPainting();

        await once(w.webContents, 'paint');
        expect(w.webContents.isPainting()).to.be.true('isPainting');
      });
    });

    describe('frameRate APIs', () => {
      it('has default frame rate (function)', async () => {
        w.loadFile(path.join(fixtures, 'api', 'offscreen-rendering.html'));
        await once(w.webContents, 'paint');
        expect(w.webContents.getFrameRate()).to.equal(60);
      });

      it('has default frame rate (property)', async () => {
        w.loadFile(path.join(fixtures, 'api', 'offscreen-rendering.html'));
        await once(w.webContents, 'paint');
        expect(w.webContents.frameRate).to.equal(60);
      });

      it('sets custom frame rate (function)', async () => {
        const domReady = once(w.webContents, 'dom-ready');
        w.loadFile(path.join(fixtures, 'api', 'offscreen-rendering.html'));
        await domReady;

        w.webContents.setFrameRate(30);

        await once(w.webContents, 'paint');
        expect(w.webContents.getFrameRate()).to.equal(30);
      });

      it('sets custom frame rate (property)', async () => {
        const domReady = once(w.webContents, 'dom-ready');
        w.loadFile(path.join(fixtures, 'api', 'offscreen-rendering.html'));
        await domReady;

        w.webContents.frameRate = 30;

        await once(w.webContents, 'paint');
        expect(w.webContents.frameRate).to.equal(30);
      });
    });
  });

  describe('"transparent" option', () => {
    afterEach(closeAllWindows);

    // Only applicable on Windows where transparent windows can't be maximized.
    ifit(process.platform === 'win32')('can show maximized frameless window', async () => {
      const display = screen.getPrimaryDisplay();

      const w = new BrowserWindow({
        ...display.bounds,
        frame: false,
        transparent: true,
        show: true
      });

      w.loadURL('about:blank');
      await once(w, 'ready-to-show');

      expect(w.isMaximized()).to.be.true();

      // Fails when the transparent HWND is in an invalid maximized state.
      expect(w.getBounds()).to.deep.equal(display.workArea);

      const newBounds = { width: 256, height: 256, x: 0, y: 0 };
      w.setBounds(newBounds);
      expect(w.getBounds()).to.deep.equal(newBounds);
    });

    // Linux and arm64 platforms (WOA and macOS) do not return any capture sources
    ifit(process.platform === 'darwin' && process.arch !== 'x64')('should not display a visible background', async () => {
      const display = screen.getPrimaryDisplay();

      const backgroundWindow = new BrowserWindow({
        ...display.bounds,
        frame: false,
        backgroundColor: HexColors.GREEN,
        hasShadow: false
      });

      await backgroundWindow.loadURL('about:blank');

      const foregroundWindow = new BrowserWindow({
        ...display.bounds,
        show: true,
        transparent: true,
        frame: false,
        hasShadow: false
      });

      const colorFile = path.join(__dirname, 'fixtures', 'pages', 'half-background-color.html');
      await foregroundWindow.loadFile(colorFile);

      await setTimeout(1000);
      const screenCapture = await captureScreen();
      const leftHalfColor = getPixelColor(screenCapture, {
        x: display.size.width / 4,
        y: display.size.height / 2
      });
      const rightHalfColor = getPixelColor(screenCapture, {
        x: display.size.width - (display.size.width / 4),
        y: display.size.height / 2
      });

      expect(areColorsSimilar(leftHalfColor, HexColors.GREEN)).to.be.true();
      expect(areColorsSimilar(rightHalfColor, HexColors.RED)).to.be.true();
    });

    ifit(process.platform === 'darwin')('Allows setting a transparent window via CSS', async () => {
      const display = screen.getPrimaryDisplay();

      const backgroundWindow = new BrowserWindow({
        ...display.bounds,
        frame: false,
        backgroundColor: HexColors.PURPLE,
        hasShadow: false
      });

      await backgroundWindow.loadURL('about:blank');

      const foregroundWindow = new BrowserWindow({
        ...display.bounds,
        frame: false,
        transparent: true,
        hasShadow: false,
        webPreferences: {
          contextIsolation: false,
          nodeIntegration: true
        }
      });

      foregroundWindow.loadFile(path.join(__dirname, 'fixtures', 'pages', 'css-transparent.html'));
      await once(ipcMain, 'set-transparent');

      await setTimeout();
      const screenCapture = await captureScreen();
      const centerColor = getPixelColor(screenCapture, {
        x: display.size.width / 2,
        y: display.size.height / 2
      });

      expect(areColorsSimilar(centerColor, HexColors.PURPLE)).to.be.true();
    });
  });

  describe('"backgroundColor" option', () => {
    afterEach(closeAllWindows);

    // Linux/WOA doesn't return any capture sources.
    ifit(process.platform === 'darwin')('should display the set color', async () => {
      const display = screen.getPrimaryDisplay();

      const w = new BrowserWindow({
        ...display.bounds,
        show: true,
        backgroundColor: HexColors.BLUE
      });

      w.loadURL('about:blank');
      await once(w, 'ready-to-show');

      const screenCapture = await captureScreen();
      const centerColor = getPixelColor(screenCapture, {
        x: display.size.width / 2,
        y: display.size.height / 2
      });

      expect(areColorsSimilar(centerColor, HexColors.BLUE)).to.be.true();
    });
  });
});<|MERGE_RESOLUTION|>--- conflicted
+++ resolved
@@ -554,7 +554,6 @@
         });
 
         it('is triggered when a cross-origin iframe navigates _top', async () => {
-<<<<<<< HEAD
           w.loadURL(`data:text/html,<iframe src="http://127.0.0.1:${(server.address() as AddressInfo).port}/navigate-top"></iframe>`);
           await emittedUntil(w.webContents, 'did-frame-finish-load', (e: any, isMainFrame: boolean) => !isMainFrame);
           let initiator: WebFrameMain | undefined;
@@ -566,37 +565,6 @@
           await emittedOnce(w.webContents, 'did-navigate');
           expect(initiator).not.to.be.undefined();
           expect(initiator).to.equal(subframe);
-=======
-          await w.loadURL(`data:text/html,<iframe src="${url}/navigate-top"></iframe>`);
-          await setTimeout(1000);
-          w.webContents.debugger.attach('1.1');
-          const targets = await w.webContents.debugger.sendCommand('Target.getTargets');
-          const iframeTarget = targets.targetInfos.find((t: any) => t.type === 'iframe');
-          const { sessionId } = await w.webContents.debugger.sendCommand('Target.attachToTarget', {
-            targetId: iframeTarget.targetId,
-            flatten: true
-          });
-          let willNavigateEmitted = false;
-          w.webContents.on('will-navigate', () => {
-            willNavigateEmitted = true;
-          });
-          await w.webContents.debugger.sendCommand('Input.dispatchMouseEvent', {
-            type: 'mousePressed',
-            x: 10,
-            y: 10,
-            clickCount: 1,
-            button: 'left'
-          }, sessionId);
-          await w.webContents.debugger.sendCommand('Input.dispatchMouseEvent', {
-            type: 'mouseReleased',
-            x: 10,
-            y: 10,
-            clickCount: 1,
-            button: 'left'
-          }, sessionId);
-          await once(w.webContents, 'did-navigate');
-          expect(willNavigateEmitted).to.be.true();
->>>>>>> a3e3efe4
         });
       });
 
