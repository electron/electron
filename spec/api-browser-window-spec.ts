--- conflicted
+++ resolved
@@ -5,12 +5,7 @@
 import * as qs from 'querystring';
 import * as http from 'http';
 import * as os from 'os';
-<<<<<<< HEAD
-import { AddressInfo } from 'net';
 import { app, BrowserWindow, BrowserView, dialog, ipcMain, OnBeforeSendHeadersListenerDetails, protocol, screen, webContents, session, WebContents, WebFrameMain } from 'electron/main';
-=======
-import { app, BrowserWindow, BrowserView, dialog, ipcMain, OnBeforeSendHeadersListenerDetails, protocol, screen, webContents, session, WebContents } from 'electron/main';
->>>>>>> 32c60b29
 
 import { emittedOnce, emittedUntil, emittedNTimes } from './lib/events-helpers';
 import { ifit, ifdescribe, defer, delay, listen } from './lib/spec-helpers';
@@ -556,26 +551,11 @@
         });
 
         it('is triggered when a cross-origin iframe navigates _top', async () => {
-<<<<<<< HEAD
           w.loadURL(`data:text/html,<iframe src="http://127.0.0.1:${(server.address() as AddressInfo).port}/navigate-top"></iframe>`);
           await emittedUntil(w.webContents, 'did-frame-finish-load', (e: any, isMainFrame: boolean) => !isMainFrame);
           let initiator: WebFrameMain | undefined;
           w.webContents.on('will-navigate', (e) => {
             initiator = e.initiator;
-=======
-          await w.loadURL(`data:text/html,<iframe src="${url}/navigate-top"></iframe>`);
-          await delay(1000);
-          w.webContents.debugger.attach('1.1');
-          const targets = await w.webContents.debugger.sendCommand('Target.getTargets');
-          const iframeTarget = targets.targetInfos.find((t: any) => t.type === 'iframe');
-          const { sessionId } = await w.webContents.debugger.sendCommand('Target.attachToTarget', {
-            targetId: iframeTarget.targetId,
-            flatten: true
-          });
-          let willNavigateEmitted = false;
-          w.webContents.on('will-navigate', () => {
-            willNavigateEmitted = true;
->>>>>>> 32c60b29
           });
           const subframe = w.webContents.mainFrame.frames[0];
           subframe.executeJavaScript('document.getElementsByTagName("a")[0].click()', true);
