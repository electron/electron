const {expect} = require('chai')
<<<<<<< HEAD
const assert = require('assert')
=======
>>>>>>> 7c7543cb

describe('process module', () => {
  describe('process.getCreationTime()', () => {
    it('returns a creation time', () => {
      const creationTime = process.getCreationTime()
      expect(creationTime).to.be.a('number').and.be.at.least(0)
    })
  })

  describe('process.getCPUUsage()', () => {
    it('returns a cpu usage object', () => {
      const cpuUsage = process.getCPUUsage()
      expect(cpuUsage.percentCPUUsage).to.be.a('number')
      expect(cpuUsage.idleWakeupsPerSecond).to.be.a('number')
    })
  })

  describe('process.getIOCounters()', () => {
    before(function () {
      if (process.platform === 'darwin') {
        this.skip()
      }
    })

    it('returns an io counters object', () => {
      const ioCounters = process.getIOCounters()
      expect(ioCounters.readOperationCount).to.be.a('number')
      expect(ioCounters.writeOperationCount).to.be.a('number')
      expect(ioCounters.otherOperationCount).to.be.a('number')
      expect(ioCounters.readTransferCount).to.be.a('number')
      expect(ioCounters.writeTransferCount).to.be.a('number')
      expect(ioCounters.otherTransferCount).to.be.a('number')
    })
  })

  describe('process.getProcessMemoryInfo()', () => {
    it('returns process memory info object', () => {
      const processMemoryInfo = process.getProcessMemoryInfo()
      expect(processMemoryInfo.peakWorkingSetSize).to.be.a('number')
      expect(processMemoryInfo.privateBytes).to.be.a('number')
      expect(processMemoryInfo.sharedBytes).to.be.a('number')
      expect(processMemoryInfo.workingSetSize).to.be.a('number')
    })
  })

  describe('process.getSystemMemoryInfo()', () => {
    it('returns system memory info object', () => {
      const systemMemoryInfo = process.getSystemMemoryInfo()
      expect(systemMemoryInfo.free).to.be.a('number')
      expect(systemMemoryInfo.total).to.be.a('number')
    })
  })

  describe('process.getHeapStatistics()', () => {
    it('returns heap statistics object', () => {
      const heapStats = process.getHeapStatistics()
      expect(heapStats.totalHeapSize).to.be.a('number')
      expect(heapStats.totalHeapSizeExecutable).to.be.a('number')
      expect(heapStats.totalPhysicalSize).to.be.a('number')
      expect(heapStats.totalAvailableSize).to.be.a('number')
      expect(heapStats.usedHeapSize).to.be.a('number')
      expect(heapStats.heapSizeLimit).to.be.a('number')
      expect(heapStats.mallocedMemory).to.be.a('number')
      expect(heapStats.peakMallocedMemory).to.be.a('number')
      expect(heapStats.doesZapGarbage).to.be.a('boolean')
    })
  })
})<|MERGE_RESOLUTION|>--- conflicted
+++ resolved
@@ -1,8 +1,4 @@
 const {expect} = require('chai')
-<<<<<<< HEAD
-const assert = require('assert')
-=======
->>>>>>> 7c7543cb
 
 describe('process module', () => {
   describe('process.getCreationTime()', () => {
