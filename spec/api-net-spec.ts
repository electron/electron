import { expect } from 'chai';
import * as dns from 'dns';
import { net, session, ClientRequest, BrowserWindow, ClientRequestConstructorOptions, protocol } from 'electron/main';
import * as http from 'http';
import * as url from 'url';
import * as path from 'path';
import { Socket } from 'net';
import { defer, listen } from './lib/spec-helpers';
import { once } from 'events';
import { setTimeout } from 'timers/promises';

// See https://github.com/nodejs/node/issues/40702.
dns.setDefaultResultOrder('ipv4first');

const kOneKiloByte = 1024;
const kOneMegaByte = kOneKiloByte * kOneKiloByte;

function randomBuffer (size: number, start: number = 0, end: number = 255) {
  const range = 1 + end - start;
  const buffer = Buffer.allocUnsafe(size);
  for (let i = 0; i < size; ++i) {
    buffer[i] = start + Math.floor(Math.random() * range);
  }
  return buffer;
}

function randomString (length: number) {
  const buffer = randomBuffer(length, '0'.charCodeAt(0), 'z'.charCodeAt(0));
  return buffer.toString();
}

async function getResponse (urlRequest: Electron.ClientRequest) {
  return new Promise<Electron.IncomingMessage>((resolve, reject) => {
    urlRequest.on('error', reject);
    urlRequest.on('abort', reject);
    urlRequest.on('response', (response) => resolve(response));
    urlRequest.end();
  });
}

async function collectStreamBody (response: Electron.IncomingMessage | http.IncomingMessage) {
  return (await collectStreamBodyBuffer(response)).toString();
}

function collectStreamBodyBuffer (response: Electron.IncomingMessage | http.IncomingMessage) {
  return new Promise<Buffer>((resolve, reject) => {
    response.on('error', reject);
    (response as NodeJS.EventEmitter).on('aborted', reject);
    const data: Buffer[] = [];
    response.on('data', (chunk) => data.push(chunk));
    response.on('end', (chunk?: Buffer) => {
      if (chunk) data.push(chunk);
      resolve(Buffer.concat(data));
    });
  });
}

async function respondNTimes (fn: http.RequestListener, n: number): Promise<string> {
  const server = http.createServer((request, response) => {
    fn(request, response);
    // don't close if a redirect was returned
    if ((response.statusCode < 300 || response.statusCode >= 399) && n <= 0) {
      n--;
      server.close();
    }
  });
  const sockets: Socket[] = [];
  server.on('connection', s => sockets.push(s));
  defer(() => {
    server.close();
    sockets.forEach(s => s.destroy());
  });
  return (await listen(server)).url;
}

function respondOnce (fn: http.RequestListener) {
  return respondNTimes(fn, 1);
}

let routeFailure = false;

respondNTimes.toRoutes = (routes: Record<string, http.RequestListener>, n: number) => {
  return respondNTimes((request, response) => {
    if (Object.prototype.hasOwnProperty.call(routes, request.url || '')) {
      (async () => {
        await Promise.resolve(routes[request.url || ''](request, response));
      })().catch((err) => {
        routeFailure = true;
        console.error('Route handler failed, this is probably why your test failed', err);
        response.statusCode = 500;
        response.end();
      });
    } else {
      response.statusCode = 500;
      response.end();
      expect.fail(`Unexpected URL: ${request.url}`);
    }
  }, n);
};
respondOnce.toRoutes = (routes: Record<string, http.RequestListener>) => respondNTimes.toRoutes(routes, 1);

respondNTimes.toURL = (url: string, fn: http.RequestListener, n: number) => {
  return respondNTimes.toRoutes({ [url]: fn }, n);
};
respondOnce.toURL = (url: string, fn: http.RequestListener) => respondNTimes.toURL(url, fn, 1);

respondNTimes.toSingleURL = (fn: http.RequestListener, n: number) => {
  const requestUrl = '/requestUrl';
  return respondNTimes.toURL(requestUrl, fn, n).then(url => `${url}${requestUrl}`);
};
respondOnce.toSingleURL = (fn: http.RequestListener) => respondNTimes.toSingleURL(fn, 1);

describe('net module', () => {
  beforeEach(() => {
    routeFailure = false;
  });
  afterEach(async function () {
    await session.defaultSession.clearCache();
    if (routeFailure && this.test) {
      if (!this.test.isFailed()) {
        throw new Error('Failing this test due an unhandled error in the respondOnce route handler, check the logs above for the actual error');
      }
    }
  });

  describe('HTTP basics', () => {
    it('should be able to issue a basic GET request', async () => {
      const serverUrl = await respondOnce.toSingleURL((request, response) => {
        expect(request.method).to.equal('GET');
        response.end();
      });
      const urlRequest = net.request(serverUrl);
      const response = await getResponse(urlRequest);
      expect(response.statusCode).to.equal(200);
      await collectStreamBody(response);
    });

    it('should be able to issue a basic POST request', async () => {
      const serverUrl = await respondOnce.toSingleURL((request, response) => {
        expect(request.method).to.equal('POST');
        response.end();
      });
      const urlRequest = net.request({
        method: 'POST',
        url: serverUrl
      });
      const response = await getResponse(urlRequest);
      expect(response.statusCode).to.equal(200);
      await collectStreamBody(response);
    });

    it('should fetch correct data in a GET request', async () => {
      const expectedBodyData = 'Hello World!';
      const serverUrl = await respondOnce.toSingleURL((request, response) => {
        expect(request.method).to.equal('GET');
        response.end(expectedBodyData);
      });
      const urlRequest = net.request(serverUrl);
      const response = await getResponse(urlRequest);
      expect(response.statusCode).to.equal(200);
      const body = await collectStreamBody(response);
      expect(body).to.equal(expectedBodyData);
    });

    it('should post the correct data in a POST request', async () => {
      const bodyData = 'Hello World!';
      let postedBodyData: string = '';
      const serverUrl = await respondOnce.toSingleURL(async (request, response) => {
        postedBodyData = await collectStreamBody(request);
        response.end();
      });
      const urlRequest = net.request({
        method: 'POST',
        url: serverUrl
      });
      urlRequest.write(bodyData);
      const response = await getResponse(urlRequest);
      expect(response.statusCode).to.equal(200);
      expect(postedBodyData).to.equal(bodyData);
    });

    it('a 307 redirected POST request preserves the body', async () => {
      const bodyData = 'Hello World!';
      let postedBodyData: string = '';
      let methodAfterRedirect: string | undefined;
      const serverUrl = await respondNTimes.toRoutes({
        '/redirect': (req, res) => {
          res.statusCode = 307;
          res.setHeader('location', serverUrl);
          return res.end();
        },
        '/': async (req, res) => {
          methodAfterRedirect = req.method;
          postedBodyData = await collectStreamBody(req);
          res.end();
        }
      }, 2);
      const urlRequest = net.request({
        method: 'POST',
        url: serverUrl + '/redirect'
      });
      urlRequest.write(bodyData);
      const response = await getResponse(urlRequest);
      expect(response.statusCode).to.equal(200);
      await collectStreamBody(response);
      expect(methodAfterRedirect).to.equal('POST');
      expect(postedBodyData).to.equal(bodyData);
    });

    it('a 302 redirected POST request DOES NOT preserve the body', async () => {
      const bodyData = 'Hello World!';
      let postedBodyData: string = '';
      let methodAfterRedirect: string | undefined;
      const serverUrl = await respondNTimes.toRoutes({
        '/redirect': (req, res) => {
          res.statusCode = 302;
          res.setHeader('location', serverUrl);
          return res.end();
        },
        '/': async (req, res) => {
          methodAfterRedirect = req.method;
          postedBodyData = await collectStreamBody(req);
          res.end();
        }
      }, 2);
      const urlRequest = net.request({
        method: 'POST',
        url: serverUrl + '/redirect'
      });
      urlRequest.write(bodyData);
      const response = await getResponse(urlRequest);
      expect(response.statusCode).to.equal(200);
      await collectStreamBody(response);
      expect(methodAfterRedirect).to.equal('GET');
      expect(postedBodyData).to.equal('');
    });

    it('should support chunked encoding', async () => {
      let receivedRequest: http.IncomingMessage = null as any;
      const serverUrl = await respondOnce.toSingleURL((request, response) => {
        response.statusCode = 200;
        response.statusMessage = 'OK';
        response.chunkedEncoding = true;
        receivedRequest = request;
        request.on('data', (chunk: Buffer) => {
          response.write(chunk);
        });
        request.on('end', (chunk: Buffer) => {
          response.end(chunk);
        });
      });
      const urlRequest = net.request({
        method: 'POST',
        url: serverUrl
      });

      let chunkIndex = 0;
      const chunkCount = 100;
      let sent = Buffer.alloc(0);

      urlRequest.chunkedEncoding = true;
      while (chunkIndex < chunkCount) {
        chunkIndex += 1;
        const chunk = randomBuffer(kOneKiloByte);
        sent = Buffer.concat([sent, chunk]);
        urlRequest.write(chunk);
      }

      const response = await getResponse(urlRequest);
      expect(receivedRequest.method).to.equal('POST');
      expect(receivedRequest.headers['transfer-encoding']).to.equal('chunked');
      expect(receivedRequest.headers['content-length']).to.equal(undefined);
      expect(response.statusCode).to.equal(200);
      const received = await collectStreamBodyBuffer(response);
      expect(sent.equals(received)).to.be.true();
      expect(chunkIndex).to.be.equal(chunkCount);
    });

    for (const extraOptions of [{}, { credentials: 'include' }, { useSessionCookies: false, credentials: 'include' }] as ClientRequestConstructorOptions[]) {
      describe(`authentication when ${JSON.stringify(extraOptions)}`, () => {
        it('should emit the login event when 401', async () => {
          const [user, pass] = ['user', 'pass'];
          const serverUrl = await respondOnce.toSingleURL((request, response) => {
            if (!request.headers.authorization) {
              return response.writeHead(401, { 'WWW-Authenticate': 'Basic realm="Foo"' }).end();
            }
            response.writeHead(200).end('ok');
          });
          let loginAuthInfo: Electron.AuthInfo;
          const request = net.request({ method: 'GET', url: serverUrl, ...extraOptions });
          request.on('login', (authInfo, cb) => {
            loginAuthInfo = authInfo;
            cb(user, pass);
          });
          const response = await getResponse(request);
          expect(response.statusCode).to.equal(200);
          expect(loginAuthInfo!.realm).to.equal('Foo');
          expect(loginAuthInfo!.scheme).to.equal('basic');
        });

        it('should receive 401 response when cancelling authentication', async () => {
          const serverUrl = await respondOnce.toSingleURL((request, response) => {
            if (!request.headers.authorization) {
              response.writeHead(401, { 'WWW-Authenticate': 'Basic realm="Foo"' });
              response.end('unauthenticated');
            } else {
              response.writeHead(200).end('ok');
            }
          });
          const request = net.request({ method: 'GET', url: serverUrl, ...extraOptions });
          request.on('login', (authInfo, cb) => {
            cb();
          });
          const response = await getResponse(request);
          const body = await collectStreamBody(response);
          expect(response.statusCode).to.equal(401);
          expect(body).to.equal('unauthenticated');
        });

        it('should share credentials with WebContents', async () => {
          const [user, pass] = ['user', 'pass'];
          const serverUrl = await respondNTimes.toSingleURL((request, response) => {
            if (!request.headers.authorization) {
              return response.writeHead(401, { 'WWW-Authenticate': 'Basic realm="Foo"' }).end();
            }
            return response.writeHead(200).end('ok');
          }, 2);
          const bw = new BrowserWindow({ show: false });
          bw.webContents.on('login', (event, details, authInfo, cb) => {
            event.preventDefault();
            cb(user, pass);
          });
          await bw.loadURL(serverUrl);
          bw.close();
          const request = net.request({ method: 'GET', url: serverUrl, ...extraOptions });
          let logInCount = 0;
          request.on('login', () => {
            logInCount++;
          });
          const response = await getResponse(request);
          await collectStreamBody(response);
          expect(logInCount).to.equal(0, 'should not receive a login event, credentials should be cached');
        });

        it('should share proxy credentials with WebContents', async () => {
          const [user, pass] = ['user', 'pass'];
          const proxyUrl = await respondNTimes((request, response) => {
            if (!request.headers['proxy-authorization']) {
              return response.writeHead(407, { 'Proxy-Authenticate': 'Basic realm="Foo"' }).end();
            }
            return response.writeHead(200).end('ok');
          }, 2);
          const customSession = session.fromPartition(`net-proxy-test-${Math.random()}`);
          await customSession.setProxy({ proxyRules: proxyUrl.replace('http://', ''), proxyBypassRules: '<-loopback>' });
          const bw = new BrowserWindow({ show: false, webPreferences: { session: customSession } });
          bw.webContents.on('login', (event, details, authInfo, cb) => {
            event.preventDefault();
            cb(user, pass);
          });
          await bw.loadURL('http://127.0.0.1:9999');
          bw.close();
          const request = net.request({ method: 'GET', url: 'http://127.0.0.1:9999', session: customSession, ...extraOptions });
          let logInCount = 0;
          request.on('login', () => {
            logInCount++;
          });
          const response = await getResponse(request);
          const body = await collectStreamBody(response);
          expect(response.statusCode).to.equal(200);
          expect(body).to.equal('ok');
          expect(logInCount).to.equal(0, 'should not receive a login event, credentials should be cached');
        });

        it('should upload body when 401', async () => {
          const [user, pass] = ['user', 'pass'];
          const serverUrl = await respondOnce.toSingleURL((request, response) => {
            if (!request.headers.authorization) {
              return response.writeHead(401, { 'WWW-Authenticate': 'Basic realm="Foo"' }).end();
            }
            response.writeHead(200);
            request.on('data', (chunk) => response.write(chunk));
            request.on('end', () => response.end());
          });
          const requestData = randomString(kOneKiloByte);
          const request = net.request({ method: 'GET', url: serverUrl, ...extraOptions });
          request.on('login', (authInfo, cb) => {
            cb(user, pass);
          });
          request.write(requestData);
          const response = await getResponse(request);
          const responseData = await collectStreamBody(response);
          expect(responseData).to.equal(requestData);
        });
      });
    }

    describe('authentication when {"credentials":"omit"}', () => {
      it('should not emit the login event when 401', async () => {
        const serverUrl = await respondOnce.toSingleURL((request, response) => {
          if (!request.headers.authorization) {
            return response.writeHead(401, { 'WWW-Authenticate': 'Basic realm="Foo"' }).end();
          }
          response.writeHead(200).end('ok');
        });
        const request = net.request({ method: 'GET', url: serverUrl, credentials: 'omit' });
        request.on('login', () => {
          expect.fail('unexpected login event');
        });
        const response = await getResponse(request);
        expect(response.statusCode).to.equal(401);
        expect(response.headers['www-authenticate']).to.equal('Basic realm="Foo"');
      });

      it('should not share credentials with WebContents', async () => {
        const [user, pass] = ['user', 'pass'];
        const serverUrl = await respondNTimes.toSingleURL((request, response) => {
          if (!request.headers.authorization) {
            return response.writeHead(401, { 'WWW-Authenticate': 'Basic realm="Foo"' }).end();
          }
          return response.writeHead(200).end('ok');
        }, 2);
        const bw = new BrowserWindow({ show: false });
        bw.webContents.on('login', (event, details, authInfo, cb) => {
          event.preventDefault();
          cb(user, pass);
        });
        await bw.loadURL(serverUrl);
        bw.close();
        const request = net.request({ method: 'GET', url: serverUrl, credentials: 'omit' });
        request.on('login', () => {
          expect.fail();
        });
        const response = await getResponse(request);
        expect(response.statusCode).to.equal(401);
        expect(response.headers['www-authenticate']).to.equal('Basic realm="Foo"');
      });

      it('should share proxy credentials with WebContents', async () => {
        const [user, pass] = ['user', 'pass'];
        const proxyUrl = await respondNTimes((request, response) => {
          if (!request.headers['proxy-authorization']) {
            return response.writeHead(407, { 'Proxy-Authenticate': 'Basic realm="Foo"' }).end();
          }
          return response.writeHead(200).end('ok');
        }, 2);
        const customSession = session.fromPartition(`net-proxy-test-${Math.random()}`);
        await customSession.setProxy({ proxyRules: proxyUrl.replace('http://', ''), proxyBypassRules: '<-loopback>' });
        const bw = new BrowserWindow({ show: false, webPreferences: { session: customSession } });
        bw.webContents.on('login', (event, details, authInfo, cb) => {
          event.preventDefault();
          cb(user, pass);
        });
        await bw.loadURL('http://127.0.0.1:9999');
        bw.close();
        const request = net.request({ method: 'GET', url: 'http://127.0.0.1:9999', session: customSession, credentials: 'omit' });
        request.on('login', () => {
          expect.fail();
        });
        const response = await getResponse(request);
        const body = await collectStreamBody(response);
        expect(response.statusCode).to.equal(200);
        expect(body).to.equal('ok');
      });
    });
  });

  describe('ClientRequest API', () => {
    it('request/response objects should emit expected events', async () => {
      const bodyData = randomString(kOneKiloByte);
      const serverUrl = await respondOnce.toSingleURL((request, response) => {
        response.end(bodyData);
      });

      const urlRequest = net.request(serverUrl);
      // request close event
      const closePromise = once(urlRequest, 'close');
      // request finish event
      const finishPromise = once(urlRequest, 'close');
      // request "response" event
      const response = await getResponse(urlRequest);
      response.on('error', (error: Error) => {
        expect(error).to.be.an('Error');
      });
      const statusCode = response.statusCode;
      expect(statusCode).to.equal(200);
      // response data event
      // respond end event
      const body = await collectStreamBody(response);
      expect(body).to.equal(bodyData);
      urlRequest.on('error', (error) => {
        expect(error).to.be.an('Error');
      });
      await Promise.all([closePromise, finishPromise]);
    });

    it('should be able to set a custom HTTP request header before first write', async () => {
      const customHeaderName = 'Some-Custom-Header-Name';
      const customHeaderValue = 'Some-Customer-Header-Value';
      const serverUrl = await respondOnce.toSingleURL((request, response) => {
        expect(request.headers[customHeaderName.toLowerCase()]).to.equal(customHeaderValue);
        response.statusCode = 200;
        response.statusMessage = 'OK';
        response.end();
      });
      const urlRequest = net.request(serverUrl);
      urlRequest.setHeader(customHeaderName, customHeaderValue);
      expect(urlRequest.getHeader(customHeaderName)).to.equal(customHeaderValue);
      expect(urlRequest.getHeader(customHeaderName.toLowerCase())).to.equal(customHeaderValue);
      urlRequest.write('');
      expect(urlRequest.getHeader(customHeaderName)).to.equal(customHeaderValue);
      expect(urlRequest.getHeader(customHeaderName.toLowerCase())).to.equal(customHeaderValue);
      const response = await getResponse(urlRequest);
      expect(response.statusCode).to.equal(200);
      await collectStreamBody(response);
    });

    it('should be able to set a non-string object as a header value', async () => {
      const customHeaderName = 'Some-Integer-Value';
      const customHeaderValue = 900;
      const serverUrl = await respondOnce.toSingleURL((request, response) => {
        expect(request.headers[customHeaderName.toLowerCase()]).to.equal(customHeaderValue.toString());
        response.statusCode = 200;
        response.statusMessage = 'OK';
        response.end();
      });

      const urlRequest = net.request(serverUrl);
      urlRequest.setHeader(customHeaderName, customHeaderValue as any);
      expect(urlRequest.getHeader(customHeaderName)).to.equal(customHeaderValue);
      expect(urlRequest.getHeader(customHeaderName.toLowerCase())).to.equal(customHeaderValue);
      urlRequest.write('');
      expect(urlRequest.getHeader(customHeaderName)).to.equal(customHeaderValue);
      expect(urlRequest.getHeader(customHeaderName.toLowerCase())).to.equal(customHeaderValue);
      const response = await getResponse(urlRequest);
      expect(response.statusCode).to.equal(200);
      await collectStreamBody(response);
    });

    it('should not change the case of header name', async () => {
      const customHeaderName = 'X-Header-Name';
      const customHeaderValue = 'value';
      const serverUrl = await respondOnce.toSingleURL((request, response) => {
        expect(request.headers[customHeaderName.toLowerCase()]).to.equal(customHeaderValue.toString());
        expect(request.rawHeaders.includes(customHeaderName)).to.equal(true);
        response.statusCode = 200;
        response.statusMessage = 'OK';
        response.end();
      });

      const urlRequest = net.request(serverUrl);
      urlRequest.setHeader(customHeaderName, customHeaderValue);
      expect(urlRequest.getHeader(customHeaderName)).to.equal(customHeaderValue);
      urlRequest.write('');
      const response = await getResponse(urlRequest);
      expect(response.statusCode).to.equal(200);
      await collectStreamBody(response);
    });

    it('should not be able to set a custom HTTP request header after first write', async () => {
      const customHeaderName = 'Some-Custom-Header-Name';
      const customHeaderValue = 'Some-Customer-Header-Value';
      const serverUrl = await respondOnce.toSingleURL((request, response) => {
        expect(request.headers[customHeaderName.toLowerCase()]).to.equal(undefined);
        response.statusCode = 200;
        response.statusMessage = 'OK';
        response.end();
      });
      const urlRequest = net.request(serverUrl);
      urlRequest.write('');
      expect(() => {
        urlRequest.setHeader(customHeaderName, customHeaderValue);
      }).to.throw();
      expect(urlRequest.getHeader(customHeaderName)).to.equal(undefined);
      const response = await getResponse(urlRequest);
      expect(response.statusCode).to.equal(200);
      await collectStreamBody(response);
    });

    it('should be able to remove a custom HTTP request header before first write', async () => {
      const customHeaderName = 'Some-Custom-Header-Name';
      const customHeaderValue = 'Some-Customer-Header-Value';
      const serverUrl = await respondOnce.toSingleURL((request, response) => {
        expect(request.headers[customHeaderName.toLowerCase()]).to.equal(undefined);
        response.statusCode = 200;
        response.statusMessage = 'OK';
        response.end();
      });
      const urlRequest = net.request(serverUrl);
      urlRequest.setHeader(customHeaderName, customHeaderValue);
      expect(urlRequest.getHeader(customHeaderName)).to.equal(customHeaderValue);
      urlRequest.removeHeader(customHeaderName);
      expect(urlRequest.getHeader(customHeaderName)).to.equal(undefined);
      urlRequest.write('');
      const response = await getResponse(urlRequest);
      expect(response.statusCode).to.equal(200);
      await collectStreamBody(response);
    });

    it('should not be able to remove a custom HTTP request header after first write', async () => {
      const customHeaderName = 'Some-Custom-Header-Name';
      const customHeaderValue = 'Some-Customer-Header-Value';
      const serverUrl = await respondOnce.toSingleURL((request, response) => {
        expect(request.headers[customHeaderName.toLowerCase()]).to.equal(customHeaderValue);
        response.statusCode = 200;
        response.statusMessage = 'OK';
        response.end();
      });
      const urlRequest = net.request(serverUrl);
      urlRequest.setHeader(customHeaderName, customHeaderValue);
      expect(urlRequest.getHeader(customHeaderName)).to.equal(customHeaderValue);
      urlRequest.write('');
      expect(() => {
        urlRequest.removeHeader(customHeaderName);
      }).to.throw();
      expect(urlRequest.getHeader(customHeaderName)).to.equal(customHeaderValue);
      const response = await getResponse(urlRequest);
      expect(response.statusCode).to.equal(200);
      await collectStreamBody(response);
    });

    it('should keep the order of headers', async () => {
      const customHeaderNameA = 'X-Header-100';
      const customHeaderNameB = 'X-Header-200';
      const serverUrl = await respondOnce.toSingleURL((request, response) => {
        const headerNames = Array.from(Object.keys(request.headers));
        const headerAIndex = headerNames.indexOf(customHeaderNameA.toLowerCase());
        const headerBIndex = headerNames.indexOf(customHeaderNameB.toLowerCase());
        expect(headerBIndex).to.be.below(headerAIndex);
        response.statusCode = 200;
        response.statusMessage = 'OK';
        response.end();
      });

      const urlRequest = net.request(serverUrl);
      urlRequest.setHeader(customHeaderNameB, 'b');
      urlRequest.setHeader(customHeaderNameA, 'a');
      const response = await getResponse(urlRequest);
      expect(response.statusCode).to.equal(200);
      await collectStreamBody(response);
    });

    it('should be able to set cookie header line', async () => {
      const cookieHeaderName = 'Cookie';
      const cookieHeaderValue = 'test=12345';
      const customSession = session.fromPartition(`test-cookie-header-${Math.random()}`);
      const serverUrl = await respondOnce.toSingleURL((request, response) => {
        expect(request.headers[cookieHeaderName.toLowerCase()]).to.equal(cookieHeaderValue);
        response.statusCode = 200;
        response.statusMessage = 'OK';
        response.end();
      });
      await customSession.cookies.set({
        url: `${serverUrl}`,
        name: 'test',
        value: '11111',
        expirationDate: 0
      });
      const urlRequest = net.request({
        method: 'GET',
        url: serverUrl,
        session: customSession
      });
      urlRequest.setHeader(cookieHeaderName, cookieHeaderValue);
      expect(urlRequest.getHeader(cookieHeaderName)).to.equal(cookieHeaderValue);
      const response = await getResponse(urlRequest);
      expect(response.statusCode).to.equal(200);
      await collectStreamBody(response);
    });

    it('should be able to receive cookies', async () => {
      const cookie = ['cookie1', 'cookie2'];
      const serverUrl = await respondOnce.toSingleURL((request, response) => {
        response.statusCode = 200;
        response.statusMessage = 'OK';
        response.setHeader('set-cookie', cookie);
        response.end();
      });
      const urlRequest = net.request(serverUrl);
      const response = await getResponse(urlRequest);
      expect(response.headers['set-cookie']).to.have.same.members(cookie);
    });

    it('should be able to receive content-type', async () => {
      const contentType = 'mime/test; charset=test';
      const serverUrl = await respondOnce.toSingleURL((request, response) => {
        response.statusCode = 200;
        response.statusMessage = 'OK';
        response.setHeader('content-type', contentType);
        response.end();
      });
      const urlRequest = net.request(serverUrl);
      const response = await getResponse(urlRequest);
      expect(response.headers['content-type']).to.equal(contentType);
    });

    it('should not use the sessions cookie store by default', async () => {
      const serverUrl = await respondOnce.toSingleURL((request, response) => {
        response.statusCode = 200;
        response.statusMessage = 'OK';
        response.setHeader('x-cookie', `${request.headers.cookie!}`);
        response.end();
      });
      const sess = session.fromPartition(`cookie-tests-${Math.random()}`);
      const cookieVal = `${Date.now()}`;
      await sess.cookies.set({
        url: serverUrl,
        name: 'wild_cookie',
        value: cookieVal
      });
      const urlRequest = net.request({
        url: serverUrl,
        session: sess
      });
      const response = await getResponse(urlRequest);
      expect(response.headers['x-cookie']).to.equal('undefined');
    });

    for (const extraOptions of [{ useSessionCookies: true }, { credentials: 'include' }] as ClientRequestConstructorOptions[]) {
      describe(`when ${JSON.stringify(extraOptions)}`, () => {
        it('should be able to use the sessions cookie store', async () => {
          const serverUrl = await respondOnce.toSingleURL((request, response) => {
            response.statusCode = 200;
            response.statusMessage = 'OK';
            response.setHeader('x-cookie', request.headers.cookie!);
            response.end();
          });
          const sess = session.fromPartition(`cookie-tests-${Math.random()}`);
          const cookieVal = `${Date.now()}`;
          await sess.cookies.set({
            url: serverUrl,
            name: 'wild_cookie',
            value: cookieVal
          });
          const urlRequest = net.request({
            url: serverUrl,
            session: sess,
            ...extraOptions
          });
          const response = await getResponse(urlRequest);
          expect(response.headers['x-cookie']).to.equal(`wild_cookie=${cookieVal}`);
        });

        it('should be able to use the sessions cookie store with set-cookie', async () => {
          const serverUrl = await respondOnce.toSingleURL((request, response) => {
            response.statusCode = 200;
            response.statusMessage = 'OK';
            response.setHeader('set-cookie', 'foo=bar');
            response.end();
          });
          const sess = session.fromPartition(`cookie-tests-${Math.random()}`);
          let cookies = await sess.cookies.get({});
          expect(cookies).to.have.lengthOf(0);
          const urlRequest = net.request({
            url: serverUrl,
            session: sess,
            ...extraOptions
          });
          await collectStreamBody(await getResponse(urlRequest));
          cookies = await sess.cookies.get({});
          expect(cookies).to.have.lengthOf(1);
          expect(cookies[0]).to.deep.equal({
            name: 'foo',
            value: 'bar',
            domain: '127.0.0.1',
            hostOnly: true,
            path: '/',
            secure: false,
            httpOnly: false,
            session: true,
            sameSite: 'unspecified'
          });
        });

        ['Lax', 'Strict'].forEach((mode) => {
          it(`should be able to use the sessions cookie store with same-site ${mode} cookies`, async () => {
            const serverUrl = await respondNTimes.toSingleURL((request, response) => {
              response.statusCode = 200;
              response.statusMessage = 'OK';
              response.setHeader('set-cookie', `same=site; SameSite=${mode}`);
              response.setHeader('x-cookie', `${request.headers.cookie}`);
              response.end();
            }, 2);
            const sess = session.fromPartition(`cookie-tests-${Math.random()}`);
            let cookies = await sess.cookies.get({});
            expect(cookies).to.have.lengthOf(0);
            const urlRequest = net.request({
              url: serverUrl,
              session: sess,
              ...extraOptions
            });
            const response = await getResponse(urlRequest);
            expect(response.headers['x-cookie']).to.equal('undefined');
            await collectStreamBody(response);
            cookies = await sess.cookies.get({});
            expect(cookies).to.have.lengthOf(1);
            expect(cookies[0]).to.deep.equal({
              name: 'same',
              value: 'site',
              domain: '127.0.0.1',
              hostOnly: true,
              path: '/',
              secure: false,
              httpOnly: false,
              session: true,
              sameSite: mode.toLowerCase()
            });
            const urlRequest2 = net.request({
              url: serverUrl,
              session: sess,
              ...extraOptions
            });
            const response2 = await getResponse(urlRequest2);
            expect(response2.headers['x-cookie']).to.equal('same=site');
          });
        });

        it('should be able to use the sessions cookie store safely across redirects', async () => {
          const serverUrl = await respondOnce.toSingleURL(async (request, response) => {
            response.statusCode = 302;
            response.statusMessage = 'Moved';
            const newUrl = await respondOnce.toSingleURL((req, res) => {
              res.statusCode = 200;
              res.statusMessage = 'OK';
              res.setHeader('x-cookie', req.headers.cookie!);
              res.end();
            });
            response.setHeader('x-cookie', request.headers.cookie!);
            response.setHeader('location', newUrl.replace('127.0.0.1', 'localhost'));
            response.end();
          });
          const sess = session.fromPartition(`cookie-tests-${Math.random()}`);
          const cookie127Val = `${Date.now()}-127`;
          const cookieLocalVal = `${Date.now()}-local`;
          const localhostUrl = serverUrl.replace('127.0.0.1', 'localhost');
          expect(localhostUrl).to.not.equal(serverUrl);
          // cookies with lax or strict same-site settings will not
          // persist after redirects. no_restriction must be used
          await Promise.all([
            sess.cookies.set({
              url: serverUrl,
              name: 'wild_cookie',
              sameSite: 'no_restriction',
              value: cookie127Val
            }), sess.cookies.set({
              url: localhostUrl,
              name: 'wild_cookie',
              sameSite: 'no_restriction',
              value: cookieLocalVal
            })
          ]);
          const urlRequest = net.request({
            url: serverUrl,
            session: sess,
            ...extraOptions
          });
          urlRequest.on('redirect', (status, method, url, headers) => {
            // The initial redirect response should have received the 127 value here
            expect(headers['x-cookie'][0]).to.equal(`wild_cookie=${cookie127Val}`);
            urlRequest.followRedirect();
          });
          const response = await getResponse(urlRequest);
          // We expect the server to have received the localhost value here
          // The original request was to a 127.0.0.1 URL
          // That request would have the cookie127Val cookie attached
          // The request is then redirect to a localhost URL (different site)
          // Because we are using the session cookie store it should do the safe / secure thing
          // and attach the cookies for the new target domain
          expect(response.headers['x-cookie']).to.equal(`wild_cookie=${cookieLocalVal}`);
        });
      });
    }

    it('should be able correctly filter out cookies that are secure', async () => {
      const sess = session.fromPartition(`cookie-tests-${Math.random()}`);

      await Promise.all([
        sess.cookies.set({
          url: 'https://electronjs.org',
          domain: 'electronjs.org',
          name: 'cookie1',
          value: '1',
          secure: true
        }),
        sess.cookies.set({
          url: 'https://electronjs.org',
          domain: 'electronjs.org',
          name: 'cookie2',
          value: '2',
          secure: false
        })
      ]);

      const secureCookies = await sess.cookies.get({
        secure: true
      });
      expect(secureCookies).to.have.lengthOf(1);
      expect(secureCookies[0].name).to.equal('cookie1');

      const cookies = await sess.cookies.get({
        secure: false
      });
      expect(cookies).to.have.lengthOf(1);
      expect(cookies[0].name).to.equal('cookie2');
    });

    it('should be able correctly filter out cookies that are session', async () => {
      const sess = session.fromPartition(`cookie-tests-${Math.random()}`);

      await Promise.all([
        sess.cookies.set({
          url: 'https://electronjs.org',
          domain: 'electronjs.org',
          name: 'cookie1',
          value: '1'
        }),
        sess.cookies.set({
          url: 'https://electronjs.org',
          domain: 'electronjs.org',
          name: 'cookie2',
          value: '2',
          expirationDate: Math.round(Date.now() / 1000) + 10000
        })
      ]);

      const sessionCookies = await sess.cookies.get({
        session: true
      });
      expect(sessionCookies).to.have.lengthOf(1);
      expect(sessionCookies[0].name).to.equal('cookie1');

      const cookies = await sess.cookies.get({
        session: false
      });
      expect(cookies).to.have.lengthOf(1);
      expect(cookies[0].name).to.equal('cookie2');
    });

    it('should be able correctly filter out cookies that are httpOnly', async () => {
      const sess = session.fromPartition(`cookie-tests-${Math.random()}`);

      await Promise.all([
        sess.cookies.set({
          url: 'https://electronjs.org',
          domain: 'electronjs.org',
          name: 'cookie1',
          value: '1',
          httpOnly: true
        }),
        sess.cookies.set({
          url: 'https://electronjs.org',
          domain: 'electronjs.org',
          name: 'cookie2',
          value: '2',
          httpOnly: false
        })
      ]);

      const httpOnlyCookies = await sess.cookies.get({
        httpOnly: true
      });
      expect(httpOnlyCookies).to.have.lengthOf(1);
      expect(httpOnlyCookies[0].name).to.equal('cookie1');

      const cookies = await sess.cookies.get({
        httpOnly: false
      });
      expect(cookies).to.have.lengthOf(1);
      expect(cookies[0].name).to.equal('cookie2');
    });

    describe('when {"credentials":"omit"}', () => {
      it('should not send cookies');
      it('should not store cookies');
    });

    it('should set sec-fetch-site to same-origin for request from same origin', async () => {
      const serverUrl = await respondOnce.toSingleURL((request, response) => {
        expect(request.headers['sec-fetch-site']).to.equal('same-origin');
        response.statusCode = 200;
        response.statusMessage = 'OK';
        response.end();
      });
      const urlRequest = net.request({
        url: serverUrl,
        origin: serverUrl
      });
      await collectStreamBody(await getResponse(urlRequest));
    });

    it('should set sec-fetch-site to same-origin for request with the same origin header', async () => {
      const serverUrl = await respondOnce.toSingleURL((request, response) => {
        expect(request.headers['sec-fetch-site']).to.equal('same-origin');
        response.statusCode = 200;
        response.statusMessage = 'OK';
        response.end();
      });
      const urlRequest = net.request({
        url: serverUrl
      });
      urlRequest.setHeader('Origin', serverUrl);
      await collectStreamBody(await getResponse(urlRequest));
    });

    it('should set sec-fetch-site to cross-site for request from other origin', async () => {
      const serverUrl = await respondOnce.toSingleURL((request, response) => {
        expect(request.headers['sec-fetch-site']).to.equal('cross-site');
        response.statusCode = 200;
        response.statusMessage = 'OK';
        response.end();
      });
      const urlRequest = net.request({
        url: serverUrl,
        origin: 'https://not-exists.com'
      });
      await collectStreamBody(await getResponse(urlRequest));
    });

    it('should not send sec-fetch-user header by default', async () => {
      const serverUrl = await respondOnce.toSingleURL((request, response) => {
        expect(request.headers).not.to.have.property('sec-fetch-user');
        response.statusCode = 200;
        response.statusMessage = 'OK';
        response.end();
      });
      const urlRequest = net.request({
        url: serverUrl
      });
      await collectStreamBody(await getResponse(urlRequest));
    });

    it('should set sec-fetch-user to ?1 if requested', async () => {
      const serverUrl = await respondOnce.toSingleURL((request, response) => {
        expect(request.headers['sec-fetch-user']).to.equal('?1');
        response.statusCode = 200;
        response.statusMessage = 'OK';
        response.end();
      });
      const urlRequest = net.request({
        url: serverUrl
      });
      urlRequest.setHeader('sec-fetch-user', '?1');
      await collectStreamBody(await getResponse(urlRequest));
    });

    it('should set sec-fetch-mode to no-cors by default', async () => {
      const serverUrl = await respondOnce.toSingleURL((request, response) => {
        expect(request.headers['sec-fetch-mode']).to.equal('no-cors');
        response.statusCode = 200;
        response.statusMessage = 'OK';
        response.end();
      });
      const urlRequest = net.request({
        url: serverUrl
      });
      await collectStreamBody(await getResponse(urlRequest));
    });

    ['navigate', 'cors', 'no-cors', 'same-origin'].forEach((mode) => {
      it(`should set sec-fetch-mode to ${mode} if requested`, async () => {
        const serverUrl = await respondOnce.toSingleURL((request, response) => {
          expect(request.headers['sec-fetch-mode']).to.equal(mode);
          response.statusCode = 200;
          response.statusMessage = 'OK';
          response.end();
        });
        const urlRequest = net.request({
          url: serverUrl,
          origin: serverUrl
        });
        urlRequest.setHeader('sec-fetch-mode', mode);
        await collectStreamBody(await getResponse(urlRequest));
      });
    });

    it('should set sec-fetch-dest to empty by default', async () => {
      const serverUrl = await respondOnce.toSingleURL((request, response) => {
        expect(request.headers['sec-fetch-dest']).to.equal('empty');
        response.statusCode = 200;
        response.statusMessage = 'OK';
        response.end();
      });
      const urlRequest = net.request({
        url: serverUrl
      });
      await collectStreamBody(await getResponse(urlRequest));
    });

    [
      'empty', 'audio', 'audioworklet', 'document', 'embed', 'font',
      'frame', 'iframe', 'image', 'manifest', 'object', 'paintworklet',
      'report', 'script', 'serviceworker', 'style', 'track', 'video',
      'worker', 'xslt'
    ].forEach((dest) => {
      it(`should set sec-fetch-dest to ${dest} if requested`, async () => {
        const serverUrl = await respondOnce.toSingleURL((request, response) => {
          expect(request.headers['sec-fetch-dest']).to.equal(dest);
          response.statusCode = 200;
          response.statusMessage = 'OK';
          response.end();
        });
        const urlRequest = net.request({
          url: serverUrl,
          origin: serverUrl
        });
        urlRequest.setHeader('sec-fetch-dest', dest);
        await collectStreamBody(await getResponse(urlRequest));
      });
    });

    it('should be able to abort an HTTP request before first write', async () => {
      const serverUrl = await respondOnce.toSingleURL((request, response) => {
        response.end();
        expect.fail('Unexpected request event');
      });

      const urlRequest = net.request(serverUrl);
      urlRequest.on('response', () => {
        expect.fail('unexpected response event');
      });
      const aborted = once(urlRequest, 'abort');
      urlRequest.abort();
      urlRequest.write('');
      urlRequest.end();
      await aborted;
    });

    it('it should be able to abort an HTTP request before request end', async () => {
      let requestReceivedByServer = false;
      let urlRequest: ClientRequest | null = null;
      const serverUrl = await respondOnce.toSingleURL(() => {
        requestReceivedByServer = true;
        urlRequest!.abort();
      });
      let requestAbortEventEmitted = false;

      urlRequest = net.request(serverUrl);
      urlRequest.on('response', () => {
        expect.fail('Unexpected response event');
      });
      urlRequest.on('finish', () => {
        expect.fail('Unexpected finish event');
      });
      urlRequest.on('error', () => {
        expect.fail('Unexpected error event');
      });
      urlRequest.on('abort', () => {
        requestAbortEventEmitted = true;
      });

      const p = once(urlRequest, 'close');
      urlRequest.chunkedEncoding = true;
      urlRequest.write(randomString(kOneKiloByte));
      await p;
      expect(requestReceivedByServer).to.equal(true);
      expect(requestAbortEventEmitted).to.equal(true);
    });

    it('it should be able to abort an HTTP request after request end and before response', async () => {
      let requestReceivedByServer = false;
      let urlRequest: ClientRequest | null = null;
      const serverUrl = await respondOnce.toSingleURL((request, response) => {
        requestReceivedByServer = true;
        urlRequest!.abort();
        process.nextTick(() => {
          response.statusCode = 200;
          response.statusMessage = 'OK';
          response.end();
        });
      });
      let requestFinishEventEmitted = false;

      urlRequest = net.request(serverUrl);
      urlRequest.on('response', () => {
        expect.fail('Unexpected response event');
      });
      urlRequest.on('finish', () => {
        requestFinishEventEmitted = true;
      });
      urlRequest.on('error', () => {
        expect.fail('Unexpected error event');
      });
      urlRequest.end(randomString(kOneKiloByte));
      await once(urlRequest, 'abort');
      expect(requestFinishEventEmitted).to.equal(true);
      expect(requestReceivedByServer).to.equal(true);
    });

    it('it should be able to abort an HTTP request after response start', async () => {
      let requestReceivedByServer = false;
      const serverUrl = await respondOnce.toSingleURL((request, response) => {
        requestReceivedByServer = true;
        response.statusCode = 200;
        response.statusMessage = 'OK';
        response.write(randomString(kOneKiloByte));
      });
      let requestFinishEventEmitted = false;
      let requestResponseEventEmitted = false;
      let responseCloseEventEmitted = false;

      const urlRequest = net.request(serverUrl);
      urlRequest.on('response', (response) => {
        requestResponseEventEmitted = true;
        const statusCode = response.statusCode;
        expect(statusCode).to.equal(200);
        response.on('data', () => {});
        response.on('end', () => {
          expect.fail('Unexpected end event');
        });
        response.on('error', () => {
          expect.fail('Unexpected error event');
        });
        response.on('close' as any, () => {
          responseCloseEventEmitted = true;
        });
        urlRequest.abort();
      });
      urlRequest.on('finish', () => {
        requestFinishEventEmitted = true;
      });
      urlRequest.on('error', () => {
        expect.fail('Unexpected error event');
      });
      urlRequest.end(randomString(kOneKiloByte));
      await once(urlRequest, 'abort');
      expect(requestFinishEventEmitted).to.be.true('request should emit "finish" event');
      expect(requestReceivedByServer).to.be.true('request should be received by the server');
      expect(requestResponseEventEmitted).to.be.true('"response" event should be emitted');
      expect(responseCloseEventEmitted).to.be.true('response should emit "close" event');
    });

    it('abort event should be emitted at most once', async () => {
      let requestReceivedByServer = false;
      let urlRequest: ClientRequest | null = null;
      const serverUrl = await respondOnce.toSingleURL(() => {
        requestReceivedByServer = true;
        urlRequest!.abort();
        urlRequest!.abort();
      });
      let requestFinishEventEmitted = false;
      let abortsEmitted = 0;

      urlRequest = net.request(serverUrl);
      urlRequest.on('response', () => {
        expect.fail('Unexpected response event');
      });
      urlRequest.on('finish', () => {
        requestFinishEventEmitted = true;
      });
      urlRequest.on('error', () => {
        expect.fail('Unexpected error event');
      });
      urlRequest.on('abort', () => {
        abortsEmitted++;
      });
      urlRequest.end(randomString(kOneKiloByte));
      await once(urlRequest, 'abort');
      expect(requestFinishEventEmitted).to.be.true('request should emit "finish" event');
      expect(requestReceivedByServer).to.be.true('request should be received by server');
      expect(abortsEmitted).to.equal(1, 'request should emit exactly 1 "abort" event');
    });

    it('should allow to read response body from non-2xx response', async () => {
      const bodyData = randomString(kOneKiloByte);
      const serverUrl = await respondOnce.toSingleURL((request, response) => {
        response.statusCode = 404;
        response.end(bodyData);
      });

      const urlRequest = net.request(serverUrl);
      const bodyCheckPromise = getResponse(urlRequest).then(r => {
        expect(r.statusCode).to.equal(404);
        return r;
      }).then(collectStreamBody).then(receivedBodyData => {
        expect(receivedBodyData.toString()).to.equal(bodyData);
      });
      const eventHandlers = Promise.all([
        bodyCheckPromise,
        once(urlRequest, 'close')
      ]);

      urlRequest.end();

      await eventHandlers;
    });

    describe('webRequest', () => {
      afterEach(() => {
        session.defaultSession.webRequest.onBeforeRequest(null);
      });

      it('Should throw when invalid filters are passed', () => {
        expect(() => {
          session.defaultSession.webRequest.onBeforeRequest(
            { urls: ['*://www.googleapis.com'] },
            (details, callback) => { callback({ cancel: false }); }
          );
        }).to.throw('Invalid url pattern *://www.googleapis.com: Empty path.');

        expect(() => {
          session.defaultSession.webRequest.onBeforeRequest(
            { urls: ['*://www.googleapis.com/', '*://blahblah.dev'] },
            (details, callback) => { callback({ cancel: false }); }
          );
        }).to.throw('Invalid url pattern *://blahblah.dev: Empty path.');
      });

      it('Should not throw when valid filters are passed', () => {
        expect(() => {
          session.defaultSession.webRequest.onBeforeRequest(
            { urls: ['*://www.googleapis.com/'] },
            (details, callback) => { callback({ cancel: false }); }
          );
        }).to.not.throw();
      });

      it('Requests should be intercepted by webRequest module', async () => {
        const requestUrl = '/requestUrl';
        const redirectUrl = '/redirectUrl';
        let requestIsRedirected = false;
        const serverUrl = await respondOnce.toURL(redirectUrl, (request, response) => {
          requestIsRedirected = true;
          response.end();
        });
        let requestIsIntercepted = false;
        session.defaultSession.webRequest.onBeforeRequest(
          (details, callback) => {
            if (details.url === `${serverUrl}${requestUrl}`) {
              requestIsIntercepted = true;
              // Disabled due to false positive in StandardJS
              // eslint-disable-next-line standard/no-callback-literal
              callback({
                redirectURL: `${serverUrl}${redirectUrl}`
              });
            } else {
              callback({
                cancel: false
              });
            }
          });

        const urlRequest = net.request(`${serverUrl}${requestUrl}`);
        const response = await getResponse(urlRequest);

        expect(response.statusCode).to.equal(200);
        await collectStreamBody(response);
        expect(requestIsRedirected).to.be.true('The server should receive a request to the forward URL');
        expect(requestIsIntercepted).to.be.true('The request should be intercepted by the webRequest module');
      });

      it('should to able to create and intercept a request using a custom session object', async () => {
        const requestUrl = '/requestUrl';
        const redirectUrl = '/redirectUrl';
        const customPartitionName = `custom-partition-${Math.random()}`;
        let requestIsRedirected = false;
        const serverUrl = await respondOnce.toURL(redirectUrl, (request, response) => {
          requestIsRedirected = true;
          response.end();
        });
        session.defaultSession.webRequest.onBeforeRequest(() => {
          expect.fail('Request should not be intercepted by the default session');
        });

        const customSession = session.fromPartition(customPartitionName, { cache: false });
        let requestIsIntercepted = false;
        customSession.webRequest.onBeforeRequest((details, callback) => {
          if (details.url === `${serverUrl}${requestUrl}`) {
            requestIsIntercepted = true;
            // Disabled due to false positive in StandardJS
            // eslint-disable-next-line standard/no-callback-literal
            callback({
              redirectURL: `${serverUrl}${redirectUrl}`
            });
          } else {
            callback({
              cancel: false
            });
          }
        });

        const urlRequest = net.request({
          url: `${serverUrl}${requestUrl}`,
          session: customSession
        });
        const response = await getResponse(urlRequest);
        expect(response.statusCode).to.equal(200);
        await collectStreamBody(response);
        expect(requestIsRedirected).to.be.true('The server should receive a request to the forward URL');
        expect(requestIsIntercepted).to.be.true('The request should be intercepted by the webRequest module');
      });

      it('should to able to create and intercept a request using a custom partition name', async () => {
        const requestUrl = '/requestUrl';
        const redirectUrl = '/redirectUrl';
        const customPartitionName = `custom-partition-${Math.random()}`;
        let requestIsRedirected = false;
        const serverUrl = await respondOnce.toURL(redirectUrl, (request, response) => {
          requestIsRedirected = true;
          response.end();
        });
        session.defaultSession.webRequest.onBeforeRequest(() => {
          expect.fail('Request should not be intercepted by the default session');
        });

        const customSession = session.fromPartition(customPartitionName, { cache: false });
        let requestIsIntercepted = false;
        customSession.webRequest.onBeforeRequest((details, callback) => {
          if (details.url === `${serverUrl}${requestUrl}`) {
            requestIsIntercepted = true;
            // Disabled due to false positive in StandardJS
            // eslint-disable-next-line standard/no-callback-literal
            callback({
              redirectURL: `${serverUrl}${redirectUrl}`
            });
          } else {
            callback({
              cancel: false
            });
          }
        });

        const urlRequest = net.request({
          url: `${serverUrl}${requestUrl}`,
          partition: customPartitionName
        });
        const response = await getResponse(urlRequest);
        expect(response.statusCode).to.equal(200);
        await collectStreamBody(response);
        expect(requestIsRedirected).to.be.true('The server should receive a request to the forward URL');
        expect(requestIsIntercepted).to.be.true('The request should be intercepted by the webRequest module');
      });
    });

    it('should throw when calling getHeader without a name', () => {
      expect(() => {
        (net.request({ url: 'https://test' }).getHeader as any)();
      }).to.throw(/`name` is required for getHeader\(name\)/);

      expect(() => {
        net.request({ url: 'https://test' }).getHeader(null as any);
      }).to.throw(/`name` is required for getHeader\(name\)/);
    });

    it('should throw when calling removeHeader without a name', () => {
      expect(() => {
        (net.request({ url: 'https://test' }).removeHeader as any)();
      }).to.throw(/`name` is required for removeHeader\(name\)/);

      expect(() => {
        net.request({ url: 'https://test' }).removeHeader(null as any);
      }).to.throw(/`name` is required for removeHeader\(name\)/);
    });

    it('should follow redirect when no redirect handler is provided', async () => {
      const requestUrl = '/302';
      const serverUrl = await respondOnce.toRoutes({
        '/302': (request, response) => {
          response.statusCode = 302;
          response.setHeader('Location', '/200');
          response.end();
        },
        '/200': (request, response) => {
          response.statusCode = 200;
          response.end();
        }
      });
      const urlRequest = net.request({
        url: `${serverUrl}${requestUrl}`
      });
      const response = await getResponse(urlRequest);
      expect(response.statusCode).to.equal(200);
    });

    it('should follow redirect chain when no redirect handler is provided', async () => {
      const serverUrl = await respondOnce.toRoutes({
        '/redirectChain': (request, response) => {
          response.statusCode = 302;
          response.setHeader('Location', '/302');
          response.end();
        },
        '/302': (request, response) => {
          response.statusCode = 302;
          response.setHeader('Location', '/200');
          response.end();
        },
        '/200': (request, response) => {
          response.statusCode = 200;
          response.end();
        }
      });
      const urlRequest = net.request({
        url: `${serverUrl}/redirectChain`
      });
      const response = await getResponse(urlRequest);
      expect(response.statusCode).to.equal(200);
    });

    it('should not follow redirect when request is canceled in redirect handler', async () => {
      const serverUrl = await respondOnce.toSingleURL((request, response) => {
        response.statusCode = 302;
        response.setHeader('Location', '/200');
        response.end();
      });
      const urlRequest = net.request({
        url: serverUrl
      });
      urlRequest.end();
      urlRequest.on('redirect', () => { urlRequest.abort(); });
      urlRequest.on('error', () => {});
<<<<<<< HEAD
      urlRequest.on('response', () => {
        expect.fail('Unexpected response');
      });
      await emittedOnce(urlRequest, 'abort');
=======
      await once(urlRequest, 'abort');
>>>>>>> a3e3efe4
    });

    it('should not follow redirect when mode is error', async () => {
      const serverUrl = await respondOnce.toSingleURL((request, response) => {
        response.statusCode = 302;
        response.setHeader('Location', '/200');
        response.end();
      });
      const urlRequest = net.request({
        url: serverUrl,
        redirect: 'error'
      });
      urlRequest.end();
      await once(urlRequest, 'error');
    });

    it('should follow redirect when handler calls callback', async () => {
      const serverUrl = await respondOnce.toRoutes({
        '/redirectChain': (request, response) => {
          response.statusCode = 302;
          response.setHeader('Location', '/302');
          response.end();
        },
        '/302': (request, response) => {
          response.statusCode = 302;
          response.setHeader('Location', '/200');
          response.end();
        },
        '/200': (request, response) => {
          response.statusCode = 200;
          response.end();
        }
      });
      const urlRequest = net.request({ url: `${serverUrl}/redirectChain`, redirect: 'manual' });
      const redirects: string[] = [];
      urlRequest.on('redirect', (status, method, url) => {
        redirects.push(url);
        urlRequest.followRedirect();
      });
      const response = await getResponse(urlRequest);
      expect(response.statusCode).to.equal(200);
      expect(redirects).to.deep.equal([
        `${serverUrl}/302`,
        `${serverUrl}/200`
      ]);
    });

    it('should throw if given an invalid session option', () => {
      expect(() => {
        net.request({
          url: 'https://foo',
          session: 1 as any
        });
      }).to.throw('`session` should be an instance of the Session class');
    });

    it('should throw if given an invalid partition option', () => {
      expect(() => {
        net.request({
          url: 'https://foo',
          partition: 1 as any
        });
      }).to.throw('`partition` should be a string');
    });

    it('should be able to create a request with options', async () => {
      const customHeaderName = 'Some-Custom-Header-Name';
      const customHeaderValue = 'Some-Customer-Header-Value';
      const serverUrlUnparsed = await respondOnce.toURL('/', (request, response) => {
        expect(request.method).to.equal('GET');
        expect(request.headers[customHeaderName.toLowerCase()]).to.equal(customHeaderValue);
        response.statusCode = 200;
        response.statusMessage = 'OK';
        response.end();
      });
      const serverUrl = url.parse(serverUrlUnparsed);
      const options = {
        port: serverUrl.port ? parseInt(serverUrl.port, 10) : undefined,
        hostname: '127.0.0.1',
        headers: { [customHeaderName]: customHeaderValue }
      };
      const urlRequest = net.request(options);
      const response = await getResponse(urlRequest);
      expect(response.statusCode).to.be.equal(200);
      await collectStreamBody(response);
    });

    it('should be able to pipe a readable stream into a net request', async () => {
      const bodyData = randomString(kOneMegaByte);
      let netRequestReceived = false;
      let netRequestEnded = false;

      const [nodeServerUrl, netServerUrl] = await Promise.all([
        respondOnce.toSingleURL((request, response) => response.end(bodyData)),
        respondOnce.toSingleURL((request, response) => {
          netRequestReceived = true;
          let receivedBodyData = '';
          request.on('data', (chunk) => {
            receivedBodyData += chunk.toString();
          });
          request.on('end', (chunk: Buffer | undefined) => {
            netRequestEnded = true;
            if (chunk) {
              receivedBodyData += chunk.toString();
            }
            expect(receivedBodyData).to.be.equal(bodyData);
            response.end();
          });
        })
      ]);
      const nodeRequest = http.request(nodeServerUrl);
      const nodeResponse = await getResponse(nodeRequest as any) as any as http.ServerResponse;
      const netRequest = net.request(netServerUrl);
      const responsePromise = once(netRequest, 'response');
      // TODO(@MarshallOfSound) - FIXME with #22730
      nodeResponse.pipe(netRequest as any);
      const [netResponse] = await responsePromise;
      expect(netResponse.statusCode).to.equal(200);
      await collectStreamBody(netResponse);
      expect(netRequestReceived).to.be.true('net request received');
      expect(netRequestEnded).to.be.true('net request ended');
    });

    it('should report upload progress', async () => {
      const serverUrl = await respondOnce.toSingleURL((request, response) => {
        response.end();
      });
      const netRequest = net.request({ url: serverUrl, method: 'POST' });
      expect(netRequest.getUploadProgress()).to.have.property('active', false);
      netRequest.end(Buffer.from('hello'));
      const [position, total] = await once(netRequest, 'upload-progress');
      expect(netRequest.getUploadProgress()).to.deep.equal({ active: true, started: true, current: position, total });
    });

    it('should emit error event on server socket destroy', async () => {
      const serverUrl = await respondOnce.toSingleURL((request) => {
        request.socket.destroy();
      });
      const urlRequest = net.request(serverUrl);
      urlRequest.end();
      const [error] = await once(urlRequest, 'error');
      expect(error.message).to.equal('net::ERR_EMPTY_RESPONSE');
    });

    it('should emit error event on server request destroy', async () => {
      const serverUrl = await respondOnce.toSingleURL((request, response) => {
        request.destroy();
        response.end();
      });
      const urlRequest = net.request(serverUrl);
      urlRequest.end(randomBuffer(kOneMegaByte));
      const [error] = await once(urlRequest, 'error');
      expect(error.message).to.be.oneOf(['net::ERR_FAILED', 'net::ERR_CONNECTION_RESET', 'net::ERR_CONNECTION_ABORTED']);
    });

    it('should not emit any event after close', async () => {
      const serverUrl = await respondOnce.toSingleURL((request, response) => {
        response.end();
      });

      const urlRequest = net.request(serverUrl);
      urlRequest.end();

      await once(urlRequest, 'close');
      await new Promise((resolve, reject) => {
        ['finish', 'abort', 'close', 'error'].forEach(evName => {
          urlRequest.on(evName as any, () => {
            reject(new Error(`Unexpected ${evName} event`));
          });
        });
        setTimeout(50).then(resolve);
      });
    });

    it('should remove the referer header when no referrer url specified', async () => {
      const serverUrl = await respondOnce.toSingleURL((request, response) => {
        expect(request.headers.referer).to.equal(undefined);
        response.statusCode = 200;
        response.statusMessage = 'OK';
        response.end();
      });
      const urlRequest = net.request(serverUrl);
      urlRequest.end();

      const response = await getResponse(urlRequest);
      expect(response.statusCode).to.equal(200);
      await collectStreamBody(response);
    });

    it('should set the referer header when a referrer url specified', async () => {
      const referrerURL = 'https://www.electronjs.org/';
      const serverUrl = await respondOnce.toSingleURL((request, response) => {
        expect(request.headers.referer).to.equal(referrerURL);
        response.statusCode = 200;
        response.statusMessage = 'OK';
        response.end();
      });
      // The referrerPolicy must be unsafe-url because the referrer's origin
      // doesn't match the loaded page. With the default referrer policy
      // (strict-origin-when-cross-origin), the request will be canceled by the
      // network service when the referrer header is invalid.
      // See:
      // - https://source.chromium.org/chromium/chromium/src/+/main:net/url_request/url_request.cc;l=682-683;drc=ae587fa7cd2e5cc308ce69353ee9ce86437e5d41
      // - https://source.chromium.org/chromium/chromium/src/+/main:services/network/public/mojom/network_context.mojom;l=316-318;drc=ae5c7fcf09509843c1145f544cce3a61874b9698
      // - https://w3c.github.io/webappsec-referrer-policy/#determine-requests-referrer
      const urlRequest = net.request({ url: serverUrl, referrerPolicy: 'unsafe-url' });
      urlRequest.setHeader('referer', referrerURL);
      urlRequest.end();

      const response = await getResponse(urlRequest);
      expect(response.statusCode).to.equal(200);
      await collectStreamBody(response);
    });
  });

  describe('IncomingMessage API', () => {
    it('response object should implement the IncomingMessage API', async () => {
      const customHeaderName = 'Some-Custom-Header-Name';
      const customHeaderValue = 'Some-Customer-Header-Value';

      const serverUrl = await respondOnce.toSingleURL((request, response) => {
        response.statusCode = 200;
        response.statusMessage = 'OK';
        response.setHeader(customHeaderName, customHeaderValue);
        response.end();
      });

      const urlRequest = net.request(serverUrl);
      const response = await getResponse(urlRequest);

      expect(response.statusCode).to.equal(200);
      expect(response.statusMessage).to.equal('OK');

      const headers = response.headers;
      expect(headers).to.be.an('object');
      const headerValue = headers[customHeaderName.toLowerCase()];
      expect(headerValue).to.equal(customHeaderValue);

      const rawHeaders = response.rawHeaders;
      expect(rawHeaders).to.be.an('array');
      expect(rawHeaders[0]).to.equal(customHeaderName);
      expect(rawHeaders[1]).to.equal(customHeaderValue);

      const httpVersion = response.httpVersion;
      expect(httpVersion).to.be.a('string').and.to.have.lengthOf.at.least(1);

      const httpVersionMajor = response.httpVersionMajor;
      expect(httpVersionMajor).to.be.a('number').and.to.be.at.least(1);

      const httpVersionMinor = response.httpVersionMinor;
      expect(httpVersionMinor).to.be.a('number').and.to.be.at.least(0);

      await collectStreamBody(response);
    });

    it('should discard duplicate headers', async () => {
      const includedHeader = 'max-forwards';
      const discardableHeader = 'Max-Forwards';

      const includedHeaderValue = 'max-fwds-val';
      const discardableHeaderValue = 'max-fwds-val-two';

      const serverUrl = await respondOnce.toSingleURL((request, response) => {
        response.statusCode = 200;
        response.statusMessage = 'OK';
        response.setHeader(discardableHeader, discardableHeaderValue);
        response.setHeader(includedHeader, includedHeaderValue);
        response.end();
      });
      const urlRequest = net.request(serverUrl);
      const response = await getResponse(urlRequest);
      expect(response.statusCode).to.equal(200);
      expect(response.statusMessage).to.equal('OK');

      const headers = response.headers;
      expect(headers).to.be.an('object');

      expect(headers).to.have.property(includedHeader);
      expect(headers).to.not.have.property(discardableHeader);
      expect(headers[includedHeader]).to.equal(includedHeaderValue);

      await collectStreamBody(response);
    });

    it('should join repeated non-discardable header values with ,', async () => {
      const serverUrl = await respondOnce.toSingleURL((request, response) => {
        response.statusCode = 200;
        response.statusMessage = 'OK';
        response.setHeader('referrer-policy', ['first-text', 'second-text']);
        response.end();
      });
      const urlRequest = net.request(serverUrl);
      const response = await getResponse(urlRequest);
      expect(response.statusCode).to.equal(200);
      expect(response.statusMessage).to.equal('OK');

      const headers = response.headers;
      expect(headers).to.be.an('object');
      expect(headers).to.have.property('referrer-policy');
      expect(headers['referrer-policy']).to.equal('first-text, second-text');

      await collectStreamBody(response);
    });

    it('should not join repeated discardable header values with ,', async () => {
      const serverUrl = await respondOnce.toSingleURL((request, response) => {
        response.statusCode = 200;
        response.statusMessage = 'OK';
        response.setHeader('last-modified', ['yesterday', 'today']);
        response.end();
      });
      const urlRequest = net.request(serverUrl);
      const response = await getResponse(urlRequest);
      expect(response.statusCode).to.equal(200);
      expect(response.statusMessage).to.equal('OK');

      const headers = response.headers;
      expect(headers).to.be.an('object');
      expect(headers).to.have.property('last-modified');
      expect(headers['last-modified']).to.equal('yesterday');

      await collectStreamBody(response);
    });

    it('should make set-cookie header an array even if single value', async () => {
      const serverUrl = await respondOnce.toSingleURL((request, response) => {
        response.statusCode = 200;
        response.statusMessage = 'OK';
        response.setHeader('set-cookie', 'chocolate-chip');
        response.end();
      });
      const urlRequest = net.request(serverUrl);
      const response = await getResponse(urlRequest);
      expect(response.statusCode).to.equal(200);
      expect(response.statusMessage).to.equal('OK');

      const headers = response.headers;
      expect(headers).to.be.an('object');
      expect(headers).to.have.property('set-cookie');
      expect(headers['set-cookie']).to.be.an('array');
      expect(headers['set-cookie'][0]).to.equal('chocolate-chip');

      await collectStreamBody(response);
    });

    it('should keep set-cookie header an array when an array', async () => {
      const serverUrl = await respondOnce.toSingleURL((request, response) => {
        response.statusCode = 200;
        response.statusMessage = 'OK';
        response.setHeader('set-cookie', ['chocolate-chip', 'oatmeal']);
        response.end();
      });
      const urlRequest = net.request(serverUrl);
      const response = await getResponse(urlRequest);
      expect(response.statusCode).to.equal(200);
      expect(response.statusMessage).to.equal('OK');

      const headers = response.headers;
      expect(headers).to.be.an('object');
      expect(headers).to.have.property('set-cookie');
      expect(headers['set-cookie']).to.be.an('array');
      expect(headers['set-cookie'][0]).to.equal('chocolate-chip');
      expect(headers['set-cookie'][1]).to.equal('oatmeal');

      await collectStreamBody(response);
    });

    it('should lowercase header keys', async () => {
      const serverUrl = await respondOnce.toSingleURL((request, response) => {
        response.statusCode = 200;
        response.statusMessage = 'OK';
        response.setHeader('HEADER-KEY', ['header-value']);
        response.setHeader('SeT-CookiE', ['chocolate-chip', 'oatmeal']);
        response.setHeader('rEFERREr-pOLICy', ['first-text', 'second-text']);
        response.setHeader('LAST-modified', 'yesterday');

        response.end();
      });
      const urlRequest = net.request(serverUrl);
      const response = await getResponse(urlRequest);
      expect(response.statusCode).to.equal(200);
      expect(response.statusMessage).to.equal('OK');

      const headers = response.headers;
      expect(headers).to.be.an('object');

      expect(headers).to.have.property('header-key');
      expect(headers).to.have.property('set-cookie');
      expect(headers).to.have.property('referrer-policy');
      expect(headers).to.have.property('last-modified');

      await collectStreamBody(response);
    });

    it('should return correct raw headers', async () => {
      const customHeaders: [string, string|string[]][] = [
        ['HEADER-KEY-ONE', 'header-value-one'],
        ['set-cookie', 'chocolate-chip'],
        ['header-key-two', 'header-value-two'],
        ['referrer-policy', ['first-text', 'second-text']],
        ['HEADER-KEY-THREE', 'header-value-three'],
        ['last-modified', ['first-text', 'second-text']],
        ['header-key-four', 'header-value-four']
      ];

      const serverUrl = await respondOnce.toSingleURL((request, response) => {
        response.statusCode = 200;
        response.statusMessage = 'OK';
        customHeaders.forEach((headerTuple) => {
          response.setHeader(headerTuple[0], headerTuple[1]);
        });
        response.end();
      });
      const urlRequest = net.request(serverUrl);
      const response = await getResponse(urlRequest);
      expect(response.statusCode).to.equal(200);
      expect(response.statusMessage).to.equal('OK');

      const rawHeaders = response.rawHeaders;
      expect(rawHeaders).to.be.an('array');

      let rawHeadersIdx = 0;
      customHeaders.forEach((headerTuple) => {
        const headerKey = headerTuple[0];
        const headerValues = Array.isArray(headerTuple[1]) ? headerTuple[1] : [headerTuple[1]];
        headerValues.forEach((headerValue) => {
          expect(rawHeaders[rawHeadersIdx]).to.equal(headerKey);
          expect(rawHeaders[rawHeadersIdx + 1]).to.equal(headerValue);
          rawHeadersIdx += 2;
        });
      });

      await collectStreamBody(response);
    });

    it('should be able to pipe a net response into a writable stream', async () => {
      const bodyData = randomString(kOneKiloByte);
      let nodeRequestProcessed = false;
      const [netServerUrl, nodeServerUrl] = await Promise.all([
        respondOnce.toSingleURL((request, response) => response.end(bodyData)),
        respondOnce.toSingleURL(async (request, response) => {
          const receivedBodyData = await collectStreamBody(request);
          expect(receivedBodyData).to.be.equal(bodyData);
          nodeRequestProcessed = true;
          response.end();
        })
      ]);
      const netRequest = net.request(netServerUrl);
      const netResponse = await getResponse(netRequest);
      const serverUrl = url.parse(nodeServerUrl);
      const nodeOptions = {
        method: 'POST',
        path: serverUrl.path,
        port: serverUrl.port
      };
      const nodeRequest = http.request(nodeOptions);
      const nodeResponsePromise = once(nodeRequest, 'response');
      // TODO(@MarshallOfSound) - FIXME with #22730
      (netResponse as any).pipe(nodeRequest);
      const [nodeResponse] = await nodeResponsePromise;
      netRequest.end();
      await collectStreamBody(nodeResponse);
      expect(nodeRequestProcessed).to.equal(true);
    });

    it('should correctly throttle an incoming stream', async () => {
      let numChunksSent = 0;
      const serverUrl = await respondOnce.toSingleURL((request, response) => {
        const data = randomString(kOneMegaByte);
        const write = () => {
          let ok = true;
          do {
            numChunksSent++;
            if (numChunksSent > 30) return;
            ok = response.write(data);
          } while (ok);
          response.once('drain', write);
        };
        write();
      });
      const urlRequest = net.request(serverUrl);
      urlRequest.on('response', () => {});
      urlRequest.end();
      await setTimeout(2000);
      // TODO(nornagon): I think this ought to max out at 20, but in practice
      // it seems to exceed that sometimes. This is at 25 to avoid test flakes,
      // but we should investigate if there's actually something broken here and
      // if so fix it and reset this to max at 20, and if not then delete this
      // comment.
      expect(numChunksSent).to.be.at.most(25);
    });
  });

  describe('net.isOnline', () => {
    it('getter returns boolean', () => {
      expect(net.isOnline()).to.be.a('boolean');
    });

    it('property returns boolean', () => {
      expect(net.online).to.be.a('boolean');
    });
  });

  describe('Stability and performance', () => {
    it('should free unreferenced, never-started request objects without crash', (done) => {
      net.request('https://test');
      process.nextTick(() => {
        const v8Util = process._linkedBinding('electron_common_v8_util');
        v8Util.requestGarbageCollectionForTesting();
        done();
      });
    });

    it('should collect on-going requests without crash', async () => {
      let finishResponse: (() => void) | null = null;
      const serverUrl = await respondOnce.toSingleURL((request, response) => {
        response.write(randomString(kOneKiloByte));
        finishResponse = () => {
          response.write(randomString(kOneKiloByte));
          response.end();
        };
      });
      const urlRequest = net.request(serverUrl);
      const response = await getResponse(urlRequest);
      process.nextTick(() => {
        // Trigger a garbage collection.
        const v8Util = process._linkedBinding('electron_common_v8_util');
        v8Util.requestGarbageCollectionForTesting();
        finishResponse!();
      });
      await collectStreamBody(response);
    });

    it('should collect unreferenced, ended requests without crash', async () => {
      const serverUrl = await respondOnce.toSingleURL((request, response) => {
        response.end();
      });
      const urlRequest = net.request(serverUrl);
      process.nextTick(() => {
        const v8Util = process._linkedBinding('electron_common_v8_util');
        v8Util.requestGarbageCollectionForTesting();
      });
      const response = await getResponse(urlRequest);
      await collectStreamBody(response);
    });

    it('should finish sending data when urlRequest is unreferenced', async () => {
      const serverUrl = await respondOnce.toSingleURL(async (request, response) => {
        const received = await collectStreamBodyBuffer(request);
        expect(received.length).to.equal(kOneMegaByte);
        response.end();
      });
      const urlRequest = net.request(serverUrl);
      urlRequest.on('close', () => {
        process.nextTick(() => {
          const v8Util = process._linkedBinding('electron_common_v8_util');
          v8Util.requestGarbageCollectionForTesting();
        });
      });
      urlRequest.write(randomBuffer(kOneMegaByte));
      const response = await getResponse(urlRequest);
      await collectStreamBody(response);
    });

    it('should finish sending data when urlRequest is unreferenced for chunked encoding', async () => {
      const serverUrl = await respondOnce.toSingleURL(async (request, response) => {
        const received = await collectStreamBodyBuffer(request);
        response.end();
        expect(received.length).to.equal(kOneMegaByte);
      });
      const urlRequest = net.request(serverUrl);
      urlRequest.chunkedEncoding = true;
      urlRequest.write(randomBuffer(kOneMegaByte));
      const response = await getResponse(urlRequest);
      await collectStreamBody(response);
      process.nextTick(() => {
        const v8Util = process._linkedBinding('electron_common_v8_util');
        v8Util.requestGarbageCollectionForTesting();
      });
    });

    it('should finish sending data when urlRequest is unreferenced before close event for chunked encoding', async () => {
      const serverUrl = await respondOnce.toSingleURL(async (request, response) => {
        const received = await collectStreamBodyBuffer(request);
        response.end();
        expect(received.length).to.equal(kOneMegaByte);
      });
      const urlRequest = net.request(serverUrl);
      urlRequest.chunkedEncoding = true;
      urlRequest.write(randomBuffer(kOneMegaByte));
      const v8Util = process._linkedBinding('electron_common_v8_util');
      v8Util.requestGarbageCollectionForTesting();
      await collectStreamBody(await getResponse(urlRequest));
    });

    it('should finish sending data when urlRequest is unreferenced', async () => {
      const serverUrl = await respondOnce.toSingleURL(async (request, response) => {
        const received = await collectStreamBodyBuffer(request);
        response.end();
        expect(received.length).to.equal(kOneMegaByte);
      });
      const urlRequest = net.request(serverUrl);
      urlRequest.on('close', () => {
        process.nextTick(() => {
          const v8Util = process._linkedBinding('electron_common_v8_util');
          v8Util.requestGarbageCollectionForTesting();
        });
      });
      urlRequest.write(randomBuffer(kOneMegaByte));
      await collectStreamBody(await getResponse(urlRequest));
    });

    it('should finish sending data when urlRequest is unreferenced for chunked encoding', async () => {
      const serverUrl = await respondOnce.toSingleURL(async (request, response) => {
        const received = await collectStreamBodyBuffer(request);
        response.end();
        expect(received.length).to.equal(kOneMegaByte);
      });
      const urlRequest = net.request(serverUrl);
      urlRequest.on('close', () => {
        process.nextTick(() => {
          const v8Util = process._linkedBinding('electron_common_v8_util');
          v8Util.requestGarbageCollectionForTesting();
        });
      });
      urlRequest.chunkedEncoding = true;
      urlRequest.write(randomBuffer(kOneMegaByte));
      await collectStreamBody(await getResponse(urlRequest));
    });
  });

  describe('non-http schemes', () => {
    it('should be rejected by net.request', async () => {
      expect(() => {
        net.request('file://bar');
      }).to.throw('ClientRequest only supports http: and https: protocols');
    });

    it('should be rejected by net.request when passed in url:', async () => {
      expect(() => {
        net.request({ url: 'file://bar' });
      }).to.throw('ClientRequest only supports http: and https: protocols');
    });
  });

  describe('net.fetch', () => {
    // NB. there exist much more comprehensive tests for fetch() in the form of
    // the WPT: https://github.com/web-platform-tests/wpt/tree/master/fetch
    // It's possible to run these tests against net.fetch(), but the test
    // harness to do so is quite complex and hasn't been munged to smoothly run
    // inside the Electron test runner yet.
    //
    // In the meantime, here are some tests for basic functionality and
    // Electron-specific behavior.

    describe('basic', () => {
      it('can fetch http urls', async () => {
        const serverUrl = await respondOnce.toSingleURL((request, response) => {
          response.end('test');
        });
        const resp = await net.fetch(serverUrl);
        expect(resp.ok).to.be.true();
        expect(await resp.text()).to.equal('test');
      });

      it('can upload a string body', async () => {
        const serverUrl = await respondOnce.toSingleURL((request, response) => {
          request.on('data', chunk => response.write(chunk));
          request.on('end', () => response.end());
        });
        const resp = await net.fetch(serverUrl, {
          method: 'POST',
          body: 'anchovies'
        });
        expect(await resp.text()).to.equal('anchovies');
      });

      it('can read response as an array buffer', async () => {
        const serverUrl = await respondOnce.toSingleURL((request, response) => {
          request.on('data', chunk => response.write(chunk));
          request.on('end', () => response.end());
        });
        const resp = await net.fetch(serverUrl, {
          method: 'POST',
          body: 'anchovies'
        });
        expect(new TextDecoder().decode(new Uint8Array(await resp.arrayBuffer()))).to.equal('anchovies');
      });

      it('can read response as form data', async () => {
        const serverUrl = await respondOnce.toSingleURL((request, response) => {
          response.setHeader('content-type', 'application/x-www-form-urlencoded');
          response.end('foo=bar');
        });
        const resp = await net.fetch(serverUrl);
        const result = await resp.formData();
        expect(result.get('foo')).to.equal('bar');
      });

      it('should be able to use a session cookie store', async () => {
        const serverUrl = await respondOnce.toSingleURL((request, response) => {
          response.statusCode = 200;
          response.statusMessage = 'OK';
          response.setHeader('x-cookie', request.headers.cookie!);
          response.end();
        });
        const sess = session.fromPartition(`cookie-tests-${Math.random()}`);
        const cookieVal = `${Date.now()}`;
        await sess.cookies.set({
          url: serverUrl,
          name: 'wild_cookie',
          value: cookieVal
        });
        const response = await sess.fetch(serverUrl, {
          credentials: 'include'
        });
        expect(response.headers.get('x-cookie')).to.equal(`wild_cookie=${cookieVal}`);
      });

      it('should reject promise on DNS failure', async () => {
        const r = net.fetch('https://i.do.not.exist');
        await expect(r).to.be.rejectedWith(/ERR_NAME_NOT_RESOLVED/);
      });

      it('should reject body promise when stream fails', async () => {
        const serverUrl = await respondOnce.toSingleURL((request, response) => {
          response.write('first chunk');
          setTimeout().then(() => response.destroy());
        });
        const r = await net.fetch(serverUrl);
        expect(r.status).to.equal(200);
        await expect(r.text()).to.be.rejectedWith(/ERR_INCOMPLETE_CHUNKED_ENCODING/);
      });
    });

    it('can request file:// URLs', async () => {
      const resp = await net.fetch(url.pathToFileURL(path.join(__dirname, 'fixtures', 'hello.txt')).toString());
      expect(resp.ok).to.be.true();
      expect(await resp.text()).to.equal('hello world\n');
    });

    it('can make requests to custom protocols', async () => {
      protocol.registerStringProtocol('electron-test', (req, cb) => { cb('hello ' + req.url); });
      defer(() => {
        protocol.unregisterProtocol('electron-test');
      });
      const body = await net.fetch('electron-test://foo').then(r => r.text());
      expect(body).to.equal('hello electron-test://foo');
    });

    it('runs through intercept handlers', async () => {
      protocol.interceptStringProtocol('http', (req, cb) => { cb('hello ' + req.url); });
      defer(() => {
        protocol.uninterceptProtocol('http');
      });
      const body = await net.fetch('http://foo').then(r => r.text());
      expect(body).to.equal('hello http://foo/');
    });

    it('file: runs through intercept handlers', async () => {
      protocol.interceptStringProtocol('file', (req, cb) => { cb('hello ' + req.url); });
      defer(() => {
        protocol.uninterceptProtocol('file');
      });
      const body = await net.fetch('file://foo').then(r => r.text());
      expect(body).to.equal('hello file://foo/');
    });

    it('can be redirected', async () => {
      protocol.interceptStringProtocol('file', (req, cb) => { cb({ statusCode: 302, headers: { location: 'electron-test://bar' } }); });
      defer(() => {
        protocol.uninterceptProtocol('file');
      });
      protocol.registerStringProtocol('electron-test', (req, cb) => { cb('hello ' + req.url); });
      defer(() => {
        protocol.unregisterProtocol('electron-test');
      });
      const body = await net.fetch('file://foo').then(r => r.text());
      expect(body).to.equal('hello electron-test://bar');
    });

    it('should not follow redirect when redirect: error', async () => {
      protocol.registerStringProtocol('electron-test', (req, cb) => {
        if (/redirect/.test(req.url)) return cb({ statusCode: 302, headers: { location: 'electron-test://bar' } });
        cb('hello ' + req.url);
      });
      defer(() => {
        protocol.unregisterProtocol('electron-test');
      });
      await expect(net.fetch('electron-test://redirect', { redirect: 'error' })).to.eventually.be.rejectedWith('Attempted to redirect, but redirect policy was \'error\'');
    });

    it('a 307 redirected POST request preserves the body', async () => {
      const bodyData = 'Hello World!';
      let postedBodyData: any;
      protocol.registerStringProtocol('electron-test', async (req, cb) => {
        if (/redirect/.test(req.url)) return cb({ statusCode: 307, headers: { location: 'electron-test://bar' } });
        postedBodyData = req.uploadData![0].bytes.toString();
        cb('hello ' + req.url);
      });
      defer(() => {
        protocol.unregisterProtocol('electron-test');
      });
      const response = await net.fetch('electron-test://redirect', {
        method: 'POST',
        body: bodyData
      });
      expect(response.status).to.equal(200);
      await response.text();
      expect(postedBodyData).to.equal(bodyData);
    });
  });
});<|MERGE_RESOLUTION|>--- conflicted
+++ resolved
@@ -1506,14 +1506,10 @@
       urlRequest.end();
       urlRequest.on('redirect', () => { urlRequest.abort(); });
       urlRequest.on('error', () => {});
-<<<<<<< HEAD
       urlRequest.on('response', () => {
         expect.fail('Unexpected response');
       });
-      await emittedOnce(urlRequest, 'abort');
-=======
       await once(urlRequest, 'abort');
->>>>>>> a3e3efe4
     });
 
     it('should not follow redirect when mode is error', async () => {
