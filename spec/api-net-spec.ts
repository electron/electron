--- conflicted
+++ resolved
@@ -3,12 +3,8 @@
 import { net, session, ClientRequest, BrowserWindow, ClientRequestConstructorOptions, protocol } from 'electron/main';
 import * as http from 'http';
 import * as url from 'url';
-<<<<<<< HEAD
 import * as path from 'path';
-import { AddressInfo, Socket } from 'net';
-=======
 import { Socket } from 'net';
->>>>>>> 872d1fe0
 import { emittedOnce } from './lib/events-helpers';
 import { defer, delay, listen } from './lib/spec-helpers';
 
@@ -2111,7 +2107,6 @@
     });
   });
 
-<<<<<<< HEAD
   describe('non-http schemes', () => {
     it('can request file:// URLs', async () => {
       const r = net.request(url.pathToFileURL(path.join(__dirname, 'fixtures', 'hello.txt')).toString());
@@ -2201,7 +2196,9 @@
       expect(response.statusCode).to.equal(200);
       await collectStreamBody(response);
       expect(postedBodyData).to.equal(bodyData);
-=======
+    });
+  });
+
   describe('net.fetch', () => {
     // NB. there exist much more comprehensive tests for fetch() in the form of
     // the WPT: https://github.com/web-platform-tests/wpt/tree/master/fetch
@@ -2290,7 +2287,6 @@
         expect(r.status).to.equal(200);
         await expect(r.text()).to.be.rejectedWith(/ERR_INCOMPLETE_CHUNKED_ENCODING/);
       });
->>>>>>> 872d1fe0
     });
   });
 });