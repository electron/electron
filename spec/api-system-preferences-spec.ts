--- conflicted
+++ resolved
@@ -213,56 +213,7 @@
       for (const color of colors) {
         const sysColor = systemPreferences.getColor(color);
         expect(sysColor).to.be.a('string');
-<<<<<<< HEAD
-=======
-      }
-
-      await expectDeprecationMessages(
-        () => {
-          const sysColor = systemPreferences.getColor('alternate-selected-control-text');
-          expect(sysColor).to.be.a('string');
-        },
-        "'alternate-selected-control-text' is deprecated as an input to getColor.  Use 'selected-content-background' instead."
-      );
-    });
-  });
-
-  ifdescribe(process.platform === 'darwin')('systemPreferences.appLevelAppearance', () => {
-    const options = ['dark', 'light', 'unknown', null];
-    describe('with properties', () => {
-      it('returns a valid appearance', () => {
-        const appearance = systemPreferences.appLevelAppearance;
-        expect(options).to.include(appearance);
-      });
-
-      it('can be changed', () => {
-        systemPreferences.appLevelAppearance = 'dark';
-        expect(systemPreferences.appLevelAppearance).to.eql('dark');
-      });
-    });
-
-    describe('with functions', () => {
-      it('returns a valid appearance', async () => {
-        await expectDeprecationMessages(
-          () => {
-            const appearance = systemPreferences.getAppLevelAppearance();
-            expect(options).to.include(appearance);
-          },
-          "(electron) 'getAppLevelAppearance function' is deprecated and will be removed."
-        );
-      });
-
-      it('can be changed', async () => {
-        await expectDeprecationMessages(
-          () => {
-            systemPreferences.setAppLevelAppearance('dark');
-            const appearance = systemPreferences.getAppLevelAppearance();
-            expect(appearance).to.eql('dark');
-          },
-          "(electron) 'setAppLevelAppearance function' is deprecated and will be removed."
-        );
->>>>>>> 792037b3
-      });
+      }
     });
   });
 
