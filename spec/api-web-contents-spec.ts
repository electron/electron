--- conflicted
+++ resolved
@@ -2133,7 +2133,6 @@
     });
   });
 
-<<<<<<< HEAD
   describe('close() method', () => {
     afterEach(closeAllWindows);
 
@@ -2208,7 +2207,9 @@
       w.close({ waitForBeforeUnload: true });
       await destroyed;
       expect(w.isDestroyed()).to.be.true();
-=======
+    });
+  });
+
   describe('content-bounds-updated event', () => {
     afterEach(closeAllWindows);
     it('emits when moveTo is called', async () => {
@@ -2264,7 +2265,6 @@
       await new Promise(setImmediate);
       expect(w.getBounds().width).to.equal(width);
       expect(w.getBounds().height).to.equal(height);
->>>>>>> 9f97c3e5
     });
   });
 });