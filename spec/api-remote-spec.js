--- conflicted
+++ resolved
@@ -512,12 +512,13 @@
     })
   })
 
-<<<<<<< HEAD
   describe('constructing a Uint8Array', () => {
     it('does not crash', () => {
       const RUint8Array = remote.getGlobal('Uint8Array')
       const arr = new RUint8Array()
-=======
+    })
+  })
+
   describe('remote listeners', () => {
     let w = null
     afterEach(() => closeWindow(w).then(() => { w = null }))
@@ -551,7 +552,6 @@
         w.webContents.reload()
       })
       w.loadFile(path.join(fixtures, 'api', 'remote-event-handler.html'))
->>>>>>> 0653e317
     })
   })
 })