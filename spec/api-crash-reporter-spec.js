const chai = require('chai')
const dirtyChai = require('dirty-chai')
const childProcess = require('child_process')
const fs = require('fs')
const http = require('http')
const multiparty = require('multiparty')
const path = require('path')
const temp = require('temp').track()
const url = require('url')
const { closeWindow } = require('./window-helpers')
const { ifit, ifdescribe } = require('./spec-helpers')

const { remote } = require('electron')
const { app, BrowserWindow, crashReporter } = remote

const { expect } = chai
chai.use(dirtyChai)

// TODO(alexeykuzmin): [Ch66] Fails on linux. Fix it and enable back.
ifdescribe(!process.mas && process.platform !== 'linux')('crashReporter module', () => {
  let originalTempDirectory = null
  let tempDirectory = null
  const specTimeout = 10000

  before(() => {
    tempDirectory = temp.mkdirSync('electronCrashReporterSpec-')
    originalTempDirectory = app.getPath('temp')
    app.setPath('temp', tempDirectory)
  })

  after(() => {
    app.setPath('temp', originalTempDirectory)
  })

  const fixtures = path.resolve(__dirname, 'fixtures')
  const generateSpecs = (description, browserWindowOpts) => {
    describe(description, () => {
      let w = null
      let stopServer = null

      beforeEach(() => {
        stopServer = null
        w = new BrowserWindow(Object.assign({ show: false }, browserWindowOpts))
      })

      afterEach(() => closeWindow(w).then(() => { w = null }))

      afterEach((done) => {
        if (stopServer != null) {
          stopServer(done)
        } else {
          done()
        }
      })

      it('should send minidump when renderer crashes', function (done) {
        this.timeout(specTimeout)

        stopServer = startServer({
          callback (port) {
            w.loadFile(path.join(fixtures, 'api', 'crash.html'), { query: { port } })
          },
          processType: 'renderer',
          done: done
        })
      })

      ifit(!browserWindowOpts.webPreferences.sandbox)('should send minidump when node processes crash', function (done) {
        this.timeout(specTimeout)
        stopServer = startServer({
          callback (port) {
            const crashesDir = path.join(app.getPath('temp'), `${app.name} Crashes`)
            const version = app.getVersion()
            const crashPath = path.join(fixtures, 'module', 'crash.js')
            w.loadFile(path.join(fixtures, 'api', 'crash_child.html'), { query: { port, crashesDir, crashPath, version } })
          },
          processType: 'node',
          done: done,
          preAssert: fields => {
            expect(String(fields.newExtra)).to.equal('newExtra')
            expect(fields.removeExtra).to.be.undefined()
          }
        })
      })

      it('should not send minidump if uploadToServer is false', function (done) {
        this.timeout(specTimeout)

        let dumpFile
        let crashesDir = crashReporter.getCrashesDirectory()
        const existingDumpFiles = new Set()
        if (process.platform !== 'linux') {
          // crashpad puts the dump files in the "completed" subdirectory
          if (process.platform === 'darwin') {
            crashesDir = path.join(crashesDir, 'completed')
          } else {
            crashesDir = path.join(crashesDir, 'reports')
          }
          crashReporter.setUploadToServer(false)
        }
        const testDone = (uploaded) => {
          if (uploaded) return done(new Error('Uploaded crash report'))
          if (process.platform !== 'linux') crashReporter.setUploadToServer(true)
          expect(fs.existsSync(dumpFile)).to.be.true()
          done()
        }

        let pollInterval
        const pollDumpFile = () => {
          fs.readdir(crashesDir, (err, files) => {
            if (err) return
            const dumps = files.filter((file) => /\.dmp$/.test(file) && !existingDumpFiles.has(file))
            if (!dumps.length) return

            expect(dumps).to.have.lengthOf(1)
            dumpFile = path.join(crashesDir, dumps[0])
            clearInterval(pollInterval)
            // dump file should not be deleted when not uploading, so we wait
            // 1s and assert it still exists in `testDone`
            setTimeout(testDone, 1000)
          })
        }

        remote.ipcMain.once('list-existing-dumps', (event) => {
          fs.readdir(crashesDir, (err, files) => {
            if (!err) {
              for (const file of files) {
                if (/\.dmp$/.test(file)) {
                  existingDumpFiles.add(file)
                }
              }
            }
            event.returnValue = null // allow the renderer to crash
            pollInterval = setInterval(pollDumpFile, 100)
          })
        })

        stopServer = startServer({
          callback (port) {
            const crashUrl = url.format({
              protocol: 'file',
              pathname: path.join(fixtures, 'api', 'crash.html'),
              search: `?port=${port}&skipUpload=1`
            })
            w.loadURL(crashUrl)
          },
          processType: 'renderer',
          done: testDone.bind(null, true)
        })
      })

<<<<<<< HEAD
=======
      it('should send minidump with updated extra parameters when node processes crash', function (done) {
        if (process.platform === 'linux') {
          // FIXME(alexeykuzmin): Skip the test.
          // this.skip()
          return
        }
        // TODO(alexeykuzmin): Skip the test instead of marking it as passed.
        if (process.platform === 'win32') return done()
        this.timeout(specTimeout)
        stopServer = startServer({
          callback (port) {
            const crashesDir = path.join(app.getPath('temp'), `${process.platform === 'win32' ? 'Zombies' : app.getName()} Crashes`)
            const version = app.getVersion()
            const crashPath = path.join(fixtures, 'module', 'crash.js')
            if (process.platform === 'win32') {
              const crashServiceProcess = childProcess.spawn(process.execPath, [
                `--reporter-url=http://127.0.0.1:${port}`,
                '--application-name=Zombies',
                `--crashes-directory=${crashesDir}`
              ], {
                env: {
                  ELECTRON_INTERNAL_CRASH_SERVICE: 1
                },
                detached: true
              })
              remote.process.crashServicePid = crashServiceProcess.pid
            }
            childProcess.fork(crashPath, [port, version, crashesDir], { silent: true })
          },
          processType: 'browser',
          done: done,
          preAssert: fields => {
            expect(String(fields.newExtra)).to.equal('newExtra')
            expect(String(fields.removeExtra)).to.equal(undefined)
          }
        })
      })

>>>>>>> 01ed55ff
      it('should send minidump with updated extra parameters', function (done) {
        this.timeout(specTimeout)

        stopServer = startServer({
          callback (port) {
            const crashUrl = url.format({
              protocol: 'file',
              pathname: path.join(fixtures, 'api', 'crash-restart.html'),
              search: `?port=${port}`
            })
            w.loadURL(crashUrl)
          },
          processType: 'renderer',
          done: done
        })
      })
    })
  }

  generateSpecs('without sandbox', {
    webPreferences: {
      nodeIntegration: true
    }
  })
  generateSpecs('with sandbox', {
    webPreferences: {
      sandbox: true,
      preload: path.join(fixtures, 'module', 'preload-sandbox.js')
    }
  })
  generateSpecs('with remote module disabled', {
    webPreferences: {
      nodeIntegration: true,
      enableRemoteModule: false
    }
  })

  describe('getProductName', () => {
    it('returns the product name if one is specified', () => {
      const name = crashReporter.getProductName()
      const expectedName = 'Electron Test'
      expect(name).to.equal(expectedName)
    })
  })

  describe('start(options)', () => {
    it('requires that the companyName and submitURL options be specified', () => {
      expect(() => {
        crashReporter.start({ companyName: 'Missing submitURL' })
      }).to.throw('submitURL is a required option to crashReporter.start')
      expect(() => {
        crashReporter.start({ submitURL: 'Missing companyName' })
      }).to.throw('companyName is a required option to crashReporter.start')
    })
    it('can be called multiple times', () => {
      expect(() => {
        crashReporter.start({
          companyName: 'Umbrella Corporation',
          submitURL: 'http://127.0.0.1/crashes'
        })

        crashReporter.start({
          companyName: 'Umbrella Corporation 2',
          submitURL: 'http://127.0.0.1/more-crashes'
        })
      }).to.not.throw()
    })
  })

  describe('getCrashesDirectory', () => {
    it('correctly returns the directory', () => {
      const crashesDir = crashReporter.getCrashesDirectory()
      const dir = path.join(app.getPath('temp'), 'Electron Test Crashes')
      expect(crashesDir).to.equal(dir)
    })
  })

  describe('getUploadedReports', () => {
    it('returns an array of reports', () => {
      const reports = crashReporter.getUploadedReports()
      expect(reports).to.be.an('array')
    })
  })

  // TODO(alexeykuzmin): This suite should explicitly
  // generate several crash reports instead of hoping
  // that there will be enough of them already.
  describe('getLastCrashReport', () => {
    it('correctly returns the most recent report', () => {
      const reports = crashReporter.getUploadedReports()
      expect(reports).to.be.an('array')
      expect(reports).to.have.lengthOf.at.least(2,
        'There are not enough reports for this test')

      const lastReport = crashReporter.getLastCrashReport()
      expect(lastReport).to.be.an('object').that.includes.a.key('date')

      // Let's find the newest report.
      const { report: newestReport } = reports.reduce((acc, cur) => {
        const timestamp = new Date(cur.date).getTime()
        return (timestamp > acc.timestamp)
          ? { report: cur, timestamp: timestamp }
          : acc
      }, { timestamp: -Infinity })
      expect(newestReport).to.be.an('object')

      expect(lastReport.date.getTime()).to.be.equal(
        newestReport.date.getTime(),
        'Last report is not the newest.')
    })
  })

  describe('getUploadToServer()', () => {
    it('throws an error when called from the renderer process', () => {
      expect(() => require('electron').crashReporter.getUploadToServer()).to.throw()
    })
    it('returns true when uploadToServer is set to true', function () {
      crashReporter.start({
        companyName: 'Umbrella Corporation',
        submitURL: 'http://127.0.0.1/crashes',
        uploadToServer: true
      })
      expect(crashReporter.getUploadToServer()).to.be.true()
    })
    it('returns false when uploadToServer is set to false', function () {
      crashReporter.start({
        companyName: 'Umbrella Corporation',
        submitURL: 'http://127.0.0.1/crashes',
        uploadToServer: true
      })
      crashReporter.setUploadToServer(false)
      expect(crashReporter.getUploadToServer()).to.be.false()
    })
  })

  describe('setUploadToServer(uploadToServer)', () => {
    it('throws an error when called from the renderer process', () => {
      expect(() => require('electron').crashReporter.setUploadToServer('arg')).to.throw()
    })
    it('sets uploadToServer false when called with false', function () {
      crashReporter.start({
        companyName: 'Umbrella Corporation',
        submitURL: 'http://127.0.0.1/crashes',
        uploadToServer: true
      })
      crashReporter.setUploadToServer(false)
      expect(crashReporter.getUploadToServer()).to.be.false()
    })
    it('sets uploadToServer true when called with true', function () {
      crashReporter.start({
        companyName: 'Umbrella Corporation',
        submitURL: 'http://127.0.0.1/crashes',
        uploadToServer: false
      })
      crashReporter.setUploadToServer(true)
      expect(crashReporter.getUploadToServer()).to.be.true()
    })
  })

  describe('Parameters', () => {
    it('returns all of the current parameters', () => {
      crashReporter.start({
        companyName: 'Umbrella Corporation',
        submitURL: 'http://127.0.0.1/crashes'
      })

      const parameters = crashReporter.getParameters()
      expect(parameters).to.be.an('object')
    })
    it('adds a parameter to current parameters', function () {
      crashReporter.start({
        companyName: 'Umbrella Corporation',
        submitURL: 'http://127.0.0.1/crashes'
      })

      crashReporter.addExtraParameter('hello', 'world')
      expect(crashReporter.getParameters()).to.have.a.property('hello')
    })
    it('removes a parameter from current parameters', function () {
      crashReporter.start({
        companyName: 'Umbrella Corporation',
        submitURL: 'http://127.0.0.1/crashes'
      })

      crashReporter.addExtraParameter('hello', 'world')
      expect(crashReporter.getParameters()).to.have.a.property('hello')

      crashReporter.removeExtraParameter('hello')
      expect(crashReporter.getParameters()).to.not.have.a.property('hello')
    })
  })

  describe('when not started', () => {
    it('does not prevent process from crashing', (done) => {
      const appPath = path.join(fixtures, 'api', 'cookie-app')
      const appProcess = childProcess.spawn(process.execPath, [appPath])
      appProcess.once('close', () => {
        done()
      })
    })
  })
})

const waitForCrashReport = () => {
  return new Promise((resolve, reject) => {
    let times = 0
    const checkForReport = () => {
      if (crashReporter.getLastCrashReport() != null) {
        resolve()
      } else if (times >= 10) {
        reject(new Error('No crash report available'))
      } else {
        times++
        setTimeout(checkForReport, 100)
      }
    }
    checkForReport()
  })
}

const startServer = ({ callback, processType, done, preAssert, postAssert }) => {
  let called = false
  const server = http.createServer((req, res) => {
    const form = new multiparty.Form()
    form.parse(req, (error, fields) => {
      if (error) throw error
      if (called) return
      called = true
      expect(String(fields.prod)).to.equal('Electron')
      expect(String(fields.ver)).to.equal(process.versions.electron)
      expect(String(fields.process_type)).to.equal(processType)
      expect(String(fields.platform)).to.equal(process.platform)
      expect(String(fields.extra1)).to.equal('extra1')
      expect(String(fields.extra2)).to.equal('extra2')
      expect(fields.extra3).to.be.undefined()
      expect(String(fields._productName)).to.equal('Zombies')
      expect(String(fields._companyName)).to.equal('Umbrella Corporation')
      expect(String(fields._version)).to.equal(app.getVersion())
      if (preAssert) preAssert(fields)

      const reportId = 'abc-123-def-456-abc-789-abc-123-abcd'
      res.end(reportId, () => {
        waitForCrashReport().then(() => {
          if (postAssert) postAssert(reportId)
          expect(crashReporter.getLastCrashReport().id).to.equal(reportId)
          expect(crashReporter.getUploadedReports()).to.be.an('array').that.is.not.empty()
          expect(crashReporter.getUploadedReports()[0].id).to.equal(reportId)
          req.socket.destroy()
          done()
        }, done)
      })
    })
  })

  const activeConnections = new Set()
  server.on('connection', (connection) => {
    activeConnections.add(connection)
    connection.once('close', () => {
      activeConnections.delete(connection)
    })
  })

  let { port } = remote.process
  server.listen(port, '127.0.0.1', () => {
    port = server.address().port
    remote.process.port = port
    if (process.platform !== 'linux') {
      crashReporter.start({
        companyName: 'Umbrella Corporation',
        submitURL: 'http://127.0.0.1:' + port
      })
    }
    callback(port)
  })

  return function stopServer (done) {
    for (const connection of activeConnections) {
      connection.destroy()
    }
    server.close(() => {
      done()
    })
  }
}<|MERGE_RESOLUTION|>--- conflicted
+++ resolved
@@ -149,47 +149,6 @@
         })
       })
 
-<<<<<<< HEAD
-=======
-      it('should send minidump with updated extra parameters when node processes crash', function (done) {
-        if (process.platform === 'linux') {
-          // FIXME(alexeykuzmin): Skip the test.
-          // this.skip()
-          return
-        }
-        // TODO(alexeykuzmin): Skip the test instead of marking it as passed.
-        if (process.platform === 'win32') return done()
-        this.timeout(specTimeout)
-        stopServer = startServer({
-          callback (port) {
-            const crashesDir = path.join(app.getPath('temp'), `${process.platform === 'win32' ? 'Zombies' : app.getName()} Crashes`)
-            const version = app.getVersion()
-            const crashPath = path.join(fixtures, 'module', 'crash.js')
-            if (process.platform === 'win32') {
-              const crashServiceProcess = childProcess.spawn(process.execPath, [
-                `--reporter-url=http://127.0.0.1:${port}`,
-                '--application-name=Zombies',
-                `--crashes-directory=${crashesDir}`
-              ], {
-                env: {
-                  ELECTRON_INTERNAL_CRASH_SERVICE: 1
-                },
-                detached: true
-              })
-              remote.process.crashServicePid = crashServiceProcess.pid
-            }
-            childProcess.fork(crashPath, [port, version, crashesDir], { silent: true })
-          },
-          processType: 'browser',
-          done: done,
-          preAssert: fields => {
-            expect(String(fields.newExtra)).to.equal('newExtra')
-            expect(String(fields.removeExtra)).to.equal(undefined)
-          }
-        })
-      })
-
->>>>>>> 01ed55ff
       it('should send minidump with updated extra parameters', function (done) {
         this.timeout(specTimeout)
 
