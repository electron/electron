import { expect } from 'chai';
import { app, session, BrowserWindow, ipcMain, WebContents, Extension } from 'electron';
import { closeAllWindows, closeWindow } from './window-helpers';
import * as http from 'http';
import { AddressInfo } from 'net';
import * as path from 'path';
import * as fs from 'fs';
import { ifdescribe } from './spec-helpers';
import { emittedOnce, emittedNTimes } from './events-helpers';

const fixtures = path.join(__dirname, 'fixtures');

ifdescribe(process.electronBinding('features').isExtensionsEnabled())('chrome extensions', () => {
  // NB. extensions are only allowed on http://, https:// and ftp:// (!) urls by default.
  let server: http.Server;
  let url: string;
  before(async () => {
    server = http.createServer((req, res) => {
      if (req.url === '/cors') {
        res.setHeader('Access-Control-Allow-Origin', 'http://example.com');
      }
      res.end();
    });
    await new Promise(resolve => server.listen(0, '127.0.0.1', () => {
      url = `http://127.0.0.1:${(server.address() as AddressInfo).port}`;
      resolve();
    }));
  });
  after(() => {
    server.close();
  });
  afterEach(closeAllWindows);
  afterEach(() => {
    session.defaultSession.getAllExtensions().forEach((e: any) => {
      session.defaultSession.removeExtension(e.id);
    });
  });

<<<<<<< HEAD
  it('can open WebSQLDatabase in a background page', async () => {
    const customSession = session.fromPartition(`persist:${require('uuid').v4()}`);
    const w = new BrowserWindow({ show: false, webPreferences: { session: customSession, sandbox: true } });
    w.loadURL('about:blank');

    await emittedOnce(w.webContents, 'dom-ready');
    await customSession.loadExtension(path.join(fixtures, 'extensions', 'persistent-background-page'));
    const args: any = await emittedOnce(app, 'web-contents-created');
    const wc: Electron.WebContents = args[1];
    await expect(wc.executeJavaScript('(()=>{try{openDatabase("t", "1.0", "test", 2e5);return true;}catch(e){throw e}})()')).to.not.be.rejected();
=======
  function fetch (contents: WebContents, url: string) {
    return contents.executeJavaScript(`fetch(${JSON.stringify(url)})`);
  }

  it('bypasses CORS in requests made from extensions', async () => {
    const customSession = session.fromPartition(`persist:${require('uuid').v4()}`);
    const w = new BrowserWindow({ show: false, webPreferences: { session: customSession, sandbox: true } });
    const extension = await customSession.loadExtension(path.join(fixtures, 'extensions', 'ui-page'));
    w.loadURL(`${extension.url}bare-page.html`);
    await emittedOnce(w.webContents, 'dom-ready');
    await expect(fetch(w.webContents, `${url}/cors`)).to.not.be.rejectedWith(TypeError);
>>>>>>> 508d2cb1
  });

  it('loads an extension', async () => {
    // NB. we have to use a persist: session (i.e. non-OTR) because the
    // extension registry is redirected to the main session. so installing an
    // extension in an in-memory session results in it being installed in the
    // default session.
    const customSession = session.fromPartition(`persist:${require('uuid').v4()}`);
    await customSession.loadExtension(path.join(fixtures, 'extensions', 'red-bg'));
    const w = new BrowserWindow({ show: false, webPreferences: { session: customSession } });
    await w.loadURL(url);
    const bg = await w.webContents.executeJavaScript('document.documentElement.style.backgroundColor');
    expect(bg).to.equal('red');
  });

  it('serializes a loaded extension', async () => {
    const extensionPath = path.join(fixtures, 'extensions', 'red-bg');
    const manifest = JSON.parse(fs.readFileSync(path.join(extensionPath, 'manifest.json'), 'utf-8'));
    const customSession = session.fromPartition(`persist:${require('uuid').v4()}`);
    const extension = await customSession.loadExtension(extensionPath);
    expect(extension.id).to.be.a('string');
    expect(extension.name).to.be.a('string');
    expect(extension.path).to.be.a('string');
    expect(extension.version).to.be.a('string');
    expect(extension.url).to.be.a('string');
    expect(extension.manifest).to.deep.equal(manifest);
  });

  it('removes an extension', async () => {
    const customSession = session.fromPartition(`persist:${require('uuid').v4()}`);
    const { id } = await customSession.loadExtension(path.join(fixtures, 'extensions', 'red-bg'));
    {
      const w = new BrowserWindow({ show: false, webPreferences: { session: customSession } });
      await w.loadURL(url);
      const bg = await w.webContents.executeJavaScript('document.documentElement.style.backgroundColor');
      expect(bg).to.equal('red');
    }
    customSession.removeExtension(id);
    {
      const w = new BrowserWindow({ show: false, webPreferences: { session: customSession } });
      await w.loadURL(url);
      const bg = await w.webContents.executeJavaScript('document.documentElement.style.backgroundColor');
      expect(bg).to.equal('');
    }
  });

  it('lists loaded extensions in getAllExtensions', async () => {
    const customSession = session.fromPartition(`persist:${require('uuid').v4()}`);
    const e = await customSession.loadExtension(path.join(fixtures, 'extensions', 'red-bg'));
    expect(customSession.getAllExtensions()).to.deep.equal([e]);
    customSession.removeExtension(e.id);
    expect(customSession.getAllExtensions()).to.deep.equal([]);
  });

  it('gets an extension by id', async () => {
    const customSession = session.fromPartition(`persist:${require('uuid').v4()}`);
    const e = await customSession.loadExtension(path.join(fixtures, 'extensions', 'red-bg'));
    expect(customSession.getExtension(e.id)).to.deep.equal(e);
  });

  it('confines an extension to the session it was loaded in', async () => {
    const customSession = session.fromPartition(`persist:${require('uuid').v4()}`);
    await customSession.loadExtension(path.join(fixtures, 'extensions', 'red-bg'));
    const w = new BrowserWindow({ show: false }); // not in the session
    await w.loadURL(url);
    const bg = await w.webContents.executeJavaScript('document.documentElement.style.backgroundColor');
    expect(bg).to.equal('');
  });

  it('loading an extension in a temporary session throws an error', async () => {
    const customSession = session.fromPartition(require('uuid').v4());
    await expect(customSession.loadExtension(path.join(fixtures, 'extensions', 'red-bg'))).to.eventually.be.rejectedWith('Extensions cannot be loaded in a temporary session');
  });

  describe('chrome.i18n', () => {
    let w: BrowserWindow;
    let extension: Extension;
    const exec = async (name: string) => {
      const p = emittedOnce(ipcMain, 'success');
      await w.webContents.executeJavaScript(`exec('${name}')`);
      const [, result] = await p;
      return result;
    };
    beforeEach(async () => {
      const customSession = session.fromPartition(`persist:${require('uuid').v4()}`);
      extension = await customSession.loadExtension(path.join(fixtures, 'extensions', 'chrome-i18n'));
      w = new BrowserWindow({ show: false, webPreferences: { session: customSession, nodeIntegration: true } });
      await w.loadURL(url);
    });
    it('getAcceptLanguages()', async () => {
      const result = await exec('getAcceptLanguages');
      expect(result).to.be.an('array').and.deep.equal(['en-US']);
    });
    it('getMessage()', async () => {
      const result = await exec('getMessage');
      expect(result.id).to.be.a('string').and.equal(extension.id);
      expect(result.name).to.be.a('string').and.equal('chrome-i18n');
    });
  });

  describe('chrome.runtime', () => {
    let content: any;
    before(async () => {
      const customSession = session.fromPartition(`persist:${require('uuid').v4()}`);
      customSession.loadExtension(path.join(fixtures, 'extensions', 'chrome-runtime'));
      const w = new BrowserWindow({ show: false, webPreferences: { session: customSession } });
      try {
        await w.loadURL(url);
        content = JSON.parse(await w.webContents.executeJavaScript('document.documentElement.textContent'));
        expect(content).to.be.an('object');
      } finally {
        w.destroy();
      }
    });
    it('getManifest()', () => {
      expect(content.manifest).to.be.an('object').with.property('name', 'chrome-runtime');
    });
    it('id', () => {
      expect(content.id).to.be.a('string').with.lengthOf(32);
    });
    it('getURL()', () => {
      expect(content.url).to.be.a('string').and.match(/^chrome-extension:\/\/.*main.js$/);
    });
  });

  describe('chrome.storage', () => {
    it('stores and retrieves a key', async () => {
      const customSession = session.fromPartition(`persist:${require('uuid').v4()}`);
      await customSession.loadExtension(path.join(fixtures, 'extensions', 'chrome-storage'));
      const w = new BrowserWindow({ show: false, webPreferences: { session: customSession, nodeIntegration: true } });
      try {
        const p = emittedOnce(ipcMain, 'storage-success');
        await w.loadURL(url);
        const [, v] = await p;
        expect(v).to.equal('value');
      } finally {
        w.destroy();
      }
    });
  });

  describe('chrome.tabs', () => {
    it('executeScript', async () => {
      const customSession = session.fromPartition(`persist:${require('uuid').v4()}`);
      await customSession.loadExtension(path.join(fixtures, 'extensions', 'chrome-api'));
      const w = new BrowserWindow({ show: false, webPreferences: { session: customSession, nodeIntegration: true } });
      await w.loadURL(url);

      const message = { method: 'executeScript', args: ['1 + 2'] };
      w.webContents.executeJavaScript(`window.postMessage('${JSON.stringify(message)}', '*')`);

      const [,, responseString] = await emittedOnce(w.webContents, 'console-message');
      const response = JSON.parse(responseString);

      expect(response).to.equal(3);
    });

    it('connect', async () => {
      const customSession = session.fromPartition(`persist:${require('uuid').v4()}`);
      await customSession.loadExtension(path.join(fixtures, 'extensions', 'chrome-api'));
      const w = new BrowserWindow({ show: false, webPreferences: { session: customSession, nodeIntegration: true } });
      await w.loadURL(url);

      const portName = require('uuid').v4();
      const message = { method: 'connectTab', args: [portName] };
      w.webContents.executeJavaScript(`window.postMessage('${JSON.stringify(message)}', '*')`);

      const [,, responseString] = await emittedOnce(w.webContents, 'console-message');
      const response = responseString.split(',');
      expect(response[0]).to.equal(portName);
      expect(response[1]).to.equal('howdy');
    });

    it('sendMessage receives the response', async function () {
      const customSession = session.fromPartition(`persist:${require('uuid').v4()}`);
      await customSession.loadExtension(path.join(fixtures, 'extensions', 'chrome-api'));
      const w = new BrowserWindow({ show: false, webPreferences: { session: customSession, nodeIntegration: true } });
      await w.loadURL(url);

      const message = { method: 'sendMessage', args: ['Hello World!'] };
      w.webContents.executeJavaScript(`window.postMessage('${JSON.stringify(message)}', '*')`);

      const [,, responseString] = await emittedOnce(w.webContents, 'console-message');
      const response = JSON.parse(responseString);

      expect(response.message).to.equal('Hello World!');
      expect(response.tabId).to.equal(w.webContents.id);
    });
  });

  describe('background pages', () => {
    it('loads a lazy background page when sending a message', async () => {
      const customSession = session.fromPartition(`persist:${require('uuid').v4()}`);
      await customSession.loadExtension(path.join(fixtures, 'extensions', 'lazy-background-page'));
      const w = new BrowserWindow({ show: false, webPreferences: { session: customSession, nodeIntegration: true } });
      try {
        w.loadURL(url);
        const [, resp] = await emittedOnce(ipcMain, 'bg-page-message-response');
        expect(resp.message).to.deep.equal({ some: 'message' });
        expect(resp.sender.id).to.be.a('string');
        expect(resp.sender.origin).to.equal(url);
        expect(resp.sender.url).to.equal(url + '/');
      } finally {
        w.destroy();
      }
    });

    it('can use extension.getBackgroundPage from a ui page', async () => {
      const customSession = session.fromPartition(`persist:${require('uuid').v4()}`);
      const { id } = await customSession.loadExtension(path.join(fixtures, 'extensions', 'lazy-background-page'));
      const w = new BrowserWindow({ show: false, webPreferences: { session: customSession } });
      await w.loadURL(`chrome-extension://${id}/page-get-background.html`);
      const receivedMessage = await w.webContents.executeJavaScript('window.completionPromise');
      expect(receivedMessage).to.deep.equal({ some: 'message' });
    });

    it('can use extension.getBackgroundPage from a ui page', async () => {
      const customSession = session.fromPartition(`persist:${require('uuid').v4()}`);
      const { id } = await customSession.loadExtension(path.join(fixtures, 'extensions', 'lazy-background-page'));
      const w = new BrowserWindow({ show: false, webPreferences: { session: customSession } });
      await w.loadURL(`chrome-extension://${id}/page-get-background.html`);
      const receivedMessage = await w.webContents.executeJavaScript('window.completionPromise');
      expect(receivedMessage).to.deep.equal({ some: 'message' });
    });

    it('can use runtime.getBackgroundPage from a ui page', async () => {
      const customSession = session.fromPartition(`persist:${require('uuid').v4()}`);
      const { id } = await customSession.loadExtension(path.join(fixtures, 'extensions', 'lazy-background-page'));
      const w = new BrowserWindow({ show: false, webPreferences: { session: customSession } });
      await w.loadURL(`chrome-extension://${id}/page-runtime-get-background.html`);
      const receivedMessage = await w.webContents.executeJavaScript('window.completionPromise');
      expect(receivedMessage).to.deep.equal({ some: 'message' });
    });
  });

  it('has session in background page', async () => {
    const customSession = session.fromPartition(`persist:${require('uuid').v4()}`);
    await customSession.loadExtension(path.join(fixtures, 'extensions', 'persistent-background-page'));
    const w = new BrowserWindow({ show: false, webPreferences: { session: customSession } });
    const promise = emittedOnce(app, 'web-contents-created');
    await w.loadURL('about:blank');
    const [, bgPageContents] = await promise;
    expect(bgPageContents.session).to.not.equal(undefined);
  });

  describe('devtools extensions', () => {
    let showPanelTimeoutId: any = null;
    afterEach(() => {
      if (showPanelTimeoutId) clearTimeout(showPanelTimeoutId);
    });
    const showLastDevToolsPanel = (w: BrowserWindow) => {
      w.webContents.once('devtools-opened', () => {
        const show = () => {
          if (w == null || w.isDestroyed()) return;
          const { devToolsWebContents } = w as unknown as { devToolsWebContents: WebContents | undefined };
          if (devToolsWebContents == null || devToolsWebContents.isDestroyed()) {
            return;
          }

          const showLastPanel = () => {
            // this is executed in the devtools context, where UI is a global
            const { UI } = (window as any);
            const lastPanelId = UI.inspectorView._tabbedPane._tabs.peekLast().id;
            UI.inspectorView.showPanel(lastPanelId);
          };
          devToolsWebContents.executeJavaScript(`(${showLastPanel})()`, false).then(() => {
            showPanelTimeoutId = setTimeout(show, 100);
          });
        };
        showPanelTimeoutId = setTimeout(show, 100);
      });
    };

    it('loads a devtools extension', async () => {
      const customSession = session.fromPartition(`persist:${require('uuid').v4()}`);
      customSession.loadExtension(path.join(fixtures, 'extensions', 'devtools-extension'));
      const winningMessage = emittedOnce(ipcMain, 'winning');
      const w = new BrowserWindow({ show: true, webPreferences: { session: customSession, nodeIntegration: true } });
      await w.loadURL(url);
      w.webContents.openDevTools();
      showLastDevToolsPanel(w);
      await winningMessage;
    });
  });

  describe('deprecation shims', () => {
    it('loads an extension through BrowserWindow.addExtension', async () => {
      BrowserWindow.addExtension(path.join(fixtures, 'extensions', 'red-bg'));
      const w = new BrowserWindow({ show: false });
      await w.loadURL(url);
      const bg = await w.webContents.executeJavaScript('document.documentElement.style.backgroundColor');
      expect(bg).to.equal('red');
    });

    it('loads an extension through BrowserWindow.addDevToolsExtension', async () => {
      BrowserWindow.addDevToolsExtension(path.join(fixtures, 'extensions', 'red-bg'));
      const w = new BrowserWindow({ show: false });
      await w.loadURL(url);
      const bg = await w.webContents.executeJavaScript('document.documentElement.style.backgroundColor');
      expect(bg).to.equal('red');
    });

    it('removes an extension through BrowserWindow.removeExtension', async () => {
      await (BrowserWindow.addExtension(path.join(fixtures, 'extensions', 'red-bg')) as any);
      BrowserWindow.removeExtension('red-bg');
      const w = new BrowserWindow({ show: false });
      await w.loadURL(url);
      const bg = await w.webContents.executeJavaScript('document.documentElement.style.backgroundColor');
      expect(bg).to.equal('');
    });
  });

  describe('chrome extension content scripts', () => {
    const fixtures = path.resolve(__dirname, 'fixtures');
    const extensionPath = path.resolve(fixtures, 'extensions');

    const addExtension = (name: string) => session.defaultSession.loadExtension(path.resolve(extensionPath, name));
    const removeAllExtensions = () => {
      Object.keys(session.defaultSession.getAllExtensions()).map(extName => {
        session.defaultSession.removeExtension(extName);
      });
    };

    let responseIdCounter = 0;
    const executeJavaScriptInFrame = (webContents: WebContents, frameRoutingId: number, code: string) => {
      return new Promise(resolve => {
        const responseId = responseIdCounter++;
        ipcMain.once(`executeJavaScriptInFrame_${responseId}`, (event, result) => {
          resolve(result);
        });
        webContents.send('executeJavaScriptInFrame', frameRoutingId, code, responseId);
      });
    };

    const generateTests = (sandboxEnabled: boolean, contextIsolationEnabled: boolean) => {
      describe(`with sandbox ${sandboxEnabled ? 'enabled' : 'disabled'} and context isolation ${contextIsolationEnabled ? 'enabled' : 'disabled'}`, () => {
        let w: BrowserWindow;

        describe('supports "run_at" option', () => {
          beforeEach(async () => {
            await closeWindow(w);
            w = new BrowserWindow({
              show: false,
              width: 400,
              height: 400,
              webPreferences: {
                contextIsolation: contextIsolationEnabled,
                sandbox: sandboxEnabled
              }
            });
          });

          afterEach(() => {
            removeAllExtensions();
            return closeWindow(w).then(() => { w = null as unknown as BrowserWindow; });
          });

          it('should run content script at document_start', async () => {
            await addExtension('content-script-document-start');
            w.webContents.once('dom-ready', async () => {
              const result = await w.webContents.executeJavaScript('document.documentElement.style.backgroundColor');
              expect(result).to.equal('red');
            });
            w.loadURL(url);
          });

          it('should run content script at document_idle', async () => {
            await addExtension('content-script-document-idle');
            w.loadURL(url);
            const result = await w.webContents.executeJavaScript('document.body.style.backgroundColor');
            expect(result).to.equal('red');
          });

          it('should run content script at document_end', async () => {
            await addExtension('content-script-document-end');
            w.webContents.once('did-finish-load', async () => {
              const result = await w.webContents.executeJavaScript('document.documentElement.style.backgroundColor');
              expect(result).to.equal('red');
            });
            w.loadURL(url);
          });
        });

        // TODO(nornagon): real extensions don't load on file: urls, so this
        // test needs to be updated to serve its content over http.
        describe.skip('supports "all_frames" option', () => {
          const contentScript = path.resolve(fixtures, 'extensions/content-script');

          // Computed style values
          const COLOR_RED = 'rgb(255, 0, 0)';
          const COLOR_BLUE = 'rgb(0, 0, 255)';
          const COLOR_TRANSPARENT = 'rgba(0, 0, 0, 0)';

          before(() => {
            BrowserWindow.addExtension(contentScript);
          });

          after(() => {
            BrowserWindow.removeExtension('content-script-test');
          });

          beforeEach(() => {
            w = new BrowserWindow({
              show: false,
              webPreferences: {
                // enable content script injection in subframes
                nodeIntegrationInSubFrames: true,
                preload: path.join(contentScript, 'all_frames-preload.js')
              }
            });
          });

          afterEach(() =>
            closeWindow(w).then(() => {
              w = null as unknown as BrowserWindow;
            })
          );

          it('applies matching rules in subframes', async () => {
            const detailsPromise = emittedNTimes(w.webContents, 'did-frame-finish-load', 2);
            w.loadFile(path.join(contentScript, 'frame-with-frame.html'));
            const frameEvents = await detailsPromise;
            await Promise.all(
              frameEvents.map(async frameEvent => {
                const [, isMainFrame, , frameRoutingId] = frameEvent;
                const result: any = await executeJavaScriptInFrame(
                  w.webContents,
                  frameRoutingId,
                  `(() => {
                    const a = document.getElementById('all_frames_enabled')
                    const b = document.getElementById('all_frames_disabled')
                    return {
                      enabledColor: getComputedStyle(a).backgroundColor,
                      disabledColor: getComputedStyle(b).backgroundColor
                    }
                  })()`
                );
                expect(result.enabledColor).to.equal(COLOR_RED);
                if (isMainFrame) {
                  expect(result.disabledColor).to.equal(COLOR_BLUE);
                } else {
                  expect(result.disabledColor).to.equal(COLOR_TRANSPARENT); // null color
                }
              })
            );
          });
        });
      });
    };

    generateTests(false, false);
    generateTests(false, true);
    generateTests(true, false);
    generateTests(true, true);
  });

  describe('extension ui pages', () => {
    afterEach(() => {
      session.defaultSession.getAllExtensions().forEach(e => {
        session.defaultSession.removeExtension(e.id);
      });
    });

    it('loads a ui page of an extension', async () => {
      const { id } = await session.defaultSession.loadExtension(path.join(fixtures, 'extensions', 'ui-page'));
      const w = new BrowserWindow({ show: false });
      await w.loadURL(`chrome-extension://${id}/bare-page.html`);
      const textContent = await w.webContents.executeJavaScript('document.body.textContent');
      expect(textContent).to.equal('ui page loaded ok\n');
    });

    it('can load resources', async () => {
      const { id } = await session.defaultSession.loadExtension(path.join(fixtures, 'extensions', 'ui-page'));
      const w = new BrowserWindow({ show: false });
      await w.loadURL(`chrome-extension://${id}/page-script-load.html`);
      const textContent = await w.webContents.executeJavaScript('document.body.textContent');
      expect(textContent).to.equal('script loaded ok\n');
    });
  });
});

ifdescribe(!process.electronBinding('features').isExtensionsEnabled())('chrome extensions', () => {
  const fixtures = path.resolve(__dirname, 'fixtures');
  let w: BrowserWindow;

  before(() => {
    BrowserWindow.addExtension(path.join(fixtures, 'extensions/chrome-api'));
  });

  after(() => {
    BrowserWindow.removeExtension('chrome-api');
  });

  beforeEach(() => {
    w = new BrowserWindow({ show: false });
  });

  afterEach(() => closeWindow(w).then(() => { w = null as unknown as BrowserWindow; }));

  it('chrome.runtime.connect parses arguments properly', async function () {
    await w.loadURL('about:blank');

    const promise = emittedOnce(w.webContents, 'console-message');

    const message = { method: 'connect' };
    w.webContents.executeJavaScript(`window.postMessage('${JSON.stringify(message)}', '*')`);

    const [,, responseString] = await promise;
    const response = JSON.parse(responseString);

    expect(response).to.be.true();
  });

  it('runtime.getManifest returns extension manifest', async () => {
    const actualManifest = (() => {
      const data = fs.readFileSync(path.join(fixtures, 'extensions/chrome-api/manifest.json'), 'utf-8');
      return JSON.parse(data);
    })();

    await w.loadURL('about:blank');

    const promise = emittedOnce(w.webContents, 'console-message');

    const message = { method: 'getManifest' };
    w.webContents.executeJavaScript(`window.postMessage('${JSON.stringify(message)}', '*')`);

    const [,, manifestString] = await promise;
    const manifest = JSON.parse(manifestString);

    expect(manifest.name).to.equal(actualManifest.name);
    expect(manifest.content_scripts).to.have.lengthOf(actualManifest.content_scripts.length);
  });

  it('chrome.tabs.sendMessage receives the response', async function () {
    await w.loadURL('about:blank');

    const promise = emittedOnce(w.webContents, 'console-message');

    const message = { method: 'sendMessage', args: ['Hello World!'] };
    w.webContents.executeJavaScript(`window.postMessage('${JSON.stringify(message)}', '*')`);

    const [,, responseString] = await promise;
    const response = JSON.parse(responseString);

    expect(response.message).to.equal('Hello World!');
    expect(response.tabId).to.equal(w.webContents.id);
  });

  it('chrome.tabs.executeScript receives the response', async function () {
    await w.loadURL('about:blank');

    const promise = emittedOnce(w.webContents, 'console-message');

    const message = { method: 'executeScript', args: ['1 + 2'] };
    w.webContents.executeJavaScript(`window.postMessage('${JSON.stringify(message)}', '*')`);

    const [,, responseString] = await promise;
    const response = JSON.parse(responseString);

    expect(response).to.equal(3);
  });

  describe('extensions and dev tools extensions', () => {
    let showPanelTimeoutId: NodeJS.Timeout | null = null;

    const showLastDevToolsPanel = (w: BrowserWindow) => {
      w.webContents.once('devtools-opened', () => {
        const show = () => {
          if (w == null || w.isDestroyed()) return;
          const { devToolsWebContents } = w as unknown as { devToolsWebContents: WebContents | undefined };
          if (devToolsWebContents == null || devToolsWebContents.isDestroyed()) {
            return;
          }

          const showLastPanel = () => {
            // this is executed in the devtools context, where UI is a global
            const { UI } = (window as any);
            const lastPanelId = UI.inspectorView._tabbedPane._tabs.peekLast().id;
            UI.inspectorView.showPanel(lastPanelId);
          };
          devToolsWebContents.executeJavaScript(`(${showLastPanel})()`, false).then(() => {
            showPanelTimeoutId = setTimeout(show, 100);
          });
        };
        showPanelTimeoutId = setTimeout(show, 100);
      });
    };

    afterEach(() => {
      if (showPanelTimeoutId != null) {
        clearTimeout(showPanelTimeoutId);
        showPanelTimeoutId = null;
      }
    });

    describe('BrowserWindow.addDevToolsExtension', () => {
      describe('for invalid extensions', () => {
        it('throws errors for missing manifest.json files', () => {
          const nonexistentExtensionPath = path.join(__dirname, 'does-not-exist');
          expect(() => {
            BrowserWindow.addDevToolsExtension(nonexistentExtensionPath);
          }).to.throw(/ENOENT: no such file or directory/);
        });

        it('throws errors for invalid manifest.json files', () => {
          const badManifestExtensionPath = path.join(__dirname, 'fixtures', 'devtools-extensions', 'bad-manifest');
          expect(() => {
            BrowserWindow.addDevToolsExtension(badManifestExtensionPath);
          }).to.throw(/Unexpected token }/);
        });
      });

      describe('for a valid extension', () => {
        const extensionName = 'foo';

        before(() => {
          const extensionPath = path.join(__dirname, 'fixtures', 'devtools-extensions', 'foo');
          BrowserWindow.addDevToolsExtension(extensionPath);
          expect(BrowserWindow.getDevToolsExtensions()).to.have.property(extensionName);
        });

        after(() => {
          BrowserWindow.removeDevToolsExtension('foo');
          expect(BrowserWindow.getDevToolsExtensions()).to.not.have.property(extensionName);
        });

        describe('when the devtools is docked', () => {
          let message: any;
          let w: BrowserWindow;
          before(async () => {
            w = new BrowserWindow({ show: false, webPreferences: { nodeIntegration: true } });
            const p = new Promise(resolve => ipcMain.once('answer', (event, message) => {
              resolve(message);
            }));
            showLastDevToolsPanel(w);
            w.loadURL('about:blank');
            w.webContents.openDevTools({ mode: 'bottom' });
            message = await p;
          });
          after(closeAllWindows);

          describe('created extension info', function () {
            it('has proper "runtimeId"', async function () {
              expect(message).to.have.ownProperty('runtimeId');
              expect(message.runtimeId).to.equal(extensionName);
            });
            it('has "tabId" matching webContents id', function () {
              expect(message).to.have.ownProperty('tabId');
              expect(message.tabId).to.equal(w.webContents.id);
            });
            it('has "i18nString" with proper contents', function () {
              expect(message).to.have.ownProperty('i18nString');
              expect(message.i18nString).to.equal('foo - bar (baz)');
            });
            it('has "storageItems" with proper contents', function () {
              expect(message).to.have.ownProperty('storageItems');
              expect(message.storageItems).to.deep.equal({
                local: {
                  set: { hello: 'world', world: 'hello' },
                  remove: { world: 'hello' },
                  clear: {}
                },
                sync: {
                  set: { foo: 'bar', bar: 'foo' },
                  remove: { foo: 'bar' },
                  clear: {}
                }
              });
            });
          });
        });

        describe('when the devtools is undocked', () => {
          let message: any;
          let w: BrowserWindow;
          before(async () => {
            w = new BrowserWindow({ show: false, webPreferences: { nodeIntegration: true } });
            showLastDevToolsPanel(w);
            w.loadURL('about:blank');
            w.webContents.openDevTools({ mode: 'undocked' });
            message = await new Promise(resolve => ipcMain.once('answer', (event, message) => {
              resolve(message);
            }));
          });
          after(closeAllWindows);

          describe('created extension info', function () {
            it('has proper "runtimeId"', function () {
              expect(message).to.have.ownProperty('runtimeId');
              expect(message.runtimeId).to.equal(extensionName);
            });
            it('has "tabId" matching webContents id', function () {
              expect(message).to.have.ownProperty('tabId');
              expect(message.tabId).to.equal(w.webContents.id);
            });
          });
        });
      });
    });

    it('works when used with partitions', async () => {
      const w = new BrowserWindow({
        show: false,
        webPreferences: {
          nodeIntegration: true,
          partition: 'temp'
        }
      });

      const extensionPath = path.join(__dirname, 'fixtures', 'devtools-extensions', 'foo');
      BrowserWindow.addDevToolsExtension(extensionPath);
      try {
        showLastDevToolsPanel(w);

        const p: Promise<any> = new Promise(resolve => ipcMain.once('answer', function (event, message) {
          resolve(message);
        }));

        w.loadURL('about:blank');
        w.webContents.openDevTools({ mode: 'bottom' });
        const message = await p;
        expect(message.runtimeId).to.equal('foo');
      } finally {
        BrowserWindow.removeDevToolsExtension('foo');
        await closeAllWindows();
      }
    });

    it('serializes the registered extensions on quit', () => {
      const extensionName = 'foo';
      const extensionPath = path.join(__dirname, 'fixtures', 'devtools-extensions', extensionName);
      const serializedPath = path.join(app.getPath('userData'), 'DevTools Extensions');

      BrowserWindow.addDevToolsExtension(extensionPath);
      app.emit('will-quit');
      expect(JSON.parse(fs.readFileSync(serializedPath, 'utf8'))).to.deep.equal([extensionPath]);

      BrowserWindow.removeDevToolsExtension(extensionName);
      app.emit('will-quit');
      expect(fs.existsSync(serializedPath)).to.be.false('file exists');
    });

    describe('BrowserWindow.addExtension', () => {
      it('throws errors for missing manifest.json files', () => {
        expect(() => {
          BrowserWindow.addExtension(path.join(__dirname, 'does-not-exist'));
        }).to.throw('ENOENT: no such file or directory');
      });

      it('throws errors for invalid manifest.json files', () => {
        expect(() => {
          BrowserWindow.addExtension(path.join(__dirname, 'fixtures', 'devtools-extensions', 'bad-manifest'));
        }).to.throw('Unexpected token }');
      });
    });
  });
});<|MERGE_RESOLUTION|>--- conflicted
+++ resolved
@@ -36,7 +36,6 @@
     });
   });
 
-<<<<<<< HEAD
   it('can open WebSQLDatabase in a background page', async () => {
     const customSession = session.fromPartition(`persist:${require('uuid').v4()}`);
     const w = new BrowserWindow({ show: false, webPreferences: { session: customSession, sandbox: true } });
@@ -47,7 +46,8 @@
     const args: any = await emittedOnce(app, 'web-contents-created');
     const wc: Electron.WebContents = args[1];
     await expect(wc.executeJavaScript('(()=>{try{openDatabase("t", "1.0", "test", 2e5);return true;}catch(e){throw e}})()')).to.not.be.rejected();
-=======
+  });
+  
   function fetch (contents: WebContents, url: string) {
     return contents.executeJavaScript(`fetch(${JSON.stringify(url)})`);
   }
@@ -59,7 +59,6 @@
     w.loadURL(`${extension.url}bare-page.html`);
     await emittedOnce(w.webContents, 'dom-ready');
     await expect(fetch(w.webContents, `${url}/cors`)).to.not.be.rejectedWith(TypeError);
->>>>>>> 508d2cb1
   });
 
   it('loads an extension', async () => {
