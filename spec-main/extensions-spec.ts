import { expect } from 'chai'
import { session, BrowserWindow, ipcMain, WebContents } from 'electron'
import { closeAllWindows, closeWindow } from './window-helpers'
import * as http from 'http'
import { AddressInfo } from 'net'
import * as path from 'path'
import * as fs from 'fs'
import { ifdescribe } from './spec-helpers'
import { emittedOnce } from './events-helpers'

const fixtures = path.join(__dirname, 'fixtures')

ifdescribe(process.electronBinding('features').isExtensionsEnabled())('chrome extensions', () => {
  // NB. extensions are only allowed on http://, https:// and ftp:// (!) urls by default.
  let server: http.Server
  let url: string
  before(async () => {
    server = http.createServer((req, res) => res.end())
    await new Promise(resolve => server.listen(0, '127.0.0.1', () => {
      url = `http://127.0.0.1:${(server.address() as AddressInfo).port}`
      resolve()
    }))
  })
  after(() => {
    server.close()
  })

  afterEach(closeAllWindows)
  it('loads an extension', async () => {
    // NB. we have to use a persist: session (i.e. non-OTR) because the
    // extension registry is redirected to the main session. so installing an
    // extension in an in-memory session results in it being installed in the
    // default session.
    const customSession = session.fromPartition(`persist:${require('uuid').v4()}`);
    (customSession as any).loadExtension(path.join(fixtures, 'extensions', 'red-bg'))
    const w = new BrowserWindow({ show: false, webPreferences: { session: customSession } })
    await w.loadURL(url)
    const bg = await w.webContents.executeJavaScript('document.documentElement.style.backgroundColor')
    expect(bg).to.equal('red')
  })

  it('removes an extension', async () => {
    const customSession = session.fromPartition(`persist:${require('uuid').v4()}`)
    const { id } = await (customSession as any).loadExtension(path.join(fixtures, 'extensions', 'red-bg'))
    {
      const w = new BrowserWindow({ show: false, webPreferences: { session: customSession } })
      await w.loadURL(url)
      const bg = await w.webContents.executeJavaScript('document.documentElement.style.backgroundColor')
      expect(bg).to.equal('red')
    }
    (customSession as any).removeExtension(id)
    {
      const w = new BrowserWindow({ show: false, webPreferences: { session: customSession } })
      await w.loadURL(url)
      const bg = await w.webContents.executeJavaScript('document.documentElement.style.backgroundColor')
      expect(bg).to.equal('')
    }
  })

  it('lists loaded extensions in getAllExtensions', async () => {
    const customSession = session.fromPartition(`persist:${require('uuid').v4()}`)
    const e = await (customSession as any).loadExtension(path.join(fixtures, 'extensions', 'red-bg'))
    expect((customSession as any).getAllExtensions()).to.deep.equal([e]);
    (customSession as any).removeExtension(e.id)
    expect((customSession as any).getAllExtensions()).to.deep.equal([])
  })

  it('gets an extension by id', async () => {
    const customSession = session.fromPartition(`persist:${require('uuid').v4()}`)
    const e = await (customSession as any).loadExtension(path.join(fixtures, 'extensions', 'red-bg'))
    expect((customSession as any).getExtension(e.id)).to.deep.equal(e)
  })

  it('confines an extension to the session it was loaded in', async () => {
    const customSession = session.fromPartition(`persist:${require('uuid').v4()}`);
    (customSession as any).loadExtension(path.join(fixtures, 'extensions', 'red-bg'))
    const w = new BrowserWindow({ show: false }) // not in the session
    await w.loadURL(url)
    const bg = await w.webContents.executeJavaScript('document.documentElement.style.backgroundColor')
    expect(bg).to.equal('')
  })

  describe('chrome.runtime', () => {
    let content: any
    before(async () => {
      const customSession = session.fromPartition(`persist:${require('uuid').v4()}`);
      (customSession as any).loadExtension(path.join(fixtures, 'extensions', 'chrome-runtime'))
      const w = new BrowserWindow({ show: false, webPreferences: { session: customSession } })
      try {
        await w.loadURL(url)
        content = JSON.parse(await w.webContents.executeJavaScript('document.documentElement.textContent'))
        expect(content).to.be.an('object')
      } finally {
        w.destroy()
      }
    })
    it('getManifest()', () => {
      expect(content.manifest).to.be.an('object').with.property('name', 'chrome-runtime')
    })
    it('id', () => {
      expect(content.id).to.be.a('string').with.lengthOf(32)
    })
    it('getURL()', () => {
      expect(content.url).to.be.a('string').and.match(/^chrome-extension:\/\/.*main.js$/)
    })
  })

  describe('chrome.storage', () => {
    it('stores and retrieves a key', async () => {
      const customSession = session.fromPartition(`persist:${require('uuid').v4()}`);
      (customSession as any).loadExtension(path.join(fixtures, 'extensions', 'chrome-storage'))
      const w = new BrowserWindow({ show: false, webPreferences: { session: customSession, nodeIntegration: true } })
      try {
        const p = emittedOnce(ipcMain, 'storage-success')
        await w.loadURL(url)
        const [, v] = await p
        expect(v).to.equal('value')
      } finally {
        w.destroy()
      }
    })
  })

<<<<<<< HEAD
  describe('devtools extensions', () => {
    let showPanelTimeoutId: any = null
    afterEach(() => {
      if (showPanelTimeoutId) clearTimeout(showPanelTimeoutId)
    })
    const showLastDevToolsPanel = (w: BrowserWindow) => {
      w.webContents.once('devtools-opened', () => {
        const show = () => {
          if (w == null || w.isDestroyed()) return
          const { devToolsWebContents } = w as unknown as { devToolsWebContents: WebContents | undefined }
          if (devToolsWebContents == null || devToolsWebContents.isDestroyed()) {
            return
          }

          const showLastPanel = () => {
            // this is executed in the devtools context, where UI is a global
            const { UI } = (window as any)
            const lastPanelId = UI.inspectorView._tabbedPane._tabs.peekLast().id
            UI.inspectorView.showPanel(lastPanelId)
          }
          devToolsWebContents.executeJavaScript(`(${showLastPanel})()`, false).then(() => {
            showPanelTimeoutId = setTimeout(show, 100)
          })
        }
        showPanelTimeoutId = setTimeout(show, 100)
      })
    }

    it('loads a devtools extension', async () => {
      const customSession = session.fromPartition(`persist:${require('uuid').v4()}`);
      (customSession as any).loadChromeExtension(path.join(fixtures, 'extensions', 'devtools-extension'))
      const w = new BrowserWindow({ show: true, webPreferences: { session: customSession, nodeIntegration: true } })
      await w.loadURL('data:text/html,hello')
      w.webContents.openDevTools()
      showLastDevToolsPanel(w)
      await emittedOnce(ipcMain, 'winning')
=======
  describe('background pages', () => {
    it('loads a lazy background page when sending a message', async () => {
      const customSession = session.fromPartition(`persist:${require('uuid').v4()}`)
      ;(customSession as any).loadExtension(path.join(fixtures, 'extensions', 'lazy-background-page'))
      const w = new BrowserWindow({ show: false, webPreferences: { session: customSession, nodeIntegration: true } })
      try {
        w.loadURL(url)
        const [, resp] = await emittedOnce(ipcMain, 'bg-page-message-response')
        expect(resp.message).to.deep.equal({ some: 'message' })
        expect(resp.sender.id).to.be.a('string')
        expect(resp.sender.origin).to.equal(url)
        expect(resp.sender.url).to.equal(url + '/')
      } finally {
        w.destroy()
      }
>>>>>>> ceacadb4
    })
  })
})

ifdescribe(!process.electronBinding('features').isExtensionsEnabled())('chrome extensions', () => {
  const fixtures = path.resolve(__dirname, 'fixtures')
  let w: BrowserWindow

  before(() => {
    BrowserWindow.addExtension(path.join(fixtures, 'extensions/chrome-api'))
  })

  after(() => {
    BrowserWindow.removeExtension('chrome-api')
  })

  beforeEach(() => {
    w = new BrowserWindow({ show: false })
  })

  afterEach(() => closeWindow(w).then(() => { w = null as unknown as BrowserWindow }))

  it('chrome.runtime.connect parses arguments properly', async function () {
    await w.loadURL('about:blank')

    const promise = emittedOnce(w.webContents, 'console-message')

    const message = { method: 'connect' }
    w.webContents.executeJavaScript(`window.postMessage('${JSON.stringify(message)}', '*')`)

    const [,, responseString] = await promise
    const response = JSON.parse(responseString)

    expect(response).to.be.true()
  })

  it('runtime.getManifest returns extension manifest', async () => {
    const actualManifest = (() => {
      const data = fs.readFileSync(path.join(fixtures, 'extensions/chrome-api/manifest.json'), 'utf-8')
      return JSON.parse(data)
    })()

    await w.loadURL('about:blank')

    const promise = emittedOnce(w.webContents, 'console-message')

    const message = { method: 'getManifest' }
    w.webContents.executeJavaScript(`window.postMessage('${JSON.stringify(message)}', '*')`)

    const [,, manifestString] = await promise
    const manifest = JSON.parse(manifestString)

    expect(manifest.name).to.equal(actualManifest.name)
    expect(manifest.content_scripts).to.have.lengthOf(actualManifest.content_scripts.length)
  })

  it('chrome.tabs.sendMessage receives the response', async function () {
    await w.loadURL('about:blank')

    const promise = emittedOnce(w.webContents, 'console-message')

    const message = { method: 'sendMessage', args: ['Hello World!'] }
    w.webContents.executeJavaScript(`window.postMessage('${JSON.stringify(message)}', '*')`)

    const [,, responseString] = await promise
    const response = JSON.parse(responseString)

    expect(response.message).to.equal('Hello World!')
    expect(response.tabId).to.equal(w.webContents.id)
  })

  it('chrome.tabs.executeScript receives the response', async function () {
    await w.loadURL('about:blank')

    const promise = emittedOnce(w.webContents, 'console-message')

    const message = { method: 'executeScript', args: ['1 + 2'] }
    w.webContents.executeJavaScript(`window.postMessage('${JSON.stringify(message)}', '*')`)

    const [,, responseString] = await promise
    const response = JSON.parse(responseString)

    expect(response).to.equal(3)
  })
})<|MERGE_RESOLUTION|>--- conflicted
+++ resolved
@@ -121,44 +121,6 @@
     })
   })
 
-<<<<<<< HEAD
-  describe('devtools extensions', () => {
-    let showPanelTimeoutId: any = null
-    afterEach(() => {
-      if (showPanelTimeoutId) clearTimeout(showPanelTimeoutId)
-    })
-    const showLastDevToolsPanel = (w: BrowserWindow) => {
-      w.webContents.once('devtools-opened', () => {
-        const show = () => {
-          if (w == null || w.isDestroyed()) return
-          const { devToolsWebContents } = w as unknown as { devToolsWebContents: WebContents | undefined }
-          if (devToolsWebContents == null || devToolsWebContents.isDestroyed()) {
-            return
-          }
-
-          const showLastPanel = () => {
-            // this is executed in the devtools context, where UI is a global
-            const { UI } = (window as any)
-            const lastPanelId = UI.inspectorView._tabbedPane._tabs.peekLast().id
-            UI.inspectorView.showPanel(lastPanelId)
-          }
-          devToolsWebContents.executeJavaScript(`(${showLastPanel})()`, false).then(() => {
-            showPanelTimeoutId = setTimeout(show, 100)
-          })
-        }
-        showPanelTimeoutId = setTimeout(show, 100)
-      })
-    }
-
-    it('loads a devtools extension', async () => {
-      const customSession = session.fromPartition(`persist:${require('uuid').v4()}`);
-      (customSession as any).loadChromeExtension(path.join(fixtures, 'extensions', 'devtools-extension'))
-      const w = new BrowserWindow({ show: true, webPreferences: { session: customSession, nodeIntegration: true } })
-      await w.loadURL('data:text/html,hello')
-      w.webContents.openDevTools()
-      showLastDevToolsPanel(w)
-      await emittedOnce(ipcMain, 'winning')
-=======
   describe('background pages', () => {
     it('loads a lazy background page when sending a message', async () => {
       const customSession = session.fromPartition(`persist:${require('uuid').v4()}`)
@@ -174,7 +136,45 @@
       } finally {
         w.destroy()
       }
->>>>>>> ceacadb4
+    })
+  })
+
+  describe('devtools extensions', () => {
+    let showPanelTimeoutId: any = null
+    afterEach(() => {
+      if (showPanelTimeoutId) clearTimeout(showPanelTimeoutId)
+    })
+    const showLastDevToolsPanel = (w: BrowserWindow) => {
+      w.webContents.once('devtools-opened', () => {
+        const show = () => {
+          if (w == null || w.isDestroyed()) return
+          const { devToolsWebContents } = w as unknown as { devToolsWebContents: WebContents | undefined }
+          if (devToolsWebContents == null || devToolsWebContents.isDestroyed()) {
+            return
+          }
+
+          const showLastPanel = () => {
+            // this is executed in the devtools context, where UI is a global
+            const { UI } = (window as any)
+            const lastPanelId = UI.inspectorView._tabbedPane._tabs.peekLast().id
+            UI.inspectorView.showPanel(lastPanelId)
+          }
+          devToolsWebContents.executeJavaScript(`(${showLastPanel})()`, false).then(() => {
+            showPanelTimeoutId = setTimeout(show, 100)
+          })
+        }
+        showPanelTimeoutId = setTimeout(show, 100)
+      })
+    }
+
+    it('loads a devtools extension', async () => {
+      const customSession = session.fromPartition(`persist:${require('uuid').v4()}`);
+      (customSession as any).loadChromeExtension(path.join(fixtures, 'extensions', 'devtools-extension'))
+      const w = new BrowserWindow({ show: true, webPreferences: { session: customSession, nodeIntegration: true } })
+      await w.loadURL('data:text/html,hello')
+      w.webContents.openDevTools()
+      showLastDevToolsPanel(w)
+      await emittedOnce(ipcMain, 'winning')
     })
   })
 })
