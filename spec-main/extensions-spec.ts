--- conflicted
+++ resolved
@@ -20,8 +20,12 @@
   let url: string;
   let port: string;
   before(async () => {
-<<<<<<< HEAD
-    server = http.createServer((req, res) => res.end(emptyPage));
+    server = http.createServer((req, res) => {
+      if (req.url === '/cors') {
+        res.setHeader('Access-Control-Allow-Origin', 'http://example.com');
+      }
+      res.end(emptyPage);
+    });
 
     const wss = new WebSocket.Server({ noServer: true });
     wss.on('connection', function connection (ws) {
@@ -32,14 +36,6 @@
       });
     });
 
-=======
-    server = http.createServer((req, res) => {
-      if (req.url === '/cors') {
-        res.setHeader('Access-Control-Allow-Origin', 'http://example.com');
-      }
-      res.end(emptyPage);
-    });
->>>>>>> 6cb23e1d
     await new Promise(resolve => server.listen(0, '127.0.0.1', () => {
       port = String((server.address() as AddressInfo).port);
       url = `http://127.0.0.1:${port}`;
