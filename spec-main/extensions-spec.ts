import { expect } from 'chai';
import { app, session, BrowserWindow, ipcMain, WebContents, Extension, Session } from 'electron/main';
import { closeAllWindows, closeWindow } from './window-helpers';
import * as http from 'http';
import { AddressInfo } from 'net';
import * as path from 'path';
import * as fs from 'fs';
import * as WebSocket from 'ws';
import { emittedOnce, emittedNTimes, emittedUntil } from './events-helpers';

const uuid = require('uuid');

const fixtures = path.join(__dirname, 'fixtures');

describe('chrome extensions', () => {
  const emptyPage = '<script>console.log("loaded")</script>';

  // NB. extensions are only allowed on http://, https:// and ftp:// (!) urls by default.
  let server: http.Server;
  let url: string;
  let port: string;
  before(async () => {
    server = http.createServer((req, res) => {
      if (req.url === '/cors') {
        res.setHeader('Access-Control-Allow-Origin', 'http://example.com');
      }
      res.end(emptyPage);
    });

    const wss = new WebSocket.Server({ noServer: true });
    wss.on('connection', function connection (ws) {
      ws.on('message', function incoming (message) {
        if (message === 'foo') {
          ws.send('bar');
        }
      });
    });

    await new Promise<void>(resolve => server.listen(0, '127.0.0.1', () => {
      port = String((server.address() as AddressInfo).port);
      url = `http://127.0.0.1:${port}`;
      resolve();
    }));
  });
  after(() => {
    server.close();
  });
  afterEach(closeAllWindows);
  afterEach(() => {
    session.defaultSession.getAllExtensions().forEach((e: any) => {
      session.defaultSession.removeExtension(e.id);
    });
  });

  it('does not crash when using chrome.management', async () => {
    const customSession = session.fromPartition(`persist:${require('uuid').v4()}`);
    const w = new BrowserWindow({ show: false, webPreferences: { session: customSession, sandbox: true } });
    await w.loadURL('about:blank');

    const promise = emittedOnce(app, 'web-contents-created');
    await customSession.loadExtension(path.join(fixtures, 'extensions', 'persistent-background-page'));
    const args: any = await promise;
    const wc: Electron.WebContents = args[1];
    await expect(wc.executeJavaScript(`
      (() => {
        return new Promise((resolve) => {
          chrome.management.getSelf((info) => {
            resolve(info);
          });
        })
      })();
    `)).to.eventually.have.property('id');
  });

  it('can open WebSQLDatabase in a background page', async () => {
    const customSession = session.fromPartition(`persist:${require('uuid').v4()}`);
    const w = new BrowserWindow({ show: false, webPreferences: { session: customSession, sandbox: true } });
    await w.loadURL('about:blank');

    const promise = emittedOnce(app, 'web-contents-created');
    await customSession.loadExtension(path.join(fixtures, 'extensions', 'persistent-background-page'));
    const args: any = await promise;
    const wc: Electron.WebContents = args[1];
    await expect(wc.executeJavaScript('(()=>{try{openDatabase("t", "1.0", "test", 2e5);return true;}catch(e){throw e}})()')).to.not.be.rejected();
  });

  function fetch (contents: WebContents, url: string) {
    return contents.executeJavaScript(`fetch(${JSON.stringify(url)})`);
  }

  it('bypasses CORS in requests made from extensions', async () => {
    const customSession = session.fromPartition(`persist:${require('uuid').v4()}`);
    const w = new BrowserWindow({ show: false, webPreferences: { session: customSession, sandbox: true } });
    const extension = await customSession.loadExtension(path.join(fixtures, 'extensions', 'ui-page'));
    await w.loadURL(`${extension.url}bare-page.html`);
    await expect(fetch(w.webContents, `${url}/cors`)).to.not.be.rejectedWith(TypeError);
  });

  it('loads an extension', async () => {
    // NB. we have to use a persist: session (i.e. non-OTR) because the
    // extension registry is redirected to the main session. so installing an
    // extension in an in-memory session results in it being installed in the
    // default session.
    const customSession = session.fromPartition(`persist:${uuid.v4()}`);
    await customSession.loadExtension(path.join(fixtures, 'extensions', 'red-bg'));
    const w = new BrowserWindow({ show: false, webPreferences: { session: customSession } });
    await w.loadURL(url);
    const bg = await w.webContents.executeJavaScript('document.documentElement.style.backgroundColor');
    expect(bg).to.equal('red');
  });

  it('does not crash when failing to load an extension', async () => {
    const customSession = session.fromPartition(`persist:${uuid.v4()}`);
    const promise = customSession.loadExtension(path.join(fixtures, 'extensions', 'load-error'));
    await expect(promise).to.eventually.be.rejected();
  });

  it('serializes a loaded extension', async () => {
    const extensionPath = path.join(fixtures, 'extensions', 'red-bg');
    const manifest = JSON.parse(fs.readFileSync(path.join(extensionPath, 'manifest.json'), 'utf-8'));
    const customSession = session.fromPartition(`persist:${uuid.v4()}`);
    const extension = await customSession.loadExtension(extensionPath);
    expect(extension.id).to.be.a('string');
    expect(extension.name).to.be.a('string');
    expect(extension.path).to.be.a('string');
    expect(extension.version).to.be.a('string');
    expect(extension.url).to.be.a('string');
    expect(extension.manifest).to.deep.equal(manifest);
  });

  it('removes an extension', async () => {
    const customSession = session.fromPartition(`persist:${uuid.v4()}`);
    const { id } = await customSession.loadExtension(path.join(fixtures, 'extensions', 'red-bg'));
    {
      const w = new BrowserWindow({ show: false, webPreferences: { session: customSession } });
      await w.loadURL(url);
      const bg = await w.webContents.executeJavaScript('document.documentElement.style.backgroundColor');
      expect(bg).to.equal('red');
    }
    customSession.removeExtension(id);
    {
      const w = new BrowserWindow({ show: false, webPreferences: { session: customSession } });
      await w.loadURL(url);
      const bg = await w.webContents.executeJavaScript('document.documentElement.style.backgroundColor');
      expect(bg).to.equal('');
    }
  });

  it('emits extension lifecycle events', async () => {
    const customSession = session.fromPartition(`persist:${require('uuid').v4()}`);

    const loadedPromise = emittedOnce(customSession, 'extension-loaded');
    const extension = await customSession.loadExtension(path.join(fixtures, 'extensions', 'red-bg'));
    const [, loadedExtension] = await loadedPromise;
    const [, readyExtension] = await emittedUntil(customSession, 'extension-ready', (event: Event, extension: Extension) => {
      return extension.name !== 'Chromium PDF Viewer';
    });

    expect(loadedExtension).to.deep.equal(extension);
    expect(readyExtension).to.deep.equal(extension);

    const unloadedPromise = emittedOnce(customSession, 'extension-unloaded');
    await customSession.removeExtension(extension.id);
    const [, unloadedExtension] = await unloadedPromise;
    expect(unloadedExtension).to.deep.equal(extension);
  });

  it('lists loaded extensions in getAllExtensions', async () => {
    const customSession = session.fromPartition(`persist:${uuid.v4()}`);
    const e = await customSession.loadExtension(path.join(fixtures, 'extensions', 'red-bg'));
    expect(customSession.getAllExtensions()).to.deep.equal([e]);
    customSession.removeExtension(e.id);
    expect(customSession.getAllExtensions()).to.deep.equal([]);
  });

  it('gets an extension by id', async () => {
    const customSession = session.fromPartition(`persist:${uuid.v4()}`);
    const e = await customSession.loadExtension(path.join(fixtures, 'extensions', 'red-bg'));
    expect(customSession.getExtension(e.id)).to.deep.equal(e);
  });

  it('confines an extension to the session it was loaded in', async () => {
    const customSession = session.fromPartition(`persist:${uuid.v4()}`);
    await customSession.loadExtension(path.join(fixtures, 'extensions', 'red-bg'));
    const w = new BrowserWindow({ show: false }); // not in the session
    await w.loadURL(url);
    const bg = await w.webContents.executeJavaScript('document.documentElement.style.backgroundColor');
    expect(bg).to.equal('');
  });

  it('loading an extension in a temporary session throws an error', async () => {
    const customSession = session.fromPartition(uuid.v4());
    await expect(customSession.loadExtension(path.join(fixtures, 'extensions', 'red-bg'))).to.eventually.be.rejectedWith('Extensions cannot be loaded in a temporary session');
  });

  describe('chrome.i18n', () => {
    let w: BrowserWindow;
    let extension: Extension;
    const exec = async (name: string) => {
      const p = emittedOnce(ipcMain, 'success');
      await w.webContents.executeJavaScript(`exec('${name}')`);
      const [, result] = await p;
      return result;
    };
    beforeEach(async () => {
      const customSession = session.fromPartition(`persist:${uuid.v4()}`);
      extension = await customSession.loadExtension(path.join(fixtures, 'extensions', 'chrome-i18n'));
      w = new BrowserWindow({ show: false, webPreferences: { session: customSession, nodeIntegration: true, contextIsolation: false } });
      await w.loadURL(url);
    });
    it('getAcceptLanguages()', async () => {
      const result = await exec('getAcceptLanguages');
      expect(result).to.be.an('array').and.deep.equal(['en-US']);
    });
    it('getMessage()', async () => {
      const result = await exec('getMessage');
      expect(result.id).to.be.a('string').and.equal(extension.id);
      expect(result.name).to.be.a('string').and.equal('chrome-i18n');
    });
  });

  describe('chrome.runtime', () => {
    let w: BrowserWindow;
    const exec = async (name: string) => {
      const p = emittedOnce(ipcMain, 'success');
      await w.webContents.executeJavaScript(`exec('${name}')`);
      const [, result] = await p;
      return result;
    };
    beforeEach(async () => {
      const customSession = session.fromPartition(`persist:${uuid.v4()}`);
      await customSession.loadExtension(path.join(fixtures, 'extensions', 'chrome-runtime'));
      w = new BrowserWindow({ show: false, webPreferences: { session: customSession, nodeIntegration: true, contextIsolation: false } });
      await w.loadURL(url);
    });
    it('getManifest()', async () => {
      const result = await exec('getManifest');
      expect(result).to.be.an('object').with.property('name', 'chrome-runtime');
    });
    it('id', async () => {
      const result = await exec('id');
      expect(result).to.be.a('string').with.lengthOf(32);
    });
    it('getURL()', async () => {
      const result = await exec('getURL');
      expect(result).to.be.a('string').and.match(/^chrome-extension:\/\/.*main.js$/);
    });
    it('getPlatformInfo()', async () => {
      const result = await exec('getPlatformInfo');
      expect(result).to.be.an('object');
      expect(result.os).to.be.a('string');
      expect(result.arch).to.be.a('string');
      expect(result.nacl_arch).to.be.a('string');
    });
  });

  describe('chrome.storage', () => {
    it('stores and retrieves a key', async () => {
      const customSession = session.fromPartition(`persist:${uuid.v4()}`);
      await customSession.loadExtension(path.join(fixtures, 'extensions', 'chrome-storage'));
      const w = new BrowserWindow({ show: false, webPreferences: { session: customSession, nodeIntegration: true, contextIsolation: false } });
      try {
        const p = emittedOnce(ipcMain, 'storage-success');
        await w.loadURL(url);
        const [, v] = await p;
        expect(v).to.equal('value');
      } finally {
        w.destroy();
      }
    });
  });

  describe('chrome.webRequest', () => {
    function fetch (contents: WebContents, url: string) {
      return contents.executeJavaScript(`fetch(${JSON.stringify(url)})`);
    }

    let customSession: Session;
    let w: BrowserWindow;

    beforeEach(() => {
      customSession = session.fromPartition(`persist:${uuid.v4()}`);
      w = new BrowserWindow({ show: false, webPreferences: { session: customSession, sandbox: true, contextIsolation: true } });
    });

    describe('onBeforeRequest', () => {
      it('can cancel http requests', async () => {
        await w.loadURL(url);
        await customSession.loadExtension(path.join(fixtures, 'extensions', 'chrome-webRequest'));
        await expect(fetch(w.webContents, url)).to.eventually.be.rejectedWith('Failed to fetch');
      });

      it('does not cancel http requests when no extension loaded', async () => {
        await w.loadURL(url);
        await expect(fetch(w.webContents, url)).to.not.be.rejectedWith('Failed to fetch');
      });
    });

    it('does not take precedence over Electron webRequest - http', async () => {
      return new Promise<void>((resolve) => {
        (async () => {
          customSession.webRequest.onBeforeRequest((details, callback) => {
            resolve();
            callback({ cancel: true });
          });
          await w.loadURL(url);

          await customSession.loadExtension(path.join(fixtures, 'extensions', 'chrome-webRequest'));
          fetch(w.webContents, url);
        })();
      });
    });

    it('does not take precedence over Electron webRequest - WebSocket', () => {
      return new Promise<void>((resolve) => {
        (async () => {
          customSession.webRequest.onBeforeSendHeaders(() => {
            resolve();
          });
          await w.loadFile(path.join(fixtures, 'api', 'webrequest.html'), { query: { port } });
          await customSession.loadExtension(path.join(fixtures, 'extensions', 'chrome-webRequest-wss'));
        })();
      });
    });

    describe('WebSocket', () => {
      it('can be proxied', async () => {
        await w.loadFile(path.join(fixtures, 'api', 'webrequest.html'), { query: { port } });
        await customSession.loadExtension(path.join(fixtures, 'extensions', 'chrome-webRequest-wss'));
        customSession.webRequest.onSendHeaders((details) => {
          if (details.url.startsWith('ws://')) {
            expect(details.requestHeaders.foo).be.equal('bar');
          }
        });
      });
    });
  });

  describe('chrome.tabs', () => {
<<<<<<< HEAD
    const callTabsAPI = async (webContents: Electron.WebContents, name: string, ...args: any[]) => {
      return webContents.executeJavaScript(`new Promise((resolve) => { chrome.tabs.${name}(${args.concat(['resolve']).join(', ')}) })`);
    };

    const prepareTabsAPITest = async () => {
      const customSession = session.fromPartition(`persist:${uuid.v4()}`);
      const extension = await customSession.loadExtension(path.join(fixtures, 'extensions', 'chrome-api'));
      const w = new BrowserWindow({ show: false, webPreferences: { session: customSession, sandbox: true } });
      await w.loadURL(`${extension.url}/index.html`);

      return { session: customSession, window: w, extension };
    };

    it('getActiveTab can return null', async () => {
      const { session, window } = await prepareTabsAPITest();
      session.setExtensionAPIHandlers({ getActiveTab: () => null });
      const zoom = await callTabsAPI(window.webContents, 'getZoom');
      expect(zoom).to.equal(undefined);
    });

    it('getActiveTab works with getZoom', async () => {
      const { session, window } = await prepareTabsAPITest();
      session.setExtensionAPIHandlers({ getActiveTab: () => window.webContents });
      const zoom = await callTabsAPI(window.webContents, 'getZoom');
      expect(zoom).to.equal(1);
    });

    it('executeScript', async () => {
      const customSession = session.fromPartition(`persist:${uuid.v4()}`);
=======
    let customSession: Session;
    before(async () => {
      customSession = session.fromPartition(`persist:${uuid.v4()}`);
>>>>>>> 10c49314
      await customSession.loadExtension(path.join(fixtures, 'extensions', 'chrome-api'));
    });

    it('executeScript', async () => {
      const w = new BrowserWindow({ show: false, webPreferences: { session: customSession, nodeIntegration: true } });
      await w.loadURL(url);

      customSession.setExtensionAPIHandlers({
        getTab: () => {
          return {};
        },
        getActiveTab: () => {
          return w.webContents;
        }
      });

      const message = { method: 'executeScript', args: ['1 + 2'] };
      w.webContents.executeJavaScript(`window.postMessage('${JSON.stringify(message)}', '*')`);

      const [,, responseString] = await emittedOnce(w.webContents, 'console-message');
      const response = JSON.parse(responseString);

      expect(response).to.equal(3);
    });

    it('connect', async () => {
      const w = new BrowserWindow({ show: false, webPreferences: { session: customSession, nodeIntegration: true } });
      await w.loadURL(url);

      const portName = uuid.v4();
      const message = { method: 'connectTab', args: [portName] };
      w.webContents.executeJavaScript(`window.postMessage('${JSON.stringify(message)}', '*')`);

      const [,, responseString] = await emittedOnce(w.webContents, 'console-message');
      const response = responseString.split(',');
      expect(response[0]).to.equal(portName);
      expect(response[1]).to.equal('howdy');
    });

    it('sendMessage receives the response', async () => {
      const w = new BrowserWindow({ show: false, webPreferences: { session: customSession, nodeIntegration: true } });
      await w.loadURL(url);

      const message = { method: 'sendMessage', args: ['Hello World!'] };
      w.webContents.executeJavaScript(`window.postMessage('${JSON.stringify(message)}', '*')`);

      const [,, responseString] = await emittedOnce(w.webContents, 'console-message');
      const response = JSON.parse(responseString);

      expect(response.message).to.equal('Hello World!');
      expect(response.tabId).to.equal(w.webContents.id);
    });

<<<<<<< HEAD
    it('get returns correct details', async () => {
      const { window, session } = await prepareTabsAPITest();

      session.setExtensionAPIHandlers({
        getTab: () => {
          return {
            groupId: 2
          };
        }
      });

      const tab = await callTabsAPI(window.webContents, 'get', window.webContents.id);

      expect(tab.groupId).to.equal(2);
    });

    it('get does not return a tab even if it exists', async () => {
      const { window, session } = await prepareTabsAPITest();

      session.setExtensionAPIHandlers({
        getTab: () => {
          return null;
        }
      });

      const tab = await callTabsAPI(window.webContents, 'get', window.webContents.id);

      expect(tab).to.be.undefined();
    });

    it('copes with the webcontents being destroyed', async () => {
      const { window, session } = await prepareTabsAPITest();

      const p = new Promise(resolve => {
        session.setExtensionAPIHandlers({
          getTab: (wc) => {
            setTimeout(resolve);
            wc.destroy();
            return null;
          }
        });
      });

      callTabsAPI(window.webContents, 'get', window.webContents.id);
      await p;
=======
    it('update', async () => {
      const w = new BrowserWindow({ show: false, webPreferences: { session: customSession, nodeIntegration: true } });
      await w.loadURL(url);

      const w2 = new BrowserWindow({ show: false, webPreferences: { session: customSession } });
      await w2.loadURL('about:blank');

      const w2Navigated = emittedOnce(w2.webContents, 'did-navigate');

      const message = { method: 'update', args: [w2.webContents.id, { url }] };
      w.webContents.executeJavaScript(`window.postMessage('${JSON.stringify(message)}', '*')`);

      const [,, responseString] = await emittedOnce(w.webContents, 'console-message');
      const response = JSON.parse(responseString);

      await w2Navigated;

      expect(new URL(w2.getURL()).toString()).to.equal(new URL(url).toString());

      expect(response.id).to.equal(w2.webContents.id);
>>>>>>> 10c49314
    });
  });

  describe('background pages', () => {
    it('loads a lazy background page when sending a message', async () => {
      const customSession = session.fromPartition(`persist:${uuid.v4()}`);
      await customSession.loadExtension(path.join(fixtures, 'extensions', 'lazy-background-page'));
      const w = new BrowserWindow({ show: false, webPreferences: { session: customSession, nodeIntegration: true, contextIsolation: false } });
      try {
        w.loadURL(url);
        const [, resp] = await emittedOnce(ipcMain, 'bg-page-message-response');
        expect(resp.message).to.deep.equal({ some: 'message' });
        expect(resp.sender.id).to.be.a('string');
        expect(resp.sender.origin).to.equal(url);
        expect(resp.sender.url).to.equal(url + '/');
      } finally {
        w.destroy();
      }
    });

    it('can use extension.getBackgroundPage from a ui page', async () => {
      const customSession = session.fromPartition(`persist:${uuid.v4()}`);
      const { id } = await customSession.loadExtension(path.join(fixtures, 'extensions', 'lazy-background-page'));
      const w = new BrowserWindow({ show: false, webPreferences: { session: customSession } });
      await w.loadURL(`chrome-extension://${id}/page-get-background.html`);
      const receivedMessage = await w.webContents.executeJavaScript('window.completionPromise');
      expect(receivedMessage).to.deep.equal({ some: 'message' });
    });

    it('can use extension.getBackgroundPage from a ui page', async () => {
      const customSession = session.fromPartition(`persist:${uuid.v4()}`);
      const { id } = await customSession.loadExtension(path.join(fixtures, 'extensions', 'lazy-background-page'));
      const w = new BrowserWindow({ show: false, webPreferences: { session: customSession } });
      await w.loadURL(`chrome-extension://${id}/page-get-background.html`);
      const receivedMessage = await w.webContents.executeJavaScript('window.completionPromise');
      expect(receivedMessage).to.deep.equal({ some: 'message' });
    });

    it('can use runtime.getBackgroundPage from a ui page', async () => {
      const customSession = session.fromPartition(`persist:${uuid.v4()}`);
      const { id } = await customSession.loadExtension(path.join(fixtures, 'extensions', 'lazy-background-page'));
      const w = new BrowserWindow({ show: false, webPreferences: { session: customSession } });
      await w.loadURL(`chrome-extension://${id}/page-runtime-get-background.html`);
      const receivedMessage = await w.webContents.executeJavaScript('window.completionPromise');
      expect(receivedMessage).to.deep.equal({ some: 'message' });
    });

    it('has session in background page', async () => {
      const customSession = session.fromPartition(`persist:${require('uuid').v4()}`);
      const promise = emittedOnce(app, 'web-contents-created');
      const { id } = await customSession.loadExtension(path.join(fixtures, 'extensions', 'persistent-background-page'));
      const [, bgPageContents] = await promise;
      expect(bgPageContents.getType()).to.equal('backgroundPage');
      await emittedOnce(bgPageContents, 'did-finish-load');
      expect(bgPageContents.getURL()).to.equal(`chrome-extension://${id}/_generated_background_page.html`);
      expect(bgPageContents.session).to.not.equal(undefined);
    });

    it('can open devtools of background page', async () => {
      const customSession = session.fromPartition(`persist:${require('uuid').v4()}`);
      const promise = emittedOnce(app, 'web-contents-created');
      await customSession.loadExtension(path.join(fixtures, 'extensions', 'persistent-background-page'));
      const [, bgPageContents] = await promise;
      expect(bgPageContents.getType()).to.equal('backgroundPage');
      bgPageContents.openDevTools();
      bgPageContents.closeDevTools();
    });
  });

  describe('devtools extensions', () => {
    let showPanelTimeoutId: any = null;
    afterEach(() => {
      if (showPanelTimeoutId) clearTimeout(showPanelTimeoutId);
    });
    const showLastDevToolsPanel = (w: BrowserWindow) => {
      w.webContents.once('devtools-opened', () => {
        const show = () => {
          if (w == null || w.isDestroyed()) return;
          const { devToolsWebContents } = w as unknown as { devToolsWebContents: WebContents | undefined };
          if (devToolsWebContents == null || devToolsWebContents.isDestroyed()) {
            return;
          }

          const showLastPanel = () => {
            // this is executed in the devtools context, where UI is a global
            const { UI } = (window as any);
            const tabs = UI.inspectorView._tabbedPane._tabs;
            const lastPanelId = tabs[tabs.length - 1].id;
            UI.inspectorView.showPanel(lastPanelId);
          };
          devToolsWebContents.executeJavaScript(`(${showLastPanel})()`, false).then(() => {
            showPanelTimeoutId = setTimeout(show, 100);
          });
        };
        showPanelTimeoutId = setTimeout(show, 100);
      });
    };

    it('loads a devtools extension', async () => {
      const customSession = session.fromPartition(`persist:${uuid.v4()}`);
      customSession.loadExtension(path.join(fixtures, 'extensions', 'devtools-extension'));
      const winningMessage = emittedOnce(ipcMain, 'winning');
      const w = new BrowserWindow({ show: true, webPreferences: { session: customSession, nodeIntegration: true, contextIsolation: false } });
      await w.loadURL(url);
      w.webContents.openDevTools();
      showLastDevToolsPanel(w);
      await winningMessage;
    });
  });

  describe('chrome extension content scripts', () => {
    const fixtures = path.resolve(__dirname, 'fixtures');
    const extensionPath = path.resolve(fixtures, 'extensions');

    const addExtension = (name: string) => session.defaultSession.loadExtension(path.resolve(extensionPath, name));
    const removeAllExtensions = () => {
      Object.keys(session.defaultSession.getAllExtensions()).map(extName => {
        session.defaultSession.removeExtension(extName);
      });
    };

    let responseIdCounter = 0;
    const executeJavaScriptInFrame = (webContents: WebContents, frameRoutingId: number, code: string) => {
      return new Promise(resolve => {
        const responseId = responseIdCounter++;
        ipcMain.once(`executeJavaScriptInFrame_${responseId}`, (event, result) => {
          resolve(result);
        });
        webContents.send('executeJavaScriptInFrame', frameRoutingId, code, responseId);
      });
    };

    const generateTests = (sandboxEnabled: boolean, contextIsolationEnabled: boolean) => {
      describe(`with sandbox ${sandboxEnabled ? 'enabled' : 'disabled'} and context isolation ${contextIsolationEnabled ? 'enabled' : 'disabled'}`, () => {
        let w: BrowserWindow;

        describe('supports "run_at" option', () => {
          beforeEach(async () => {
            await closeWindow(w);
            w = new BrowserWindow({
              show: false,
              width: 400,
              height: 400,
              webPreferences: {
                contextIsolation: contextIsolationEnabled,
                sandbox: sandboxEnabled
              }
            });
          });

          afterEach(() => {
            removeAllExtensions();
            return closeWindow(w).then(() => { w = null as unknown as BrowserWindow; });
          });

          it('should run content script at document_start', async () => {
            await addExtension('content-script-document-start');
            w.webContents.once('dom-ready', async () => {
              const result = await w.webContents.executeJavaScript('document.documentElement.style.backgroundColor');
              expect(result).to.equal('red');
            });
            w.loadURL(url);
          });

          it('should run content script at document_idle', async () => {
            await addExtension('content-script-document-idle');
            w.loadURL(url);
            const result = await w.webContents.executeJavaScript('document.body.style.backgroundColor');
            expect(result).to.equal('red');
          });

          it('should run content script at document_end', async () => {
            await addExtension('content-script-document-end');
            w.webContents.once('did-finish-load', async () => {
              const result = await w.webContents.executeJavaScript('document.documentElement.style.backgroundColor');
              expect(result).to.equal('red');
            });
            w.loadURL(url);
          });
        });

        // TODO(nornagon): real extensions don't load on file: urls, so this
        // test needs to be updated to serve its content over http.
        describe.skip('supports "all_frames" option', () => {
          const contentScript = path.resolve(fixtures, 'extensions/content-script');

          // Computed style values
          const COLOR_RED = 'rgb(255, 0, 0)';
          const COLOR_BLUE = 'rgb(0, 0, 255)';
          const COLOR_TRANSPARENT = 'rgba(0, 0, 0, 0)';

          before(() => {
            session.defaultSession.loadExtension(contentScript);
          });

          after(() => {
            session.defaultSession.removeExtension('content-script-test');
          });

          beforeEach(() => {
            w = new BrowserWindow({
              show: false,
              webPreferences: {
                // enable content script injection in subframes
                nodeIntegrationInSubFrames: true,
                preload: path.join(contentScript, 'all_frames-preload.js')
              }
            });
          });

          afterEach(() =>
            closeWindow(w).then(() => {
              w = null as unknown as BrowserWindow;
            })
          );

          it('applies matching rules in subframes', async () => {
            const detailsPromise = emittedNTimes(w.webContents, 'did-frame-finish-load', 2);
            w.loadFile(path.join(contentScript, 'frame-with-frame.html'));
            const frameEvents = await detailsPromise;
            await Promise.all(
              frameEvents.map(async frameEvent => {
                const [, isMainFrame, , frameRoutingId] = frameEvent;
                const result: any = await executeJavaScriptInFrame(
                  w.webContents,
                  frameRoutingId,
                  `(() => {
                    const a = document.getElementById('all_frames_enabled')
                    const b = document.getElementById('all_frames_disabled')
                    return {
                      enabledColor: getComputedStyle(a).backgroundColor,
                      disabledColor: getComputedStyle(b).backgroundColor
                    }
                  })()`
                );
                expect(result.enabledColor).to.equal(COLOR_RED);
                if (isMainFrame) {
                  expect(result.disabledColor).to.equal(COLOR_BLUE);
                } else {
                  expect(result.disabledColor).to.equal(COLOR_TRANSPARENT); // null color
                }
              })
            );
          });
        });
      });
    };

    generateTests(false, false);
    generateTests(false, true);
    generateTests(true, false);
    generateTests(true, true);
  });

  describe('extension ui pages', () => {
    afterEach(() => {
      session.defaultSession.getAllExtensions().forEach(e => {
        session.defaultSession.removeExtension(e.id);
      });
    });

    it('loads a ui page of an extension', async () => {
      const { id } = await session.defaultSession.loadExtension(path.join(fixtures, 'extensions', 'ui-page'));
      const w = new BrowserWindow({ show: false });
      await w.loadURL(`chrome-extension://${id}/bare-page.html`);
      const textContent = await w.webContents.executeJavaScript('document.body.textContent');
      expect(textContent).to.equal('ui page loaded ok\n');
    });

    it('can load resources', async () => {
      const { id } = await session.defaultSession.loadExtension(path.join(fixtures, 'extensions', 'ui-page'));
      const w = new BrowserWindow({ show: false });
      await w.loadURL(`chrome-extension://${id}/page-script-load.html`);
      const textContent = await w.webContents.executeJavaScript('document.body.textContent');
      expect(textContent).to.equal('script loaded ok\n');
    });
  });

  describe('manifest v3', () => {
    it('registers background service worker', async () => {
      const customSession = session.fromPartition(`persist:${uuid.v4()}`);
      const registrationPromise = new Promise<string>(resolve => {
        customSession.serviceWorkers.once('registration-completed', (event, { scope }) => resolve(scope));
      });
      const extension = await customSession.loadExtension(path.join(fixtures, 'extensions', 'mv3-service-worker'));
      const scope = await registrationPromise;
      expect(scope).equals(extension.url);
    });
  });
});<|MERGE_RESOLUTION|>--- conflicted
+++ resolved
@@ -337,7 +337,12 @@
   });
 
   describe('chrome.tabs', () => {
-<<<<<<< HEAD
+    let customSession: Session;
+    before(async () => {
+      customSession = session.fromPartition(`persist:${uuid.v4()}`);
+      await customSession.loadExtension(path.join(fixtures, 'extensions', 'chrome-api'));
+    });
+
     const callTabsAPI = async (webContents: Electron.WebContents, name: string, ...args: any[]) => {
       return webContents.executeJavaScript(`new Promise((resolve) => { chrome.tabs.${name}(${args.concat(['resolve']).join(', ')}) })`);
     };
@@ -363,16 +368,6 @@
       session.setExtensionAPIHandlers({ getActiveTab: () => window.webContents });
       const zoom = await callTabsAPI(window.webContents, 'getZoom');
       expect(zoom).to.equal(1);
-    });
-
-    it('executeScript', async () => {
-      const customSession = session.fromPartition(`persist:${uuid.v4()}`);
-=======
-    let customSession: Session;
-    before(async () => {
-      customSession = session.fromPartition(`persist:${uuid.v4()}`);
->>>>>>> 10c49314
-      await customSession.loadExtension(path.join(fixtures, 'extensions', 'chrome-api'));
     });
 
     it('executeScript', async () => {
@@ -425,7 +420,6 @@
       expect(response.tabId).to.equal(w.webContents.id);
     });
 
-<<<<<<< HEAD
     it('get returns correct details', async () => {
       const { window, session } = await prepareTabsAPITest();
 
@@ -471,7 +465,8 @@
 
       callTabsAPI(window.webContents, 'get', window.webContents.id);
       await p;
-=======
+    });
+
     it('update', async () => {
       const w = new BrowserWindow({ show: false, webPreferences: { session: customSession, nodeIntegration: true } });
       await w.loadURL(url);
@@ -492,7 +487,6 @@
       expect(new URL(w2.getURL()).toString()).to.equal(new URL(url).toString());
 
       expect(response.id).to.equal(w2.webContents.id);
->>>>>>> 10c49314
     });
   });
 
