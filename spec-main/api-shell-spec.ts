--- conflicted
+++ resolved
@@ -61,24 +61,11 @@
     });
   });
 
-<<<<<<< HEAD
-  describe('shell.trashItem()', () => {
-=======
   describe('shell.moveItemToTrash()', () => {
->>>>>>> 2c9e79c8
     it('moves an item to the trash', async () => {
       const dir = await fs.mkdtemp(path.resolve(app.getPath('temp'), 'electron-shell-spec-'));
       const filename = path.join(dir, 'temp-to-be-deleted');
       await fs.writeFile(filename, 'dummy-contents');
-<<<<<<< HEAD
-      await shell.trashItem(filename);
-      expect(fs.existsSync(filename)).to.be.false();
-    });
-
-    it('throws when called with a nonexistent path', async () => {
-      const filename = path.join(app.getPath('temp'), 'does-not-exist');
-      await expect(shell.trashItem(filename)).to.eventually.be.rejected();
-=======
       const result = shell.moveItemToTrash(filename);
       expect(result).to.be.true();
       expect(fs.existsSync(filename)).to.be.false();
@@ -88,7 +75,21 @@
       const filename = path.join(app.getPath('temp'), 'does-not-exist');
       const result = shell.moveItemToTrash(filename);
       expect(result).to.be.false();
->>>>>>> 2c9e79c8
+    });
+  });
+
+  describe('shell.trashItem()', () => {
+    it('moves an item to the trash', async () => {
+      const dir = await fs.mkdtemp(path.resolve(app.getPath('temp'), 'electron-shell-spec-'));
+      const filename = path.join(dir, 'temp-to-be-deleted');
+      await fs.writeFile(filename, 'dummy-contents');
+      await shell.trashItem(filename);
+      expect(fs.existsSync(filename)).to.be.false();
+    });
+
+    it('throws when called with a nonexistent path', async () => {
+      const filename = path.join(app.getPath('temp'), 'does-not-exist');
+      await expect(shell.trashItem(filename)).to.eventually.be.rejected();
     });
   });
 });