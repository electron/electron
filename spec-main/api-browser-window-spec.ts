--- conflicted
+++ resolved
@@ -8,20 +8,13 @@
 import * as http from 'http'
 import { AddressInfo } from 'net'
 import { app, BrowserWindow, BrowserView, ipcMain, OnBeforeSendHeadersListenerDetails, protocol, screen, webContents, session, WebContents } from 'electron'
-<<<<<<< HEAD
+
 import { emittedOnce } from './events-helpers'
 import { ifit, ifdescribe } from './spec-helpers'
 import { closeWindow } from './window-helpers'
+
 const { expect } = chai
 
-=======
-import { emittedOnce } from './events-helpers';
-import { closeWindow } from './window-helpers';
-import { ifit, ifdescribe } from './spec-helpers'
-
-const { expect } = chai
-
->>>>>>> da2401ff
 chai.use(chaiAsPromised)
 chai.use(dirtyChai)
 
