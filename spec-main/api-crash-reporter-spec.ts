import { expect } from 'chai';
import * as childProcess from 'child_process';
import * as http from 'http';
import * as Busboy from 'busboy';
import * as path from 'path';
import { ifdescribe, ifit, delay } from './spec-helpers';
import { app } from 'electron/main';
import { crashReporter } from 'electron/common';
import { AddressInfo } from 'net';
import { EventEmitter } from 'events';
import * as fs from 'fs';
import * as v8 from 'v8';
import * as uuid from 'uuid';

const isWindowsOnArm = process.platform === 'win32' && process.arch === 'arm64';
const isLinuxOnArm = process.platform === 'linux' && process.arch.includes('arm');

const afterTest: ((() => void) | (() => Promise<void>))[] = [];
async function cleanup () {
  for (const cleanup of afterTest) {
    const r = cleanup();
    if (r instanceof Promise) { await r; }
  }
  afterTest.length = 0;
}

type CrashInfo = {
  prod: string
  ver: string
  process_type: string // eslint-disable-line camelcase
  ptype: string
  platform: string
  _productName: string
  _version: string
  upload_file_minidump: Buffer // eslint-disable-line camelcase
  mainProcessSpecific: 'mps' | undefined
  rendererSpecific: 'rs' | undefined
  globalParam: 'globalValue' | undefined
  addedThenRemoved: 'to-be-removed' | undefined
  longParam: string | undefined
  'electron.v8-fatal.location': string | undefined
  'electron.v8-fatal.message': string | undefined
}

function checkCrash (expectedProcessType: string, fields: CrashInfo) {
  expect(String(fields.prod)).to.equal('Electron', 'prod');
  expect(String(fields.ver)).to.equal(process.versions.electron, 'ver');
  expect(String(fields.ptype)).to.equal(expectedProcessType, 'ptype');
  expect(String(fields.process_type)).to.equal(expectedProcessType, 'process_type');
  expect(String(fields.platform)).to.equal(process.platform, 'platform');
  expect(String(fields._productName)).to.equal('Zombies', '_productName');
  expect(String(fields._version)).to.equal(app.getVersion(), '_version');
  expect(fields.upload_file_minidump).to.be.an.instanceOf(Buffer);

  // TODO(nornagon): minidumps are sometimes (not always) turning up empty on
  // 32-bit Linux.  Figure out why.
  if (!(process.platform === 'linux' && process.arch === 'ia32')) {
    expect(fields.upload_file_minidump.length).to.be.greaterThan(0);
  }
}

const startRemoteControlApp = async () => {
  const appPath = path.join(__dirname, 'fixtures', 'apps', 'remote-control');
  const appProcess = childProcess.spawn(process.execPath, [appPath]);
  appProcess.stderr.on('data', d => {
    process.stderr.write(d);
  });
  const port = await new Promise<number>(resolve => {
    appProcess.stdout.on('data', d => {
      const m = /Listening: (\d+)/.exec(d.toString());
      if (m && m[1] != null) {
        resolve(Number(m[1]));
      }
    });
  });
  function remoteEval (js: string): any {
    return new Promise((resolve, reject) => {
      const req = http.request({
        host: '127.0.0.1',
        port,
        method: 'POST'
      }, res => {
        const chunks = [] as Buffer[];
        res.on('data', chunk => { chunks.push(chunk); });
        res.on('end', () => {
          const ret = v8.deserialize(Buffer.concat(chunks));
          if (Object.prototype.hasOwnProperty.call(ret, 'error')) {
            reject(new Error(`remote error: ${ret.error}\n\nTriggered at:`));
          } else {
            resolve(ret.result);
          }
        });
      });
      req.write(js);
      req.end();
    });
  }
  function remotely (script: Function, ...args: any[]): Promise<any> {
    return remoteEval(`(${script})(...${JSON.stringify(args)})`);
  }
  afterTest.push(() => { appProcess.kill('SIGINT'); });
  return { remoteEval, remotely };
};

const startServer = async () => {
  const crashes: CrashInfo[] = [];
  function getCrashes () { return crashes; }
  const emitter = new EventEmitter();
  function waitForCrash (): Promise<CrashInfo> {
    return new Promise(resolve => {
      emitter.once('crash', (crash) => {
        resolve(crash);
      });
    });
  }

  const server = http.createServer((req, res) => {
    const busboy = new Busboy({ headers: req.headers });
    const fields = {} as Record<string, any>;
    const files = {} as Record<string, Buffer>;
    busboy.on('file', (fieldname, file) => {
      const chunks = [] as Array<Buffer>;
      file.on('data', (chunk) => {
        chunks.push(chunk);
      });
      file.on('end', () => {
        files[fieldname] = Buffer.concat(chunks);
      });
    });
    busboy.on('field', (fieldname, val) => {
      fields[fieldname] = val;
    });
    busboy.on('finish', () => {
      // breakpad id must be 16 hex digits.
      const reportId = Math.random().toString(16).split('.')[1].padStart(16, '0');
      res.end(reportId, async () => {
        req.socket.destroy();
        emitter.emit('crash', { ...fields, ...files });
      });
    });
    req.pipe(busboy);
  });

  await new Promise(resolve => {
    server.listen(0, '127.0.0.1', () => { resolve(); });
  });

  const port = (server.address() as AddressInfo).port;

  afterTest.push(() => { server.close(); });

  return { getCrashes, port, waitForCrash };
};

function runApp (appPath: string, args: Array<string> = []) {
  const appProcess = childProcess.spawn(process.execPath, [appPath, ...args]);
  return new Promise(resolve => {
    appProcess.once('exit', resolve);
  });
}

function runCrashApp (crashType: string, port: number, extraArgs: Array<string> = []) {
  const appPath = path.join(__dirname, 'fixtures', 'apps', 'crash');
  return runApp(appPath, [
    `--crash-type=${crashType}`,
    `--crash-reporter-url=http://127.0.0.1:${port}`,
    ...extraArgs
  ]);
}

function waitForNewFileInDir (dir: string): Promise<string[]> {
  function readdirIfPresent (dir: string): string[] {
    try {
      return fs.readdirSync(dir);
    } catch (e) {
      return [];
    }
  }
  const initialFiles = readdirIfPresent(dir);
  return new Promise(resolve => {
    const ivl = setInterval(() => {
      const newCrashFiles = readdirIfPresent(dir).filter(f => !initialFiles.includes(f));
      if (newCrashFiles.length) {
        clearInterval(ivl);
        resolve(newCrashFiles);
      }
    }, 1000);
  });
}

// TODO(nornagon): Fix tests on linux/arm.
ifdescribe(!isLinuxOnArm && !process.mas && !process.env.DISABLE_CRASH_REPORTER_TESTS)('crashReporter module', function () {
  afterEach(cleanup);

  describe('should send minidump', () => {
    it('when renderer crashes', async () => {
      const { port, waitForCrash } = await startServer();
      runCrashApp('renderer', port);
      const crash = await waitForCrash();
      checkCrash('renderer', crash);
      expect(crash.mainProcessSpecific).to.be.undefined();
    });

    it('when sandboxed renderer crashes', async () => {
      const { port, waitForCrash } = await startServer();
      runCrashApp('sandboxed-renderer', port);
      const crash = await waitForCrash();
      checkCrash('renderer', crash);
      expect(crash.mainProcessSpecific).to.be.undefined();
    });

    // TODO(nornagon): Minidump generation in main/node process on Linux/Arm is
    // broken (//components/crash prints "Failed to generate minidump"). Figure
    // out why.
    ifit(!isLinuxOnArm)('when main process crashes', async () => {
      const { port, waitForCrash } = await startServer();
      runCrashApp('main', port);
      const crash = await waitForCrash();
      checkCrash('browser', crash);
      expect(crash.mainProcessSpecific).to.equal('mps');
    });

    ifit(!isLinuxOnArm)('when a node process crashes', async () => {
      const { port, waitForCrash } = await startServer();
      runCrashApp('node', port);
      const crash = await waitForCrash();
      checkCrash('node', crash);
      expect(crash.mainProcessSpecific).to.be.undefined();
      expect(crash.rendererSpecific).to.be.undefined();
    });

    describe('with extra parameters', () => {
      it('when renderer crashes', async () => {
        const { port, waitForCrash } = await startServer();
        runCrashApp('renderer', port, ['--set-extra-parameters-in-renderer']);
        const crash = await waitForCrash();
        checkCrash('renderer', crash);
        expect(crash.mainProcessSpecific).to.be.undefined();
        expect(crash.rendererSpecific).to.equal('rs');
        expect(crash.addedThenRemoved).to.be.undefined();
      });

      it('when sandboxed renderer crashes', async () => {
        const { port, waitForCrash } = await startServer();
        runCrashApp('sandboxed-renderer', port, ['--set-extra-parameters-in-renderer']);
        const crash = await waitForCrash();
        checkCrash('renderer', crash);
        expect(crash.mainProcessSpecific).to.be.undefined();
        expect(crash.rendererSpecific).to.equal('rs');
        expect(crash.addedThenRemoved).to.be.undefined();
      });

      it('contains v8 crash keys when a v8 crash occurs', async () => {
        const { remotely } = await startRemoteControlApp();
        const { port, waitForCrash } = await startServer();

        await remotely((port: number) => {
          require('electron').crashReporter.start({
            submitURL: `http://127.0.0.1:${port}`,
            ignoreSystemCrashHandler: true
          });
        }, [port]);

        remotely(() => {
          const { BrowserWindow } = require('electron');
          const bw = new BrowserWindow({ show: false, webPreferences: { nodeIntegration: true } });
          bw.loadURL('about:blank');
          bw.webContents.executeJavaScript('process._linkedBinding(\'electron_common_v8_util\').triggerFatalErrorForTesting()');
        });

        const crash = await waitForCrash();
        expect(crash.prod).to.equal('Electron');
        expect(crash._productName).to.equal('remote-control');
        expect(crash.process_type).to.equal('renderer');
        expect(crash['electron.v8-fatal.location']).to.equal('v8::Context::New()');
        expect(crash['electron.v8-fatal.message']).to.equal('Circular extension dependency');
      });
    });
  });

  ifdescribe(!isLinuxOnArm)('extra parameter limits', () => {
    function stitchLongCrashParam (crash: any, paramKey: string) {
      if (crash[paramKey]) return crash[paramKey];
      let chunk = 1;
      let stitched = '';
      while (crash[`${paramKey}__${chunk}`]) {
        stitched += crash[`${paramKey}__${chunk}`];
        chunk++;
      }
      return stitched;
    }

    it('should truncate extra values longer than 5 * 4096 characters', async () => {
      const { port, waitForCrash } = await startServer();
      const { remotely } = await startRemoteControlApp();
      remotely((port: number) => {
        require('electron').crashReporter.start({
          submitURL: `http://127.0.0.1:${port}`,
          ignoreSystemCrashHandler: true,
<<<<<<< HEAD
          extra: { longParam: 'a'.repeat(130) }
=======
          extra: { longParam: 'a'.repeat(100000) }
>>>>>>> 04e3a95b
        });
        setTimeout(() => process.crash());
      }, port);
      const crash = await waitForCrash();
      expect(stitchLongCrashParam(crash, 'longParam')).to.have.lengthOf(160 * 127, 'crash should have truncated longParam');
    });

    it('should omit extra keys with names longer than the maximum', async () => {
      const kKeyLengthMax = 39;
      const { port, waitForCrash } = await startServer();
      const { remotely } = await startRemoteControlApp();
      remotely((port: number, kKeyLengthMax: number) => {
        require('electron').crashReporter.start({
          submitURL: `http://127.0.0.1:${port}`,
          ignoreSystemCrashHandler: true,
          extra: {
            ['a'.repeat(kKeyLengthMax + 10)]: 'value',
            ['b'.repeat(kKeyLengthMax)]: 'value',
            'not-long': 'not-long-value'
          }
        });
        require('electron').crashReporter.addExtraParameter('c'.repeat(kKeyLengthMax + 10), 'value');
        setTimeout(() => process.crash());
      }, port, kKeyLengthMax);
      const crash = await waitForCrash();
      expect(crash).not.to.have.property('a'.repeat(kKeyLengthMax + 10));
      expect(crash).not.to.have.property('a'.repeat(kKeyLengthMax));
      expect(crash).to.have.property('b'.repeat(kKeyLengthMax), 'value');
      expect(crash).to.have.property('not-long', 'not-long-value');
      expect(crash).not.to.have.property('c'.repeat(kKeyLengthMax + 10));
      expect(crash).not.to.have.property('c'.repeat(kKeyLengthMax));
    });
  });

  describe('globalExtra', () => {
    ifit(!isLinuxOnArm)('should be sent with main process dumps', async () => {
      const { port, waitForCrash } = await startServer();
      runCrashApp('main', port, ['--add-global-param=globalParam:globalValue']);
      const crash = await waitForCrash();
      expect(crash.globalParam).to.equal('globalValue');
    });

    it('should be sent with renderer process dumps', async () => {
      const { port, waitForCrash } = await startServer();
      runCrashApp('renderer', port, ['--add-global-param=globalParam:globalValue']);
      const crash = await waitForCrash();
      expect(crash.globalParam).to.equal('globalValue');
    });

    it('should be sent with sandboxed renderer process dumps', async () => {
      const { port, waitForCrash } = await startServer();
      runCrashApp('sandboxed-renderer', port, ['--add-global-param=globalParam:globalValue']);
      const crash = await waitForCrash();
      expect(crash.globalParam).to.equal('globalValue');
    });

    ifit(!isLinuxOnArm)('should not be overridden by extra in main process', async () => {
      const { port, waitForCrash } = await startServer();
      runCrashApp('main', port, ['--add-global-param=mainProcessSpecific:global']);
      const crash = await waitForCrash();
      expect(crash.mainProcessSpecific).to.equal('global');
    });

    ifit(!isLinuxOnArm)('should not be overridden by extra in renderer process', async () => {
      const { port, waitForCrash } = await startServer();
      runCrashApp('main', port, ['--add-global-param=rendererSpecific:global']);
      const crash = await waitForCrash();
      expect(crash.rendererSpecific).to.equal('global');
    });
  });

  // TODO(nornagon): also test crashing main / sandboxed renderers.
  ifit(!isWindowsOnArm)('should not send a minidump when uploadToServer is false', async () => {
    const { port, waitForCrash, getCrashes } = await startServer();
    waitForCrash().then(() => expect.fail('expected not to receive a dump'));
    await runCrashApp('renderer', port, ['--no-upload']);
    // wait a sec in case the crash reporter is about to upload a crash
    await delay(1000);
    expect(getCrashes()).to.have.length(0);
  });

  describe('start() option validation', () => {
    it('requires that the submitURL option be specified', () => {
      expect(() => {
        crashReporter.start({} as any);
      }).to.throw('submitURL is a required option to crashReporter.start');
    });

    it('can be called twice', async () => {
      const { remotely } = await startRemoteControlApp();
      await expect(remotely(() => {
        const { crashReporter } = require('electron');
        crashReporter.start({ submitURL: 'http://127.0.0.1' });
        crashReporter.start({ submitURL: 'http://127.0.0.1' });
      })).to.be.fulfilled();
    });
  });

  describe('getUploadedReports', () => {
    it('returns an array of reports', async () => {
      const { remotely } = await startRemoteControlApp();
      await remotely(() => {
        require('electron').crashReporter.start({ submitURL: 'http://127.0.0.1' });
      });
      const reports = await remotely(() => require('electron').crashReporter.getUploadedReports());
      expect(reports).to.be.an('array');
    });
  });

  // TODO(nornagon): re-enable on woa
  ifdescribe(!isWindowsOnArm)('getLastCrashReport', () => {
    it('returns the last uploaded report', async () => {
      const { remotely } = await startRemoteControlApp();
      const { port, waitForCrash } = await startServer();

      // 0. clear the crash reports directory.
      const dir = await remotely(() => require('electron').app.getPath('crashDumps'));
      try {
        fs.rmdirSync(dir, { recursive: true });
        fs.mkdirSync(dir);
      } catch (e) { /* ignore */ }

      // 1. start the crash reporter.
      await remotely((port: number) => {
        require('electron').crashReporter.start({
          submitURL: `http://127.0.0.1:${port}`,
          ignoreSystemCrashHandler: true
        });
      }, [port]);
      // 2. generate a crash in the renderer.
      remotely(() => {
        const { BrowserWindow } = require('electron');
        const bw = new BrowserWindow({ show: false, webPreferences: { nodeIntegration: true } });
        bw.loadURL('about:blank');
        bw.webContents.executeJavaScript('process.crash()');
      });
      await waitForCrash();
      // 3. get the crash from getLastCrashReport.
      const firstReport = await remotely(() => require('electron').crashReporter.getLastCrashReport());
      expect(firstReport).to.not.be.null();
      expect(firstReport.date).to.be.an.instanceOf(Date);
      expect((+new Date()) - (+firstReport.date)).to.be.lessThan(30000);
    });
  });

  describe('getUploadToServer()', () => {
    it('returns true when uploadToServer is set to true (by default)', async () => {
      const { remotely } = await startRemoteControlApp();

      await remotely(() => { require('electron').crashReporter.start({ submitURL: 'http://127.0.0.1' }); });
      const uploadToServer = await remotely(() => require('electron').crashReporter.getUploadToServer());
      expect(uploadToServer).to.be.true();
    });

    it('returns false when uploadToServer is set to false in init', async () => {
      const { remotely } = await startRemoteControlApp();
      await remotely(() => { require('electron').crashReporter.start({ submitURL: 'http://127.0.0.1', uploadToServer: false }); });
      const uploadToServer = await remotely(() => require('electron').crashReporter.getUploadToServer());
      expect(uploadToServer).to.be.false();
    });

    it('is updated by setUploadToServer', async () => {
      const { remotely } = await startRemoteControlApp();
      await remotely(() => { require('electron').crashReporter.start({ submitURL: 'http://127.0.0.1' }); });
      await remotely(() => { require('electron').crashReporter.setUploadToServer(false); });
      expect(await remotely(() => require('electron').crashReporter.getUploadToServer())).to.be.false();
      await remotely(() => { require('electron').crashReporter.setUploadToServer(true); });
      expect(await remotely(() => require('electron').crashReporter.getUploadToServer())).to.be.true();
    });
  });

  describe('getParameters', () => {
    it('returns all of the current parameters', async () => {
      const { remotely } = await startRemoteControlApp();
      await remotely(() => {
        require('electron').crashReporter.start({
          submitURL: 'http://127.0.0.1',
          extra: { extra1: 'hi' }
        });
      });
      const parameters = await remotely(() => require('electron').crashReporter.getParameters());
      expect(parameters).to.have.property('extra1', 'hi');
    });

    it('reflects added and removed parameters', async () => {
      const { remotely } = await startRemoteControlApp();
      await remotely(() => {
        require('electron').crashReporter.start({ submitURL: 'http://127.0.0.1' });
        require('electron').crashReporter.addExtraParameter('hello', 'world');
      });
      {
        const parameters = await remotely(() => require('electron').crashReporter.getParameters());
        expect(parameters).to.have.property('hello', 'world');
      }

      await remotely(() => { require('electron').crashReporter.removeExtraParameter('hello'); });

      {
        const parameters = await remotely(() => require('electron').crashReporter.getParameters());
        expect(parameters).not.to.have.property('hello');
      }
    });

    it('can be called in the renderer', async () => {
      const { remotely } = await startRemoteControlApp();
      const rendererParameters = await remotely(async () => {
        const { crashReporter, BrowserWindow } = require('electron');
        crashReporter.start({ submitURL: 'http://' });
        const bw = new BrowserWindow({ show: false, webPreferences: { nodeIntegration: true } });
        bw.loadURL('about:blank');
        await bw.webContents.executeJavaScript('require(\'electron\').crashReporter.addExtraParameter(\'hello\', \'world\')');
        return bw.webContents.executeJavaScript('require(\'electron\').crashReporter.getParameters()');
      });
      if (process.platform === 'linux') {
        // On Linux, 'getParameters' will also include the global parameters,
        // because breakpad doesn't support global parameters.
        expect(rendererParameters).to.have.property('hello', 'world');
      } else {
        expect(rendererParameters).to.deep.equal({ hello: 'world' });
      }
    });

    it('can be called in a node child process', async () => {
      function slurp (stream: NodeJS.ReadableStream): Promise<string> {
        return new Promise((resolve, reject) => {
          const chunks: Buffer[] = [];
          stream.on('data', chunk => { chunks.push(chunk); });
          stream.on('end', () => resolve(Buffer.concat(chunks).toString('utf8')));
          stream.on('error', e => reject(e));
        });
      }
      const child = childProcess.fork(path.join(__dirname, 'fixtures', 'module', 'print-crash-parameters.js'), [], { silent: true });
      const output = await slurp(child.stdout!);
      expect(JSON.parse(output)).to.deep.equal({ hello: 'world' });
    });
  });

  describe('crash dumps directory', () => {
    it('is set by default', () => {
      expect(app.getPath('crashDumps')).to.be.a('string');
    });

    it('is inside the user data dir', () => {
      expect(app.getPath('crashDumps')).to.include(app.getPath('userData'));
    });

    it('matches getCrashesDirectory', async () => {
      expect(app.getPath('crashDumps')).to.equal(require('electron').crashReporter.getCrashesDirectory());
    });

    function crash (processType: string, remotely: Function) {
      if (processType === 'main') {
        return remotely(() => {
          setTimeout(() => { process.crash(); });
        });
      } else if (processType === 'renderer') {
        return remotely(() => {
          const { BrowserWindow } = require('electron');
          const bw = new BrowserWindow({ show: false, webPreferences: { nodeIntegration: true } });
          bw.loadURL('about:blank');
          bw.webContents.executeJavaScript('process.crash()');
        });
      } else if (processType === 'sandboxed-renderer') {
        const preloadPath = path.join(__dirname, 'fixtures', 'apps', 'crash', 'sandbox-preload.js');
        return remotely((preload: string) => {
          const { BrowserWindow } = require('electron');
          const bw = new BrowserWindow({ show: false, webPreferences: { sandbox: true, preload } });
          bw.loadURL('about:blank');
        }, preloadPath);
      } else if (processType === 'node') {
        const crashScriptPath = path.join(__dirname, 'fixtures', 'apps', 'crash', 'node-crash.js');
        return remotely((crashScriptPath: string) => {
          const { app } = require('electron');
          const childProcess = require('child_process');
          const version = app.getVersion();
          const url = 'http://127.0.0.1';
          childProcess.fork(crashScriptPath, [url, version], { silent: true });
        }, crashScriptPath);
      }
    }

    const processList = process.platform === 'linux' ? ['main', 'renderer', 'sandboxed-renderer']
      : ['main', 'renderer', 'sandboxed-renderer', 'node'];
    for (const crashingProcess of processList) {
      describe(`when ${crashingProcess} crashes`, () => {
        it('stores crashes in the crash dump directory when uploadToServer: false', async () => {
          const { remotely } = await startRemoteControlApp();
          const crashesDir = await remotely(() => {
            const { crashReporter } = require('electron');
            crashReporter.start({ submitURL: 'http://127.0.0.1', uploadToServer: false, ignoreSystemCrashHandler: true });
            return crashReporter.getCrashesDirectory();
          });
          let reportsDir = crashesDir;
          if (process.platform === 'darwin') {
            reportsDir = path.join(crashesDir, 'completed');
          } else if (process.platform === 'win32') {
            reportsDir = path.join(crashesDir, 'reports');
          }
          const newFileAppeared = waitForNewFileInDir(reportsDir);
          crash(crashingProcess, remotely);
          const newFiles = await newFileAppeared;
          expect(newFiles.length).to.be.greaterThan(0);
          if (process.platform === 'linux') {
            if (crashingProcess === 'main') {
              expect(newFiles[0]).to.match(/^[0-9a-f]{8}-[0-9a-f]{4}-[0-9a-f]{4}-[0-9a-f]{8}-[0-9a-f]{8}\.dmp$/);
            } else {
              const process = crashingProcess === 'sandboxed-renderer' ? 'renderer' : crashingProcess;
              const regex = RegExp(`chromium-${process}-minidump-[0-9a-f]{16}.dmp`);
              expect(newFiles[0]).to.match(regex);
            }
          } else {
            expect(newFiles[0]).to.match(/^[0-9a-f]{8}-[0-9a-f]{4}-[0-9a-f]{4}-[0-9a-f]{4}-[0-9a-f]{12}\.dmp$/);
          }
        });

        it('respects an overridden crash dump directory', async () => {
          const { remotely } = await startRemoteControlApp();
          const crashesDir = path.join(app.getPath('temp'), uuid.v4());
          const remoteCrashesDir = await remotely((crashesDir: string) => {
            const { crashReporter, app } = require('electron');
            app.setPath('crashDumps', crashesDir);
            crashReporter.start({ submitURL: 'http://127.0.0.1', uploadToServer: false, ignoreSystemCrashHandler: true });
            return crashReporter.getCrashesDirectory();
          }, crashesDir);
          expect(remoteCrashesDir).to.equal(crashesDir);

          let reportsDir = crashesDir;
          if (process.platform === 'darwin') {
            reportsDir = path.join(crashesDir, 'completed');
          } else if (process.platform === 'win32') {
            reportsDir = path.join(crashesDir, 'reports');
          }
          const newFileAppeared = waitForNewFileInDir(reportsDir);
          crash(crashingProcess, remotely);
          const newFiles = await newFileAppeared;
          expect(newFiles.length).to.be.greaterThan(0);
          if (process.platform === 'linux') {
            if (crashingProcess === 'main') {
              expect(newFiles[0]).to.match(/^[0-9a-f]{8}-[0-9a-f]{4}-[0-9a-f]{4}-[0-9a-f]{8}-[0-9a-f]{8}\.dmp$/);
            } else {
              const process = crashingProcess !== 'sandboxed-renderer' ? crashingProcess : 'renderer';
              const regex = RegExp(`chromium-${process}-minidump-[0-9a-f]{16}.dmp`);
              expect(newFiles[0]).to.match(regex);
            }
          } else {
            expect(newFiles[0]).to.match(/^[0-9a-f]{8}-[0-9a-f]{4}-[0-9a-f]{4}-[0-9a-f]{4}-[0-9a-f]{12}\.dmp$/);
          }
        });
      });
    }
  });

  describe('when not started', () => {
    it('does not prevent process from crashing', async () => {
      const appPath = path.join(__dirname, '..', 'spec', 'fixtures', 'api', 'cookie-app');
      await runApp(appPath);
    });
  });
});<|MERGE_RESOLUTION|>--- conflicted
+++ resolved
@@ -297,11 +297,7 @@
         require('electron').crashReporter.start({
           submitURL: `http://127.0.0.1:${port}`,
           ignoreSystemCrashHandler: true,
-<<<<<<< HEAD
-          extra: { longParam: 'a'.repeat(130) }
-=======
           extra: { longParam: 'a'.repeat(100000) }
->>>>>>> 04e3a95b
         });
         setTimeout(() => process.crash());
       }, port);
