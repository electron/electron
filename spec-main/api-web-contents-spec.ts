--- conflicted
+++ resolved
@@ -1210,11 +1210,7 @@
       const renderViewDeletedHandler = () => {
         currentRenderViewDeletedEmitted = true;
       };
-<<<<<<< HEAD
-      const childWindowCreated = new Promise((resolve) => {
-=======
       const childWindowCreated = new Promise<void>((resolve) => {
->>>>>>> cc1239b3
         app.once('browser-window-created', (event, window) => {
           childWindow = window;
           window.webContents.on('current-render-view-deleted' as any, renderViewDeletedHandler);
