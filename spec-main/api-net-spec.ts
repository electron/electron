import { expect } from 'chai'
import { net, session, ClientRequest, BrowserWindow } from 'electron'
import * as http from 'http'
import * as url from 'url'
<<<<<<< HEAD
import { AddressInfo, Socket } from 'net'
=======
import { AddressInfo } from 'net'
>>>>>>> 2e25999c
import { emittedOnce } from './events-helpers'

const kOneKiloByte = 1024
const kOneMegaByte = kOneKiloByte * kOneKiloByte

function randomBuffer (size: number, start: number = 0, end: number = 255) {
  const range = 1 + end - start
  const buffer = Buffer.allocUnsafe(size)
  for (let i = 0; i < size; ++i) {
    buffer[i] = start + Math.floor(Math.random() * range)
  }
  return buffer
}

function randomString (length: number) {
  const buffer = randomBuffer(length, '0'.charCodeAt(0), 'z'.charCodeAt(0))
  return buffer.toString()
}

const cleanupTasks: (() => void)[] = []

function cleanUp () {
  cleanupTasks.forEach(t => t())
  cleanupTasks.length = 0
}

function respondOnce (fn: http.RequestListener): Promise<string> {
  return new Promise((resolve) => {
    const server = http.createServer((request, response) => {
      fn(request, response)
      // don't close if a redirect was returned
      if (response.statusCode < 300 || response.statusCode >= 399) { server.close() }
    })
    server.listen(0, '127.0.0.1', () => {
      resolve(`http://127.0.0.1:${(server.address() as AddressInfo).port}`)
    })
    const sockets: Socket[] = []
    server.on('connection', s => sockets.push(s))
    cleanupTasks.push(() => {
      server.close()
      sockets.forEach(s => s.destroy())
    })
  })
}

respondOnce.toRoutes = (routes: Record<string, http.RequestListener>) => {
  return respondOnce((request, response) => {
    if (routes.hasOwnProperty(request.url || '')) {
      routes[request.url || ''](request, response)
    } else {
      response.statusCode = 500
      response.end()
      expect.fail(`Unexpected URL: ${request.url}`)
    }
  })
}

respondOnce.toURL = (url: string, fn: http.RequestListener) => {
  return respondOnce.toRoutes({ [url]: fn })
}

respondOnce.toSingleURL = (fn: http.RequestListener) => {
  const requestUrl = '/requestUrl'
  return respondOnce.toURL(requestUrl, fn).then(url => `${url}${requestUrl}`)
}

describe('net module', () => {
<<<<<<< HEAD
  afterEach(cleanUp)
  afterEach(async () => {
    await session.defaultSession.clearCache()
  })
=======
>>>>>>> 2e25999c
  describe('HTTP basics', () => {
    it('should be able to issue a basic GET request', (done) => {
      respondOnce.toSingleURL((request, response) => {
        expect(request.method).to.equal('GET')
        response.end()
      }).then(serverUrl => {
        const urlRequest = net.request(serverUrl)
        urlRequest.on('response', (response) => {
          expect(response.statusCode).to.equal(200)
          response.on('data', () => {})
          response.on('end', () => {
            done()
          })
        })
        urlRequest.end()
      })
    })

    it('should be able to issue a basic POST request', (done) => {
      respondOnce.toSingleURL((request, response) => {
        expect(request.method).to.equal('POST')
        response.end()
      }).then(serverUrl => {
        const urlRequest = net.request({
          method: 'POST',
          url: serverUrl
        })
        urlRequest.on('response', (response) => {
          expect(response.statusCode).to.equal(200)
          response.on('data', () => { })
          response.on('end', () => {
            done()
          })
        })
        urlRequest.end()
      })
    })

    it('should fetch correct data in a GET request', (done) => {
      const bodyData = 'Hello World!'
      respondOnce.toSingleURL((request, response) => {
        expect(request.method).to.equal('GET')
        response.end(bodyData)
      }).then(serverUrl => {
        const urlRequest = net.request(serverUrl)
        urlRequest.on('response', (response) => {
          let expectedBodyData = ''
          expect(response.statusCode).to.equal(200)
          response.on('data', (chunk) => {
            expectedBodyData += chunk.toString()
          })
          response.on('end', () => {
            expect(expectedBodyData).to.equal(bodyData)
            done()
          })
        })
        urlRequest.end()
      })
    })

    it('should post the correct data in a POST request', (done) => {
      const bodyData = 'Hello World!'
      respondOnce.toSingleURL((request, response) => {
        let postedBodyData = ''
        expect(request.method).to.equal('POST')
        request.on('data', (chunk: Buffer) => {
          postedBodyData += chunk.toString()
        })
        request.on('end', () => {
          expect(postedBodyData).to.equal(bodyData)
          response.end()
        })
      }).then(serverUrl => {
        const urlRequest = net.request({
          method: 'POST',
          url: serverUrl
        })
        urlRequest.on('response', (response) => {
          expect(response.statusCode).to.equal(200)
          response.on('data', () => {})
          response.on('end', () => {
            done()
          })
        })
        urlRequest.write(bodyData)
        urlRequest.end()
      })
    })

    it('should support chunked encoding', (done) => {
      respondOnce.toSingleURL((request, response) => {
        response.statusCode = 200
        response.statusMessage = 'OK'
        response.chunkedEncoding = true
        expect(request.method).to.equal('POST')
        expect(request.headers['transfer-encoding']).to.equal('chunked')
        expect(request.headers['content-length']).to.equal(undefined)
        request.on('data', (chunk: Buffer) => {
          response.write(chunk)
        })
        request.on('end', (chunk: Buffer) => {
          response.end(chunk)
        })
      }).then(serverUrl => {
        const urlRequest = net.request({
          method: 'POST',
          url: serverUrl
        })

        let chunkIndex = 0
        const chunkCount = 100
        let sent = Buffer.alloc(0)
        let received = Buffer.alloc(0)
        urlRequest.on('response', (response) => {
          expect(response.statusCode).to.equal(200)
          response.on('data', (chunk) => {
            received = Buffer.concat([received, chunk])
          })
          response.on('end', () => {
            expect(sent.equals(received)).to.be.true()
            expect(chunkIndex).to.be.equal(chunkCount)
            done()
          })
        })
        urlRequest.chunkedEncoding = true
        while (chunkIndex < chunkCount) {
          chunkIndex += 1
          const chunk = randomBuffer(kOneKiloByte)
          sent = Buffer.concat([sent, chunk])
          urlRequest.write(chunk)
        }
        urlRequest.end()
      })
    })

    it('should emit the login event when 401', async () => {
      const [user, pass] = ['user', 'pass']
      const serverUrl = await respondOnce.toSingleURL((request, response) => {
        if (!request.headers.authorization) {
          return response.writeHead(401, { 'WWW-Authenticate': 'Basic realm="Foo"' }).end()
        }
        response.writeHead(200).end('ok')
      })
      let loginAuthInfo: any
      await new Promise((resolve, reject) => {
        const request = net.request({ method: 'GET', url: serverUrl })
        request.on('response', (response) => {
          response.on('error', reject)
          response.on('data', () => {})
          response.on('end', () => resolve())
        })
        request.on('login', (authInfo, cb) => {
          loginAuthInfo = authInfo
          cb(user, pass)
        })
        request.on('error', reject)
        request.end()
      })
      expect(loginAuthInfo.realm).to.equal('Foo')
      expect(loginAuthInfo.scheme).to.equal('basic')
    })

    it('should produce an error on the response object when cancelling authentication', async () => {
      const serverUrl = await respondOnce.toSingleURL((request, response) => {
        if (!request.headers.authorization) {
          return response.writeHead(401, { 'WWW-Authenticate': 'Basic realm="Foo"' }).end()
        }
        response.writeHead(200).end('ok')
      })
      await expect(new Promise((resolve, reject) => {
        const request = net.request({ method: 'GET', url: serverUrl })
        request.on('response', (response) => {
          response.on('error', reject)
          response.on('data', () => {})
          response.on('end', () => resolve())
        })
        request.on('login', (authInfo, cb) => {
          cb()
        })
        request.on('error', reject)
        request.end()
      })).to.eventually.be.rejectedWith('net::ERR_HTTP_RESPONSE_CODE_FAILURE')
    })

    it('should share credentials with WebContents', async () => {
      const [user, pass] = ['user', 'pass']
      const serverUrl = await new Promise<string>((resolve) => {
        const server = http.createServer((request, response) => {
          if (!request.headers.authorization) {
            return response.writeHead(401, { 'WWW-Authenticate': 'Basic realm="Foo"' }).end()
          }
          return response.writeHead(200).end('ok')
        })
        server.listen(0, '127.0.0.1', () => {
          resolve(`http://127.0.0.1:${(server.address() as AddressInfo).port}`)
        })
        after(() => { server.close() })
      })
      const bw = new BrowserWindow({ show: false })
      const loaded = bw.loadURL(serverUrl)
      bw.webContents.on('login', (event, details, authInfo, cb) => {
        event.preventDefault()
        cb(user, pass)
      })
      await loaded
      bw.close()
      await new Promise((resolve, reject) => {
        const request = net.request({ method: 'GET', url: serverUrl })
        request.on('response', (response) => {
          response.on('error', reject)
          response.on('data', () => {})
          response.on('end', () => resolve())
        })
        request.on('login', () => {
          // we shouldn't receive a login event, because the credentials should
          // be cached.
          reject(new Error('unexpected login event'))
        })
        request.on('error', reject)
        request.end()
      })
    })

    it('should share proxy credentials with WebContents', async () => {
      const [user, pass] = ['user', 'pass']
      const proxyPort = await new Promise<number>((resolve) => {
        const server = http.createServer((request, response) => {
          if (!request.headers['proxy-authorization']) {
            return response.writeHead(407, { 'Proxy-Authenticate': 'Basic realm="Foo"' }).end()
          }
          return response.writeHead(200).end('ok')
        })
        server.listen(0, '127.0.0.1', () => {
          resolve((server.address() as AddressInfo).port)
        })
        after(() => { server.close() })
      })
      const customSession = session.fromPartition(`net-proxy-test-${Math.random()}`)
      await customSession.setProxy({ proxyRules: `127.0.0.1:${proxyPort}`, proxyBypassRules: '<-loopback>' })
      const bw = new BrowserWindow({ show: false, webPreferences: { session: customSession } })
      const loaded = bw.loadURL('http://127.0.0.1:9999')
      bw.webContents.on('login', (event, details, authInfo, cb) => {
        event.preventDefault()
        cb(user, pass)
      })
      await loaded
      bw.close()
      await new Promise((resolve, reject) => {
        const request = net.request({ method: 'GET', url: 'http://127.0.0.1:9999', session: customSession })
        request.on('response', (response) => {
          response.on('error', reject)
          response.on('data', () => {})
          response.on('end', () => resolve())
        })
        request.on('login', () => {
          // we shouldn't receive a login event, because the credentials should
          // be cached.
          reject(new Error('unexpected login event'))
        })
        request.on('error', reject)
        request.end()
      })
    })

    it('should upload body when 401', async () => {
      const [user, pass] = ['user', 'pass']
      const serverUrl = await respondOnce.toSingleURL((request, response) => {
        if (!request.headers.authorization) {
          return response.writeHead(401, { 'WWW-Authenticate': 'Basic realm="Foo"' }).end()
        }
        response.writeHead(200)
        request.on('data', (chunk) => { response.write(chunk) })
        request.on('end', () => {
          response.end()
        })
      })
      const requestData = randomString(kOneKiloByte)
      const responseData = await new Promise((resolve, reject) => {
        const request = net.request({ method: 'GET', url: serverUrl })
        request.on('response', (response) => {
          response.on('error', reject)
          let data = ''
          response.on('data', (chunk) => { data += chunk.toString() })
          response.on('end', () => resolve(data))
        })
        request.on('login', (authInfo, cb) => {
          cb(user, pass)
        })
        request.on('error', reject)
        request.end(requestData)
      })
      expect(responseData).to.equal(requestData)
    })
  })

  describe('ClientRequest API', () => {
    it('request/response objects should emit expected events', (done) => {
      const bodyData = randomString(kOneKiloByte)
      respondOnce.toSingleURL((request, response) => {
        response.end(bodyData)
      }).then(serverUrl => {
        let requestResponseEventEmitted = false
        let requestFinishEventEmitted = false
        let requestCloseEventEmitted = false
        let responseDataEventEmitted = false
        let responseEndEventEmitted = false

        function maybeDone (done: () => void) {
          if (!requestCloseEventEmitted || !responseEndEventEmitted) {
            return
          }

          expect(requestResponseEventEmitted).to.equal(true)
          expect(requestFinishEventEmitted).to.equal(true)
          expect(requestCloseEventEmitted).to.equal(true)
          expect(responseDataEventEmitted).to.equal(true)
          expect(responseEndEventEmitted).to.equal(true)
          done()
        }

        const urlRequest = net.request(serverUrl)
        urlRequest.on('response', (response) => {
          requestResponseEventEmitted = true
          const statusCode = response.statusCode
          expect(statusCode).to.equal(200)
          const buffers: Buffer[] = []
          response.on('data', (chunk) => {
            buffers.push(chunk)
            responseDataEventEmitted = true
          })
          response.on('end', () => {
            const receivedBodyData = Buffer.concat(buffers)
            expect(receivedBodyData.toString()).to.equal(bodyData)
            responseEndEventEmitted = true
            maybeDone(done)
          })
          response.on('error', (error: Error) => {
            expect(error).to.be.an('Error')
          })
          response.on('aborted', () => {
            expect.fail('response aborted')
          })
        })
        urlRequest.on('finish', () => {
          requestFinishEventEmitted = true
        })
        urlRequest.on('error', (error) => {
          expect(error).to.be.an('Error')
        })
        urlRequest.on('abort', () => {
          expect.fail('request aborted')
        })
        urlRequest.on('close', () => {
          requestCloseEventEmitted = true
          maybeDone(done)
        })
        urlRequest.end()
      })
    })

    it('should be able to set a custom HTTP request header before first write', (done) => {
      const customHeaderName = 'Some-Custom-Header-Name'
      const customHeaderValue = 'Some-Customer-Header-Value'
      respondOnce.toSingleURL((request, response) => {
        expect(request.headers[customHeaderName.toLowerCase()]).to.equal(customHeaderValue)
        response.statusCode = 200
        response.statusMessage = 'OK'
        response.end()
      }).then(serverUrl => {
        const urlRequest = net.request(serverUrl)
        urlRequest.on('response', (response) => {
          const statusCode = response.statusCode
          expect(statusCode).to.equal(200)
          response.on('data', () => {
          })
          response.on('end', () => {
            done()
          })
        })
        urlRequest.setHeader(customHeaderName, customHeaderValue)
        expect(urlRequest.getHeader(customHeaderName)).to.equal(customHeaderValue)
        expect(urlRequest.getHeader(customHeaderName.toLowerCase())).to.equal(customHeaderValue)
        urlRequest.write('')
        expect(urlRequest.getHeader(customHeaderName)).to.equal(customHeaderValue)
        expect(urlRequest.getHeader(customHeaderName.toLowerCase())).to.equal(customHeaderValue)
        urlRequest.end()
      })
    })

    it('should be able to set a non-string object as a header value', async () => {
      const customHeaderName = 'Some-Integer-Value'
      const customHeaderValue = 900
      const serverUrl = await respondOnce.toSingleURL((request, response) => {
        expect(request.headers[customHeaderName.toLowerCase()]).to.equal(customHeaderValue.toString())
        response.statusCode = 200
        response.statusMessage = 'OK'
        response.end()
      })
      const urlRequest = net.request(serverUrl)
      const complete = new Promise<number>(resolve => {
        urlRequest.on('response', (response) => {
          resolve(response.statusCode)
          response.on('data', () => {})
          response.on('end', () => {})
        })
      })
      urlRequest.setHeader(customHeaderName, customHeaderValue as any)
      expect(urlRequest.getHeader(customHeaderName)).to.equal(customHeaderValue)
      expect(urlRequest.getHeader(customHeaderName.toLowerCase())).to.equal(customHeaderValue)
      urlRequest.write('')
      expect(urlRequest.getHeader(customHeaderName)).to.equal(customHeaderValue)
      expect(urlRequest.getHeader(customHeaderName.toLowerCase())).to.equal(customHeaderValue)
      urlRequest.end()
      expect(await complete).to.equal(200)
    })

    it('should not be able to set a custom HTTP request header after first write', (done) => {
      const customHeaderName = 'Some-Custom-Header-Name'
      const customHeaderValue = 'Some-Customer-Header-Value'
      respondOnce.toSingleURL((request, response) => {
        expect(request.headers[customHeaderName.toLowerCase()]).to.equal(undefined)
        response.statusCode = 200
        response.statusMessage = 'OK'
        response.end()
      }).then(serverUrl => {
        const urlRequest = net.request(serverUrl)
        urlRequest.on('response', (response) => {
          const statusCode = response.statusCode
          expect(statusCode).to.equal(200)
          response.on('data', () => {})
          response.on('end', () => {
            done()
          })
        })
        urlRequest.write('')
        expect(() => {
          urlRequest.setHeader(customHeaderName, customHeaderValue)
        }).to.throw()
        expect(urlRequest.getHeader(customHeaderName)).to.equal(undefined)
        urlRequest.end()
      })
    })

    it('should be able to remove a custom HTTP request header before first write', (done) => {
      const customHeaderName = 'Some-Custom-Header-Name'
      const customHeaderValue = 'Some-Customer-Header-Value'
      respondOnce.toSingleURL((request, response) => {
        expect(request.headers[customHeaderName.toLowerCase()]).to.equal(undefined)
        response.statusCode = 200
        response.statusMessage = 'OK'
        response.end()
      }).then(serverUrl => {
        const urlRequest = net.request(serverUrl)
        urlRequest.on('response', (response) => {
          const statusCode = response.statusCode
          expect(statusCode).to.equal(200)
          response.on('data', () => {})
          response.on('end', () => {
            done()
          })
        })
        urlRequest.setHeader(customHeaderName, customHeaderValue)
        expect(urlRequest.getHeader(customHeaderName)).to.equal(customHeaderValue)
        urlRequest.removeHeader(customHeaderName)
        expect(urlRequest.getHeader(customHeaderName)).to.equal(undefined)
        urlRequest.write('')
        urlRequest.end()
      })
    })

    it('should not be able to remove a custom HTTP request header after first write', (done) => {
      const customHeaderName = 'Some-Custom-Header-Name'
      const customHeaderValue = 'Some-Customer-Header-Value'
      respondOnce.toSingleURL((request, response) => {
        expect(request.headers[customHeaderName.toLowerCase()]).to.equal(customHeaderValue)
        response.statusCode = 200
        response.statusMessage = 'OK'
        response.end()
      }).then(serverUrl => {
        const urlRequest = net.request(serverUrl)
        urlRequest.on('response', (response) => {
          const statusCode = response.statusCode
          expect(statusCode).to.equal(200)
          response.on('data', () => {})
          response.on('end', () => {
            done()
          })
        })
        urlRequest.setHeader(customHeaderName, customHeaderValue)
        expect(urlRequest.getHeader(customHeaderName)).to.equal(customHeaderValue)
        urlRequest.write('')
        expect(() => {
          urlRequest.removeHeader(customHeaderName)
        }).to.throw()
        expect(urlRequest.getHeader(customHeaderName)).to.equal(customHeaderValue)
        urlRequest.end()
      })
    })

    it('should be able to set cookie header line', (done) => {
      const cookieHeaderName = 'Cookie'
      const cookieHeaderValue = 'test=12345'
      const customSession = session.fromPartition('test-cookie-header')
      respondOnce.toSingleURL((request, response) => {
        expect(request.headers[cookieHeaderName.toLowerCase()]).to.equal(cookieHeaderValue)
        response.statusCode = 200
        response.statusMessage = 'OK'
        response.end()
      }).then(serverUrl => {
        customSession.cookies.set({
          url: `${serverUrl}`,
          name: 'test',
          value: '11111'
        }).then(() => { // resolved
          const urlRequest = net.request({
            method: 'GET',
            url: serverUrl,
            session: customSession
          })
          urlRequest.on('response', (response) => {
            const statusCode = response.statusCode
            expect(statusCode).to.equal(200)
            response.on('data', () => {})
            response.on('end', () => {
              done()
            })
          })
          urlRequest.setHeader(cookieHeaderName, cookieHeaderValue)
          expect(urlRequest.getHeader(cookieHeaderName)).to.equal(cookieHeaderValue)
          urlRequest.end()
        }, (error) => {
          done(error)
        })
      })
    })

    it('should be able to abort an HTTP request before first write', async () => {
      const serverUrl = await respondOnce.toSingleURL((request, response) => {
        response.end()
        expect.fail('Unexpected request event')
      })

      const urlRequest = net.request(serverUrl)
      urlRequest.on('response', () => {
        expect.fail('unexpected response event')
      })
<<<<<<< HEAD
      urlRequest.abort()
      urlRequest.write('')
      urlRequest.end()
      await emittedOnce(urlRequest, 'abort')
=======
      const aborted = emittedOnce(urlRequest, 'abort')
      urlRequest.abort()
      urlRequest.write('')
      urlRequest.end()
      await aborted
>>>>>>> 2e25999c
    })

    it('it should be able to abort an HTTP request before request end', (done) => {
      let requestReceivedByServer = false
      let urlRequest: ClientRequest | null = null
      respondOnce.toSingleURL(() => {
        requestReceivedByServer = true
        urlRequest!.abort()
      }).then(serverUrl => {
        let requestAbortEventEmitted = false

        urlRequest = net.request(serverUrl)
        urlRequest.on('response', () => {
          expect.fail('Unexpected response event')
        })
        urlRequest.on('finish', () => {
          expect.fail('Unexpected finish event')
        })
        urlRequest.on('error', () => {
          expect.fail('Unexpected error event')
        })
        urlRequest.on('abort', () => {
          requestAbortEventEmitted = true
        })
        urlRequest.on('close', () => {
          expect(requestReceivedByServer).to.equal(true)
          expect(requestAbortEventEmitted).to.equal(true)
          done()
        })

        urlRequest.chunkedEncoding = true
        urlRequest.write(randomString(kOneKiloByte))
      })
    })

    it('it should be able to abort an HTTP request after request end and before response', async () => {
      let requestReceivedByServer = false
      let urlRequest: ClientRequest | null = null
      const serverUrl = await respondOnce.toSingleURL((request, response) => {
        requestReceivedByServer = true
        urlRequest!.abort()
        process.nextTick(() => {
          response.statusCode = 200
          response.statusMessage = 'OK'
          response.end()
        })
      })
      let requestFinishEventEmitted = false

      urlRequest = net.request(serverUrl)
      urlRequest.on('response', () => {
        expect.fail('Unexpected response event')
      })
      urlRequest.on('finish', () => {
        requestFinishEventEmitted = true
      })
      urlRequest.on('error', () => {
        expect.fail('Unexpected error event')
      })
      urlRequest.end(randomString(kOneKiloByte))
      await emittedOnce(urlRequest, 'abort')
      expect(requestFinishEventEmitted).to.equal(true)
      expect(requestReceivedByServer).to.equal(true)
    })

    it('it should be able to abort an HTTP request after response start', async () => {
      let requestReceivedByServer = false
      const serverUrl = await respondOnce.toSingleURL((request, response) => {
        requestReceivedByServer = true
        response.statusCode = 200
        response.statusMessage = 'OK'
        response.write(randomString(kOneKiloByte))
      })
      let requestFinishEventEmitted = false
      let requestResponseEventEmitted = false
      let responseCloseEventEmitted = false

      const urlRequest = net.request(serverUrl)
      urlRequest.on('response', (response) => {
        requestResponseEventEmitted = true
        const statusCode = response.statusCode
        expect(statusCode).to.equal(200)
        response.on('data', () => {})
        response.on('end', () => {
          expect.fail('Unexpected end event')
        })
        response.on('error', () => {
          expect.fail('Unexpected error event')
        })
        response.on('close' as any, () => {
          responseCloseEventEmitted = true
        })
        urlRequest.abort()
      })
      urlRequest.on('finish', () => {
        requestFinishEventEmitted = true
      })
      urlRequest.on('error', () => {
        expect.fail('Unexpected error event')
      })
      urlRequest.end(randomString(kOneKiloByte))
      await emittedOnce(urlRequest, 'abort')
      expect(requestFinishEventEmitted).to.be.true('request should emit "finish" event')
      expect(requestReceivedByServer).to.be.true('request should be received by the server')
      expect(requestResponseEventEmitted).to.be.true('"response" event should be emitted')
      expect(responseCloseEventEmitted).to.be.true('response should emit "close" event')
    })

    it('abort event should be emitted at most once', async () => {
      let requestReceivedByServer = false
      let urlRequest: ClientRequest | null = null
      const serverUrl = await respondOnce.toSingleURL(() => {
        requestReceivedByServer = true
        urlRequest!.abort()
        urlRequest!.abort()
      })
      let requestFinishEventEmitted = false
      let abortsEmitted = 0

      urlRequest = net.request(serverUrl)
      urlRequest.on('response', () => {
        expect.fail('Unexpected response event')
      })
      urlRequest.on('finish', () => {
        requestFinishEventEmitted = true
      })
      urlRequest.on('error', () => {
        expect.fail('Unexpected error event')
      })
      urlRequest.on('abort', () => {
        abortsEmitted++
      })
      urlRequest.end(randomString(kOneKiloByte))
      await emittedOnce(urlRequest, 'abort')
      expect(requestFinishEventEmitted).to.be.true('request should emit "finish" event')
      expect(requestReceivedByServer).to.be.true('request should be received by server')
      expect(abortsEmitted).to.equal(1, 'request should emit exactly 1 "abort" event')
    })

    describe('webRequest', () => {
      afterEach(() => {
        session.defaultSession.webRequest.onBeforeRequest(null)
      })

      it('Should throw when invalid filters are passed', () => {
        expect(() => {
          session.defaultSession.webRequest.onBeforeRequest(
            { urls: ['*://www.googleapis.com'] },
            (details, callback) => { callback({ cancel: false }) }
          )
        }).to.throw('Invalid url pattern *://www.googleapis.com: Empty path.')

        expect(() => {
          session.defaultSession.webRequest.onBeforeRequest(
            { urls: [ '*://www.googleapis.com/', '*://blahblah.dev' ] },
            (details, callback) => { callback({ cancel: false }) }
          )
        }).to.throw('Invalid url pattern *://blahblah.dev: Empty path.')
      })

      it('Should not throw when valid filters are passed', () => {
        expect(() => {
          session.defaultSession.webRequest.onBeforeRequest(
            { urls: ['*://www.googleapis.com/'] },
            (details, callback) => { callback({ cancel: false }) }
          )
        }).to.not.throw()
      })

      it('Requests should be intercepted by webRequest module', (done) => {
        const requestUrl = '/requestUrl'
        const redirectUrl = '/redirectUrl'
        let requestIsRedirected = false
        respondOnce.toURL(redirectUrl, (request, response) => {
          requestIsRedirected = true
          response.end()
        }).then(serverUrl => {
          let requestIsIntercepted = false
          session.defaultSession.webRequest.onBeforeRequest(
            (details, callback) => {
              if (details.url === `${serverUrl}${requestUrl}`) {
                requestIsIntercepted = true
                // Disabled due to false positive in StandardJS
                // eslint-disable-next-line standard/no-callback-literal
                callback({
                  redirectURL: `${serverUrl}${redirectUrl}`
                })
              } else {
                callback({
                  cancel: false
                })
              }
            })

          const urlRequest = net.request(`${serverUrl}${requestUrl}`)

          urlRequest.on('response', (response) => {
            expect(response.statusCode).to.equal(200)
            response.on('data', () => {})
            response.on('end', () => {
              expect(requestIsRedirected).to.be.true('The server should receive a request to the forward URL')
              expect(requestIsIntercepted).to.be.true('The request should be intercepted by the webRequest module')
              done()
            })
          })
          urlRequest.end()
        })
      })

      it('should to able to create and intercept a request using a custom session object', (done) => {
        const requestUrl = '/requestUrl'
        const redirectUrl = '/redirectUrl'
        const customPartitionName = 'custom-partition'
        let requestIsRedirected = false
        respondOnce.toURL(redirectUrl, (request, response) => {
          requestIsRedirected = true
          response.end()
        }).then(serverUrl => {
          session.defaultSession.webRequest.onBeforeRequest(() => {
            expect.fail('Request should not be intercepted by the default session')
          })

          const customSession = session.fromPartition(customPartitionName, { cache: false })
          let requestIsIntercepted = false
          customSession.webRequest.onBeforeRequest((details, callback) => {
            if (details.url === `${serverUrl}${requestUrl}`) {
              requestIsIntercepted = true
              // Disabled due to false positive in StandardJS
              // eslint-disable-next-line standard/no-callback-literal
              callback({
                redirectURL: `${serverUrl}${redirectUrl}`
              })
            } else {
              callback({
                cancel: false
              })
            }
          })

          const urlRequest = net.request({
            url: `${serverUrl}${requestUrl}`,
            session: customSession
          })
          urlRequest.on('response', (response) => {
            expect(response.statusCode).to.equal(200)
            response.on('data', () => {})
            response.on('end', () => {
              expect(requestIsRedirected).to.be.true('The server should receive a request to the forward URL')
              expect(requestIsIntercepted).to.be.true('The request should be intercepted by the webRequest module')
              done()
            })
          })
          urlRequest.end()
        })
      })

      it('should to able to create and intercept a request using a custom partition name', (done) => {
        const requestUrl = '/requestUrl'
        const redirectUrl = '/redirectUrl'
        const customPartitionName = 'custom-partition'
        let requestIsRedirected = false
        respondOnce.toURL(redirectUrl, (request, response) => {
          requestIsRedirected = true
          response.end()
        }).then(serverUrl => {
          session.defaultSession.webRequest.onBeforeRequest(() => {
            expect.fail('Request should not be intercepted by the default session')
          })

          const customSession = session.fromPartition(customPartitionName, { cache: false })
          let requestIsIntercepted = false
          customSession.webRequest.onBeforeRequest((details, callback) => {
            if (details.url === `${serverUrl}${requestUrl}`) {
              requestIsIntercepted = true
              // Disabled due to false positive in StandardJS
              // eslint-disable-next-line standard/no-callback-literal
              callback({
                redirectURL: `${serverUrl}${redirectUrl}`
              })
            } else {
              callback({
                cancel: false
              })
            }
          })

          const urlRequest = net.request({
            url: `${serverUrl}${requestUrl}`,
            partition: customPartitionName
          })
          urlRequest.on('response', (response) => {
            expect(response.statusCode).to.equal(200)
            response.on('data', () => {})
            response.on('end', () => {
              expect(requestIsRedirected).to.be.true('The server should receive a request to the forward URL')
              expect(requestIsIntercepted).to.be.true('The request should be intercepted by the webRequest module')
              done()
            })
          })
          urlRequest.end()
        })
      })
    })

    it('should throw when calling getHeader without a name', () => {
      expect(() => {
        (net.request({ url: 'https://test' }).getHeader as any)()
      }).to.throw(/`name` is required for getHeader\(name\)/)

      expect(() => {
        net.request({ url: 'https://test' }).getHeader(null as any)
      }).to.throw(/`name` is required for getHeader\(name\)/)
    })

    it('should throw when calling removeHeader without a name', () => {
      expect(() => {
        (net.request({ url: 'https://test' }).removeHeader as any)()
      }).to.throw(/`name` is required for removeHeader\(name\)/)

      expect(() => {
        net.request({ url: 'https://test' }).removeHeader(null as any)
      }).to.throw(/`name` is required for removeHeader\(name\)/)
    })

    it('should follow redirect when no redirect handler is provided', (done) => {
<<<<<<< HEAD
      const requestUrl = '/302'
=======
      const requestUrl = '/301'
>>>>>>> 2e25999c
      respondOnce.toRoutes({
        '/302': (request, response) => {
          response.statusCode = 302
          response.setHeader('Location', '/200')
          response.end()
        },
        '/200': (request, response) => {
          response.statusCode = 200
          response.end()
        }
      }).then(serverUrl => {
        const urlRequest = net.request({
          url: `${serverUrl}${requestUrl}`
        })
        urlRequest.on('response', (response) => {
          expect(response.statusCode).to.equal(200)
          done()
        })
        urlRequest.end()
      })
    })

    it('should follow redirect chain when no redirect handler is provided', (done) => {
      respondOnce.toRoutes({
        '/redirectChain': (request, response) => {
          response.statusCode = 302
          response.setHeader('Location', '/302')
          response.end()
        },
        '/302': (request, response) => {
          response.statusCode = 302
          response.setHeader('Location', '/200')
          response.end()
        },
        '/200': (request, response) => {
          response.statusCode = 200
          response.end()
        }
      }).then(serverUrl => {
        const urlRequest = net.request({
          url: `${serverUrl}/redirectChain`
        })
        urlRequest.on('response', (response) => {
          expect(response.statusCode).to.equal(200)
          done()
        })
        urlRequest.end()
      })
    })

    it('should not follow redirect when request is canceled in redirect handler', async () => {
      const serverUrl = await respondOnce.toSingleURL((request, response) => {
<<<<<<< HEAD
        response.statusCode = 302
=======
        response.statusCode = 301
>>>>>>> 2e25999c
        response.setHeader('Location', '/200')
        response.end()
      })
      const urlRequest = net.request({
        url: serverUrl
      })
      urlRequest.end()
      urlRequest.on('redirect', () => { urlRequest.abort() })
      await emittedOnce(urlRequest, 'abort')
    })

    it('should follow redirect when handler calls callback', async () => {
      const serverUrl = await respondOnce.toRoutes({
        '/redirectChain': (request, response) => {
          response.statusCode = 302
          response.setHeader('Location', '/302')
          response.end()
        },
        '/302': (request, response) => {
          response.statusCode = 302
          response.setHeader('Location', '/200')
          response.end()
        },
        '/200': (request, response) => {
          response.statusCode = 200
          response.end()
        }
      })
      const urlRequest = net.request(`${serverUrl}/redirectChain`)
      const redirects: string[] = []
      urlRequest.on('redirect', (status, method, url) => {
        redirects.push(url)
        urlRequest.followRedirect()
      })
      urlRequest.end()
      const [response] = await emittedOnce(urlRequest, 'response')
      expect(response.statusCode).to.equal(200)
      expect(redirects).to.deep.equal([
<<<<<<< HEAD
        `${serverUrl}/302`,
=======
        `${serverUrl}/301`,
>>>>>>> 2e25999c
        `${serverUrl}/200`
      ])
    })

    it('should throw if given an invalid session option', () => {
      expect(() => {
        net.request({
          url: 'https://foo',
          session: 1 as any
        })
      }).to.throw('`session` should be an instance of the Session class')
    })

    it('should throw if given an invalid partition option', () => {
      expect(() => {
        net.request({
          url: 'https://foo',
          partition: 1 as any
        })
      }).to.throw('`partition` should be a string')
    })

    it('should be able to create a request with options', (done) => {
      const customHeaderName = 'Some-Custom-Header-Name'
      const customHeaderValue = 'Some-Customer-Header-Value'
      respondOnce.toURL('/', (request, response) => {
        try {
          expect(request.method).to.equal('GET')
          expect(request.headers[customHeaderName.toLowerCase()]).to.equal(customHeaderValue)
        } catch (e) {
          return done(e)
        }
        response.statusCode = 200
        response.statusMessage = 'OK'
        response.end()
      }).then(serverUrlUnparsed => {
        const serverUrl = url.parse(serverUrlUnparsed)
        const options = {
          port: serverUrl.port ? parseInt(serverUrl.port, 10) : undefined,
          hostname: '127.0.0.1',
          headers: { [customHeaderName]: customHeaderValue }
        }
        const urlRequest = net.request(options)
        urlRequest.on('response', (response) => {
          expect(response.statusCode).to.be.equal(200)
          response.on('data', () => {})
          response.on('end', () => {
            done()
          })
        })
        urlRequest.end()
      })
    })

    it('should be able to pipe a readable stream into a net request', (done) => {
      const bodyData = randomString(kOneMegaByte)
      let netRequestReceived = false
      let netRequestEnded = false

      Promise.all([
        respondOnce.toSingleURL((request, response) => response.end(bodyData)),
        respondOnce.toSingleURL((request, response) => {
          netRequestReceived = true
          let receivedBodyData = ''
          request.on('data', (chunk) => {
            receivedBodyData += chunk.toString()
          })
          request.on('end', (chunk: Buffer | undefined) => {
            netRequestEnded = true
            if (chunk) {
              receivedBodyData += chunk.toString()
            }
            expect(receivedBodyData).to.be.equal(bodyData)
            response.end()
          })
        })
      ]).then(([nodeServerUrl, netServerUrl]) => {
        const nodeRequest = http.request(nodeServerUrl)
        nodeRequest.on('response', (nodeResponse) => {
          const netRequest = net.request(netServerUrl)
          netRequest.on('response', (netResponse) => {
            expect(netResponse.statusCode).to.equal(200)
            netResponse.on('data', () => {})
            netResponse.on('end', () => {
              expect(netRequestReceived).to.be.true('net request received')
              expect(netRequestEnded).to.be.true('net request ended')
              done()
            })
          })
          nodeResponse.pipe(netRequest)
        })
        nodeRequest.end()
      })
    })

    it('should emit error event on server socket destroy', async () => {
      const serverUrl = await respondOnce.toSingleURL((request) => {
        request.socket.destroy()
      })
      const urlRequest = net.request(serverUrl)
      urlRequest.end()
      const [error] = await emittedOnce(urlRequest, 'error')
      expect(error.message).to.equal('net::ERR_EMPTY_RESPONSE')
    })

    it('should emit error event on server request destroy', async () => {
      const serverUrl = await respondOnce.toSingleURL((request, response) => {
        request.destroy()
        response.end()
      })
      const urlRequest = net.request(serverUrl)
      urlRequest.end(randomBuffer(kOneMegaByte))
      const [error] = await emittedOnce(urlRequest, 'error')
<<<<<<< HEAD
      const expectedErrorMessage = process.platform === 'win32' ? 'net::ERR_CONNECTION_ABORTED' : 'net::ERR_CONNECTION_RESET'
      expect(error.message).to.equal(expectedErrorMessage)
=======
      expect(error.message).to.be.oneOf(['net::ERR_CONNECTION_RESET', 'net::ERR_CONNECTION_ABORTED'])
>>>>>>> 2e25999c
    })

    it('should not emit any event after close', async () => {
      const serverUrl = await respondOnce.toSingleURL((request, response) => {
        response.end()
      })

      const urlRequest = net.request(serverUrl)
      urlRequest.end()

      await emittedOnce(urlRequest, 'close')
      await new Promise((resolve, reject) => {
        ['finish', 'abort', 'close', 'error'].forEach(evName => {
          urlRequest.on(evName as any, () => {
            reject(new Error(`Unexpected ${evName} event`))
          })
        })
        setTimeout(resolve, 50)
      })
    })
  })

  describe('IncomingMessage API', () => {
    it('response object should implement the IncomingMessage API', async () => {
      const customHeaderName = 'Some-Custom-Header-Name'
      const customHeaderValue = 'Some-Customer-Header-Value'

      const serverUrl = await respondOnce.toSingleURL((request, response) => {
        response.statusCode = 200
        response.statusMessage = 'OK'
        response.setHeader(customHeaderName, customHeaderValue)
        response.end()
      })

      const urlRequest = net.request(serverUrl)
      urlRequest.end()
      const [response] = await emittedOnce(urlRequest, 'response')

      expect(response.statusCode).to.equal(200)
      expect(response.statusMessage).to.equal('OK')

      const headers = response.headers
      expect(headers).to.be.an('object')
      const headerValue = headers[customHeaderName.toLowerCase()]
      expect(headerValue).to.equal(customHeaderValue)

      const httpVersion = response.httpVersion
      expect(httpVersion).to.be.a('string').and.to.have.lengthOf.at.least(1)

      const httpVersionMajor = response.httpVersionMajor
      expect(httpVersionMajor).to.be.a('number').and.to.be.at.least(1)

      const httpVersionMinor = response.httpVersionMinor
      expect(httpVersionMinor).to.be.a('number').and.to.be.at.least(0)

      response.on('data', () => {})
      await emittedOnce(response, 'end')
    })

    it('should discard duplicate headers', async () => {
      const includedHeader = 'max-forwards'
      const discardableHeader = 'Max-Forwards'

      const includedHeaderValue = 'max-fwds-val'
      const discardableHeaderValue = 'max-fwds-val-two'

      const serverUrl = await respondOnce.toSingleURL((request, response) => {
        response.statusCode = 200
        response.statusMessage = 'OK'
        response.setHeader(discardableHeader, discardableHeaderValue)
        response.setHeader(includedHeader, includedHeaderValue)
        response.end()
      })
      const urlRequest = net.request(serverUrl)
      urlRequest.end()

      const [response] = await emittedOnce(urlRequest, 'response')
      expect(response.statusCode).to.equal(200)
      expect(response.statusMessage).to.equal('OK')

      const headers = response.headers
      expect(headers).to.be.an('object')

      expect(headers).to.have.property(includedHeader)
      expect(headers).to.not.have.property(discardableHeader)
      expect(headers[includedHeader]).to.equal(includedHeaderValue)

      response.on('data', () => {})
      await emittedOnce(response, 'end')
    })

    it('should join repeated non-discardable value with ,', async () => {
      const serverUrl = await respondOnce.toSingleURL((request, response) => {
        response.statusCode = 200
        response.statusMessage = 'OK'
        response.setHeader('referrer-policy', ['first-text', 'second-text'])
        response.end()
      })
      const urlRequest = net.request(serverUrl)
      urlRequest.end()

      const [response] = await emittedOnce(urlRequest, 'response')
      expect(response.statusCode).to.equal(200)
      expect(response.statusMessage).to.equal('OK')

      const headers = response.headers
      expect(headers).to.be.an('object')
      expect(headers).to.have.property('referrer-policy')
      expect(headers['referrer-policy']).to.equal('first-text, second-text')

      response.on('data', () => {})
      await emittedOnce(response, 'end')
    })

    it('should be able to pipe a net response into a writable stream', async () => {
      const bodyData = randomString(kOneKiloByte)
      const [netServerUrl, nodeServerUrl] = await Promise.all([
        respondOnce.toSingleURL((request, response) => response.end(bodyData)),
        respondOnce.toSingleURL((request, response) => {
          let receivedBodyData = ''
          request.on('data', (chunk) => {
            receivedBodyData += chunk.toString()
          })
          request.on('end', (chunk: Buffer | undefined) => {
            if (chunk) {
              receivedBodyData += chunk.toString()
            }
            expect(receivedBodyData).to.be.equal(bodyData)
            response.end()
          })
        })
      ])
      const netRequest = net.request(netServerUrl)
      netRequest.end()
      await new Promise((resolve) => {
        netRequest.on('response', (netResponse) => {
          const serverUrl = url.parse(nodeServerUrl)
          const nodeOptions = {
            method: 'POST',
            path: serverUrl.path,
            port: serverUrl.port
          }
          const nodeRequest = http.request(nodeOptions, res => {
            res.on('data', () => {})
            res.on('end', () => {
              resolve()
            })
          });
          // TODO: IncomingMessage should properly extend ReadableStream in the
          // docs
          (netResponse as any).pipe(nodeRequest)
        })
<<<<<<< HEAD
=======
        netRequest.end()
>>>>>>> 2e25999c
      })
    })
  })

  describe('Stability and performance', () => {
    it('should free unreferenced, never-started request objects without crash', (done) => {
      net.request('https://test')
      process.nextTick(() => {
        const v8Util = process.electronBinding('v8_util')
        v8Util.requestGarbageCollectionForTesting()
        done()
      })
    })

    it('should collect on-going requests without crash', (done) => {
      let finishResponse: (() => void) | null = null
      respondOnce.toSingleURL((request, response) => {
        response.write(randomString(kOneKiloByte))
        finishResponse = () => {
          response.write(randomString(kOneKiloByte))
          response.end()
        }
      }).then(serverUrl => {
        const urlRequest = net.request(serverUrl)
        urlRequest.on('response', (response) => {
          response.on('data', () => { })
          response.on('end', () => {
            done()
          })
          process.nextTick(() => {
            // Trigger a garbage collection.
            const v8Util = process.electronBinding('v8_util')
            v8Util.requestGarbageCollectionForTesting()
            finishResponse!()
          })
        })
        urlRequest.end()
      })
    })

    it('should collect unreferenced, ended requests without crash', (done) => {
      respondOnce.toSingleURL((request, response) => {
        response.end()
      }).then(serverUrl => {
        const urlRequest = net.request(serverUrl)
        urlRequest.on('response', (response) => {
          response.on('data', () => {})
          response.on('end', () => { done() })
        })
        process.nextTick(() => {
          const v8Util = process.electronBinding('v8_util')
          v8Util.requestGarbageCollectionForTesting()
        })
        urlRequest.end()
      })
    })

    it('should finish sending data when urlRequest is unreferenced', (done) => {
      respondOnce.toSingleURL((request, response) => {
        let received = Buffer.alloc(0)
        request.on('data', (data) => {
          received = Buffer.concat([received, data])
        })
        request.on('end', () => {
          response.end()
          expect(received.length).to.equal(kOneMegaByte)
          done()
        })
      }).then(serverUrl => {
        const urlRequest = net.request(serverUrl)
        urlRequest.on('response', (response) => {
          response.on('data', () => {})
          response.on('end', () => {})
        })
        urlRequest.on('close', () => {
          process.nextTick(() => {
            const v8Util = process.electronBinding('v8_util')
            v8Util.requestGarbageCollectionForTesting()
          })
        })
        urlRequest.end(randomBuffer(kOneMegaByte))
      })
    })

    it('should finish sending data when urlRequest is unreferenced for chunked encoding', (done) => {
      respondOnce.toSingleURL((request, response) => {
        let received = Buffer.alloc(0)
        request.on('data', (data) => {
          received = Buffer.concat([received, data])
        })
        request.on('end', () => {
          response.end()
          expect(received.length).to.equal(kOneMegaByte)
          done()
        })
      }).then(serverUrl => {
        const urlRequest = net.request(serverUrl)
        urlRequest.on('response', (response) => {
          response.on('data', () => {})
          response.on('end', () => {})
        })
        urlRequest.on('close', () => {
          process.nextTick(() => {
            const v8Util = process.electronBinding('v8_util')
            v8Util.requestGarbageCollectionForTesting()
          })
        })
        urlRequest.chunkedEncoding = true
        urlRequest.end(randomBuffer(kOneMegaByte))
      })
    })

    it('should finish sending data when urlRequest is unreferenced', (done) => {
      respondOnce.toSingleURL((request, response) => {
        let received = Buffer.alloc(0)
        request.on('data', (data) => {
          received = Buffer.concat([received, data])
        })
        request.on('end', () => {
          response.end()
          expect(received.length).to.equal(kOneMegaByte)
          done()
        })
      }).then(serverUrl => {
        const urlRequest = net.request(serverUrl)
        urlRequest.on('response', (response) => {
          response.on('data', () => {})
          response.on('end', () => {})
        })
        urlRequest.on('close', () => {
          process.nextTick(() => {
            const v8Util = process.electronBinding('v8_util')
            v8Util.requestGarbageCollectionForTesting()
          })
        })
        urlRequest.end(randomBuffer(kOneMegaByte))
      })
    })

    it('should finish sending data when urlRequest is unreferenced for chunked encoding', (done) => {
      respondOnce.toSingleURL((request, response) => {
        let received = Buffer.alloc(0)
        request.on('data', (data) => {
          received = Buffer.concat([received, data])
        })
        request.on('end', () => {
          response.end()
          expect(received.length).to.equal(kOneMegaByte)
          done()
        })
      }).then(serverUrl => {
        const urlRequest = net.request(serverUrl)
        urlRequest.on('response', (response) => {
          response.on('data', () => {})
          response.on('end', () => {})
        })
        urlRequest.on('close', () => {
          process.nextTick(() => {
            const v8Util = process.electronBinding('v8_util')
            v8Util.requestGarbageCollectionForTesting()
          })
        })
        urlRequest.chunkedEncoding = true
        urlRequest.end(randomBuffer(kOneMegaByte))
      })
    })
  })
})<|MERGE_RESOLUTION|>--- conflicted
+++ resolved
@@ -2,11 +2,7 @@
 import { net, session, ClientRequest, BrowserWindow } from 'electron'
 import * as http from 'http'
 import * as url from 'url'
-<<<<<<< HEAD
 import { AddressInfo, Socket } from 'net'
-=======
-import { AddressInfo } from 'net'
->>>>>>> 2e25999c
 import { emittedOnce } from './events-helpers'
 
 const kOneKiloByte = 1024
@@ -74,13 +70,10 @@
 }
 
 describe('net module', () => {
-<<<<<<< HEAD
   afterEach(cleanUp)
   afterEach(async () => {
     await session.defaultSession.clearCache()
   })
-=======
->>>>>>> 2e25999c
   describe('HTTP basics', () => {
     it('should be able to issue a basic GET request', (done) => {
       respondOnce.toSingleURL((request, response) => {
@@ -627,18 +620,11 @@
       urlRequest.on('response', () => {
         expect.fail('unexpected response event')
       })
-<<<<<<< HEAD
-      urlRequest.abort()
-      urlRequest.write('')
-      urlRequest.end()
-      await emittedOnce(urlRequest, 'abort')
-=======
       const aborted = emittedOnce(urlRequest, 'abort')
       urlRequest.abort()
       urlRequest.write('')
       urlRequest.end()
       await aborted
->>>>>>> 2e25999c
     })
 
     it('it should be able to abort an HTTP request before request end', (done) => {
@@ -964,11 +950,7 @@
     })
 
     it('should follow redirect when no redirect handler is provided', (done) => {
-<<<<<<< HEAD
       const requestUrl = '/302'
-=======
-      const requestUrl = '/301'
->>>>>>> 2e25999c
       respondOnce.toRoutes({
         '/302': (request, response) => {
           response.statusCode = 302
@@ -1021,11 +1003,7 @@
 
     it('should not follow redirect when request is canceled in redirect handler', async () => {
       const serverUrl = await respondOnce.toSingleURL((request, response) => {
-<<<<<<< HEAD
         response.statusCode = 302
-=======
-        response.statusCode = 301
->>>>>>> 2e25999c
         response.setHeader('Location', '/200')
         response.end()
       })
@@ -1064,11 +1042,7 @@
       const [response] = await emittedOnce(urlRequest, 'response')
       expect(response.statusCode).to.equal(200)
       expect(redirects).to.deep.equal([
-<<<<<<< HEAD
         `${serverUrl}/302`,
-=======
-        `${serverUrl}/301`,
->>>>>>> 2e25999c
         `${serverUrl}/200`
       ])
     })
@@ -1182,12 +1156,7 @@
       const urlRequest = net.request(serverUrl)
       urlRequest.end(randomBuffer(kOneMegaByte))
       const [error] = await emittedOnce(urlRequest, 'error')
-<<<<<<< HEAD
-      const expectedErrorMessage = process.platform === 'win32' ? 'net::ERR_CONNECTION_ABORTED' : 'net::ERR_CONNECTION_RESET'
-      expect(error.message).to.equal(expectedErrorMessage)
-=======
       expect(error.message).to.be.oneOf(['net::ERR_CONNECTION_RESET', 'net::ERR_CONNECTION_ABORTED'])
->>>>>>> 2e25999c
     })
 
     it('should not emit any event after close', async () => {
@@ -1340,10 +1309,7 @@
           // docs
           (netResponse as any).pipe(nodeRequest)
         })
-<<<<<<< HEAD
-=======
         netRequest.end()
->>>>>>> 2e25999c
       })
     })
   })
