import { expect } from 'chai'
import { BrowserWindow, Menu, MenuItem } from 'electron'
import { sortMenuItems } from '../lib/browser/api/menu-utils'
import { closeWindow } from './window-helpers'

describe('Menu module', function () {
  this.timeout(5000)
  describe('Menu.buildFromTemplate', () => {
    it('should be able to attach extra fields', () => {
      const menu = Menu.buildFromTemplate([
        {
          label: 'text',
          extra: 'field'
        } as MenuItem | Record<string, any>
      ])
      expect((menu.items[0] as any).extra).to.equal('field')
    })

    it('should be able to accept only MenuItems', () => {
      const menu = Menu.buildFromTemplate([
        new MenuItem({ label: 'one' }),
        new MenuItem({ label: 'two' })
      ])
      expect(menu.items[0].label).to.equal('one')
      expect(menu.items[1].label).to.equal('two')
    })

    it('should be able to accept only MenuItems in a submenu', () => {
      const menu = Menu.buildFromTemplate([
        {
          label: 'one',
          submenu: [
            new MenuItem({ label: 'two' }) as any
          ]
        }
      ])
      expect(menu.items[0].label).to.equal('one')
      expect(menu.items[0].submenu!.items[0].label).to.equal('two')
    })

    it('should be able to accept MenuItems and plain objects', () => {
      const menu = Menu.buildFromTemplate([
        new MenuItem({ label: 'one' }),
        { label: 'two' }
      ])
      expect(menu.items[0].label).to.equal('one')
      expect(menu.items[1].label).to.equal('two')
    })

    it('does not modify the specified template', () => {
      const template = [{ label: 'text', submenu: [{ label: 'sub' }] }]
      const templateCopy = JSON.parse(JSON.stringify(template))
      Menu.buildFromTemplate(template)
      expect(template).to.deep.equal(templateCopy)
    })

    it('does not throw exceptions for undefined/null values', () => {
      expect(() => {
        Menu.buildFromTemplate([
          {
            label: 'text',
            accelerator: undefined
          },
          {
            label: 'text again',
            accelerator: null as any
          }
        ])
      }).to.not.throw()
    })

    it('does throw exceptions for empty objects and null values', () => {
      expect(() => {
        Menu.buildFromTemplate([{}, null as any])
      }).to.throw(/Invalid template for MenuItem: must have at least one of label, role or type/)
    })

    it('does throw exception for object without role, label, or type attribute', () => {
      expect(() => {
        Menu.buildFromTemplate([{ 'visible': true }])
      }).to.throw(/Invalid template for MenuItem: must have at least one of label, role or type/)
    })
    it('does throw exception for undefined', () => {
      expect(() => {
        Menu.buildFromTemplate([undefined as any])
      }).to.throw(/Invalid template for MenuItem: must have at least one of label, role or type/)
    })

    describe('Menu sorting and building', () => {
      describe('sorts groups', () => {
        it('does a simple sort', () => {
          const items = [
            {
              label: 'two',
              id: '2',
              afterGroupContaining: ['1'] },
            { type: 'separator' },
            {
              id: '1',
              label: 'one'
            }
          ]

          const expected = [
            {
              id: '1',
              label: 'one'
            },
            { type: 'separator' },
            {
              id: '2',
              label: 'two',
              afterGroupContaining: ['1']
            }
          ]

          expect(sortMenuItems(items)).to.deep.equal(expected)
        })

        it('does a simple sort with MenuItems', () => {
          const firstItem = new MenuItem({ id: '1', label: 'one' })
          const secondItem = new MenuItem({
            label: 'two',
            id: '2',
            afterGroupContaining: ['1']
          })
          const sep = new MenuItem({ type: 'separator' })

          const items = [ secondItem, sep, firstItem ]
          const expected = [ firstItem, sep, secondItem ]

          expect(sortMenuItems(items)).to.deep.equal(expected)
        })

        it('resolves cycles by ignoring things that conflict', () => {
          const items = [
            {
              id: '2',
              label: 'two',
              afterGroupContaining: ['1']
            },
            { type: 'separator' },
            {
              id: '1',
              label: 'one',
              afterGroupContaining: ['2']
            }
          ]

          const expected = [
            {
              id: '1',
              label: 'one',
              afterGroupContaining: ['2']
            },
            { type: 'separator' },
            {
              id: '2',
              label: 'two',
              afterGroupContaining: ['1']
            }
          ]

          expect(sortMenuItems(items)).to.deep.equal(expected)
        })

        it('ignores references to commands that do not exist', () => {
          const items = [
            {
              id: '1',
              label: 'one'
            },
            { type: 'separator' },
            {
              id: '2',
              label: 'two',
              afterGroupContaining: ['does-not-exist']
            }
          ]

          const expected = [
            {
              id: '1',
              label: 'one'
            },
            { type: 'separator' },
            {
              id: '2',
              label: 'two',
              afterGroupContaining: ['does-not-exist']
            }
          ]

          expect(sortMenuItems(items)).to.deep.equal(expected)
        })

        it('only respects the first matching [before|after]GroupContaining rule in a given group', () => {
          const items = [
            {
              id: '1',
              label: 'one'
            },
            { type: 'separator' },
            {
              id: '3',
              label: 'three',
              beforeGroupContaining: ['1']
            },
            {
              id: '4',
              label: 'four',
              afterGroupContaining: ['2']
            },
            { type: 'separator' },
            {
              id: '2',
              label: 'two'
            }
          ]

          const expected = [
            {
              id: '3',
              label: 'three',
              beforeGroupContaining: ['1']
            },
            {
              id: '4',
              label: 'four',
              afterGroupContaining: ['2']
            },
            { type: 'separator' },
            {
              id: '1',
              label: 'one'
            },
            { type: 'separator' },
            {
              id: '2',
              label: 'two'
            }
          ]

          expect(sortMenuItems(items)).to.deep.equal(expected)
        })
      })

      describe('moves an item to a different group by merging groups', () => {
        it('can move a group of one item', () => {
          const items = [
            {
              id: '1',
              label: 'one'
            },
            { type: 'separator' },
            {
              id: '2',
              label: 'two'
            },
            { type: 'separator' },
            {
              id: '3',
              label: 'three',
              after: ['1']
            },
            { type: 'separator' }
          ]

          const expected = [
            {
              id: '1',
              label: 'one'
            },
            {
              id: '3',
              label: 'three',
              after: ['1']
            },
            { type: 'separator' },
            {
              id: '2',
              label: 'two'
            }
          ]

          expect(sortMenuItems(items)).to.deep.equal(expected)
        })

        it("moves all items in the moving item's group", () => {
          const items = [
            {
              id: '1',
              label: 'one'
            },
            { type: 'separator' },
            {
              id: '2',
              label: 'two'
            },
            { type: 'separator' },
            {
              id: '3',
              label: 'three',
              after: ['1']
            },
            {
              id: '4',
              label: 'four'
            },
            { type: 'separator' }
          ]

          const expected = [
            {
              id: '1',
              label: 'one'
            },
            {
              id: '3',
              label: 'three',
              after: ['1']
            },
            {
              id: '4',
              label: 'four'
            },
            { type: 'separator' },
            {
              id: '2',
              label: 'two'
            }
          ]

          expect(sortMenuItems(items)).to.deep.equal(expected)
        })

        it("ignores positions relative to commands that don't exist", () => {
          const items = [
            {
              id: '1',
              label: 'one'
            },
            { type: 'separator' },
            {
              id: '2',
              label: 'two'
            },
            { type: 'separator' },
            {
              id: '3',
              label: 'three',
              after: ['does-not-exist']
            },
            {
              id: '4',
              label: 'four',
              after: ['1']
            },
            { type: 'separator' }
          ]

          const expected = [
            {
              id: '1',
              label: 'one'
            },
            {
              id: '3',
              label: 'three',
              after: ['does-not-exist']
            },
            {
              id: '4',
              label: 'four',
              after: ['1']
            },
            { type: 'separator' },
            {
              id: '2',
              label: 'two'
            }
          ]

          expect(sortMenuItems(items)).to.deep.equal(expected)
        })

        it('can handle recursive group merging', () => {
          const items = [
            {
              id: '1',
              label: 'one',
              after: ['3']
            },
            {
              id: '2',
              label: 'two',
              before: ['1']
            },
            {
              id: '3',
              label: 'three'
            }
          ]

          const expected = [
            {
              id: '3',
              label: 'three'
            },
            {
              id: '2',
              label: 'two',
              before: ['1']
            },
            {
              id: '1',
              label: 'one',
              after: ['3']
            }
          ]

          expect(sortMenuItems(items)).to.deep.equal(expected)
        })

        it('can merge multiple groups when given a list of before/after commands', () => {
          const items = [
            {
              id: '1',
              label: 'one'
            },
            { type: 'separator' },
            {
              id: '2',
              label: 'two'
            },
            { type: 'separator' },
            {
              id: '3',
              label: 'three',
              after: ['1', '2']
            }
          ]

          const expected = [
            {
              id: '2',
              label: 'two'
            },
            {
              id: '1',
              label: 'one'
            },
            {
              id: '3',
              label: 'three',
              after: ['1', '2']
            }
          ]

          expect(sortMenuItems(items)).to.deep.equal(expected)
        })

        it('can merge multiple groups based on both before/after commands', () => {
          const items = [
            {
              id: '1',
              label: 'one'
            },
            { type: 'separator' },
            {
              id: '2',
              label: 'two'
            },
            { type: 'separator' },
            {
              id: '3',
              label: 'three',
              after: ['1'],
              before: ['2']
            }
          ]

          const expected = [
            {
              id: '1',
              label: 'one'
            },
            {
              id: '3',
              label: 'three',
              after: ['1'],
              before: ['2']
            },
            {
              id: '2',
              label: 'two'
            }
          ]

          expect(sortMenuItems(items)).to.deep.equal(expected)
        })
      })

      it('should position before existing item', () => {
        const menu = Menu.buildFromTemplate([
          {
            id: '2',
            label: 'two'
          }, {
            id: '3',
            label: 'three'
          }, {
            id: '1',
            label: 'one',
            before: ['2']
          }
        ])

        expect(menu.items[0].label).to.equal('one')
        expect(menu.items[1].label).to.equal('two')
        expect(menu.items[2].label).to.equal('three')
      })

      it('should position after existing item', () => {
        const menu = Menu.buildFromTemplate([
          {
            id: '2',
            label: 'two',
            after: ['1']
          },
          {
            id: '1',
            label: 'one'
          }, {
            id: '3',
            label: 'three'
          }
        ])

        expect(menu.items[0].label).to.equal('one')
        expect(menu.items[1].label).to.equal('two')
        expect(menu.items[2].label).to.equal('three')
      })

      it('should filter excess menu separators', () => {
        const menuOne = Menu.buildFromTemplate([
          {
            type: 'separator'
          }, {
            label: 'a'
          }, {
            label: 'b'
          }, {
            label: 'c'
          }, {
            type: 'separator'
          }
        ])

        expect(menuOne.items).to.have.length(3)
        expect(menuOne.items[0].label).to.equal('a')
        expect(menuOne.items[1].label).to.equal('b')
        expect(menuOne.items[2].label).to.equal('c')

        const menuTwo = Menu.buildFromTemplate([
          {
            type: 'separator'
          }, {
            type: 'separator'
          }, {
            label: 'a'
          }, {
            label: 'b'
          }, {
            label: 'c'
          }, {
            type: 'separator'
          }, {
            type: 'separator'
          }
        ])

        expect(menuTwo.items).to.have.length(3)
        expect(menuTwo.items[0].label).to.equal('a')
        expect(menuTwo.items[1].label).to.equal('b')
        expect(menuTwo.items[2].label).to.equal('c')
      })

      it('should continue inserting items at next index when no specifier is present', () => {
        const menu = Menu.buildFromTemplate([
          {
            id: '2',
            label: 'two'
          }, {
            id: '3',
            label: 'three'
          }, {
            id: '4',
            label: 'four'
          }, {
            id: '5',
            label: 'five'
          }, {
            id: '1',
            label: 'one',
            before: ['2']
          }
        ])

        expect(menu.items[0].label).to.equal('one')
        expect(menu.items[1].label).to.equal('two')
        expect(menu.items[2].label).to.equal('three')
        expect(menu.items[3].label).to.equal('four')
        expect(menu.items[4].label).to.equal('five')
      })

      it('should continue inserting MenuItems at next index when no specifier is present', () => {
        const menu = Menu.buildFromTemplate([
          new MenuItem({
            id: '2',
            label: 'two'
          }), new MenuItem({
            id: '3',
            label: 'three'
          }), new MenuItem({
            id: '4',
            label: 'four'
          }), new MenuItem({
            id: '5',
            label: 'five'
          }), new MenuItem({
            id: '1',
            label: 'one',
            before: ['2']
          })
        ])

        expect(menu.items[0].label).to.equal('one')
        expect(menu.items[1].label).to.equal('two')
        expect(menu.items[2].label).to.equal('three')
        expect(menu.items[3].label).to.equal('four')
        expect(menu.items[4].label).to.equal('five')
      })
    })
  })

  describe('Menu.getMenuItemById', () => {
    it('should return the item with the given id', () => {
      const menu = Menu.buildFromTemplate([
        {
          label: 'View',
          submenu: [
            {
              label: 'Enter Fullscreen',
              accelerator: 'ControlCommandF',
              id: 'fullScreen'
            }
          ]
        }
      ])
      const fsc = menu.getMenuItemById('fullScreen')
      expect(menu.items[0].submenu!.items[0]).to.equal(fsc)
    })

    it('should return the separator with the given id', () => {
      const menu = Menu.buildFromTemplate([
        {
          label: 'Item 1',
          id: 'item_1'
        },
        {
          id: 'separator',
          type: 'separator'
        },
        {
          label: 'Item 2',
          id: 'item_2'
        }
      ])
      const separator = menu.getMenuItemById('separator')
      expect(separator).to.be.an('object')
      expect(separator).to.equal(menu.items[1])
    })
  })

  describe('Menu.insert', () => {
    it('should throw when attempting to insert at out-of-range indices', () => {
      const menu = Menu.buildFromTemplate([
        { label: '1' },
        { label: '2' },
        { label: '3' }
      ])

      const item = new MenuItem({ label: 'badInsert' })

      expect(() => {
        menu.insert(9999, item)
      }).to.throw(/Position 9999 cannot be greater than the total MenuItem count/)

      expect(() => {
        menu.insert(-9999, item)
      }).to.throw(/Position -9999 cannot be less than 0/)
    })

    it('should store item in @items by its index', () => {
      const menu = Menu.buildFromTemplate([
        { label: '1' },
        { label: '2' },
        { label: '3' }
      ])

      const item = new MenuItem({ label: 'inserted' })

      menu.insert(1, item)
      expect(menu.items[0].label).to.equal('1')
      expect(menu.items[1].label).to.equal('inserted')
      expect(menu.items[2].label).to.equal('2')
      expect(menu.items[3].label).to.equal('3')
    })
  })

  describe('Menu.append', () => {
    it('should add the item to the end of the menu', () => {
      const menu = Menu.buildFromTemplate([
        { label: '1' },
        { label: '2' },
        { label: '3' }
      ])

      const item = new MenuItem({ label: 'inserted' })
      menu.append(item)

      expect(menu.items[0].label).to.equal('1')
      expect(menu.items[1].label).to.equal('2')
      expect(menu.items[2].label).to.equal('3')
      expect(menu.items[3].label).to.equal('inserted')
    })
  })

  describe('Menu.popup', () => {
    let w: BrowserWindow
    let menu: Menu

    beforeEach(() => {
      w = new BrowserWindow({ show: false, width: 200, height: 200 })
      menu = Menu.buildFromTemplate([
        { label: '1' },
        { label: '2' },
        { label: '3' }
      ])
    })

    afterEach(async () => {
      menu.closePopup()
      menu.closePopup(w)
      await closeWindow(w)
      w = null as unknown as BrowserWindow
    })

    it('throws an error if options is not an object', () => {
      expect(() => {
        menu.popup('this is a string, not an object' as any)
      }).to.throw(/Options must be an object/)
    })

    it('allows for options to be optional', () => {
      expect(() => {
        menu.popup({})
      }).to.not.throw()
    })

    it('should emit menu-will-show event', (done) => {
      menu.on('menu-will-show', () => { done() })
      menu.popup({ window: w })
    })

    it('should emit menu-will-close event', (done) => {
      menu.on('menu-will-close', () => { done() })
      menu.popup({ window: w })
      // https://github.com/electron/electron/issues/19411
      setTimeout(() => {
        menu.closePopup()
      })
    })

    it('returns immediately', () => {
      const input = { window: w, x: 100, y: 101 }
      const output = menu.popup(input) as unknown as {x: number, y: number, browserWindow: BrowserWindow}
      expect(output.x).to.equal(input.x)
      expect(output.y).to.equal(input.y)
      expect(output.browserWindow).to.equal(input.window)
    })

    it('works without a given BrowserWindow and options', () => {
      const { browserWindow, x, y } = menu.popup({ x: 100, y: 101 }) as unknown as {x: number, y: number, browserWindow: BrowserWindow}

      expect(browserWindow.constructor.name).to.equal('BrowserWindow')
      expect(x).to.equal(100)
      expect(y).to.equal(101)
    })

    it('works with a given BrowserWindow, options and callback', (done) => {
      const { x, y } = menu.popup({
        window: w,
        x: 100,
        y: 101,
        callback: () => done()
      }) as unknown as {x: number, y: number}

      expect(x).to.equal(100)
      expect(y).to.equal(101)
      // https://github.com/electron/electron/issues/19411
      setTimeout(() => {
        menu.closePopup()
      })
    })

    it('works with a given BrowserWindow, no options, and a callback', (done) => {
      menu.popup({ window: w, callback: () => done() })
      // https://github.com/electron/electron/issues/19411
      setTimeout(() => {
        menu.closePopup()
      })
    })
  })

  describe('Menu.setApplicationMenu', () => {
    it('sets a menu', () => {
      const menu = Menu.buildFromTemplate([
        { label: '1' },
        { label: '2' }
      ])

      Menu.setApplicationMenu(menu)
      expect(Menu.getApplicationMenu()).to.not.be.null('application menu')
    })

    it('unsets a menu with null', () => {
      Menu.setApplicationMenu(null)
      expect(Menu.getApplicationMenu()).to.be.null('application menu')
    })
  })
<<<<<<< HEAD

  describe('menu accelerators', async () => {
    const sendRobotjsKey = (key: string, modifiers: string | string[] = [], delay = 500) => {
      return new Promise((resolve, reject) => {
        try {
          require('robotjs').keyTap(key, modifiers)
          setTimeout(() => {
            resolve()
          }, delay)
        } catch (e) {
          reject(e)
        }
      })
    }

    before(async function () {
      // --ci flag breaks accelerator and robotjs interaction
      if (isCI) {
        this.skip()
      }

      // before accelerator tests, use globalShortcut to test if
      // RobotJS is working at all
      let isKeyPressed = false
      globalShortcut.register('q', () => {
        isKeyPressed = true
      })
      try {
        await sendRobotjsKey('q')
      } catch (e) {
        this.skip()
      }

      if (!isKeyPressed) {
        this.skip()
      }

      globalShortcut.unregister('q')
    })

    it('should perform the specified action', async () => {
      let hasBeenClicked = false
      const menu = Menu.buildFromTemplate([
        {
          label: 'Test',
          submenu: [
            {
              label: 'Test Item',
              accelerator: 'T',
              click: (a, b, event) => {
                hasBeenClicked = true
                expect(event).to.deep.equal({
                  shiftKey: false,
                  ctrlKey: false,
                  altKey: false,
                  metaKey: false,
                  triggeredByAccelerator: true
                })
              },
              id: 'test'
            }
          ]
        }
      ])
      Menu.setApplicationMenu(menu)
      expect(Menu.getApplicationMenu()).to.not.be.null('application menu')
      await sendRobotjsKey('t')
      expect(hasBeenClicked).to.equal(true)
    })

    it('should not activate upon clicking another key combination', async () => {
      let hasBeenClicked = false
      const menu = Menu.buildFromTemplate([
        {
          label: 'Test',
          submenu: [
            {
              label: 'Test Item',
              accelerator: 'T',
              click: () => {
                hasBeenClicked = true
              },
              id: 'test'
            }
          ]
        }
      ])
      Menu.setApplicationMenu(menu)
      expect(Menu.getApplicationMenu()).to.not.be.null('application menu')
      await sendRobotjsKey('t', 'shift')
      expect(hasBeenClicked).to.equal(false)
    })
  })
=======
>>>>>>> b060cbf4
})<|MERGE_RESOLUTION|>--- conflicted
+++ resolved
@@ -840,100 +840,4 @@
       expect(Menu.getApplicationMenu()).to.be.null('application menu')
     })
   })
-<<<<<<< HEAD
-
-  describe('menu accelerators', async () => {
-    const sendRobotjsKey = (key: string, modifiers: string | string[] = [], delay = 500) => {
-      return new Promise((resolve, reject) => {
-        try {
-          require('robotjs').keyTap(key, modifiers)
-          setTimeout(() => {
-            resolve()
-          }, delay)
-        } catch (e) {
-          reject(e)
-        }
-      })
-    }
-
-    before(async function () {
-      // --ci flag breaks accelerator and robotjs interaction
-      if (isCI) {
-        this.skip()
-      }
-
-      // before accelerator tests, use globalShortcut to test if
-      // RobotJS is working at all
-      let isKeyPressed = false
-      globalShortcut.register('q', () => {
-        isKeyPressed = true
-      })
-      try {
-        await sendRobotjsKey('q')
-      } catch (e) {
-        this.skip()
-      }
-
-      if (!isKeyPressed) {
-        this.skip()
-      }
-
-      globalShortcut.unregister('q')
-    })
-
-    it('should perform the specified action', async () => {
-      let hasBeenClicked = false
-      const menu = Menu.buildFromTemplate([
-        {
-          label: 'Test',
-          submenu: [
-            {
-              label: 'Test Item',
-              accelerator: 'T',
-              click: (a, b, event) => {
-                hasBeenClicked = true
-                expect(event).to.deep.equal({
-                  shiftKey: false,
-                  ctrlKey: false,
-                  altKey: false,
-                  metaKey: false,
-                  triggeredByAccelerator: true
-                })
-              },
-              id: 'test'
-            }
-          ]
-        }
-      ])
-      Menu.setApplicationMenu(menu)
-      expect(Menu.getApplicationMenu()).to.not.be.null('application menu')
-      await sendRobotjsKey('t')
-      expect(hasBeenClicked).to.equal(true)
-    })
-
-    it('should not activate upon clicking another key combination', async () => {
-      let hasBeenClicked = false
-      const menu = Menu.buildFromTemplate([
-        {
-          label: 'Test',
-          submenu: [
-            {
-              label: 'Test Item',
-              accelerator: 'T',
-              click: () => {
-                hasBeenClicked = true
-              },
-              id: 'test'
-            }
-          ]
-        }
-      ])
-      Menu.setApplicationMenu(menu)
-      expect(Menu.getApplicationMenu()).to.not.be.null('application menu')
-      await sendRobotjsKey('t', 'shift')
-      expect(hasBeenClicked).to.equal(false)
-    })
-  })
-=======
->>>>>>> b060cbf4
 })