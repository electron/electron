import { EventEmitter } from 'events'
import { expect } from 'chai'
<<<<<<< HEAD
import { BrowserWindow, ipcMain, IpcMainInvokeEvent, MessageChannelMain } from 'electron'
import { closeAllWindows } from './window-helpers'
=======
import { BrowserWindow, ipcMain, IpcMainInvokeEvent } from 'electron'
>>>>>>> b724fbc0
import { emittedOnce } from './events-helpers'

const v8Util = process.electronBinding('v8_util')

describe('ipc module', () => {
  describe('invoke', () => {
    let w = (null as unknown as BrowserWindow)

    before(async () => {
      w = new BrowserWindow({ show: false, webPreferences: { nodeIntegration: true } })
      await w.loadURL('about:blank')
    })
    after(async () => {
      w.destroy()
    })

    async function rendererInvoke (...args: any[]) {
      const { ipcRenderer } = require('electron')
      try {
        const result = await ipcRenderer.invoke('test', ...args)
        ipcRenderer.send('result', { result })
      } catch (e) {
        ipcRenderer.send('result', { error: e.message })
      }
    }

    it('receives a response from a synchronous handler', async () => {
      ipcMain.handleOnce('test', (e: IpcMainInvokeEvent, arg: number) => {
        expect(arg).to.equal(123)
        return 3
      })
      const done = new Promise(resolve => ipcMain.once('result', (e, arg) => {
        expect(arg).to.deep.equal({ result: 3 })
        resolve()
      }))
      await w.webContents.executeJavaScript(`(${rendererInvoke})(123)`)
      await done
    })

    it('receives a response from an asynchronous handler', async () => {
      ipcMain.handleOnce('test', async (e: IpcMainInvokeEvent, arg: number) => {
        expect(arg).to.equal(123)
        await new Promise(resolve => setImmediate(resolve))
        return 3
      })
      const done = new Promise(resolve => ipcMain.once('result', (e, arg) => {
        expect(arg).to.deep.equal({ result: 3 })
        resolve()
      }))
      await w.webContents.executeJavaScript(`(${rendererInvoke})(123)`)
      await done
    })

    it('receives an error from a synchronous handler', async () => {
      ipcMain.handleOnce('test', () => {
        throw new Error('some error')
      })
      const done = new Promise(resolve => ipcMain.once('result', (e, arg) => {
        expect(arg.error).to.match(/some error/)
        resolve()
      }))
      await w.webContents.executeJavaScript(`(${rendererInvoke})()`)
      await done
    })

    it('receives an error from an asynchronous handler', async () => {
      ipcMain.handleOnce('test', async () => {
        await new Promise(resolve => setImmediate(resolve))
        throw new Error('some error')
      })
      const done = new Promise(resolve => ipcMain.once('result', (e, arg) => {
        expect(arg.error).to.match(/some error/)
        resolve()
      }))
      await w.webContents.executeJavaScript(`(${rendererInvoke})()`)
      await done
    })

    it('throws an error if no handler is registered', async () => {
      const done = new Promise(resolve => ipcMain.once('result', (e, arg) => {
        expect(arg.error).to.match(/No handler registered/)
        resolve()
      }))
      await w.webContents.executeJavaScript(`(${rendererInvoke})()`)
      await done
    })

    it('throws an error when invoking a handler that was removed', async () => {
      ipcMain.handle('test', () => {})
      ipcMain.removeHandler('test')
      const done = new Promise(resolve => ipcMain.once('result', (e, arg) => {
        expect(arg.error).to.match(/No handler registered/)
        resolve()
      }))
      await w.webContents.executeJavaScript(`(${rendererInvoke})()`)
      await done
    })

    it('forbids multiple handlers', async () => {
      ipcMain.handle('test', () => {})
      try {
        expect(() => { ipcMain.handle('test', () => {}) }).to.throw(/second handler/)
      } finally {
        ipcMain.removeHandler('test')
      }
    })

    it('throws an error in the renderer if the reply callback is dropped', async () => {
      // eslint-disable-next-line @typescript-eslint/no-unused-vars
      ipcMain.handleOnce('test', () => new Promise(resolve => {
        setTimeout(() => v8Util.requestGarbageCollectionForTesting())
        /* never resolve */
      }))
      w.webContents.executeJavaScript(`(${rendererInvoke})()`)
      const [, { error }] = await emittedOnce(ipcMain, 'result')
      expect(error).to.match(/reply was never sent/)
    })
  })

  describe('ordering', () => {
    let w = (null as unknown as BrowserWindow)

    before(async () => {
      w = new BrowserWindow({ show: false, webPreferences: { nodeIntegration: true } })
      await w.loadURL('about:blank')
    })
    after(async () => {
      w.destroy()
    })

    it('between send and sendSync is consistent', async () => {
      const received: number[] = []
      ipcMain.on('test-async', (e, i) => { received.push(i) })
      ipcMain.on('test-sync', (e, i) => { received.push(i); e.returnValue = null })
      const done = new Promise(resolve => ipcMain.once('done', () => { resolve() }))
      function rendererStressTest () {
        const { ipcRenderer } = require('electron')
        for (let i = 0; i < 1000; i++) {
          switch ((Math.random() * 2) | 0) {
            case 0:
              ipcRenderer.send('test-async', i)
              break
            case 1:
              ipcRenderer.sendSync('test-sync', i)
              break
          }
        }
        ipcRenderer.send('done')
      }
      try {
        w.webContents.executeJavaScript(`(${rendererStressTest})()`)
        await done
      } finally {
        ipcMain.removeAllListeners('test-async')
        ipcMain.removeAllListeners('test-sync')
      }
      expect(received).to.have.lengthOf(1000)
      expect(received).to.deep.equal([...received].sort((a, b) => a - b))
    })

    it('between send, sendSync, and invoke is consistent', async () => {
      const received: number[] = []
      ipcMain.handle('test-invoke', (e, i) => { received.push(i) })
      ipcMain.on('test-async', (e, i) => { received.push(i) })
      ipcMain.on('test-sync', (e, i) => { received.push(i); e.returnValue = null })
      const done = new Promise(resolve => ipcMain.once('done', () => { resolve() }))
      function rendererStressTest () {
        const { ipcRenderer } = require('electron')
        for (let i = 0; i < 1000; i++) {
          switch ((Math.random() * 3) | 0) {
            case 0:
              ipcRenderer.send('test-async', i)
              break
            case 1:
              ipcRenderer.sendSync('test-sync', i)
              break
            case 2:
              ipcRenderer.invoke('test-invoke', i)
              break
          }
        }
        ipcRenderer.send('done')
      }
      try {
        w.webContents.executeJavaScript(`(${rendererStressTest})()`)
        await done
      } finally {
        ipcMain.removeHandler('test-invoke')
        ipcMain.removeAllListeners('test-async')
        ipcMain.removeAllListeners('test-sync')
      }
      expect(received).to.have.lengthOf(1000)
      expect(received).to.deep.equal([...received].sort((a, b) => a - b))
    })
  })

  describe('MessagePort', () => {
    afterEach(closeAllWindows)

    it('can send a port to the main process', async () => {
      const w = new BrowserWindow({ show: false, webPreferences: { nodeIntegration: true } })
      w.loadURL('about:blank')
      const p = emittedOnce(ipcMain, 'port')
      await w.webContents.executeJavaScript(`(${function () {
        const channel = new MessageChannel()
        require('electron').ipcRenderer.postMessage('port', 'hi', [channel.port1])
      }})()`)
      const [ev, msg] = await p
      expect(msg).to.equal('hi')
      expect(ev.ports).to.have.length(1)
      const [port] = ev.ports
      expect(port).to.be.an.instanceOf(EventEmitter)
    })

    it('can communicate between main and renderer', async () => {
      const w = new BrowserWindow({ show: false, webPreferences: { nodeIntegration: true } })
      w.loadURL('about:blank')
      const p = emittedOnce(ipcMain, 'port')
      await w.webContents.executeJavaScript(`(${function () {
        const channel = new MessageChannel();
        (channel.port2 as any).onmessage = (ev: any) => {
          channel.port2.postMessage(ev.data * 2)
        }
        require('electron').ipcRenderer.postMessage('port', '', [channel.port1])
      }})()`)
      const [ev] = await p
      expect(ev.ports).to.have.length(1)
      const [port] = ev.ports
      port.start()
      port.postMessage(42)
      const [ev2] = await emittedOnce(port, 'message')
      expect(ev2.data).to.equal(84)
    })

    it('can receive a port from a renderer over a MessagePort connection', async () => {
      const w = new BrowserWindow({ show: false, webPreferences: { nodeIntegration: true } })
      w.loadURL('about:blank')
      function fn () {
        const channel1 = new MessageChannel()
        const channel2 = new MessageChannel()
        channel1.port2.postMessage('', [channel2.port1])
        channel2.port2.postMessage('matryoshka')
        require('electron').ipcRenderer.postMessage('port', '', [channel1.port1])
      }
      w.webContents.executeJavaScript(`(${fn})()`)
      const [{ ports: [port1] }] = await emittedOnce(ipcMain, 'port')
      port1.start()
      const [{ ports: [port2] }] = await emittedOnce(port1, 'message')
      port2.start()
      const [{ data }] = await emittedOnce(port2, 'message')
      expect(data).to.equal('matryoshka')
    })

    it('can forward a port from one renderer to another renderer', async () => {
      const w1 = new BrowserWindow({ show: false, webPreferences: { nodeIntegration: true } })
      const w2 = new BrowserWindow({ show: false, webPreferences: { nodeIntegration: true } })
      w1.loadURL('about:blank')
      w2.loadURL('about:blank')
      w1.webContents.executeJavaScript(`(${function () {
        const channel = new MessageChannel();
        (channel.port2 as any).onmessage = (ev: any) => {
          require('electron').ipcRenderer.send('message received', ev.data)
        }
        require('electron').ipcRenderer.postMessage('port', '', [channel.port1])
      }})()`)
      const [{ ports: [port] }] = await emittedOnce(ipcMain, 'port')
      await w2.webContents.executeJavaScript(`(${function () {
        require('electron').ipcRenderer.on('port', ({ ports: [port] }: any) => {
          port.postMessage('a message')
        })
      }})()`)
      w2.webContents.postMessage('port', '', [port])
      const [, data] = await emittedOnce(ipcMain, 'message received')
      expect(data).to.equal('a message')
    })

    describe('MessageChannelMain', () => {
      it('can be created', () => {
        const { port1, port2 } = new MessageChannelMain()
        expect(port1).not.to.be.null()
        expect(port2).not.to.be.null()
      })

      it('can send messages within the process', async () => {
        const { port1, port2 } = new MessageChannelMain()
        port2.postMessage('hello')
        port1.start()
        const [ev] = await emittedOnce(port1, 'message')
        expect(ev.data).to.equal('hello')
      })

      it('can pass one end to a WebContents', async () => {
        const w = new BrowserWindow({ show: false, webPreferences: { nodeIntegration: true } })
        w.loadURL('about:blank')
        await w.webContents.executeJavaScript(`(${function () {
          const { ipcRenderer } = require('electron')
          ipcRenderer.on('port', (ev) => {
            const [port] = ev.ports
            port.onmessage = () => {
              ipcRenderer.send('done')
            }
          })
        }})()`)
        const { port1, port2 } = new MessageChannelMain()
        port1.postMessage('hello')
        w.webContents.postMessage('port', null, [port2])
        await emittedOnce(ipcMain, 'done')
      })

      it('can be passed over another channel', async () => {
        const w = new BrowserWindow({ show: false, webPreferences: { nodeIntegration: true } })
        w.loadURL('about:blank')
        await w.webContents.executeJavaScript(`(${function () {
          const { ipcRenderer } = require('electron')
          ipcRenderer.on('port', (e1) => {
            e1.ports[0].onmessage = (e2) => {
              e2.ports[0].onmessage = (e3) => {
                ipcRenderer.send('done', e3.data)
              }
            }
          })
        }})()`)
        const { port1, port2 } = new MessageChannelMain()
        const { port1: port3, port2: port4 } = new MessageChannelMain()
        port1.postMessage(null, [port4])
        port3.postMessage('hello')
        w.webContents.postMessage('port', null, [port2])
        const [, message] = await emittedOnce(ipcMain, 'done')
        expect(message).to.equal('hello')
      })

      it('can send messages to a closed port', () => {
        const { port1, port2 } = new MessageChannelMain()
        port2.start()
        port2.on('message', () => { throw new Error('unexpected message received') })
        port1.close()
        port1.postMessage('hello')
      })

      it('can send messages to a port whose remote end is closed', () => {
        const { port1, port2 } = new MessageChannelMain()
        port2.start()
        port2.on('message', () => { throw new Error('unexpected message received') })
        port2.close()
        port1.postMessage('hello')
      })

      it('throws when passing null ports', () => {
        const { port1 } = new MessageChannelMain()
        expect(() => {
          port1.postMessage(null, [null] as any)
        }).to.throw(/conversion failure/)
      })

      it('throws when passing duplicate ports', () => {
        const { port1 } = new MessageChannelMain()
        const { port1: port3 } = new MessageChannelMain()
        expect(() => {
          port1.postMessage(null, [port3, port3])
        }).to.throw(/duplicate/)
      })

      it('throws when passing ports that have already been neutered', () => {
        const { port1 } = new MessageChannelMain()
        const { port1: port3 } = new MessageChannelMain()
        port1.postMessage(null, [port3])
        expect(() => {
          port1.postMessage(null, [port3])
        }).to.throw(/already neutered/)
      })

      it('throws when passing itself', () => {
        const { port1 } = new MessageChannelMain()
        expect(() => {
          port1.postMessage(null, [port1])
        }).to.throw(/contains the source port/)
      })

      describe('GC behavior', () => {
        it('is not collected while it could still receive messages', async () => {
          let trigger: Function
          const promise = new Promise(resolve => { trigger = resolve })
          const port1 = (() => {
            const { port1, port2 } = new MessageChannelMain()

            port2.on('message', (e) => { trigger(e.data) })
            port2.start()
            return port1
          })()
          v8Util.requestGarbageCollectionForTesting()
          port1.postMessage('hello')
          expect(await promise).to.equal('hello')
        })
      })
    })

    describe('WebContents.postMessage', () => {
      it('sends a message', async () => {
        const w = new BrowserWindow({ show: false, webPreferences: { nodeIntegration: true } })
        w.loadURL('about:blank')
        await w.webContents.executeJavaScript(`(${function () {
          const { ipcRenderer } = require('electron')
          ipcRenderer.on('foo', (e, msg) => {
            ipcRenderer.send('bar', msg)
          })
        }})()`)
        w.webContents.postMessage('foo', { some: 'message' })
        const [, msg] = await emittedOnce(ipcMain, 'bar')
        expect(msg).to.deep.equal({ some: 'message' })
      })

      describe('error handling', () => {
        it('throws on missing channel', async () => {
          const w = new BrowserWindow({ show: false })
          await w.loadURL('about:blank')
          expect(() => {
            (w.webContents.postMessage as any)()
          }).to.throw(/Insufficient number of arguments/)
        })

        it('throws on invalid channel', async () => {
          const w = new BrowserWindow({ show: false })
          await w.loadURL('about:blank')
          expect(() => {
            w.webContents.postMessage(null as any, '', [])
          }).to.throw(/Error processing argument at index 0/)
        })

        it('throws on missing message', async () => {
          const w = new BrowserWindow({ show: false })
          await w.loadURL('about:blank')
          expect(() => {
            (w.webContents.postMessage as any)('channel')
          }).to.throw(/Insufficient number of arguments/)
        })

        it('throws on non-serializable message', async () => {
          const w = new BrowserWindow({ show: false })
          await w.loadURL('about:blank')
          expect(() => {
            w.webContents.postMessage('channel', w)
          }).to.throw(/An object could not be cloned/)
        })

        it('throws on invalid transferable list', async () => {
          const w = new BrowserWindow({ show: false })
          await w.loadURL('about:blank')
          expect(() => {
            w.webContents.postMessage('', '', null as any)
          }).to.throw(/Invalid value for transfer/)
        })

        it('throws on transferring non-transferable', async () => {
          const w = new BrowserWindow({ show: false })
          await w.loadURL('about:blank')
          expect(() => {
            (w.webContents.postMessage as any)('channel', '', [123])
          }).to.throw(/Invalid value for transfer/)
        })

        it('throws when passing null ports', async () => {
          const w = new BrowserWindow({ show: false })
          await w.loadURL('about:blank')
          expect(() => {
            w.webContents.postMessage('foo', null, [null] as any)
          }).to.throw(/Invalid value for transfer/)
        })

        it('throws when passing duplicate ports', async () => {
          const w = new BrowserWindow({ show: false })
          await w.loadURL('about:blank')
          const { port1 } = new MessageChannelMain()
          expect(() => {
            w.webContents.postMessage('foo', null, [port1, port1])
          }).to.throw(/duplicate/)
        })

        it('throws when passing ports that have already been neutered', async () => {
          const w = new BrowserWindow({ show: false })
          await w.loadURL('about:blank')
          const { port1 } = new MessageChannelMain()
          w.webContents.postMessage('foo', null, [port1])
          expect(() => {
            w.webContents.postMessage('foo', null, [port1])
          }).to.throw(/already neutered/)
        })
      })
    })
  })
})<|MERGE_RESOLUTION|>--- conflicted
+++ resolved
@@ -1,11 +1,7 @@
 import { EventEmitter } from 'events'
 import { expect } from 'chai'
-<<<<<<< HEAD
 import { BrowserWindow, ipcMain, IpcMainInvokeEvent, MessageChannelMain } from 'electron'
 import { closeAllWindows } from './window-helpers'
-=======
-import { BrowserWindow, ipcMain, IpcMainInvokeEvent } from 'electron'
->>>>>>> b724fbc0
 import { emittedOnce } from './events-helpers'
 
 const v8Util = process.electronBinding('v8_util')
