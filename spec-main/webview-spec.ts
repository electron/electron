--- conflicted
+++ resolved
@@ -3,13 +3,8 @@
 import { BrowserWindow, session, ipcMain, app, WebContents } from 'electron/main';
 import { closeAllWindows } from './window-helpers';
 import { emittedOnce, emittedUntil } from './events-helpers';
-<<<<<<< HEAD
-import { ifit, delay, defer, ifdescribe } from './spec-helpers';
-import { AssertionError, expect } from 'chai';
-=======
-import { ifit, delay, defer, itremote, useRemoteContext } from './spec-helpers';
+import { ifit, ifdescribe, delay, defer, itremote, useRemoteContext } from './spec-helpers';
 import { expect } from 'chai';
->>>>>>> aaa60dc0
 import * as http from 'http';
 import { AddressInfo } from 'net';
 import * as auth from 'basic-auth';
@@ -57,28 +52,6 @@
   return message;
 };
 
-<<<<<<< HEAD
-async function itremote (name: string, fn: Function, args?: any[]) {
-  it(name, async () => {
-    const w = new BrowserWindow({ show: false, webPreferences: { nodeIntegration: true, contextIsolation: false, webviewTag: true } });
-    defer(() => w.close());
-    w.loadURL('about:blank');
-    const { ok, message } = await w.webContents.executeJavaScript(`(async () => {
-      try {
-        const chai_1 = require('chai')
-        chai_1.use(require('dirty-chai'))
-        await (${fn})(...${JSON.stringify(args ?? [])})
-        return {ok: true};
-      } catch (e) {
-        return {ok: false, message: e.message}
-      }
-    })()`);
-    if (!ok) { throw new AssertionError(message); }
-  });
-}
-
-=======
->>>>>>> aaa60dc0
 describe('<webview> tag', function () {
   const fixtures = path.join(__dirname, '..', 'spec', 'fixtures');
   const blankPageUrl = url.pathToFileURL(path.join(fixtures, 'pages', 'blank.html')).toString();
