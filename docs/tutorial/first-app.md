--- conflicted
+++ resolved
@@ -138,9 +138,6 @@
 
 function createWindow () {
   // Create the browser window.
-<<<<<<< HEAD
-  win = new BrowserWindow({ width: 800, height: 600, webPreferences: { nodeIntegration: true } })
-=======
   let win = new BrowserWindow({
     width: 800,
     height: 600,
@@ -148,8 +145,7 @@
       nodeIntegration: true
     }
   })
->>>>>>> 277f9365
-
+  
   // and load the index.html of the app.
   win.loadFile('index.html')
 
