--- conflicted
+++ resolved
@@ -23,24 +23,23 @@
      * `~/.config/google-chrome-canary/Default/Extensions/`
      * `~/.config/chromium/Default/Extensions/`
    * on macOS it is `~/Library/Application Support/Google/Chrome/Default/Extensions`.
-<<<<<<< HEAD
 1. Pass the location of the extension to the [`ses.loadExtension`][load-extension]
-API. For React Developer Tools `v4.9.0`, it looks something like:
-  ```javascript
-  const { app, session } = require('electron')
-  const path = require('path')
-  const os = require('os')
+   API. For React Developer Tools `v4.9.0`, it looks something like:
+   ```javascript
+    const { app, session } = require('electron')
+    const path = require('path')
+    const os = require('os')
 
-  // on macOS
-  const reactDevToolsPath = path.join(
-    os.homedir(),
-    '/Library/Application Support/Google/Chrome/Default/Extensions/fmkadmapgofadopljbjfkapdkoienihi/4.9.0_0'
-  )
+    // on macOS
+    const reactDevToolsPath = path.join(
+      os.homedir(),
+      '/Library/Application Support/Google/Chrome/Default/Extensions/fmkadmapgofadopljbjfkapdkoienihi/4.9.0_0'
+    )
 
-  app.whenReady().then(async () => {
-    await session.defaultSession.loadExtension(reactDevToolsPath)
-  })
-  ```
+    app.whenReady().then(async () => {
+      await session.defaultSession.loadExtension(reactDevToolsPath)
+    })
+   ```
 
 **Notes:**
 
@@ -50,14 +49,6 @@
 is emitted, nor can it be called on in-memory (non-persistent) sessions.
 * `loadExtension` must be called on every boot of your app if you want the
 extension to be loaded.
-=======
-1. Pass the location of the extension to `BrowserWindow.addDevToolsExtension`
-   API, for the React Developer Tools, it is something like:
-
-   ```javascript
-   const path = require('path')
-   const os = require('os')
->>>>>>> e193543e
 
 ### Removing a DevTools extension
 
