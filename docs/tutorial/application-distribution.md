# Application Distribution

## Overview

To distribute your app with Electron, you need to package and rebrand it.
To do this, you can either use specialized tooling or manual approaches.

## With tooling

You can use the following tools to distribute your application:

* [electron-forge](https://github.com/electron-userland/electron-forge)
* [electron-builder](https://github.com/electron-userland/electron-builder)
* [electron-packager](https://github.com/electron/electron-packager)

These tools will take care of all the steps you need to take to end up with a
distributable Electron application, such as packaging your application,
rebranding the executable, setting the right icons.

You can check the example of how to package your app with `electron-forge` in
our [Quick Start Guide](quick-start.md#package-and-distribute-the-application).

## Manual distribution
<<<<<<< HEAD
=======

You can also choose to manually get your app ready for distribution. The steps needed to do this are outlined below.
>>>>>>> 434f7749

### With prebuilt binaries

To distribute your app manually, you need to download Electron's [prebuilt
binaries](https://github.com/electron/electron/releases). Next, the folder
containing your app should be named `app` and placed in Electron's resources
directory as shown in the following examples.

> *NOTE:* the location of Electron's prebuilt binaries is indicated
with `electron/` in the examples below.

*On macOS:*

```plaintext
electron/Electron.app/Contents/Resources/app/
├── package.json
├── main.js
└── index.html
```

*On Windows and Linux:*

```plaintext
electron/resources/app
├── package.json
├── main.js
└── index.html
```

Then execute `Electron.app` on macOS, `electron` on Linux, or `electron.exe`
on Windows, and Electron will start as your app. The `electron` directory
will then be your distribution to deliver to users.

### With an app source code archive

Instead of from shipping your app by copying all of its source files, you can
package your app into an [asar] archive to improve the performance of reading
files on platforms like Windows, if you are not already using a bundler such
as Parcel or Webpack.

To use an `asar` archive to replace the `app` folder, you need to rename the
archive to `app.asar`, and put it under Electron's resources directory like
below, and Electron will then try to read the archive and start from it.

*On macOS:*

```plaintext
electron/Electron.app/Contents/Resources/
└── app.asar
```

*On Windows and Linux:*

```plaintext
electron/resources/
└── app.asar
```

You can find more details on how to use `asar` in the
[electron/asar repository][asar].

### Rebranding with downloaded binaries

After bundling your app into Electron, you will want to rebrand Electron
before distributing it to users.

#### macOS

You can rename `Electron.app` to any name you want, and you also have to rename
the `CFBundleDisplayName`, `CFBundleIdentifier` and `CFBundleName` fields in the
following files:

* `Electron.app/Contents/Info.plist`
* `Electron.app/Contents/Frameworks/Electron Helper.app/Contents/Info.plist`

You can also rename the helper app to avoid showing `Electron Helper` in the
Activity Monitor, but make sure you have renamed the helper app's executable
file's name.

The structure of a renamed app would be like:

```plaintext
MyApp.app/Contents
├── Info.plist
├── MacOS/
│   └── MyApp
└── Frameworks/
    └── MyApp Helper.app
        ├── Info.plist
        └── MacOS/
            └── MyApp Helper
```

#### Windows

You can rename `electron.exe` to any name you like, and edit its icon and other
information with tools like [rcedit](https://github.com/electron/rcedit).

#### Linux

You can rename the `electron` executable to any name you like.

### Rebranding by rebuilding Electron from source

It is also possible to rebrand Electron by changing the product name and
building it from source. To do this you need to set the build argument
corresponding to the product name (`electron_product_name = "YourProductName"`)
in the `args.gn` file and rebuild.

<<<<<<< HEAD
[asar]: https://github.com/electron/asar
=======
### Creating a Custom Electron Fork

Creating a custom fork of Electron is almost certainly not something you will
need to do in order to build your app, even for "Production Level" applications.
Using a tool such as `electron-packager` or `electron-forge` will allow you to
"Rebrand" Electron without having to do these steps.

You need to fork Electron when you have custom C++ code that you have patched
directly into Electron, that either cannot be upstreamed, or has been rejected
from the official version. As maintainers of Electron, we very much would like
to make your scenario work, so please try as hard as you can to get your changes
into the official version of Electron, it will be much much easier on you, and
we appreciate your help.

#### Creating a Custom Release with surf-build

1. Install [Surf](https://github.com/surf-build/surf), via npm:
  `npm install -g surf-build@latest`

2. Create a new S3 bucket and create the following empty directory structure:

    ```sh
    - electron/
      - symbols/
      - dist/
    ```

3. Set the following Environment Variables:

   * `ELECTRON_GITHUB_TOKEN` - a token that can create releases on GitHub
   * `ELECTRON_S3_ACCESS_KEY`, `ELECTRON_S3_BUCKET`, `ELECTRON_S3_SECRET_KEY` -
     the place where you'll upload Node.js headers as well as symbols
   * `ELECTRON_RELEASE` - Set to `true` and the upload part will run, leave unset
     and `surf-build` will do CI-type checks, appropriate to run for every
     pull request.
   * `CI` - Set to `true` or else it will fail
   * `GITHUB_TOKEN` - set it to the same as `ELECTRON_GITHUB_TOKEN`
   * `SURF_TEMP` - set to `C:\Temp` on Windows to prevent path too long issues
   * `TARGET_ARCH` - set to `ia32` or `x64`

4. In `script/upload.py`, you _must_ set `ELECTRON_REPO` to your fork (`MYORG/electron`),
  especially if you are a contributor to Electron proper.

5. `surf-build -r https://github.com/MYORG/electron -s YOUR_COMMIT -n 'surf-PLATFORM-ARCH'`

6. Wait a very, very long time for the build to complete.
>>>>>>> 434f7749
<|MERGE_RESOLUTION|>--- conflicted
+++ resolved
@@ -21,11 +21,6 @@
 our [Quick Start Guide](quick-start.md#package-and-distribute-the-application).
 
 ## Manual distribution
-<<<<<<< HEAD
-=======
-
-You can also choose to manually get your app ready for distribution. The steps needed to do this are outlined below.
->>>>>>> 434f7749
 
 ### With prebuilt binaries
 
@@ -135,53 +130,4 @@
 corresponding to the product name (`electron_product_name = "YourProductName"`)
 in the `args.gn` file and rebuild.
 
-<<<<<<< HEAD
-[asar]: https://github.com/electron/asar
-=======
-### Creating a Custom Electron Fork
-
-Creating a custom fork of Electron is almost certainly not something you will
-need to do in order to build your app, even for "Production Level" applications.
-Using a tool such as `electron-packager` or `electron-forge` will allow you to
-"Rebrand" Electron without having to do these steps.
-
-You need to fork Electron when you have custom C++ code that you have patched
-directly into Electron, that either cannot be upstreamed, or has been rejected
-from the official version. As maintainers of Electron, we very much would like
-to make your scenario work, so please try as hard as you can to get your changes
-into the official version of Electron, it will be much much easier on you, and
-we appreciate your help.
-
-#### Creating a Custom Release with surf-build
-
-1. Install [Surf](https://github.com/surf-build/surf), via npm:
-  `npm install -g surf-build@latest`
-
-2. Create a new S3 bucket and create the following empty directory structure:
-
-    ```sh
-    - electron/
-      - symbols/
-      - dist/
-    ```
-
-3. Set the following Environment Variables:
-
-   * `ELECTRON_GITHUB_TOKEN` - a token that can create releases on GitHub
-   * `ELECTRON_S3_ACCESS_KEY`, `ELECTRON_S3_BUCKET`, `ELECTRON_S3_SECRET_KEY` -
-     the place where you'll upload Node.js headers as well as symbols
-   * `ELECTRON_RELEASE` - Set to `true` and the upload part will run, leave unset
-     and `surf-build` will do CI-type checks, appropriate to run for every
-     pull request.
-   * `CI` - Set to `true` or else it will fail
-   * `GITHUB_TOKEN` - set it to the same as `ELECTRON_GITHUB_TOKEN`
-   * `SURF_TEMP` - set to `C:\Temp` on Windows to prevent path too long issues
-   * `TARGET_ARCH` - set to `ia32` or `x64`
-
-4. In `script/upload.py`, you _must_ set `ELECTRON_REPO` to your fork (`MYORG/electron`),
-  especially if you are a contributor to Electron proper.
-
-5. `surf-build -r https://github.com/MYORG/electron -s YOUR_COMMIT -n 'surf-PLATFORM-ARCH'`
-
-6. Wait a very, very long time for the build to complete.
->>>>>>> 434f7749
+[asar]: https://github.com/electron/asar