# About Electron

[Electron](https://electronjs.org) is an open source library developed by GitHub for building cross-platform desktop applications with HTML, CSS, and JavaScript. Electron accomplishes this by combining [Chromium](https://www.chromium.org/Home) and [Node.js](https://nodejs.org) into a single runtime and apps can be packaged for Mac, Windows, and Linux.

Electron began in 2013 as the framework on which [Atom](https://atom.io), GitHub's hackable text editor, would be built. The two were open sourced in the Spring of 2014.

It has since become a popular tool used by open source developers, startups, and established companies. [See who is building on Electron](https://electronjs.org/apps).

Read on to learn more about the contributors and releases of Electron or get started building with Electron in the [Quick Start Guide](quick-start.md).

## Core Team and Contributors

Electron is maintained by a team at GitHub as well as a group of [active contributors](https://github.com/electron/electron/graphs/contributors) from the community. Some of the contributors are individuals and some work at larger companies who are developing on Electron. We're happy to add frequent contributors to the project as maintainers. Read more about [contributing to Electron](https://github.com/electron/electron/blob/master/CONTRIBUTING.md).

## Releases

[Electron releases](https://github.com/electron/electron/releases) frequently. We release when there are significant bug fixes, new APIs or are updating versions of Chromium or Node.js.

### Updating Dependencies

Electron's version of Chromium is usually updated within one or two weeks after a new stable Chromium version is released, depending on the effort involved in the upgrade.

When a new version of Node.js is released, Electron usually waits about a month before upgrading in order to bring in a more stable version.

In Electron, Node.js and Chromium share a single V8 instance—usually the version that Chromium is using. Most of the time this _just works_ but sometimes it means patching Node.js.

### Versioning

Due to the hard dependency on Node.js and Chromium, Electron is in a tricky versioning position and [does not follow `semver`](http://semver.org). You should therefore always reference a specific version of Electron. [Read more about Electron's versioning](https://electronjs.org/docs/tutorial/electron-versioning) or see the [versions currently in use](https://electronjs.org/#electron-versions).

### LTS

Long term support of older versions of Electron does not currently exist. If your current version of Electron works for you, you can stay on it for as long as you'd like. If you want to make use of new features as they come in you should upgrade to a newer version.

A major update came with version `v1.0.0`. If you're not yet using this version, you should [read more about the `v1.0.0` changes](https://electronjs.org/blog/electron-1-0).

## Core Philosophy

In order to keep Electron small (file size) and sustainable (the spread of dependencies and APIs) the project limits the scope of the core project.

For instance, Electron uses just the rendering library from Chromium rather than all of Chromium. This makes it easier to upgrade Chromium but also means some browser features found in Google Chrome do not exist in Electron.

New features added to Electron should primarily be native APIs. If a feature can be its own Node.js module, it probably should be. See the [Electron tools built by the community](https://electronjs.org/community).

## History

Below are milestones in Electron's history.

<<<<<<< HEAD
| :calendar:      | :tada:                                                                                                                |
| --------------- | --------------------------------------------------------------------------------------------------------------------- |
| **April 2013**  | [Atom Shell is started](https://github.com/electron/electron/commit/6ef8875b1e93787fa9759f602e7880f28e8e6b45).        |
| **May 2014**    | [Atom Shell is open sourced](http://blog.atom.io/2014/05/06/atom-is-now-open-source.html).                            |
| **April 2015**  | [Atom Shell is re-named Electron](https://github.com/electron/electron/pull/1389).                                    |
| **May 2016**    | [Electron releases `v1.0.0`](https://electron.atom.io/blog/2016/05/11/electron-1-0).                                  |
| **May 2016**    | [Electron apps compatible with Mac App Store](https://electron.atom.io/docs/tutorial/mac-app-store-submission-guide). |
| **August 2016** | [Windows Store support for Electron apps](https://electron.atom.io/docs/tutorial/windows-store-guide).                |
=======
| :calendar: | :tada: |
| --- | --- |
| **April 2013**| [Atom Shell is started](https://github.com/electron/electron/commit/6ef8875b1e93787fa9759f602e7880f28e8e6b45).|
| **May 2014** | [Atom Shell is open sourced](http://blog.atom.io/2014/05/06/atom-is-now-open-source.html). |
| **April 2015** | [Atom Shell is re-named Electron](https://github.com/electron/electron/pull/1389). |
| **May 2016** | [Electron releases `v1.0.0`](https://electronjs.org/blog/electron-1-0).|
| **May 2016** | [Electron apps compatible with Mac App Store](https://electronjs.org/docs/tutorial/mac-app-store-submission-guide).|
| **August 2016** | [Windows Store support for Electron apps](https://electronjs.org/docs/tutorial/windows-store-guide).|
>>>>>>> 42d7d51b
<|MERGE_RESOLUTION|>--- conflicted
+++ resolved
@@ -46,22 +46,11 @@
 
 Below are milestones in Electron's history.
 
-<<<<<<< HEAD
-| :calendar:      | :tada:                                                                                                                |
-| --------------- | --------------------------------------------------------------------------------------------------------------------- |
-| **April 2013**  | [Atom Shell is started](https://github.com/electron/electron/commit/6ef8875b1e93787fa9759f602e7880f28e8e6b45).        |
-| **May 2014**    | [Atom Shell is open sourced](http://blog.atom.io/2014/05/06/atom-is-now-open-source.html).                            |
-| **April 2015**  | [Atom Shell is re-named Electron](https://github.com/electron/electron/pull/1389).                                    |
-| **May 2016**    | [Electron releases `v1.0.0`](https://electron.atom.io/blog/2016/05/11/electron-1-0).                                  |
-| **May 2016**    | [Electron apps compatible with Mac App Store](https://electron.atom.io/docs/tutorial/mac-app-store-submission-guide). |
-| **August 2016** | [Windows Store support for Electron apps](https://electron.atom.io/docs/tutorial/windows-store-guide).                |
-=======
-| :calendar: | :tada: |
-| --- | --- |
-| **April 2013**| [Atom Shell is started](https://github.com/electron/electron/commit/6ef8875b1e93787fa9759f602e7880f28e8e6b45).|
-| **May 2014** | [Atom Shell is open sourced](http://blog.atom.io/2014/05/06/atom-is-now-open-source.html). |
-| **April 2015** | [Atom Shell is re-named Electron](https://github.com/electron/electron/pull/1389). |
-| **May 2016** | [Electron releases `v1.0.0`](https://electronjs.org/blog/electron-1-0).|
-| **May 2016** | [Electron apps compatible with Mac App Store](https://electronjs.org/docs/tutorial/mac-app-store-submission-guide).|
-| **August 2016** | [Windows Store support for Electron apps](https://electronjs.org/docs/tutorial/windows-store-guide).|
->>>>>>> 42d7d51b
+| :calendar:      | :tada:                                                                                                              |
+| --------------- | ------------------------------------------------------------------------------------------------------------------- |
+| **April 2013**  | [Atom Shell is started](https://github.com/electron/electron/commit/6ef8875b1e93787fa9759f602e7880f28e8e6b45).      |
+| **May 2014**    | [Atom Shell is open sourced](http://blog.atom.io/2014/05/06/atom-is-now-open-source.html).                          |
+| **April 2015**  | [Atom Shell is re-named Electron](https://github.com/electron/electron/pull/1389).                                  |
+| **May 2016**    | [Electron releases `v1.0.0`](https://electronjs.org/blog/electron-1-0).                                             |
+| **May 2016**    | [Electron apps compatible with Mac App Store](https://electronjs.org/docs/tutorial/mac-app-store-submission-guide). |
+| **August 2016** | [Windows Store support for Electron apps](https://electronjs.org/docs/tutorial/windows-store-guide).                |