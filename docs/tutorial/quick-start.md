# Quick Start

Electron enables you to create desktop applications with pure JavaScript by providing a runtime with rich native (operating system) APIs. You could see it as a variant of the Node.js runtime that is focused on desktop applications instead of web servers.

This doesn't mean Electron is a JavaScript binding to graphical user interface (GUI) libraries. Instead, Electron uses web pages as its GUI, so you could also see it as a minimal Chromium browser, controlled by JavaScript.

### Main Process

In Electron, the process that runs `package.json`'s `main` script is called **the main process**. The script that runs in the main process can display a GUI by creating web pages.

### Renderer Process

Since Electron uses Chromium for displaying web pages, Chromium's multi-process architecture is also used. Each web page in Electron runs in its own process, which is called **the renderer process**.

In normal browsers, web pages usually run in a sandboxed environment and are not allowed access to native resources. Electron users, however, have the power to use Node.js APIs in web pages allowing lower level operating system interactions.

### Differences Between Main Process and Renderer Process

The main process creates web pages by creating `BrowserWindow` instances. Each `BrowserWindow` instance runs the web page in its own renderer process. When a `BrowserWindow` instance is destroyed, the corresponding renderer process is also terminated.

The main process manages all web pages and their corresponding renderer processes. Each renderer process is isolated and only cares about the web page running in it.

In web pages, calling native GUI related APIs is not allowed because managing native GUI resources in web pages is very dangerous and it is easy to leak resources. If you want to perform GUI operations in a web page, the renderer process of the web page must communicate with the main process to request that the main process perform those operations.

In Electron, we have several ways to communicate between the main process and renderer processes. Like [`ipcRenderer`](../api/ipc-renderer.md) and [`ipcMain`](../api/ipc-main.md) modules for sending messages, and the [remote](../api/remote.md) module for RPC style communication. There is also an FAQ entry on [how to share data between web pages][share-data].

## Write your First Electron App

Generally, an Electron app is structured like this:

```text
your-app/
├── package.json
├── main.js
└── index.html
```

The format of `package.json` is exactly the same as that of Node's modules, and the script specified by the `main` field is the startup script of your app, which will run the main process. An example of your `package.json` might look like this:

```json
{
  "name": "your-app",
  "version": "0.1.0",
  "main": "main.js"
}
```

**Note**: If the `main` field is not present in `package.json`, Electron will attempt to load an `index.js`.

The `main.js` should create windows and handle system events, a typical example being:

```javascript
const {app, BrowserWindow} = require('electron')
const path = require('path')
const url = require('url')

// Keep a global reference of the window object, if you don't, the window will
// be closed automatically when the JavaScript object is garbage collected.
let win

function createWindow() {
  // Create the browser window.
  win = new BrowserWindow({width: 800, height: 600})

  // and load the index.html of the app.
  win.loadURL(
    url.format({
      pathname: path.join(__dirname, 'index.html'),
      protocol: 'file:',
      slashes: true
    })
  )

  // Open the DevTools.
  win.webContents.openDevTools()

  // Emitted when the window is closed.
  win.on('closed', () => {
    // Dereference the window object, usually you would store windows
    // in an array if your app supports multi windows, this is the time
    // when you should delete the corresponding element.
    win = null
  })
}

// This method will be called when Electron has finished
// initialization and is ready to create browser windows.
// Some APIs can only be used after this event occurs.
app.on('ready', createWindow)

// Quit when all windows are closed.
app.on('window-all-closed', () => {
  // On macOS it is common for applications and their menu bar
  // to stay active until the user quits explicitly with Cmd + Q
  if (process.platform !== 'darwin') {
    app.quit()
  }
})

app.on('activate', () => {
  // On macOS it's common to re-create a window in the app when the
  // dock icon is clicked and there are no other windows open.
  if (win === null) {
    createWindow()
  }
})

// In this file you can include the rest of your app's specific main process
// code. You can also put them in separate files and require them here.
```

Finally the `index.html` is the web page you want to show:

```html
<!DOCTYPE html>
<html>
  <head>
    <meta charset="UTF-8">
    <title>Hello World!</title>
  </head>
  <body>
    <h1>Hello World!</h1>
    We are using node <script>document.write(process.versions.node)</script>,
    Chrome <script>document.write(process.versions.chrome)</script>,
    and Electron <script>document.write(process.versions.electron)</script>.
  </body>
</html>
```

## Run your app

Once you've created your initial `main.js`, `index.html`, and `package.json` files, you'll probably want to try running your app locally to test it and make sure it's working as expected.

### `electron`

[`electron`](https://github.com/electron-userland/electron-prebuilt) is an `npm` module that contains pre-compiled versions of Electron.

If you've installed it globally with `npm`, then you will only need to run the following in your app's source directory:

```bash
electron .
```

If you've installed it locally, then run:

#### macOS / Linux

```bash
$ ./node_modules/.bin/electron .
```

#### Windows

```
$ .\node_modules\.bin\electron .
```

#### Node v8.2.0 and later

```
$ npx electron .
```

### Manually Downloaded Electron Binary

If you downloaded Electron manually, you can also use the included binary to execute your app directly.

#### macOS

```bash
$ ./Electron.app/Contents/MacOS/Electron your-app/
```

#### Linux

```bash
$ ./electron/electron your-app/
```

#### Windows

```
$ .\electron\electron.exe your-app\
```

`Electron.app` here is part of the Electron's release package, you can download it from [here](https://github.com/electron/electron/releases).

### Run as a distribution

After you're done writing your app, you can create a distribution by following the [Application Distribution](./application-distribution.md) guide and then executing the packaged app.

### Try this Example

Clone and run the code in this tutorial by using the [`electron/electron-quick-start`](https://github.com/electron/electron-quick-start) repository.

**Note**: Running this requires [Git](https://git-scm.com) and [Node.js](https://nodejs.org/en/download/) (which includes [npm](https://npmjs.org)) on your system.

```bash
# Clone the repository
$ git clone https://github.com/electron/electron-quick-start
# Go into the repository
$ cd electron-quick-start
# Install dependencies
$ npm install
# Run the app
$ npm start
```

<<<<<<< HEAD
For more example apps, see the [list of boilerplates](https://electron.atom.io/community/#boilerplates) created by the awesome electron community.
=======
For more example apps, see the
[list of boilerplates](https://electronjs.org/community#boilerplates)
created by the awesome electron community.
>>>>>>> 42d7d51b

[share-data]: ../faq.md#how-to-share-data-between-web-pages<|MERGE_RESOLUTION|>--- conflicted
+++ resolved
@@ -206,12 +206,6 @@
 $ npm start
 ```
 
-<<<<<<< HEAD
-For more example apps, see the [list of boilerplates](https://electron.atom.io/community/#boilerplates) created by the awesome electron community.
-=======
-For more example apps, see the
-[list of boilerplates](https://electronjs.org/community#boilerplates)
-created by the awesome electron community.
->>>>>>> 42d7d51b
+For more example apps, see the [list of boilerplates](https://electronjs.org/community#boilerplates) created by the awesome electron community.
 
 [share-data]: ../faq.md#how-to-share-data-between-web-pages