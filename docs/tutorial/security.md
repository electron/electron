# Security, Native Capabilities, and Your Responsibility

As web developers, we usually enjoy the strong security net of the browser -
the risks associated with the code we write are relatively small. Our websites
are granted limited powers in a sandbox, and we trust that our users enjoy a
browser built by a large team of engineers that is able to quickly respond to
newly discovered security threats.

When working with Electron, it is important to understand that Electron is not
a web browser. It allows you to build feature-rich desktop applications with
familiar web technologies, but your code wields much greater power. JavaScript
can access the filesystem, user shell, and more. This allows you to build
high quality native applications, but the inherent security risks scale with
the additional powers granted to your code.

With that in mind, be aware that displaying arbitrary content from untrusted
sources poses a severe security risk that Electron is not intended to handle.
In fact, the most popular Electron apps (Atom, Slack, Visual Studio Code, etc)
display primarily local content (or trusted, secure remote content without Node
integration) – if your application executes code from an online source, it is
your responsibility to ensure that the code is not malicious.

## Reporting Security Issues

For information on how to properly disclose an Electron vulnerability,
see [SECURITY.md](https://github.com/electron/electron/tree/master/SECURITY.md)

## Chromium Security Issues and Upgrades

While Electron strives to support new versions of Chromium as soon as possible,
developers should be aware that upgrading is a serious undertaking - involving
hand-editing dozens or even hundreds of files. Given the resources and
contributions available today, Electron will often not be on the very latest
version of Chromium, lagging behind by several weeks or a few months.

We feel that our current system of updating the Chromium component strikes an
appropriate balance between the resources we have available and the needs of
the majority of applications built on top of the framework. We definitely are
interested in hearing more about specific use cases from the people that build
things on top of Electron. Pull requests and contributions supporting this
effort are always very welcome.

## Security Is Everyone's Responsibility

It is important to remember that the security of your Electron application is
the result of the overall security of the framework foundation
(*Chromium*, *Node.js*), Electron itself, all NPM dependencies and
your code. As such, it is your responsibility to follow a few important best
practices:

* **Keep your application up-to-date with the latest Electron framework release.** 
When releasing your product, you’re also shipping a bundle composed of Electron, 
Chromium shared library and Node.js. Vulnerabilities affecting these components 
may impact the security of your application. By updating Electron to the latest 
version, you ensure that critical vulnerabilities (such as *nodeIntegration bypasses*) 
are already patched and cannot be exploited in your application.

* **Evaluate your dependencies.** While NPM provides half a million reusable packages, 
it is your responsibility to choose trusted 3rd-party libraries. If you use outdated 
libraries affected by known vulnerabilities or rely on poorly maintained code, 
your application security could be in jeopardy.

* **Adopt secure coding practices.** The first line of defense for your application 
is your own code. Common web vulnerabilities, such as Cross-Site Scripting (XSS), 
have a higher security impact on Electron applications hence it is highly recommended 
to adopt secure software development best practices and perform security testing.


## Isolation For Untrusted Content

A security issue exists whenever you receive code from an untrusted source (e.g.
a remote server) and execute it locally. As an example, consider a remote
website being displayed inside a default [`BrowserWindow`][browser-window]. If
an attacker somehow manages to change said content (either by attacking the
source directly, or by sitting between your app and the actual destination), they
will be able to execute native code on the user's machine.

> :warning: Under no circumstances should you load and execute remote code with
Node.js integration enabled. Instead, use only local files (packaged together
with your application) to execute Node.js code. To display remote content, use
the [`<webview>`][webview-tag] tag or [`BrowserView`][browser-view], make sure
to disable the `nodeIntegration` and enable `contextIsolation`.

## Electron Security Warnings

From Electron 2.0 on, developers will see warnings and recommendations printed
to the developer console. They only show up when the binary's name is Electron,
indicating that a developer is currently looking at the console.

You can force-enable or force-disable these warnings by setting
`ELECTRON_ENABLE_SECURITY_WARNINGS` or `ELECTRON_DISABLE_SECURITY_WARNINGS` on
either `process.env` or the `window` object.

## Checklist: Security Recommendations

You should at least follow these steps to improve the security of your application:

1. [Only load secure content](#1-only-load-secure-content)
2. [Disable the Node.js integration in all renderers that display remote content](#2-disable-nodejs-integration-for-remote-content)
3. [Enable context isolation in all renderers that display remote content](#3-enable-context-isolation-for-remote-content)
4. [Use `ses.setPermissionRequestHandler()` in all sessions that load remote content](#4-handle-session-permission-requests-from-remote-content)
5. [Do not disable `webSecurity`](#5-do-not-disable-websecurity)
6. [Define a `Content-Security-Policy`](#6-define-a-content-security-policy) and use restrictive rules (i.e. `script-src 'self'`)
7. [Do not set `allowRunningInsecureContent` to `true`](#7-do-not-set-allowrunninginsecurecontent-to-true)
8. [Do not enable experimental features](#8-do-not-enable-experimental-features)
9. [Do not use `enableBlinkFeatures`](#9-do-not-use-enableblinkfeatures)
10. [`<webview>`: Do not use `allowpopups`](#10-do-not-use-allowpopups)
11. [`<webview>`: Verify options and params](#11-verify-webview-options-before-creation)
12. [Disable or limit navigation](#12-disable-or-limit-navigation)
13. [Disable or limit creation of new windows](#13-disable-or-limit-creation-of-new-windows)
14. [Do not use `openExternal` with untrusted content](#14-do-not-use-openexternal-with-untrusted-content)

To automate the detection of misconfigurations and insecure patterns, it is
possible to use
[electronegativity](https://github.com/doyensec/electronegativity). For
additional details on potential weaknesses and implementation bugs when
developing applications using Electron, please refer to this [guide for
developers and auditors](https://doyensec.com/resources/us-17-Carettoni-Electronegativity-A-Study-Of-Electron-Security-wp.pdf)

## 1) Only Load Secure Content

Any resources not included with your application should be loaded using a
secure protocol like `HTTPS`. In other words, do not use insecure protocols
like `HTTP`. Similarly, we recommend the use of `WSS` over `WS`, `FTPS` over
`FTP`, and so on.

### Why?

`HTTPS` has three main benefits:

1) It authenticates the remote server, ensuring your app connects to the correct
   host instead of an impersonator.
2) It ensures data integrity, asserting that the data was not modified while in
   transit between your application and the host.
3) It encrypts the traffic between your user and the destination host, making it
   more difficult to eavesdrop on the information sent between your app and
   the host.

### How?

```js
// Bad
browserWindow.loadURL('http://example.com')

// Good
browserWindow.loadURL('https://example.com')
```

```html
<!-- Bad -->
<script crossorigin src="http://example.com/react.js"></script>
<link rel="stylesheet" href="http://example.com/style.css">

<!-- Good -->
<script crossorigin src="https://example.com/react.js"></script>
<link rel="stylesheet" href="https://example.com/style.css">
```


## 2) Disable Node.js Integration for Remote Content

It is paramount that you disable Node.js integration in any renderer
([`BrowserWindow`][browser-window], [`BrowserView`][browser-view], or
[`<webview>`][webview-tag]) that loads remote content. The goal is to limit the
powers you grant to remote content, thus making it dramatically more difficult
for an attacker to harm your users should they gain the ability to execute
JavaScript on your website.

After this, you can grant additional permissions for specific hosts. For example,
if you are opening a BrowserWindow pointed at `https://example.com/", you can
give that website exactly the abilities it needs, but no more.

### Why?

A cross-site-scripting (XSS) attack is more dangerous if an attacker can jump
out of the renderer process and execute code on the user's computer.
Cross-site-scripting attacks are fairly common - and while an issue, their
power is usually limited to messing with the website that they are executed on.
Disabling Node.js integration helps prevent an XSS from being escalated into a
so-called "Remote Code Execution" (RCE) attack.

### How?

```js
// Bad
const mainWindow = new BrowserWindow()
mainWindow.loadURL('https://example.com')
```

```js
// Good
const mainWindow = new BrowserWindow({
  webPreferences: {
    nodeIntegration: false,
    nodeIntegrationInWorker: false,
    preload: './preload.js'
  }
})

mainWindow.loadURL('https://example.com')
```

```html
<!-- Bad -->
<webview nodeIntegration src="page.html"></webview>

<!-- Good -->
<webview src="page.html"></webview>
```

When disabling Node.js integration, you can still expose APIs to your website that
do consume Node.js modules or features. Preload scripts continue to have access
to `require` and other Node.js features, allowing developers to expose a custom
API to remotely loaded content.

In the following example preload script, the later loaded website will have
access to a `window.readConfig()` method, but no Node.js features.

```js
const { readFileSync } = require('fs')

window.readConfig = function () {
  const data = readFileSync('./config.json')
  return data
}
```


## 3) Enable Context Isolation for Remote Content

Context isolation is an Electron feature that allows developers to run code
in preload scripts and in Electron APIs in a dedicated JavaScript context. In
practice, that means that global objects like `Array.prototype.push` or
`JSON.parse` cannot be modified by scripts running in the renderer process.

Electron uses the same technology as Chromium's [Content Scripts](https://developer.chrome.com/extensions/content_scripts#execution-environment)
to enable this behavior.

Even when you use `nodeIntegration: false` to enforce strong isolation and
prevent the use of Node primitives, `contextIsolation` must also be used.

### Why?

Context isolation allows each the scripts on running in the renderer to make
changes to its JavaScript environment without worrying about conflicting with
the scripts in the Electron API or the preload script.

While still an experimental Electron feature, context isolation adds an
additional layer of security. It creates a new JavaScript world for Electron
APIs and preload scripts, which mitigates so-called "Prototype Pollution" attacks.

At the same time, preload scripts still have access to the  `document` and
`window` objects. In other words, you're getting a decent return on a likely
very small investment.

### How?

```js
// Main process
const mainWindow = new BrowserWindow({
  webPreferences: {
    contextIsolation: true,
    preload: 'preload.js'
  }
})
```

```js
// Preload script

// Set a variable in the page before it loads
webFrame.executeJavaScript('window.foo = "foo";')

// The loaded page will not be able to access this, it is only available
// in this context
window.bar = 'bar'

document.addEventListener('DOMContentLoaded', () => {
  // Will log out 'undefined' since window.foo is only available in the main
  // context
  console.log(window.foo)

  // Will log out 'bar' since window.bar is available in this context
  console.log(window.bar)
})
```


## 4) Handle Session Permission Requests From Remote Content

You may have seen permission requests while using Chrome: They pop up whenever
the website attempts to use a feature that the user has to manually approve (
like notifications).

The API is based on the [Chromium permissions API](https://developer.chrome.com/extensions/permissions)
and implements the same types of permissions.

### Why?

By default, Electron will automatically approve all permission requests unless
the developer has manually configured a custom handler. While a solid default,
security-conscious developers might want to assume the very opposite.

### How?

```js
const { session } = require('electron')

session
  .fromPartition('some-partition')
  .setPermissionRequestHandler((webContents, permission, callback) => {
    const url = webContents.getURL()

    if (permission === 'notifications') {
      // Approves the permissions request
      callback(true)
    }

<<<<<<< HEAD
    if (!url.startsWith('https://example.com')) {
=======
    // Verify URL
    if (!url.startsWith('https://my-website.com/')) {
>>>>>>> be8f9bd5
      // Denies the permissions request
      return callback(false)
    }
  })
```


## 5) Do Not Disable WebSecurity

_Recommendation is Electron's default_

You may have already guessed that disabling the `webSecurity` property on a
renderer process ([`BrowserWindow`][browser-window],
[`BrowserView`][browser-view], or [`<webview>`][webview-tag]) disables crucial
security features.

Do not disable `webSecurity` in production applications.

### Why?

Disabling `webSecurity` will disable the same-origin policy and set
`allowRunningInsecureContent` property to `true`. In other words, it allows
the execution of insecure code from different domains.

### How?
```js
// Bad
const mainWindow = new BrowserWindow({
  webPreferences: {
    webSecurity: false
  }
})
```

```js
// Good
const mainWindow = new BrowserWindow()
```

```html
<!-- Bad -->
<webview disablewebsecurity src="page.html"></webview>

<!-- Good -->
<webview src="page.html"></webview>
```


## 6) Define a Content Security Policy

A Content Security Policy (CSP) is an additional layer of protection against
cross-site-scripting attacks and data injection attacks. We recommend that they
be enabled by any website you load inside Electron.

### Why?

CSP allows the server serving content to restrict and control the resources
Electron can load for that given web page. `https://example.com` should
be allowed to load scripts from the origins you defined while scripts from
`https://evil.attacker.com` should not be allowed to run. Defining a CSP is an
easy way to improve your application's security.

The following CSP will allow Electron to execute scripts from the current
website and from `apis.example.com`.

```txt
// Bad
Content-Security-Policy: '*'

// Good
Content-Security-Policy: script-src 'self' https://apis.example.com
```

### CSP HTTP Header

Electron respects the [`Content-Security-Policy` HTTP header](https://developer.mozilla.org/en-US/docs/Web/HTTP/Headers/Content-Security-Policy)
which can be set using Electron's
[`webRequest.onHeadersReceived`](../api/web-request.md#webrequestonheadersreceivedfilter-listener)
handler:

```javascript
const { session } = require('electron')

session.defaultSession.webRequest.onHeadersReceived((details, callback) => {
  callback({
    responseHeaders: {
      ...details.responseHeaders,
      'Content-Security-Policy': ['default-src \'none\'']
    }
  })
})
```

### CSP Meta Tag

CSP's preferred delivery mechanism is an HTTP header, however it is not possible
to use this method when loading a resource using the `file://` protocol. It can
be useful in some cases, such as using the `file://` protocol, to set a policy
on a page directly in the markup using a `<meta>` tag:

```html
<meta http-equiv="Content-Security-Policy" content="default-src 'none'">
```

#### `webRequest.onHeadersReceived([filter, ]listener)`


## 7) Do Not Set `allowRunningInsecureContent` to `true`

_Recommendation is Electron's default_

By default, Electron will not allow websites loaded over `HTTPS` to load and
execute scripts, CSS, or plugins from insecure sources (`HTTP`). Setting the
property `allowRunningInsecureContent` to `true` disables that protection.

Loading the initial HTML of a website over `HTTPS` and attempting to load
subsequent resources via `HTTP` is also known as "mixed content".

### Why?

Loading content over `HTTPS` assures the authenticity and integrity
of the loaded resources while encrypting the traffic itself. See the section on
[only displaying secure content](#1-only-load-secure-content) for more details.

### How?

```js
// Bad
const mainWindow = new BrowserWindow({
  webPreferences: {
    allowRunningInsecureContent: true
  }
})
```

```js
// Good
const mainWindow = new BrowserWindow({})
```


## 8) Do Not Enable Experimental Features

_Recommendation is Electron's default_

Advanced users of Electron can enable experimental Chromium features using the
`experimentalFeatures` property.

### Why?

Experimental features are, as the name suggests, experimental and have not been
enabled for all Chromium users. Furthermore, their impact on Electron as a whole
has likely not been tested.

Legitimate use cases exist, but unless you know what you are doing, you should
not enable this property.

### How?

```js
// Bad
const mainWindow = new BrowserWindow({
  webPreferences: {
    experimentalFeatures: true
  }
})
```

```js
// Good
const mainWindow = new BrowserWindow({})
```


## 9) Do Not Use `enableBlinkFeatures`

_Recommendation is Electron's default_

Blink is the name of the rendering engine behind Chromium. As with
`experimentalFeatures`, the `enableBlinkFeatures` property allows developers to
enable features that have been disabled by default.

### Why?

Generally speaking, there are likely good reasons if a feature was not enabled
by default. Legitimate use cases for enabling specific features exist. As a
developer, you should know exactly why you need to enable a feature, what the
ramifications are, and how it impacts the security of your application. Under
no circumstances should you enable features speculatively.

### How?
```js
// Bad
const mainWindow = new BrowserWindow({
  webPreferences: {
    enableBlinkFeatures: ['ExecCommandInJavaScript']
  }
})
```

```js
// Good
const mainWindow = new BrowserWindow()
```


## 10) Do Not Use `allowpopups`

_Recommendation is Electron's default_

If you are using [`<webview>`][webview-tag], you might need the pages and scripts
loaded in your `<webview>` tag to open new windows. The `allowpopups` attribute
enables them to create new [`BrowserWindows`][browser-window] using the
`window.open()` method. `<webview>` tags are otherwise not allowed to create new
windows.

### Why?

If you do not need popups, you are better off not allowing the creation of
new [`BrowserWindows`][browser-window] by default. This follows the principle
of minimally required access: Don't let a website create new popups unless
you know it needs that feature.

### How?

```html
<!-- Bad -->
<webview allowpopups src="page.html"></webview>

<!-- Good -->
<webview src="page.html"></webview>
```


## 11) Verify WebView Options Before Creation

A WebView created in a renderer process that does not have Node.js integration
enabled will not be able to enable integration itself. However, a WebView will
always create an independent renderer process with its own `webPreferences`.

It is a good idea to control the creation of new [`<webview>`][webview-tag] tags
from the main process and to verify that their webPreferences do not disable
security features.

### Why?

Since `<webview>` live in the DOM, they can be created by a script running on your
website even if Node.js integration is otherwise disabled.

Electron enables developers to disable various security features that control
a renderer process. In most cases, developers do not need to disable any of
those features - and you should therefore not allow different configurations
for newly created [`<webview>`][webview-tag] tags.

### How?

Before a [`<webview>`][webview-tag] tag is attached, Electron will fire the
`will-attach-webview` event on the hosting `webContents`. Use the event to
prevent the creation of `webViews` with possibly insecure options.

```js
app.on('web-contents-created', (event, contents) => {
  contents.on('will-attach-webview', (event, webPreferences, params) => {
    // Strip away preload scripts if unused or verify their location is legitimate
    delete webPreferences.preload
    delete webPreferences.preloadURL

    // Disable Node.js integration
    webPreferences.nodeIntegration = false

    // Verify URL being loaded
    if (!params.src.startsWith('https://example.com/')) {
      event.preventDefault()
    }
  })
})
```

Again, this list merely minimizes the risk, it does not remove it. If your goal
is to display a website, a browser will be a more secure option.

## 12) Disable or limit navigation

If your app has no need to navigate or only needs to navigate to known pages,
it is a good idea to limit navigation outright to that known scope, disallowing
any other kinds of navigation.

### Why?

Navigation is a common attack vector. If an attacker can convince your app to
navigate away from its current page, they can possibly force your app to open
web sites on the Internet. Even if your `webContents` are configured to be more
secure (like having `nodeIntegration` disabled or `contextIsolation` enabled),
getting your app to open a random web site will make the work of exploiting your
app a lot easier.

A common attack pattern is that the attacker convinces your app's users to
interact with the app in such a way that it navigates to one of the attacker's
pages. This is usually done via links, plugins, or other user-generated content.

### How?

If your app has no need for navigation, you can call `event.preventDefault()`
in a [`will-navigate`][will-navigate] handler. If you know which pages your app
might navigate to, check the URL in the event handler and only let navigation
occur if it matches the URLs you're expecting.

We recommend that you use Node's parser for URLs. Simple string comparisons can
sometimes be fooled - a `startsWith('https://example.com')` test would let
`https://example.com.attacker.com` through.

```js
const URL = require('url').URL

app.on('web-contents-created', (event, contents) => {
  contents.on('will-navigate', (event, navigationUrl) => {
    const parsedUrl = new URL(navigationUrl)

    if (parsedUrl.origin !== 'https://example.com') {
      event.preventDefault()
    }
  })
})
```

## 13) Disable or limit creation of new windows

If you have a known set of windows, it's a good idea to limit the creation of
additional windows in your app.

### Why?

Much like navigation, the creation of new `webContents` is a common attack
vector. Attackers attempt to convince your app to create new windows, frames,
or other renderer processes with more privileges than they had before; or
with pages opened that they couldn't open before.

If you have no need to create windows in addition to the ones you know you'll
need to create, disabling the creation buys you a little bit of extra
security at no cost. This is commonly the case for apps that open one
`BrowserWindow` and do not need to open an arbitrary number of additional
windows at runtime.

### How?

[`webContents`][web-contents] will emit the [`new-window`][new-window] event
before creating new windows. That event will be passed, amongst other
parameters, the `url` the window was requested to open and the options used to
create it. We recommend that you use the event to scrutinize the creation of
windows, limiting it to only what you need.

```js
const { shell } = require('electron')

app.on('web-contents-created', (event, contents) => {
  contents.on('new-window', (event, navigationUrl) => {
    // In this example, we'll ask the operating system
    // to open this event's url in the default browser.
    event.preventDefault()

    shell.openExternalSync(navigationUrl)
  })
})
```

## 14) Do not use `openExternal` with untrusted content

Shell's [`openExternal`][open-external] allows opening a given protocol URI with
the desktop's native utilities. On macOS, for instance, this function is similar
to the `open` terminal command utility and will open the specific application
based on the URI and filetype association.

### Why?

Improper use of [`openExternal`][open-external] can be leveraged to compromise
the user's host. When openExternal is used with untrusted content, it can be
leveraged to execute arbitrary commands.

### How?

```js
<!-- Bad -->
const {shell} = require('electron') 
shell.openExternal(USER_CONTROLLED_DATA_HERE)

<!-- Good -->
const {shell} = require('electron') 
shell.openExternal('https://example.com/index.html')
```


[browser-window]: ../api/browser-window.md
[browser-view]: ../api/browser-view.md
[webview-tag]: ../api/webview-tag.md
[web-contents]: ../api/web-contents.md
[new-window]: ../api/web-contents.md#event-new-window
[will-navigate]: ../api/web-contents.md#event-will-navigate
[open-external]: ../api/shell.md#shellopenexternalurl-options-callback<|MERGE_RESOLUTION|>--- conflicted
+++ resolved
@@ -316,12 +316,8 @@
       callback(true)
     }
 
-<<<<<<< HEAD
-    if (!url.startsWith('https://example.com')) {
-=======
     // Verify URL
-    if (!url.startsWith('https://my-website.com/')) {
->>>>>>> be8f9bd5
+    if (!url.startsWith('https://example.com/')) {
       // Denies the permissions request
       return callback(false)
     }
