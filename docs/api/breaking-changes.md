# API Contract

Breaking changes will be documented here, and deprecation warnings added to JS code where possible, at least [one major version](../electron-versioning.md#semver) before the change is made.

## `FIXME` comments

The `FIXME` string is used in code comments to denote things that should be fixed for future releases. See https://github.com/electron/electron/search?q=fixme

## Planned Breaking API Changes (6.0)

### `win.setMenu(null)`

```js
// Deprecated
win.setMenu(null)
// Replace with
win.removeMenu()
```

### `contentTracing.getTraceBufferUsage()`

```js
// Deprecated
contentTracing.getTraceBufferUsage((percentage, value) => {
  // do something
})
// Replace with
contentTracing.getTraceBufferUsage().then(infoObject => {
  // infoObject has percentage and value fields
})
```

### `electron.screen` in renderer process

```js
// Deprecated
require('electron').screen
// Replace with
require('electron').remote.screen
```

### `require` in sandboxed renderers

```js
// Deprecated
require('child_process')
// Replace with
require('electron').remote.require('child_process')

// Deprecated
require('fs')
// Replace with
require('electron').remote.require('fs')

// Deprecated
require('os')
// Replace with
require('electron').remote.require('os')

// Deprecated
require('path')
// Replace with
require('electron').remote.require('path')
```

### `powerMonitor.querySystemIdleState`

```js
// Deprecated
powerMonitor.querySystemIdleState(threshold, callback)
// Replace with synchronous API
const idleState = getSystemIdleState(threshold)
```

### `powerMonitor.querySystemIdleTime`

```js
// Deprecated
powerMonitor.querySystemIdleTime(callback)
// Replace with synchronous API
const idleTime = getSystemIdleTime()
```

## `app.enableMixedSandbox`

```js
// Deprecated
app.enableMixedSandbox()
```

Mixed-sandbox mode is now enabled by default.

### Preload scripts outside of app path are not allowed

For security reasons, preload scripts can only be loaded from a subpath of the [app path](app.md#appgetapppath).

## Planned Breaking API Changes (5.0)

### `new BrowserWindow({ webPreferences })`

The following `webPreferences` option default values are deprecated in favor of the new defaults listed below.

| Property | Deprecated Default | New Default |
|----------|--------------------|-------------|
| `contextIsolation` | `false` | `true` |
| `nodeIntegration` | `true` | `false` |
| `webviewTag` | `nodeIntegration` if set else `true` | `false` |

E.g. Re-enabling the webviewTag

```js
const w = new BrowserWindow({
  webPreferences: {
    webviewTag: true
  }
})
```

### `nativeWindowOpen`

Child windows opened with the `nativeWindowOpen` option will always have Node.js integration disabled.

### Privileged Schemes Registration

Renderer process APIs `webFrame.setRegisterURLSchemeAsPrivileged` and `webFrame.registerURLSchemeAsBypassingCSP` as well as browser process API `protocol.registerStandardSchemes` have been removed.
A new API, `protocol.registerSchemesAsPrivileged` has been added and should be used for registering custom schemes with the required privileges. Custom schemes are required to be registered before app ready.

### webFrame Isolated World APIs

```js
// Deprecated
webFrame.setIsolatedWorldContentSecurityPolicy(worldId, csp)
webFrame.setIsolatedWorldHumanReadableName(worldId, name)
webFrame.setIsolatedWorldSecurityOrigin(worldId, securityOrigin)
// Replace with
webFrame.setIsolatedWorldInfo(
  worldId,
  {
    securityOrigin: 'some_origin',
    name: 'human_readable_name',
    csp: 'content_security_policy'
  })
```

<<<<<<< HEAD
## `webFrame.setSpellCheckProvider`
The `spellCheck` callback is now asynchronous, and `autoCorrectWord` parameter has been removed.
```js
// Deprecated
webFrame.setSpellCheckProvider('en-US', true, {
  spellCheck: (text) => {
    return !spellchecker.isMisspelled(text)
  }
})
// Replace with
webFrame.setSpellCheckProvider('en-US', {
  spellCheck: (words, callback) => {
    callback(words.filter(text => spellchecker.isMisspelled(text)))
  }
})
```

# Planned Breaking API Changes (4.0)
=======
## Planned Breaking API Changes (4.0)
>>>>>>> 6f83977f

The following list includes the breaking API changes made in Electron 4.0.

### `app.makeSingleInstance`

```js
// Deprecated
app.makeSingleInstance((argv, cwd) => {
  /* ... */
})
// Replace with
app.requestSingleInstanceLock()
app.on('second-instance', (event, argv, cwd) => {
  /* ... */
})
```

### `app.releaseSingleInstance`

```js
// Deprecated
app.releaseSingleInstance()
// Replace with
app.releaseSingleInstanceLock()
```

### `app.getGPUInfo`

```js
app.getGPUInfo('complete')
// Now behaves the same with `basic` on macOS
app.getGPUInfo('basic')
```

### `win_delay_load_hook`

When building native modules for windows, the `win_delay_load_hook` variable in
the module's `binding.gyp` must be true (which is the default). If this hook is
not present, then the native module will fail to load on Windows, with an error
message like `Cannot find module`. See the [native module
guide](/docs/tutorial/using-native-node-modules.md) for more.

## Breaking API Changes (3.0)

The following list includes the breaking API changes in Electron 3.0.

### `app`

```js
// Deprecated
app.getAppMemoryInfo()
// Replace with
app.getAppMetrics()

// Deprecated
const metrics = app.getAppMetrics()
const { memory } = metrics[0] // Deprecated property
```

### `BrowserWindow`

```js
// Deprecated
let optionsA = { webPreferences: { blinkFeatures: '' } }
let windowA = new BrowserWindow(optionsA)
// Replace with
let optionsB = { webPreferences: { enableBlinkFeatures: '' } }
let windowB = new BrowserWindow(optionsB)

// Deprecated
window.on('app-command', (e, cmd) => {
  if (cmd === 'media-play_pause') {
    // do something
  }
})
// Replace with
window.on('app-command', (e, cmd) => {
  if (cmd === 'media-play-pause') {
    // do something
  }
})
```

### `clipboard`

```js
// Deprecated
clipboard.readRtf()
// Replace with
clipboard.readRTF()

// Deprecated
clipboard.writeRtf()
// Replace with
clipboard.writeRTF()

// Deprecated
clipboard.readHtml()
// Replace with
clipboard.readHTML()

// Deprecated
clipboard.writeHtml()
// Replace with
clipboard.writeHTML()
```

### `crashReporter`

```js
// Deprecated
crashReporter.start({
  companyName: 'Crashly',
  submitURL: 'https://crash.server.com',
  autoSubmit: true
})
// Replace with
crashReporter.start({
  companyName: 'Crashly',
  submitURL: 'https://crash.server.com',
  uploadToServer: true
})
```

### `nativeImage`

```js
// Deprecated
nativeImage.createFromBuffer(buffer, 1.0)
// Replace with
nativeImage.createFromBuffer(buffer, {
  scaleFactor: 1.0
})
```

### `process`

```js
// Deprecated
const info = process.getProcessMemoryInfo()
```

### `screen`

```js
// Deprecated
screen.getMenuBarHeight()
// Replace with
screen.getPrimaryDisplay().workArea
```

### `session`

```js
// Deprecated
ses.setCertificateVerifyProc((hostname, certificate, callback) => {
  callback(true)
})
// Replace with
ses.setCertificateVerifyProc((request, callback) => {
  callback(0)
})
```

### `Tray`

```js
// Deprecated
tray.setHighlightMode(true)
// Replace with
tray.setHighlightMode('on')

// Deprecated
tray.setHighlightMode(false)
// Replace with
tray.setHighlightMode('off')
```

### `webContents`

```js
// Deprecated
webContents.openDevTools({ detach: true })
// Replace with
webContents.openDevTools({ mode: 'detach' })

// Removed
webContents.setSize(options)
// There is no replacement for this API
```

### `webFrame`

```js
// Deprecated
webFrame.registerURLSchemeAsSecure('app')
// Replace with
protocol.registerStandardSchemes(['app'], { secure: true })

// Deprecated
webFrame.registerURLSchemeAsPrivileged('app', { secure: true })
// Replace with
protocol.registerStandardSchemes(['app'], { secure: true })
```

### `<webview>`

```js
// Removed
webview.setAttribute('disableguestresize', '')
// There is no replacement for this API

// Removed
webview.setAttribute('guestinstance', instanceId)
// There is no replacement for this API

// Keyboard listeners no longer work on webview tag
webview.onkeydown = () => { /* handler */ }
webview.onkeyup = () => { /* handler */ }
```

### Node Headers URL

This is the URL specified as `disturl` in a `.npmrc` file or as the `--dist-url`
command line flag when building native Node modules.

Deprecated: https://atom.io/download/atom-shell

Replace with: https://atom.io/download/electron

## Breaking API Changes (2.0)

The following list includes the breaking API changes made in Electron 2.0.

### `BrowserWindow`

```js
// Deprecated
let optionsA = { titleBarStyle: 'hidden-inset' }
let windowA = new BrowserWindow(optionsA)
// Replace with
let optionsB = { titleBarStyle: 'hiddenInset' }
let windowB = new BrowserWindow(optionsB)
```

### `menu`

```js
// Removed
menu.popup(browserWindow, 100, 200, 2)
// Replaced with
menu.popup(browserWindow, { x: 100, y: 200, positioningItem: 2 })
```

### `nativeImage`

```js
// Removed
nativeImage.toPng()
// Replaced with
nativeImage.toPNG()

// Removed
nativeImage.toJpeg()
// Replaced with
nativeImage.toJPEG()
```

### `process`

* `process.versions.electron` and `process.version.chrome` will be made
  read-only properties for consistency with the other `process.versions`
  properties set by Node.

### `webContents`

```js
// Removed
webContents.setZoomLevelLimits(1, 2)
// Replaced with
webContents.setVisualZoomLevelLimits(1, 2)
```

### `webFrame`

```js
// Removed
webFrame.setZoomLevelLimits(1, 2)
// Replaced with
webFrame.setVisualZoomLevelLimits(1, 2)
```

### `<webview>`

```js
// Removed
webview.setZoomLevelLimits(1, 2)
// Replaced with
webview.setVisualZoomLevelLimits(1, 2)
```

### Duplicate ARM Assets

Each Electron release includes two identical ARM builds with slightly different
filenames, like `electron-v1.7.3-linux-arm.zip` and
`electron-v1.7.3-linux-armv7l.zip`. The asset with the `v7l` prefix was added
to clarify to users which ARM version it supports, and to disambiguate it from
future armv6l and arm64 assets that may be produced.

The file _without the prefix_ is still being published to avoid breaking any
setups that may be consuming it. Starting at 2.0, the un-prefixed file will
no longer be published.

For details, see
[6986](https://github.com/electron/electron/pull/6986)
and
[7189](https://github.com/electron/electron/pull/7189).<|MERGE_RESOLUTION|>--- conflicted
+++ resolved
@@ -142,7 +142,6 @@
   })
 ```
 
-<<<<<<< HEAD
 ## `webFrame.setSpellCheckProvider`
 The `spellCheck` callback is now asynchronous, and `autoCorrectWord` parameter has been removed.
 ```js
@@ -160,10 +159,7 @@
 })
 ```
 
-# Planned Breaking API Changes (4.0)
-=======
 ## Planned Breaking API Changes (4.0)
->>>>>>> 6f83977f
 
 The following list includes the breaking API changes made in Electron 4.0.
 
