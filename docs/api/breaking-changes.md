# API Contract

Breaking changes will be documented here, and deprecation warnings added to JS code where possible, at least [one major version](../electron-versioning.md#semver) before the change is made.

## `FIXME` comments

The `FIXME` string is used in code comments to denote things that should be fixed for future releases. See https://github.com/electron/electron/search?q=fixme

## Planned Breaking API Changes (6.0)

### `win.setMenu(null)`

```js
// Deprecated
win.setMenu(null)
// Replace with
win.removeMenu()
```

### `contentTracing.getTraceBufferUsage()`

```js
// Deprecated
contentTracing.getTraceBufferUsage((percentage, value) => {
  // do something
})
// Replace with
contentTracing.getTraceBufferUsage().then(infoObject => {
  // infoObject has percentage and value fields
})
```

### `electron.screen` in renderer process

```js
// Deprecated
require('electron').screen
// Replace with
require('electron').remote.screen
```

### `require` in sandboxed renderers

```js
// Deprecated
require('child_process')
// Replace with
require('electron').remote.require('child_process')

// Deprecated
require('fs')
// Replace with
require('electron').remote.require('fs')

// Deprecated
require('os')
// Replace with
require('electron').remote.require('os')

// Deprecated
require('path')
// Replace with
require('electron').remote.require('path')
```

### `powerMonitor.querySystemIdleState`

```js
// Deprecated
powerMonitor.querySystemIdleState(threshold, callback)
// Replace with synchronous API
const idleState = getSystemIdleState(threshold)
```

### `powerMonitor.querySystemIdleTime`

```js
// Deprecated
powerMonitor.querySystemIdleTime(callback)
// Replace with synchronous API
const idleTime = getSystemIdleTime()
```

## `app.enableMixedSandbox`

```js
// Deprecated
app.enableMixedSandbox()
```

Mixed-sandbox mode is now enabled by default.

### Preload scripts outside of app path are not allowed

For security reasons, preload scripts can only be loaded from a subpath of the [app path](app.md#appgetapppath).

## Planned Breaking API Changes (5.0)

### `new BrowserWindow({ webPreferences })`

The following `webPreferences` option default values are deprecated in favor of the new defaults listed below.

| Property | Deprecated Default | New Default |
|----------|--------------------|-------------|
| `contextIsolation` | `false` | `true` |
| `nodeIntegration` | `true` | `false` |
| `webviewTag` | `nodeIntegration` if set else `true` | `false` |

<<<<<<< HEAD
E.g. Re-enabling the webviewTag

```js
const w = new BrowserWindow({
  webPreferences: {
    webviewTag: true
  }
})
```

## `nativeWindowOpen`
=======
### `nativeWindowOpen`
>>>>>>> e1acfffa

Child windows opened with the `nativeWindowOpen` option will always have Node.js integration disabled.

### Privileged Schemes Registration

Renderer process APIs `webFrame.setRegisterURLSchemeAsPrivileged` and `webFrame.registerURLSchemeAsBypassingCSP` as well as browser process API `protocol.registerStandardSchemes` have been removed.
A new API, `protocol.registerSchemesAsPrivileged` has been added and should be used for registering custom schemes with the required privileges. Custom schemes are required to be registered before app ready.

### webFrame Isolated World APIs

```js
// Deprecated
webFrame.setIsolatedWorldContentSecurityPolicy(worldId, csp)
webFrame.setIsolatedWorldHumanReadableName(worldId, name)
webFrame.setIsolatedWorldSecurityOrigin(worldId, securityOrigin)
// Replace with
webFrame.setIsolatedWorldInfo(
  worldId,
  {
    securityOrigin: 'some_origin',
    name: 'human_readable_name',
    csp: 'content_security_policy'
  })
```

## Planned Breaking API Changes (4.0)

The following list includes the breaking API changes made in Electron 4.0.

### `app.makeSingleInstance`

```js
// Deprecated
app.makeSingleInstance((argv, cwd) => {
  /* ... */
})
// Replace with
app.requestSingleInstanceLock()
app.on('second-instance', (event, argv, cwd) => {
  /* ... */
})
```

### `app.releaseSingleInstance`

```js
// Deprecated
app.releaseSingleInstance()
// Replace with
app.releaseSingleInstanceLock()
```

### `app.getGPUInfo`

```js
app.getGPUInfo('complete')
// Now behaves the same with `basic` on macOS
app.getGPUInfo('basic')
```

### `win_delay_load_hook`

When building native modules for windows, the `win_delay_load_hook` variable in
the module's `binding.gyp` must be true (which is the default). If this hook is
not present, then the native module will fail to load on Windows, with an error
message like `Cannot find module`. See the [native module
guide](/docs/tutorial/using-native-node-modules.md) for more.

## Breaking API Changes (3.0)

The following list includes the breaking API changes in Electron 3.0.

### `app`

```js
// Deprecated
app.getAppMemoryInfo()
// Replace with
app.getAppMetrics()

// Deprecated
const metrics = app.getAppMetrics()
const { memory } = metrics[0] // Deprecated property
```

### `BrowserWindow`

```js
// Deprecated
let optionsA = { webPreferences: { blinkFeatures: '' } }
let windowA = new BrowserWindow(optionsA)
// Replace with
let optionsB = { webPreferences: { enableBlinkFeatures: '' } }
let windowB = new BrowserWindow(optionsB)

// Deprecated
window.on('app-command', (e, cmd) => {
  if (cmd === 'media-play_pause') {
    // do something
  }
})
// Replace with
window.on('app-command', (e, cmd) => {
  if (cmd === 'media-play-pause') {
    // do something
  }
})
```

### `clipboard`

```js
// Deprecated
clipboard.readRtf()
// Replace with
clipboard.readRTF()

// Deprecated
clipboard.writeRtf()
// Replace with
clipboard.writeRTF()

// Deprecated
clipboard.readHtml()
// Replace with
clipboard.readHTML()

// Deprecated
clipboard.writeHtml()
// Replace with
clipboard.writeHTML()
```

### `crashReporter`

```js
// Deprecated
crashReporter.start({
  companyName: 'Crashly',
  submitURL: 'https://crash.server.com',
  autoSubmit: true
})
// Replace with
crashReporter.start({
  companyName: 'Crashly',
  submitURL: 'https://crash.server.com',
  uploadToServer: true
})
```

### `nativeImage`

```js
// Deprecated
nativeImage.createFromBuffer(buffer, 1.0)
// Replace with
nativeImage.createFromBuffer(buffer, {
  scaleFactor: 1.0
})
```

### `process`

```js
// Deprecated
const info = process.getProcessMemoryInfo()
```

### `screen`

```js
// Deprecated
screen.getMenuBarHeight()
// Replace with
screen.getPrimaryDisplay().workArea
```

### `session`

```js
// Deprecated
ses.setCertificateVerifyProc((hostname, certificate, callback) => {
  callback(true)
})
// Replace with
ses.setCertificateVerifyProc((request, callback) => {
  callback(0)
})
```

### `Tray`

```js
// Deprecated
tray.setHighlightMode(true)
// Replace with
tray.setHighlightMode('on')

// Deprecated
tray.setHighlightMode(false)
// Replace with
tray.setHighlightMode('off')
```

### `webContents`

```js
// Deprecated
webContents.openDevTools({ detach: true })
// Replace with
webContents.openDevTools({ mode: 'detach' })

// Removed
webContents.setSize(options)
// There is no replacement for this API
```

### `webFrame`

```js
// Deprecated
webFrame.registerURLSchemeAsSecure('app')
// Replace with
protocol.registerStandardSchemes(['app'], { secure: true })

// Deprecated
webFrame.registerURLSchemeAsPrivileged('app', { secure: true })
// Replace with
protocol.registerStandardSchemes(['app'], { secure: true })
```

### `<webview>`

```js
// Removed
webview.setAttribute('disableguestresize', '')
// There is no replacement for this API

// Removed
webview.setAttribute('guestinstance', instanceId)
// There is no replacement for this API

// Keyboard listeners no longer work on webview tag
webview.onkeydown = () => { /* handler */ }
webview.onkeyup = () => { /* handler */ }
```

### Node Headers URL

This is the URL specified as `disturl` in a `.npmrc` file or as the `--dist-url`
command line flag when building native Node modules.

Deprecated: https://atom.io/download/atom-shell

Replace with: https://atom.io/download/electron

## Breaking API Changes (2.0)

The following list includes the breaking API changes made in Electron 2.0.

### `BrowserWindow`

```js
// Deprecated
let optionsA = { titleBarStyle: 'hidden-inset' }
let windowA = new BrowserWindow(optionsA)
// Replace with
let optionsB = { titleBarStyle: 'hiddenInset' }
let windowB = new BrowserWindow(optionsB)
```

### `menu`

```js
// Removed
menu.popup(browserWindow, 100, 200, 2)
// Replaced with
menu.popup(browserWindow, { x: 100, y: 200, positioningItem: 2 })
```

### `nativeImage`

```js
// Removed
nativeImage.toPng()
// Replaced with
nativeImage.toPNG()

// Removed
nativeImage.toJpeg()
// Replaced with
nativeImage.toJPEG()
```

### `process`

* `process.versions.electron` and `process.version.chrome` will be made
  read-only properties for consistency with the other `process.versions`
  properties set by Node.

### `webContents`

```js
// Removed
webContents.setZoomLevelLimits(1, 2)
// Replaced with
webContents.setVisualZoomLevelLimits(1, 2)
```

### `webFrame`

```js
// Removed
webFrame.setZoomLevelLimits(1, 2)
// Replaced with
webFrame.setVisualZoomLevelLimits(1, 2)
```

### `<webview>`

```js
// Removed
webview.setZoomLevelLimits(1, 2)
// Replaced with
webview.setVisualZoomLevelLimits(1, 2)
```

### Duplicate ARM Assets

Each Electron release includes two identical ARM builds with slightly different
filenames, like `electron-v1.7.3-linux-arm.zip` and
`electron-v1.7.3-linux-armv7l.zip`. The asset with the `v7l` prefix was added
to clarify to users which ARM version it supports, and to disambiguate it from
future armv6l and arm64 assets that may be produced.

The file _without the prefix_ is still being published to avoid breaking any
setups that may be consuming it. Starting at 2.0, the un-prefixed file will
no longer be published.

For details, see
[6986](https://github.com/electron/electron/pull/6986)
and
[7189](https://github.com/electron/electron/pull/7189).<|MERGE_RESOLUTION|>--- conflicted
+++ resolved
@@ -106,7 +106,6 @@
 | `nodeIntegration` | `true` | `false` |
 | `webviewTag` | `nodeIntegration` if set else `true` | `false` |
 
-<<<<<<< HEAD
 E.g. Re-enabling the webviewTag
 
 ```js
@@ -117,10 +116,7 @@
 })
 ```
 
-## `nativeWindowOpen`
-=======
 ### `nativeWindowOpen`
->>>>>>> e1acfffa
 
 Child windows opened with the `nativeWindowOpen` option will always have Node.js integration disabled.
 
