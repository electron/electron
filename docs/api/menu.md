# Menu

## Class: Menu

> Create native application menus and context menus.

Process: [Main](../glossary.md#main-process)

<<<<<<< HEAD
> [!TIP]
> See also: [A detailed guide about how to implement menus in your application](../tutorial/menus.md).
=======
> [!WARNING]
> Electron's built-in classes cannot be subclassed in user code.
> For more information, see [the FAQ](../faq.md#class-inheritance-does-not-work-with-electron-built-in-modules).
>>>>>>> 62689584

### `new Menu()`

Creates a new menu.

### Static Methods

The `Menu` class has the following static methods:

#### `Menu.setApplicationMenu(menu)`

- `menu` Menu | null

Sets `menu` as the application menu on macOS. On Windows and Linux, the
`menu` will be set as each window's top menu.

Also on Windows and Linux, you can use a `&` in the top-level item name to
indicate which letter should get a generated accelerator. For example, using
`&File` for the file menu would result in a generated `Alt-F` accelerator that
opens the associated menu. The indicated character in the button label then gets an
underline, and the `&` character is not displayed on the button label.

In order to escape the `&` character in an item name, add a proceeding `&`. For example, `&&File` would result in `&File` displayed on the button label.

Passing `null` will suppress the default menu. On Windows and Linux,
this has the additional effect of removing the menu bar from the window.

> [!NOTE]
> The default menu will be created automatically if the app does not set one.
> It contains standard items such as `File`, `Edit`, `View`, `Window` and `Help`.

#### `Menu.getApplicationMenu()`

Returns `Menu | null` - The application menu, if set, or `null`, if not set.

> [!NOTE]
> The returned `Menu` instance doesn't support dynamic addition or
> removal of menu items. [Instance properties](#instance-properties) can still
> be dynamically modified.

#### `Menu.sendActionToFirstResponder(action)` _macOS_

- `action` string

Sends the `action` to the first responder of application. This is used for
emulating default macOS menu behaviors. Usually you would use the
[`role`](../tutorial/menus.md#roles) property of a [`MenuItem`](menu-item.md).

See the [macOS Cocoa Event Handling Guide](https://developer.apple.com/library/mac/documentation/Cocoa/Conceptual/EventOverview/EventArchitecture/EventArchitecture.html#//apple_ref/doc/uid/10000060i-CH3-SW7)
for more information on macOS' native actions.

#### `Menu.buildFromTemplate(template)`

- `template` (MenuItemConstructorOptions | MenuItem)[]

Returns `Menu`

Generally, the `template` is an array of `options` for constructing a
[MenuItem](menu-item.md). The usage can be referenced above.

You can also attach other fields to the element of the `template` and they will become properties of the constructed menu items.

### Instance Methods

The `menu` object has the following instance methods:

#### `menu.popup([options])`

- `options` Object (optional)
  - `window` [BaseWindow](base-window.md) (optional) - Default is the focused window.
  - `frame` [WebFrameMain](web-frame-main.md) (optional) - Provide the relevant frame
    if you want certain OS-level features such as Writing Tools on macOS to function correctly. Typically, this should be `params.frame` from the [`context-menu` event](web-contents.md#event-context-menu) on a WebContents, or the [`focusedFrame` property](web-contents.md#contentsfocusedframe-readonly) of a WebContents.
  - `x` number (optional) - Default is the current mouse cursor position.
    Must be declared if `y` is declared.
  - `y` number (optional) - Default is the current mouse cursor position.
    Must be declared if `x` is declared.
  - `positioningItem` number (optional) _macOS_ - The index of the menu item to
    be positioned under the mouse cursor at the specified coordinates. Default
    is -1.
  - `sourceType` string (optional) _Windows_ _Linux_ - This should map to the `menuSourceType`
    provided by the `context-menu` event. It is not recommended to set this value manually,
    only provide values you receive from other APIs or leave it `undefined`.
    Can be `none`, `mouse`, `keyboard`, `touch`, `touchMenu`, `longPress`, `longTap`, `touchHandle`, `stylus`, `adjustSelection`, or `adjustSelectionReset`.
  - `callback` Function (optional) - Called when menu is closed.

Pops up this menu as a context menu in the [`BaseWindow`](base-window.md).

> [!TIP]
> For more details, see the [Context Menu](../tutorial/context-menu.md) guide.

#### `menu.closePopup([window])`

- `window` [BaseWindow](base-window.md) (optional) - Default is the focused window.

Closes the context menu in the `window`.

#### `menu.append(menuItem)`

- `menuItem` [MenuItem](menu-item.md)

Appends the `menuItem` to the menu.

#### `menu.getMenuItemById(id)`

- `id` string

Returns `MenuItem | null` the item with the specified `id`

#### `menu.insert(pos, menuItem)`

- `pos` Integer
- `menuItem` [MenuItem](menu-item.md)

Inserts the `menuItem` to the `pos` position of the menu.

### Instance Events

Objects created with `new Menu` or returned by `Menu.buildFromTemplate` emit the following events:

> [!NOTE]
> Some events are only available on specific operating systems and are
> labeled as such.

#### Event: 'menu-will-show'

Returns:

- `event` Event

Emitted when `menu.popup()` is called.

#### Event: 'menu-will-close'

Returns:

- `event` Event

Emitted when a popup is closed either manually or with `menu.closePopup()`.

### Instance Properties

`menu` objects also have the following properties:

#### `menu.items`

A `MenuItem[]` array containing the menu's items.

Each `Menu` consists of multiple [`MenuItem`](menu-item.md) instances and each `MenuItem`
can nest a `Menu` into its `submenu` property.<|MERGE_RESOLUTION|>--- conflicted
+++ resolved
@@ -6,14 +6,12 @@
 
 Process: [Main](../glossary.md#main-process)
 
-<<<<<<< HEAD
 > [!TIP]
 > See also: [A detailed guide about how to implement menus in your application](../tutorial/menus.md).
-=======
+
 > [!WARNING]
 > Electron's built-in classes cannot be subclassed in user code.
 > For more information, see [the FAQ](../faq.md#class-inheritance-does-not-work-with-electron-built-in-modules).
->>>>>>> 62689584
 
 ### `new Menu()`
 
