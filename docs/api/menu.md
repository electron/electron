## Class: Menu

> Create native application menus and context menus.

Process: [Main](../glossary.md#main-process)

### `new Menu()`

Creates a new menu.

### Static Methods

The `menu` class has the following static methods:

#### `Menu.setApplicationMenu(menu)`

* `menu` Menu

Sets `menu` as the application menu on macOS. On Windows and Linux, the `menu` will be set as each window's top menu.

Passing `null` will remove the menu bar on Windows and Linux but has no effect on macOS.

**Note:** This API has to be called after the `ready` event of `app` module.

#### `Menu.getApplicationMenu()`

Returns `Menu` - The application menu, if set, or `null`, if not set.

**Note:** The returned `Menu` instance doesn't support dynamic addition or removal of menu items. [Instance properties](#instance-properties) can still be dynamically modified.

#### `Menu.sendActionToFirstResponder(action)` _macOS_

* `action` String

Sends the `action` to the first responder of application. This is used for emulating default macOS menu behaviors. Usually you would just use the [`role`](menu-item.md#roles) property of a [`MenuItem`](menu-item.md).

See the [macOS Cocoa Event Handling Guide](https://developer.apple.com/library/mac/documentation/Cocoa/Conceptual/EventOverview/EventArchitecture/EventArchitecture.html#//apple_ref/doc/uid/10000060i-CH3-SW7) for more information on macOS' native actions.

#### `Menu.buildFromTemplate(template)`

* `template` MenuItemConstructorOptions[]

Returns `Menu`

Generally, the `template` is just an array of `options` for constructing a [MenuItem](menu-item.md). The usage can be referenced above.

You can also attach other fields to the element of the `template` and they will become properties of the constructed menu items.

### Instance Methods

The `menu` object has the following instance methods:

#### `menu.popup([browserWindow, options])`

* `browserWindow` BrowserWindow (optional) - Default is the focused window.
* `options` Object (optional)
  * `x` Number (optional) - Default is the current mouse cursor position. Must be declared if `y` is declared.
  * `y` Number (optional) - Default is the current mouse cursor position. Must be declared if `x` is declared.
  * `async` Boolean (optional) - Set to `true` to have this method return immediately called, `false` to return after the menu has been selected or closed. Defaults to `false`.
  * `positioningItem` Number (optional) _macOS_ - The index of the menu item to be positioned under the mouse cursor at the specified coordinates. Default is -1.

Pops up this menu as a context menu in the `browserWindow`.

#### `menu.closePopup([browserWindow])`

* `browserWindow` BrowserWindow (optional) - Default is the focused window.

Closes the context menu in the `browserWindow`.

#### `menu.append(menuItem)`

* `menuItem` MenuItem

Appends the `menuItem` to the menu.

#### `menu.getMenuItemById(id)`

* `id` String

Returns `MenuItem` the item with the specified `id`

#### `menu.insert(pos, menuItem)`

* `pos` Integer
* `menuItem` MenuItem

Inserts the `menuItem` to the `pos` position of the menu.

### Instance Properties

`menu` objects also have the following properties:

#### `menu.items`

A `MenuItem[]` array containing the menu's items.

Each `Menu` consists of multiple [`MenuItem`](menu-item.md)s and each `MenuItem` can have a submenu.

## Examples

The `Menu` class is only available in the main process, but you can also use it in the render process via the [`remote`](remote.md) module.

### Main process

An example of creating the application menu in the main process with the simple template API:

```javascript
const {app, Menu} = require('electron')

const template = [
  {
    label: 'Edit',
    submenu: [
      {role: 'undo'},
      {role: 'redo'},
      {type: 'separator'},
      {role: 'cut'},
      {role: 'copy'},
      {role: 'paste'},
      {role: 'pasteandmatchstyle'},
      {role: 'delete'},
      {role: 'selectall'}
    ]
  },
  {
    label: 'View',
    submenu: [
      {role: 'reload'},
      {role: 'forcereload'},
      {role: 'toggledevtools'},
      {type: 'separator'},
      {role: 'resetzoom'},
      {role: 'zoomin'},
      {role: 'zoomout'},
      {type: 'separator'},
      {role: 'togglefullscreen'}
    ]
  },
  {
    role: 'window',
    submenu: [{role: 'minimize'}, {role: 'close'}]
  },
  {
    role: 'help',
    submenu: [
      {
        label: 'Learn More',
<<<<<<< HEAD
        click() {
          require('electron').shell.openExternal('https://electron.atom.io')
        }
=======
        click () { require('electron').shell.openExternal('https://electronjs.org') }
>>>>>>> 42d7d51b
      }
    ]
  }
]

if (process.platform === 'darwin') {
  template.unshift({
    label: app.getName(),
    submenu: [
      {role: 'about'},
      {type: 'separator'},
      {role: 'services', submenu: []},
      {type: 'separator'},
      {role: 'hide'},
      {role: 'hideothers'},
      {role: 'unhide'},
      {type: 'separator'},
      {role: 'quit'}
    ]
  })

  // Edit menu
  template[1].submenu.push(
    {type: 'separator'},
    {
      label: 'Speech',
      submenu: [{role: 'startspeaking'}, {role: 'stopspeaking'}]
    }
  )

  // Window menu
  template[3].submenu = [
    {role: 'close'},
    {role: 'minimize'},
    {role: 'zoom'},
    {type: 'separator'},
    {role: 'front'}
  ]
}

const menu = Menu.buildFromTemplate(template)
Menu.setApplicationMenu(menu)
```

### Render process

Below is an example of creating a menu dynamically in a web page (render process) by using the [`remote`](remote.md) module, and showing it when the user right clicks the page:

```html
<!-- index.html -->
<script>
const {remote} = require('electron')
const {Menu, MenuItem} = remote

const menu = new Menu()
menu.append(new MenuItem({label: 'MenuItem1', click() { console.log('item 1 clicked') }}))
menu.append(new MenuItem({type: 'separator'}))
menu.append(new MenuItem({label: 'MenuItem2', type: 'checkbox', checked: true}))

window.addEventListener('contextmenu', (e) => {
  e.preventDefault()
  menu.popup(remote.getCurrentWindow())
}, false)
</script>
```

## Notes on macOS Application Menu

macOS has a completely different style of application menu from Windows and Linux. Here are some notes on making your app's menu more native-like.

### Standard Menus

On macOS there are many system-defined standard menus, like the `Services` and `Windows` menus. To make your menu a standard menu, you should set your menu's `role` to one of the following and Electron will recognize them and make them become standard menus:

* `window`
* `help`
* `services`

### Standard Menu Item Actions

macOS has provided standard actions for some menu items, like `About xxx`, `Hide xxx`, and `Hide Others`. To set the action of a menu item to a standard action, you should set the `role` attribute of the menu item.

### Main Menu's Name

On macOS the label of the application menu's first item is always your app's name, no matter what label you set. To change it, modify your app bundle's `Info.plist` file. See [About Information Property List Files][aboutinformationpropertylistfiles] for more information.

## Setting Menu for Specific Browser Window (_Linux_ _Windows_)

The [`setMenu` method][setmenu] of browser windows can set the menu of certain browser windows.

## Menu Item Position

You can make use of `position` and `id` to control how the item will be placed when building a menu with `Menu.buildFromTemplate`.

The `position` attribute of `MenuItem` has the form `[placement]=[id]`, where `placement` is one of `before`, `after`, or `endof` and `id` is the unique ID of an existing item in the menu:

* `before` - Inserts this item before the id referenced item. If the referenced item doesn't exist the item will be inserted at the end of the menu.
* `after` - Inserts this item after id referenced item. If the referenced item doesn't exist the item will be inserted at the end of the menu.
* `endof` - Inserts this item at the end of the logical group containing the id referenced item (groups are created by separator items). If the referenced item doesn't exist, a new separator group is created with the given id and this item is inserted after that separator.

When an item is positioned, all un-positioned items are inserted after it until a new item is positioned. So if you want to position a group of menu items in the same location you only need to specify a position for the first item.

### Examples

Template:

```javascript
;[
  {label: '4', id: '4'},
  {label: '5', id: '5'},
  {label: '1', id: '1', position: 'before=4'},
  {label: '2', id: '2'},
  {label: '3', id: '3'}
]
```

Menu:

```
- 1
- 2
- 3
- 4
- 5
```

Template:

```javascript
;[
  {label: 'a', position: 'endof=letters'},
  {label: '1', position: 'endof=numbers'},
  {label: 'b', position: 'endof=letters'},
  {label: '2', position: 'endof=numbers'},
  {label: 'c', position: 'endof=letters'},
  {label: '3', position: 'endof=numbers'}
]
```

Menu:

```
- ---
- a
- b
- c
- ---
- 1
- 2
- 3
```

[aboutinformationpropertylistfiles]: https://developer.apple.com/library/ios/documentation/general/Reference/InfoPlistKeyReference/Articles/AboutInformationPropertyListFiles.html
[setmenu]: https://github.com/electron/electron/blob/master/docs/api/browser-window.md#winsetmenumenu-linux-windows<|MERGE_RESOLUTION|>--- conflicted
+++ resolved
@@ -145,13 +145,9 @@
     submenu: [
       {
         label: 'Learn More',
-<<<<<<< HEAD
         click() {
-          require('electron').shell.openExternal('https://electron.atom.io')
+          require('electron').shell.openExternal('https://electronjs.org')
         }
-=======
-        click () { require('electron').shell.openExternal('https://electronjs.org') }
->>>>>>> 42d7d51b
       }
     ]
   }
