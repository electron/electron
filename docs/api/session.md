# session

> Manage browser sessions, cookies, cache, proxy settings, etc.

Process: [Main](../glossary.md#main-process)

The `session` module can be used to create new `Session` objects.

You can also access the `session` of existing pages by using the `session`
property of [`WebContents`](web-contents.md), or from the `session` module.

```javascript
const { BrowserWindow } = require('electron')

const win = new BrowserWindow({ width: 800, height: 600 })
win.loadURL('http://github.com')

const ses = win.webContents.session
console.log(ses.getUserAgent())
```

## Methods

The `session` module has the following methods:

### `session.fromPartition(partition[, options])`

* `partition` String
* `options` Object (optional)
  * `cache` Boolean - Whether to enable cache.

Returns `Session` - A session instance from `partition` string. When there is an existing
`Session` with the same `partition`, it will be returned; otherwise a new
`Session` instance will be created with `options`.

If `partition` starts with `persist:`, the page will use a persistent session
available to all pages in the app with the same `partition`. if there is no
`persist:` prefix, the page will use an in-memory session. If the `partition` is
empty then default session of the app will be returned.

To create a `Session` with `options`, you have to ensure the `Session` with the
`partition` has never been used before. There is no way to change the `options`
of an existing `Session` object.

## Properties

The `session` module has the following properties:

### `session.defaultSession`

A `Session` object, the default session object of the app.

## Class: Session

> Get and set properties of a session.

Process: [Main](../glossary.md#main-process)

You can create a `Session` object in the `session` module:

```javascript
const { session } = require('electron')
const ses = session.fromPartition('persist:name')
console.log(ses.getUserAgent())
```

### Instance Events

The following events are available on instances of `Session`:

#### Event: 'will-download'

Returns:

* `event` Event
* `item` [DownloadItem](download-item.md)
* `webContents` [WebContents](web-contents.md)

Emitted when Electron is about to download `item` in `webContents`.

Calling `event.preventDefault()` will cancel the download and `item` will not be
available from next tick of the process.

```javascript
const { session } = require('electron')
session.defaultSession.on('will-download', (event, item, webContents) => {
  event.preventDefault()
  require('request')(item.getURL(), (data) => {
    require('fs').writeFileSync('/somewhere', data)
  })
})
```

#### Event: 'extension-loaded'

Returns:

* `event` Event
* `extension` [Extension](structures/extension.md)

Emitted after an extension is loaded. This occurs whenever an extension is
added to the "enabled" set of extensions. This includes:

* Extensions being loaded from `Session.loadExtension`.
* Extensions being reloaded:
  * from a crash.
  * if the extension requested it ([`chrome.runtime.reload()`](https://developer.chrome.com/extensions/runtime#method-reload)).

#### Event: 'extension-unloaded'

Returns:

* `event` Event
* `extension` [Extension](structures/extension.md)

Emitted after an extension is unloaded. This occurs when
`Session.removeExtension` is called.

#### Event: 'extension-ready'

Returns:

* `event` Event
* `extension` [Extension](structures/extension.md)

Emitted after an extension is loaded and all necessary browser state is
initialized to support the start of the extension's background page.

#### Event: 'preconnect'

Returns:

* `event` Event
* `preconnectUrl` String - The URL being requested for preconnection by the
  renderer.
* `allowCredentials` Boolean - True if the renderer is requesting that the
  connection include credentials (see the
  [spec](https://w3c.github.io/resource-hints/#preconnect) for more details.)

Emitted when a render process requests preconnection to a URL, generally due to
a [resource hint](https://w3c.github.io/resource-hints/).

#### Event: 'spellcheck-dictionary-initialized'

Returns:

* `event` Event
* `languageCode` String - The language code of the dictionary file

Emitted when a hunspell dictionary file has been successfully initialized. This
occurs after the file has been downloaded.

#### Event: 'spellcheck-dictionary-download-begin'

Returns:

* `event` Event
* `languageCode` String - The language code of the dictionary file

Emitted when a hunspell dictionary file starts downloading

#### Event: 'spellcheck-dictionary-download-success'

Returns:

* `event` Event
* `languageCode` String - The language code of the dictionary file

Emitted when a hunspell dictionary file has been successfully downloaded

#### Event: 'spellcheck-dictionary-download-failure'

Returns:

* `event` Event
* `languageCode` String - The language code of the dictionary file

Emitted when a hunspell dictionary file download fails.  For details
on the failure you should collect a netlog and inspect the download
request.

#### Event: 'select-serial-port' _Experimental_

Returns:

* `event` Event
* `portList` [SerialPort[]](structures/serial-port.md)
* `webContents` [WebContents](web-contents.md)
* `callback` Function
  * `portId` String

Emitted when a serial port needs to be selected when a call to
`navigator.serial.requestPort` is made. `callback` should be called with
`portId` to be selected, passing an empty string to `callback` will
cancel the request.  Additionally, permissioning on `navigator.serial` can
be managed by using [ses.setPermissionCheckHandler(handler)](#sessetpermissioncheckhandlerhandler)
with the `serial` permission.

Because this is an experimental feature it is disabled by default.  To enable this feature, you
will need to use the `--enable-features=ElectronSerialChooser` command line switch.

```javascript
const { app, BrowserWindow } = require('electron')

let win = null
app.commandLine.appendSwitch('enable-features', 'ElectronSerialChooser')

app.whenReady().then(() => {
  win = new BrowserWindow({
    width: 800,
    height: 600
  })
  win.webContents.session.on('select-serial-port', (event, portList, webContents, callback) => {
    event.preventDefault()
    const selectedPort = portList.find((device) => {
      return device.vendorId === '9025' && device.productId === '67'
    })
    if (!selectedPort) {
      callback('')
    } else {
      callback(selectedPort.portId)
    }
  })
})
```

#### Event: 'serial-port-added' _Experimental_

Returns:

* `event` Event
* `port` [SerialPort](structures/serial-port.md)
* `webContents` [WebContents](web-contents.md)

Emitted after `navigator.serial.requestPort` has been called and `select-serial-port` has fired if a new serial port becomes available.  For example, this event will fire when a new USB device is plugged in.

#### Event: 'serial-port-removed' _Experimental_

Returns:

* `event` Event
* `port` [SerialPort](structures/serial-port.md)
* `webContents` [WebContents](web-contents.md)

Emitted after `navigator.serial.requestPort` has been called and `select-serial-port` has fired if a serial port has been removed.  For example, this event will fire when a USB device is unplugged.

### Instance Methods

The following methods are available on instances of `Session`:

#### `ses.getCacheSize()`

Returns `Promise<Integer>` - the session's current cache size, in bytes.

#### `ses.clearCache()`

Returns `Promise<void>` - resolves when the cache clear operation is complete.

Clears the session’s HTTP cache.

#### `ses.clearStorageData([options])`

* `options` Object (optional)
  * `origin` String (optional) - Should follow `window.location.origin`’s representation
    `scheme://host:port`.
  * `storages` String[] (optional) - The types of storages to clear, can contain:
    `appcache`, `cookies`, `filesystem`, `indexdb`, `localstorage`,
    `shadercache`, `websql`, `serviceworkers`, `cachestorage`. If not
    specified, clear all storage types.
  * `quotas` String[] (optional) - The types of quotas to clear, can contain:
    `temporary`, `persistent`, `syncable`. If not specified, clear all quotas.

Returns `Promise<void>` - resolves when the storage data has been cleared.

#### `ses.flushStorageData()`

Writes any unwritten DOMStorage data to disk.

#### `ses.setProxy(config)`

* `config` Object
  * `mode` String (optional) - The proxy mode. Should be one of `direct`,
    `auto_detect`, `pac_script`, `fixed_servers` or `system`. If it's
    unspecified, it will be automatically determined based on other specified
    options.
    * `direct`
      In direct mode all connections are created directly, without any proxy involved.
    * `auto_detect`
      In auto_detect mode the proxy configuration is determined by a PAC script that can
      be downloaded at http://wpad/wpad.dat.
    * `pac_script`
      In pac_script mode the proxy configuration is determined by a PAC script that is
      retrieved from the URL specified in the `pacScript`. This is the default mode
      if `pacScript` is specified.
    * `fixed_servers`
      In fixed_servers mode the proxy configuration is specified in `proxyRules`.
      This is the default mode if `proxyRules` is specified.
    * `system`
      In system mode the proxy configuration is taken from the operating system.
      Note that the system mode is different from setting no proxy configuration.
      In the latter case, Electron falls back to the system settings
      only if no command-line options influence the proxy configuration.
  * `pacScript` String (optional) - The URL associated with the PAC file.
  * `proxyRules` String (optional) - Rules indicating which proxies to use.
  * `proxyBypassRules` String (optional) - Rules indicating which URLs should
    bypass the proxy settings.

Returns `Promise<void>` - Resolves when the proxy setting process is complete.

Sets the proxy settings.

When `mode` is unspecified, `pacScript` and `proxyRules` are provided together, the `proxyRules`
option is ignored and `pacScript` configuration is applied.

You may need `ses.closeAllConnections` to close currently in flight connections to prevent
pooled sockets using previous proxy from being reused by future requests.

The `proxyRules` has to follow the rules below:

```sh
proxyRules = schemeProxies[";"<schemeProxies>]
schemeProxies = [<urlScheme>"="]<proxyURIList>
urlScheme = "http" | "https" | "ftp" | "socks"
proxyURIList = <proxyURL>[","<proxyURIList>]
proxyURL = [<proxyScheme>"://"]<proxyHost>[":"<proxyPort>]
```

For example:

* `http=foopy:80;ftp=foopy2` - Use HTTP proxy `foopy:80` for `http://` URLs, and
  HTTP proxy `foopy2:80` for `ftp://` URLs.
* `foopy:80` - Use HTTP proxy `foopy:80` for all URLs.
* `foopy:80,bar,direct://` - Use HTTP proxy `foopy:80` for all URLs, failing
  over to `bar` if `foopy:80` is unavailable, and after that using no proxy.
* `socks4://foopy` - Use SOCKS v4 proxy `foopy:1080` for all URLs.
* `http=foopy,socks5://bar.com` - Use HTTP proxy `foopy` for http URLs, and fail
  over to the SOCKS5 proxy `bar.com` if `foopy` is unavailable.
* `http=foopy,direct://` - Use HTTP proxy `foopy` for http URLs, and use no
  proxy if `foopy` is unavailable.
* `http=foopy;socks=foopy2` - Use HTTP proxy `foopy` for http URLs, and use
  `socks4://foopy2` for all other URLs.

The `proxyBypassRules` is a comma separated list of rules described below:

* `[ URL_SCHEME "://" ] HOSTNAME_PATTERN [ ":" <port> ]`

   Match all hostnames that match the pattern HOSTNAME_PATTERN.

   Examples:
     "foobar.com", "*foobar.com", "*.foobar.com", "*foobar.com:99",
     "https://x.*.y.com:99"

* `"." HOSTNAME_SUFFIX_PATTERN [ ":" PORT ]`

   Match a particular domain suffix.

   Examples:
     ".google.com", ".com", "http://.google.com"

* `[ SCHEME "://" ] IP_LITERAL [ ":" PORT ]`

   Match URLs which are IP address literals.

   Examples:
     "127.0.1", "[0:0::1]", "[::1]", "http://[::1]:99"

* `IP_LITERAL "/" PREFIX_LENGTH_IN_BITS`

   Match any URL that is to an IP literal that falls between the
   given range. IP range is specified using CIDR notation.

   Examples:
     "192.168.1.1/16", "fefe:13::abc/33".

* `<local>`

   Match local addresses. The meaning of `<local>` is whether the
   host matches one of: "127.0.0.1", "::1", "localhost".

#### `ses.resolveProxy(url)`

* `url` URL

Returns `Promise<String>` - Resolves with the proxy information for `url`.

#### `ses.forceReloadProxyConfig()`

Returns `Promise<void>` - Resolves when the all internal states of proxy service is reset and the latest proxy configuration is reapplied if it's already available. The pac script will be fetched from `pacScript` again if the proxy mode is `pac_script`.

#### `ses.setDownloadPath(path)`

* `path` String - The download location.

Sets download saving directory. By default, the download directory will be the
`Downloads` under the respective app folder.

#### `ses.enableNetworkEmulation(options)`

* `options` Object
  * `offline` Boolean (optional) - Whether to emulate network outage. Defaults
    to false.
  * `latency` Double (optional) - RTT in ms. Defaults to 0 which will disable
    latency throttling.
  * `downloadThroughput` Double (optional) - Download rate in Bps. Defaults to 0
    which will disable download throttling.
  * `uploadThroughput` Double (optional) - Upload rate in Bps. Defaults to 0
    which will disable upload throttling.

Emulates network with the given configuration for the `session`.

```javascript
// To emulate a GPRS connection with 50kbps throughput and 500 ms latency.
window.webContents.session.enableNetworkEmulation({
  latency: 500,
  downloadThroughput: 6400,
  uploadThroughput: 6400
})

// To emulate a network outage.
window.webContents.session.enableNetworkEmulation({ offline: true })
```

#### `ses.preconnect(options)`

* `options` Object
  * `url` String - URL for preconnect. Only the origin is relevant for opening the socket.
  * `numSockets` Number (optional) - number of sockets to preconnect. Must be between 1 and 6. Defaults to 1.

Preconnects the given number of sockets to an origin.

#### `ses.closeAllConnections()`

Returns `Promise<void>` - Resolves when all connections are closed.

**Note:** It will terminate / fail all requests currently in flight.

#### `ses.disableNetworkEmulation()`

Disables any network emulation already active for the `session`. Resets to
the original network configuration.

#### `ses.setCertificateVerifyProc(proc)`

* `proc` Function | null
  * `request` Object
    * `hostname` String
    * `certificate` [Certificate](structures/certificate.md)
    * `validatedCertificate` [Certificate](structures/certificate.md)
    * `verificationResult` String - Verification result from chromium.
    * `errorCode` Integer - Error code.
  * `callback` Function
    * `verificationResult` Integer - Value can be one of certificate error codes
    from [here](https://source.chromium.org/chromium/chromium/src/+/master:net/base/net_error_list.h).
    Apart from the certificate error codes, the following special codes can be used.
      * `0` - Indicates success and disables Certificate Transparency verification.
      * `-2` - Indicates failure.
      * `-3` - Uses the verification result from chromium.

Sets the certificate verify proc for `session`, the `proc` will be called with
`proc(request, callback)` whenever a server certificate
verification is requested. Calling `callback(0)` accepts the certificate,
calling `callback(-2)` rejects it.

Calling `setCertificateVerifyProc(null)` will revert back to default certificate
verify proc.

```javascript
const { BrowserWindow } = require('electron')
const win = new BrowserWindow()

win.webContents.session.setCertificateVerifyProc((request, callback) => {
  const { hostname } = request
  if (hostname === 'github.com') {
    callback(0)
  } else {
    callback(-2)
  }
})
```

> **NOTE:** The result of this procedure is cached by the network service.

#### `ses.setPermissionRequestHandler(handler)`

* `handler` Function | null
  * `webContents` [WebContents](web-contents.md) - WebContents requesting the permission.  Please note that if the request comes from a subframe you should use `requestingUrl` to check the request origin.
  * `permission` String - The type of requested permission.
    * `clipboard-read` - Request access to read from the clipboard.
    * `media` -  Request access to media devices such as camera, microphone and speakers.
    * `display-capture` - Request access to capture the screen.
    * `mediaKeySystem` - Request access to DRM protected content.
    * `geolocation` - Request access to user's current location.
    * `notifications` - Request notification creation and the ability to display them in the user's system tray.
    * `midi` - Request MIDI access in the `webmidi` API.
    * `midiSysex` - Request the use of system exclusive messages in the `webmidi` API.
    * `pointerLock` - Request to directly interpret mouse movements as an input method. Click [here](https://developer.mozilla.org/en-US/docs/Web/API/Pointer_Lock_API) to know more.
    * `fullscreen` - Request for the app to enter fullscreen mode.
    * `openExternal` - Request to open links in external applications.
    * `unknown` - An unrecognized permission request
  * `callback` Function
    * `permissionGranted` Boolean - Allow or deny the permission.
  * `details` Object - Some properties are only available on certain permission types.
    * `externalURL` String (optional) - The url of the `openExternal` request.
    * `mediaTypes` String[] (optional) - The types of media access being requested, elements can be `video`
      or `audio`
    * `requestingUrl` String - The last URL the requesting frame loaded
    * `isMainFrame` Boolean - Whether the frame making the request is the main frame

Sets the handler which can be used to respond to permission requests for the `session`.
Calling `callback(true)` will allow the permission and `callback(false)` will reject it.
To clear the handler, call `setPermissionRequestHandler(null)`.  Please note that
you must also implement `setPermissionCheckHandler` to get complete permission handling.
Most web APIs do a permission check and then make a permission request if the check is denied.

```javascript
const { session } = require('electron')
session.fromPartition('some-partition').setPermissionRequestHandler((webContents, permission, callback) => {
  if (webContents.getURL() === 'some-host' && permission === 'notifications') {
    return callback(false) // denied.
  }

  callback(true)
})
```

#### `ses.setPermissionCheckHandler(handler)`

* `handler` Function\<Boolean> | null
  * `webContents` ([WebContents](web-contents.md) | null) - WebContents checking the permission.  Please note that if the request comes from a subframe you should use `requestingUrl` to check the request origin.  Cross origin sub frames making permission checks will pass a `null` webContents to this handler.  You should use `embeddingOrigin` and `requestingOrigin` to determine what origin the owning frame and the requesting frame are on respectively.
  * `permission` String - Type of permission check.  Valid values are `midiSysex`, `notifications`, `geolocation`, `media`,`mediaKeySystem`,`midi`, `pointerLock`, `fullscreen`, `openExternal`, or `serial`.
  * `requestingOrigin` String - The origin URL of the permission check
  * `details` Object - Some properties are only available on certain permission types.
    * `embeddingOrigin` String (optional) - The origin of the frame embedding the frame that made the permission check.  Only set for cross-origin sub frames making permission checks.
    * `securityOrigin` String (optional) - The security origin of the `media` check.
    * `mediaType` String (optional) - The type of media access being requested, can be `video`,
      `audio` or `unknown`
    * `requestingUrl` String (optional) - The last URL the requesting frame loaded.  This is not provided for cross-origin sub frames making permission checks.
    * `isMainFrame` Boolean - Whether the frame making the request is the main frame

Sets the handler which can be used to respond to permission checks for the `session`.
Returning `true` will allow the permission and `false` will reject it.  Please note that
you must also implement `setPermissionRequestHandler` to get complete permission handling.
Most web APIs do a permission check and then make a permission request if the check is denied.
To clear the handler, call `setPermissionCheckHandler(null)`.

```javascript
const { session } = require('electron')
const url = require('url')
session.fromPartition('some-partition').setPermissionCheckHandler((webContents, permission, requestingOrigin) => {
  if (new URL(requestingOrigin).hostname === 'some-host' && permission === 'notifications') {
    return true // granted
  }

  return false // denied
})
```

#### `ses.clearHostResolverCache()`

Returns `Promise<void>` - Resolves when the operation is complete.

Clears the host resolver cache.

#### `ses.allowNTLMCredentialsForDomains(domains)`

* `domains` String - A comma-separated list of servers for which
  integrated authentication is enabled.

Dynamically sets whether to always send credentials for HTTP NTLM or Negotiate
authentication.

```javascript
const { session } = require('electron')
// consider any url ending with `example.com`, `foobar.com`, `baz`
// for integrated authentication.
session.defaultSession.allowNTLMCredentialsForDomains('*example.com, *foobar.com, *baz')

// consider all urls for integrated authentication.
session.defaultSession.allowNTLMCredentialsForDomains('*')
```

#### `ses.setUserAgent(userAgent[, acceptLanguages])`

* `userAgent` String
* `acceptLanguages` String (optional)

Overrides the `userAgent` and `acceptLanguages` for this session.

The `acceptLanguages` must a comma separated ordered list of language codes, for
example `"en-US,fr,de,ko,zh-CN,ja"`.

This doesn't affect existing `WebContents`, and each `WebContents` can use
`webContents.setUserAgent` to override the session-wide user agent.

#### `ses.isPersistent()`

Returns `Boolean` - Whether or not this session is a persistent one. The default
`webContents` session of a `BrowserWindow` is persistent. When creating a session
from a partition, session prefixed with `persist:` will be persistent, while others
will be temporary.

#### `ses.getUserAgent()`

Returns `String` - The user agent for this session.

#### `ses.setSSLConfig(config)`

* `config` Object
  * `minVersion` String (optional) - Can be `tls1`, `tls1.1`, `tls1.2` or `tls1.3`. The
    minimum SSL version to allow when connecting to remote servers. Defaults to
    `tls1`.
  * `maxVersion` String (optional) - Can be `tls1.2` or `tls1.3`. The maximum SSL version
    to allow when connecting to remote servers. Defaults to `tls1.3`.
  * `disabledCipherSuites` Integer[] (optional) - List of cipher suites which
    should be explicitly prevented from being used in addition to those
    disabled by the net built-in policy.
    Supported literal forms: 0xAABB, where AA is `cipher_suite[0]` and BB is
    `cipher_suite[1]`, as defined in RFC 2246, Section 7.4.1.2. Unrecognized but
    parsable cipher suites in this form will not return an error.
    Ex: To disable TLS_RSA_WITH_RC4_128_MD5, specify 0x0004, while to
    disable TLS_ECDH_ECDSA_WITH_RC4_128_SHA, specify 0xC002.
    Note that TLSv1.3 ciphers cannot be disabled using this mechanism.

Sets the SSL configuration for the session. All subsequent network requests
will use the new configuration. Existing network connections (such as WebSocket
connections) will not be terminated, but old sockets in the pool will not be
reused for new connections.

#### `ses.getBlobData(identifier)`

* `identifier` String - Valid UUID.

Returns `Promise<Buffer>` - resolves with blob data.

#### `ses.downloadURL(url)`

* `url` String

Initiates a download of the resource at `url`.
The API will generate a [DownloadItem](download-item.md) that can be accessed
with the [will-download](#event-will-download) event.

**Note:** This does not perform any security checks that relate to a page's origin,
unlike [`webContents.downloadURL`](web-contents.md#contentsdownloadurlurl).

#### `ses.createInterruptedDownload(options)`

* `options` Object
  * `path` String - Absolute path of the download.
  * `urlChain` String[] - Complete URL chain for the download.
  * `mimeType` String (optional)
  * `offset` Integer - Start range for the download.
  * `length` Integer - Total length of the download.
  * `lastModified` String (optional) - Last-Modified header value.
  * `eTag` String (optional) - ETag header value.
  * `startTime` Double (optional) - Time when download was started in
    number of seconds since UNIX epoch.

Allows resuming `cancelled` or `interrupted` downloads from previous `Session`.
The API will generate a [DownloadItem](download-item.md) that can be accessed with the [will-download](#event-will-download)
event. The [DownloadItem](download-item.md) will not have any `WebContents` associated with it and
the initial state will be `interrupted`. The download will start only when the
`resume` API is called on the [DownloadItem](download-item.md).

#### `ses.clearAuthCache()`

Returns `Promise<void>` - resolves when the session’s HTTP authentication cache has been cleared.

#### `ses.setPreloads(preloads)`

* `preloads` String[] - An array of absolute path to preload scripts

Adds scripts that will be executed on ALL web contents that are associated with
this session just before normal `preload` scripts run.

#### `ses.getPreloads()`

Returns `String[]` an array of paths to preload scripts that have been
registered.

#### `ses.setSpellCheckerEnabled(enable)`

* `enable` Boolean

Sets whether to enable the builtin spell checker.

#### `ses.isSpellCheckerEnabled()`

Returns `Boolean` - Whether the builtin spell checker is enabled.

#### `ses.setSpellCheckerLanguages(languages)`

* `languages` String[] - An array of language codes to enable the spellchecker for.

The built in spellchecker does not automatically detect what language a user is typing in.  In order for the
spell checker to correctly check their words you must call this API with an array of language codes.  You can
get the list of supported language codes with the `ses.availableSpellCheckerLanguages` property.

**Note:** On macOS the OS spellchecker is used and will detect your language automatically.  This API is a no-op on macOS.

#### `ses.getSpellCheckerLanguages()`

Returns `String[]` - An array of language codes the spellchecker is enabled for.  If this list is empty the spellchecker
will fallback to using `en-US`.  By default on launch if this setting is an empty list Electron will try to populate this
setting with the current OS locale.  This setting is persisted across restarts.

**Note:** On macOS the OS spellchecker is used and has its own list of languages.  This API is a no-op on macOS.

#### `ses.setSpellCheckerDictionaryDownloadURL(url)`

* `url` String - A base URL for Electron to download hunspell dictionaries from.

By default Electron will download hunspell dictionaries from the Chromium CDN.  If you want to override this
behavior you can use this API to point the dictionary downloader at your own hosted version of the hunspell
dictionaries.  We publish a `hunspell_dictionaries.zip` file with each release which contains the files you need
to host here, the file server must be **case insensitive** you must upload each file twice, once with the case it
has in the ZIP file and once with the filename as all lower case.

If the files present in `hunspell_dictionaries.zip` are available at `https://example.com/dictionaries/language-code.bdic`
then you should call this api with `ses.setSpellCheckerDictionaryDownloadURL('https://example.com/dictionaries/')`.  Please
note the trailing slash.  The URL to the dictionaries is formed as `${url}${filename}`.

**Note:** On macOS the OS spellchecker is used and therefore we do not download any dictionary files.  This API is a no-op on macOS.

#### `ses.listWordsInSpellCheckerDictionary()`

Returns `Promise<String[]>` - An array of all words in app's custom dictionary.
Resolves when the full dictionary is loaded from disk.

#### `ses.addWordToSpellCheckerDictionary(word)`

* `word` String - The word you want to add to the dictionary

Returns `Boolean` - Whether the word was successfully written to the custom dictionary. This API
will not work on non-persistent (in-memory) sessions.

**Note:** On macOS and Windows 10 this word will be written to the OS custom dictionary as well

#### `ses.removeWordFromSpellCheckerDictionary(word)`

* `word` String - The word you want to remove from the dictionary

Returns `Boolean` - Whether the word was successfully removed from the custom dictionary. This API
will not work on non-persistent (in-memory) sessions.

**Note:** On macOS and Windows 10 this word will be removed from the OS custom dictionary as well

#### `ses.loadExtension(path[, options])`

* `path` String - Path to a directory containing an unpacked Chrome extension
* `options` Object (optional)
  * `allowFileAccess` Boolean - Whether to allow the extension to read local files over `file://`
    protocol and inject content scripts into `file://` pages. This is required e.g. for loading
    devtools extensions on `file://` URLs. Defaults to false.

Returns `Promise<Extension>` - resolves when the extension is loaded.

This method will raise an exception if the extension could not be loaded. If
there are warnings when installing the extension (e.g. if the extension
requests an API that Electron does not support) then they will be logged to the
console.

Note that Electron does not support the full range of Chrome extensions APIs.
See [Supported Extensions APIs](extensions.md#supported-extensions-apis) for
more details on what is supported.

Note that in previous versions of Electron, extensions that were loaded would
be remembered for future runs of the application. This is no longer the case:
`loadExtension` must be called on every boot of your app if you want the
extension to be loaded.

```js
const { app, session } = require('electron')
const path = require('path')

app.on('ready', async () => {
  await session.defaultSession.loadExtension(
    path.join(__dirname, 'react-devtools'),
    // allowFileAccess is required to load the devtools extension on file:// URLs.
    { allowFileAccess: true }
  )
  // Note that in order to use the React DevTools extension, you'll need to
  // download and unzip a copy of the extension.
})
```

This API does not support loading packed (.crx) extensions.

**Note:** This API cannot be called before the `ready` event of the `app` module
is emitted.

**Note:** Loading extensions into in-memory (non-persistent) sessions is not
supported and will throw an error.

#### `ses.removeExtension(extensionId)`

* `extensionId` String - ID of extension to remove

Unloads an extension.

**Note:** This API cannot be called before the `ready` event of the `app` module
is emitted.

#### `ses.getExtension(extensionId)`

* `extensionId` String - ID of extension to query

Returns `Extension` | `null` - The loaded extension with the given ID.

**Note:** This API cannot be called before the `ready` event of the `app` module
is emitted.

#### `ses.getAllExtensions()`

Returns `Extension[]` - A list of all loaded extensions.

**Note:** This API cannot be called before the `ready` event of the `app` module
is emitted.

<<<<<<< HEAD
#### `ses.setExtensionAPIHandlers(handlers)`

* `handlers` Object
  * `getTab` Function<[TabDetails](structures/tab-details.md) | null> | null (optional)
    * `webContents` [WebContents](web-contents.md) - the `webContents` of a tab that has been requested.
  * `getActiveTab` Function<[WebContents](web-contents.md) | null> | null (optional)
    * `sender` [WebContents](web-contents.md) - the `webContents` from which the active tab request originated.

Tells the Chrome API what to do when an extension requests a tab via i.e. `chrome.tabs.get` and how to handle "active" tab requests (i.e. `chrome.tabs.executeScript` without `tabId` parameter defaults to the active tab).

Successive calls will only overwrite specified handlers. Passing `null` will reset a handler.

```javascript
const { session, webContents } = require('electron')

app.whenReady().then(async () => {
  const ses = session.fromPartition('some-partition')

  ses.setExtensionAPIHandlers({
    getTab: (webContents) => {
      return {
        groupId: 1,
        windowId: 1,
        pinned: false,
        active: true
      }
    }
  })

  // |getTab| does not get replaced.
  ses.setExtensionAPIHandlers({
    getActiveTab: (sender) => {
      return webContents.fromId(1)
    }
  })

  // Unregisters |getTab|.
  ses.setExtensionAPIHandlers({
    getTab: null
  })
})
```
=======
#### `ses.getStoragePath()`

A `String | null` indicating the absolute file system path where data for this
session is persisted on disk.  For in memory sessions this returns `null`.
>>>>>>> 039f3d5c

### Instance Properties

The following properties are available on instances of `Session`:

#### `ses.availableSpellCheckerLanguages` _Readonly_

A `String[]` array which consists of all the known available spell checker languages.  Providing a language
code to the `setSpellCheckerLanguages` API that isn't in this array will result in an error.

#### `ses.spellCheckerEnabled`

A `Boolean` indicating whether builtin spell checker is enabled.

#### `ses.storagePath` _Readonly_

A `String | null` indicating the absolute file system path where data for this
session is persisted on disk.  For in memory sessions this returns `null`.

#### `ses.cookies` _Readonly_

A [`Cookies`](cookies.md) object for this session.

#### `ses.serviceWorkers` _Readonly_

A [`ServiceWorkers`](service-workers.md) object for this session.

#### `ses.webRequest` _Readonly_

A [`WebRequest`](web-request.md) object for this session.

#### `ses.protocol` _Readonly_

A [`Protocol`](protocol.md) object for this session.

```javascript
const { app, session } = require('electron')
const path = require('path')

app.whenReady().then(() => {
  const protocol = session.fromPartition('some-partition').protocol
  if (!protocol.registerFileProtocol('atom', (request, callback) => {
    const url = request.url.substr(7)
    callback({ path: path.normalize(`${__dirname}/${url}`) })
  })) {
    console.error('Failed to register protocol')
  }
})
```

#### `ses.netLog` _Readonly_

A [`NetLog`](net-log.md) object for this session.

```javascript
const { app, session } = require('electron')

app.whenReady().then(async () => {
  const netLog = session.fromPartition('some-partition').netLog
  netLog.startLogging('/path/to/net-log')
  // After some network events
  const path = await netLog.stopLogging()
  console.log('Net-logs written to', path)
})
```<|MERGE_RESOLUTION|>--- conflicted
+++ resolved
@@ -817,7 +817,6 @@
 **Note:** This API cannot be called before the `ready` event of the `app` module
 is emitted.
 
-<<<<<<< HEAD
 #### `ses.setExtensionAPIHandlers(handlers)`
 
 * `handlers` Object
@@ -860,12 +859,11 @@
   })
 })
 ```
-=======
+
 #### `ses.getStoragePath()`
 
 A `String | null` indicating the absolute file system path where data for this
 session is persisted on disk.  For in memory sessions this returns `null`.
->>>>>>> 039f3d5c
 
 ### Instance Properties
 
