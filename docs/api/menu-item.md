--- conflicted
+++ resolved
@@ -1,214 +1,3 @@
-<<<<<<< HEAD
-## Class: MenuItem
-
-> Add items to native application menus and context menus.
-
-Process: [Main](../glossary.md#main-process)
-
-See [`Menu`](menu.md) for examples.
-
-### `new MenuItem(options)`
-
-* `options` Object
-  * `click` Function (optional) - Will be called with
-    `click(menuItem, browserWindow, event)` when the menu item is clicked.
-    * `menuItem` MenuItem
-    * `browserWindow` [BrowserWindow](browser-window.md) | undefined - This will not be defined if no window is open.
-    * `event` [KeyboardEvent](structures/keyboard-event.md)
-  * `role` String (optional) - Can be `undo`, `redo`, `cut`, `copy`, `paste`, `pasteAndMatchStyle`, `delete`, `selectAll`, `reload`, `forceReload`, `toggleDevTools`, `resetZoom`, `zoomIn`, `zoomOut`, `togglefullscreen`, `window`, `minimize`, `close`, `help`, `about`, `services`, `hide`, `hideOthers`, `unhide`, `quit`, `startSpeaking`, `stopSpeaking`, `zoom`, `front`, `appMenu`, `fileMenu`, `editMenu`, `viewMenu`, `recentDocuments`, `toggleTabBar`, `selectNextTab`, `selectPreviousTab`, `mergeAllWindows`, `clearRecentDocuments`, `moveTabToNewWindow` or `windowMenu` - Define the action of the menu item, when specified the
-    `click` property will be ignored. See [roles](#roles).
-  * `type` String (optional) - Can be `normal`, `separator`, `submenu`, `checkbox` or
-    `radio`.
-  * `label` String (optional)
-  * `sublabel` String (optional)
-  * `toolTip` String (optional) _macOS_ - Hover text for this menu item.
-  * `accelerator` [Accelerator](accelerator.md) (optional)
-  * `icon` ([NativeImage](native-image.md) | String) (optional)
-  * `enabled` Boolean (optional) - If false, the menu item will be greyed out and
-    unclickable.
-  * `acceleratorWorksWhenHidden` Boolean (optional) _macOS_ - default is `true`, and when `false` will prevent the accelerator from triggering the item if the item is not visible`.
-  * `visible` Boolean (optional) - If false, the menu item will be entirely hidden.
-  * `checked` Boolean (optional) - Should only be specified for `checkbox` or `radio` type
-    menu items.
-  * `registerAccelerator` Boolean (optional) _Linux_ _Windows_ - If false, the accelerator won't be registered
-    with the system, but it will still be displayed. Defaults to true.
-  * `submenu` (MenuItemConstructorOptions[] | [Menu](menu.md)) (optional) - Should be specified
-    for `submenu` type menu items. If `submenu` is specified, the `type: 'submenu'` can be omitted.
-    If the value is not a [`Menu`](menu.md) then it will be automatically converted to one using
-    `Menu.buildFromTemplate`.
-  * `id` String (optional) - Unique within a single menu. If defined then it can be used
-    as a reference to this item by the position attribute.
-  * `before` String[] (optional) - Inserts this item before the item with the specified label. If
-    the referenced item doesn't exist the item will be inserted at the end of  the menu. Also implies
-    that the menu item in question should be placed in the same “group” as the item.
-  * `after` String[] (optional) - Inserts this item after the item with the specified label. If the
-    referenced item doesn't exist the item will be inserted at the end of
-    the menu.
-  * `beforeGroupContaining` String[] (optional) - Provides a means for a single context menu to declare
-    the placement of their containing group before the containing group of the item
-    with the specified label.
-  * `afterGroupContaining` String[] (optional) - Provides a means for a single context menu to declare
-    the placement of their containing group after the containing group of the item
-    with the specified label.
-
-**Note:** `acceleratorWorksWhenHidden` is specified as being macOS-only because accelerators always work when items are hidden on Windows and Linux. The option is exposed to users to give them the option to turn it off, as this is possible in native macOS development. This property is only usable on macOS High Sierra 10.13 or newer.
-
-### Roles
-
-Roles allow menu items to have predefined behaviors.
-
-It is best to specify `role` for any menu item that matches a standard role,
-rather than trying to manually implement the behavior in a `click` function.
-The built-in `role` behavior will give the best native experience.
-
-The `label` and `accelerator` values are optional when using a `role` and will
-default to appropriate values for each platform.
-
-Every menu item must have either a `role`, `label`, or in the case of a separator
-a `type`.
-
-The `role` property can have following values:
-
-* `undo`
-* `about` - Trigger a native about panel (custom message box on Window, which does not provide its own).
-* `redo`
-* `cut`
-* `copy`
-* `paste`
-* `pasteAndMatchStyle`
-* `selectAll`
-* `delete`
-* `minimize` - Minimize current window.
-* `close` - Close current window.
-* `quit` - Quit the application.
-* `reload` - Reload the current window.
-* `forceReload` - Reload the current window ignoring the cache.
-* `toggleDevTools` - Toggle developer tools in the current window.
-* `togglefullscreen` - Toggle full screen mode on the current window.
-* `resetZoom` - Reset the focused page's zoom level to the original size.
-* `zoomIn` - Zoom in the focused page by 10%.
-* `zoomOut` - Zoom out the focused page by 10%.
-* `fileMenu` - Whole default "File" menu (Close / Quit)
-* `editMenu` - Whole default "Edit" menu (Undo, Copy, etc.).
-* `viewMenu` - Whole default "View" menu (Reload, Toggle Developer Tools, etc.)
-* `windowMenu` - Whole default "Window" menu (Minimize, Zoom, etc.).
-
-The following additional roles are available on _macOS_:
-
-* `appMenu` - Whole default "App" menu (About, Services, etc.)
-* `hide` - Map to the `hide` action.
-* `hideOthers` - Map to the `hideOtherApplications` action.
-* `unhide` - Map to the `unhideAllApplications` action.
-* `startSpeaking` - Map to the `startSpeaking` action.
-* `stopSpeaking` - Map to the `stopSpeaking` action.
-* `front` - Map to the `arrangeInFront` action.
-* `zoom` - Map to the `performZoom` action.
-* `toggleTabBar` - Map to the `toggleTabBar` action.
-* `selectNextTab` - Map to the `selectNextTab` action.
-* `selectPreviousTab` - Map to the `selectPreviousTab` action.
-* `mergeAllWindows` - Map to the `mergeAllWindows` action.
-* `moveTabToNewWindow` - Map to the `moveTabToNewWindow` action.
-* `window` - The submenu is a "Window" menu.
-* `help` - The submenu is a "Help" menu.
-* `services` - The submenu is a ["Services"](https://developer.apple.com/documentation/appkit/nsapplication/1428608-servicesmenu?language=objc) menu. This is only intended for use in the Application Menu and is *not* the same as the "Services" submenu used in context menus in macOS apps, which is not implemented in Electron.
-* `recentDocuments` - The submenu is an "Open Recent" menu.
-* `clearRecentDocuments` - Map to the `clearRecentDocuments` action.
-
-When specifying a `role` on macOS, `label` and `accelerator` are the only
-options that will affect the menu item. All other options will be ignored.
-Lowercase `role`, e.g. `toggledevtools`, is still supported.
-
-**Nota Bene:** The `enabled` and `visibility` properties are not available for top-level menu items in the tray on macOS.
-
-### Instance Properties
-
-The following properties are available on instances of `MenuItem`:
-
-#### `menuItem.id`
-
-A `String` indicating the item's unique id, this property can be
-dynamically changed.
-
-#### `menuItem.label`
-
-A `String` indicating the item's visible label.
-
-#### `menuItem.click`
-
-A `Function` that is fired when the MenuItem receives a click event.
-It can be called with `menuItem.click(event, focusedWindow, focusedWebContents)`.
-* `event` [KeyboardEvent](structures/keyboard-event.md)
-* `focusedWindow` [BrowserWindow](browser-window.md)
-* `focusedWebContents` [WebContents](web-contents.md)
-
-#### `menuItem.submenu`
-
-A `Menu` (optional) containing the menu
-item's submenu, if present.
-
-#### `menuItem.type`
-
-A `String` indicating the type of the item. Can be `normal`, `separator`, `submenu`, `checkbox` or `radio`.
-
-#### `menuItem.role`
-
-A `String` (optional) indicating the item's role, if set. Can be `undo`, `redo`, `cut`, `copy`, `paste`, `pasteAndMatchStyle`, `delete`, `selectAll`, `reload`, `forceReload`, `toggleDevTools`, `resetZoom`, `zoomIn`, `zoomOut`, `togglefullscreen`, `window`, `minimize`, `close`, `help`, `about`, `services`, `hide`, `hideOthers`, `unhide`, `quit`, `startSpeaking`, `stopSpeaking`, `zoom`, `front`, `appMenu`, `fileMenu`, `editMenu`, `viewMenu`, `recentDocuments`, `toggleTabBar`, `selectNextTab`, `selectPreviousTab`, `mergeAllWindows`, `clearRecentDocuments`, `moveTabToNewWindow` or `windowMenu`
-
-#### `menuItem.accelerator`
-
-A `Accelerator` (optional) indicating the item's accelerator, if set.
-
-#### `menuItem.icon`
-
-A `NativeImage | String` (optional) indicating the
-item's icon, if set.
-
-#### `menuItem.sublabel`
-
-A `String` indicating the item's sublabel.
-
-#### `menuItem.toolTip` _macOS_
-
-A `String` indicating the item's hover text.
-
-#### `menuItem.enabled`
-
-A `Boolean` indicating whether the item is enabled, this property can be
-dynamically changed.
-
-#### `menuItem.visible`
-
-A `Boolean` indicating whether the item is visible, this property can be
-dynamically changed.
-
-#### `menuItem.checked`
-
-A `Boolean` indicating whether the item is checked, this property can be
-dynamically changed.
-
-A `checkbox` menu item will toggle the `checked` property on and off when
-selected.
-
-A `radio` menu item will turn on its `checked` property when clicked, and
-will turn off that property for all adjacent items in the same menu.
-
-You can add a `click` function for additional behavior.
-
-#### `menuItem.registerAccelerator`
-
-A `Boolean` indicating if the accelerator should be registered with the
-system or just displayed.
-
-This property can be dynamically changed.
-
-#### `menuItem.commandId`
-
-A `Number` indicating an item's sequential unique id.
-
-#### `menuItem.menu`
-
-A `Menu` that the item is a part of.
-=======
 ## Class: MenuItem
 
 > Add items to native application menus and context menus.
@@ -429,5 +218,4 @@
 
 A `Menu` that the item is a part of.
 
-[ShareMenu]: https://developer.apple.com/design/human-interface-guidelines/macos/extensions/share-extensions/
->>>>>>> d69f5781
+[ShareMenu]: https://developer.apple.com/design/human-interface-guidelines/macos/extensions/share-extensions/