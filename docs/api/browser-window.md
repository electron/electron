# BrowserWindow

> Create and control browser windows.

Process: [Main](../glossary.md#main-process)

```javascript
// In the main process.
const { BrowserWindow } = require('electron')

const win = new BrowserWindow({ width: 800, height: 600 })

// Load a remote URL
win.loadURL('https://github.com')

// Or load a local HTML file
win.loadFile('index.html')
```

## Window customization

The `BrowserWindow` class exposes various ways to modify the look and behavior of
your app's windows. For more details, see the [Window Customization](../tutorial/window-customization.md)
tutorial.

## Showing the window gracefully

When loading a page in the window directly, users may see the page load incrementally,
which is not a good experience for a native app. To make the window display
without a visual flash, there are two solutions for different situations.

### Using the `ready-to-show` event

While loading the page, the `ready-to-show` event will be emitted when the renderer
process has rendered the page for the first time if the window has not been shown yet. Showing
the window after this event will have no visual flash:

```javascript
const { BrowserWindow } = require('electron')
const win = new BrowserWindow({ show: false })
win.once('ready-to-show', () => {
  win.show()
})
```

This event is usually emitted after the `did-finish-load` event, but for
pages with many remote resources, it may be emitted before the `did-finish-load`
event.

Please note that using this event implies that the renderer will be considered "visible" and
paint even though `show` is false.  This event will never fire if you use `paintWhenInitiallyHidden: false`

### Setting the `backgroundColor` property

For a complex app, the `ready-to-show` event could be emitted too late, making
the app feel slow. In this case, it is recommended to show the window
immediately, and use a `backgroundColor` close to your app's background:

```javascript
const { BrowserWindow } = require('electron')

const win = new BrowserWindow({ backgroundColor: '#2e2c29' })
win.loadURL('https://github.com')
```

Note that even for apps that use `ready-to-show` event, it is still recommended
to set `backgroundColor` to make app feel more native.

## Parent and child windows

By using `parent` option, you can create child windows:

```javascript
const { BrowserWindow } = require('electron')

const top = new BrowserWindow()
const child = new BrowserWindow({ parent: top })
child.show()
top.show()
```

The `child` window will always show on top of the `top` window.

## Modal windows

A modal window is a child window that disables parent window, to create a modal
window, you have to set both `parent` and `modal` options:

```javascript
const { BrowserWindow } = require('electron')

const child = new BrowserWindow({ parent: top, modal: true, show: false })
child.loadURL('https://github.com')
child.once('ready-to-show', () => {
  child.show()
})
```

## Page visibility

The [Page Visibility API][page-visibility-api] works as follows:

* On all platforms, the visibility state tracks whether the window is
  hidden/minimized or not.
* Additionally, on macOS, the visibility state also tracks the window
  occlusion state. If the window is occluded (i.e. fully covered) by another
  window, the visibility state will be `hidden`. On other platforms, the
  visibility state will be `hidden` only when the window is minimized or
  explicitly hidden with `win.hide()`.
* If a `BrowserWindow` is created with `show: false`, the initial visibility
  state will be `visible` despite the window actually being hidden.
* If `backgroundThrottling` is disabled, the visibility state will remain
  `visible` even if the window is minimized, occluded, or hidden.

It is recommended that you pause expensive operations when the visibility
state is `hidden` in order to minimize power consumption.

## Platform notices

* On macOS modal windows will be displayed as sheets attached to the parent window.
* On macOS the child windows will keep the relative position to parent window
  when parent window moves, while on Windows and Linux child windows will not
  move.
* On Linux the type of modal windows will be changed to `dialog`.
* On Linux many desktop environments do not support hiding a modal window.

## Class: BrowserWindow

> Create and control browser windows.

Process: [Main](../glossary.md#main-process)

`BrowserWindow` is an [EventEmitter][event-emitter].

It creates a new `BrowserWindow` with native properties as set by the `options`.

### `new BrowserWindow([options])`

* `options` Object (optional)
  * `width` Integer (optional) - Window's width in pixels. Default is `800`.
  * `height` Integer (optional) - Window's height in pixels. Default is `600`.
  * `x` Integer (optional) - (**required** if y is used) Window's left offset from screen.
    Default is to center the window.
  * `y` Integer (optional) - (**required** if x is used) Window's top offset from screen.
    Default is to center the window.
  * `useContentSize` boolean (optional) - The `width` and `height` would be used as web
    page's size, which means the actual window's size will include window
    frame's size and be slightly larger. Default is `false`.
  * `center` boolean (optional) - Show window in the center of the screen.
  * `minWidth` Integer (optional) - Window's minimum width. Default is `0`.
  * `minHeight` Integer (optional) - Window's minimum height. Default is `0`.
  * `maxWidth` Integer (optional) - Window's maximum width. Default is no limit.
  * `maxHeight` Integer (optional) - Window's maximum height. Default is no limit.
  * `resizable` boolean (optional) - Whether window is resizable. Default is `true`.
  * `movable` boolean (optional) - Whether window is movable. This is not implemented
    on Linux. Default is `true`.
  * `minimizable` boolean (optional) - Whether window is minimizable. This is not
    implemented on Linux. Default is `true`.
  * `maximizable` boolean (optional) - Whether window is maximizable. This is not
    implemented on Linux. Default is `true`.
  * `closable` boolean (optional) - Whether window is closable. This is not implemented
    on Linux. Default is `true`.
  * `focusable` boolean (optional) - Whether the window can be focused. Default is
    `true`. On Windows setting `focusable: false` also implies setting
    `skipTaskbar: true`. On Linux setting `focusable: false` makes the window
    stop interacting with wm, so the window will always stay on top in all
    workspaces.
  * `alwaysOnTop` boolean (optional) - Whether the window should always stay on top of
    other windows. Default is `false`.
  * `fullscreen` boolean (optional) - Whether the window should show in fullscreen. When
    explicitly set to `false` the fullscreen button will be hidden or disabled
    on macOS. Default is `false`.
  * `fullscreenable` boolean (optional) - Whether the window can be put into fullscreen
    mode. On macOS, also whether the maximize/zoom button should toggle full
    screen mode or maximize window. Default is `true`.
  * `simpleFullscreen` boolean (optional) - Use pre-Lion fullscreen on macOS. Default is `false`.
  * `skipTaskbar` boolean (optional) - Whether to show the window in taskbar. Default is
    `false`.
  * `kiosk` boolean (optional) - Whether the window is in kiosk mode. Default is `false`.
  * `title` string (optional) - Default window title. Default is `"Electron"`. If the HTML tag `<title>` is defined in the HTML file loaded by `loadURL()`, this property will be ignored.
  * `icon` ([NativeImage](native-image.md) | string) (optional) - The window icon. On Windows it is
    recommended to use `ICO` icons to get best visual effects, you can also
    leave it undefined so the executable's icon will be used.
  * `show` boolean (optional) - Whether window should be shown when created. Default is
    `true`.
  * `paintWhenInitiallyHidden` boolean (optional) - Whether the renderer should be active when `show` is `false` and it has just been created.  In order for `document.visibilityState` to work correctly on first load with `show: false` you should set this to `false`.  Setting this to `false` will cause the `ready-to-show` event to not fire.  Default is `true`.
  * `frame` boolean (optional) - Specify `false` to create a
    [frameless window](../tutorial/window-customization.md#create-frameless-windows). Default is `true`.
  * `parent` BrowserWindow (optional) - Specify parent window. Default is `null`.
  * `modal` boolean (optional) - Whether this is a modal window. This only works when the
    window is a child window. Default is `false`.
  * `acceptFirstMouse` boolean (optional) - Whether clicking an inactive window will also
  click through to the web contents. Default is `false` on macOS. This option is not
  configurable on other platforms.
  * `disableAutoHideCursor` boolean (optional) - Whether to hide cursor when typing.
    Default is `false`.
  * `autoHideMenuBar` boolean (optional) - Auto hide the menu bar unless the `Alt`
    key is pressed. Default is `false`.
  * `enableLargerThanScreen` boolean (optional) - Enable the window to be resized larger
    than screen. Only relevant for macOS, as other OSes allow
    larger-than-screen windows by default. Default is `false`.
  * `backgroundColor` string (optional) - Window's background color as a hexadecimal value,
    like `#66CD00` or `#FFF` or `#80FFFFFF` (alpha in #AARRGGBB format is supported if
    `transparent` is set to `true`). Default is `#FFF` (white).
  * `hasShadow` boolean (optional) - Whether window should have a shadow. Default is `true`.
  * `opacity` number (optional) - Set the initial opacity of the window, between 0.0 (fully
    transparent) and 1.0 (fully opaque). This is only implemented on Windows and macOS.
  * `darkTheme` boolean (optional) - Forces using dark theme for the window, only works on
    some GTK+3 desktop environments. Default is `false`.
  * `transparent` boolean (optional) - Makes the window [transparent](../tutorial/window-customization.md#create-transparent-windows).
    Default is `false`. On Windows, does not work unless the window is frameless.
  * `type` string (optional) - The type of window, default is normal window. See more about
    this below.
  * `visualEffectState` string (optional) - Specify how the material appearance should reflect window activity state on macOS. Must be used with the `vibrancy` property. Possible values are:
    * `followWindow` - The backdrop should automatically appear active when the window is active, and inactive when it is not. This is the default.
    * `active` - The backdrop should always appear active.
    * `inactive` - The backdrop should always appear inactive.
  * `titleBarStyle` string (optional) _macOS_ _Windows_ - The style of window title bar.
    Default is `default`. Possible values are:
    * `default` - Results in the standard title bar for macOS or Windows respectively.
    * `hidden` - Results in a hidden title bar and a full size content window. On macOS, the window still has the standard window controls (“traffic lights”) in the top left. On Windows, when combined with `titleBarOverlay: true` it will activate the Window Controls Overlay (see `titleBarOverlay` for more information), otherwise no window controls will be shown.
    * `hiddenInset` - Only on macOS, results in a hidden title bar with an alternative look
      where the traffic light buttons are slightly more inset from the window edge.
    * `customButtonsOnHover` - Only on macOS, results in a hidden title bar and a full size
      content window, the traffic light buttons will display when being hovered
      over in the top left of the window.  **Note:** This option is currently
      experimental.
  * `trafficLightPosition` [Point](structures/point.md) (optional) - Set a
    custom position for the traffic light buttons in frameless windows.
  * `roundedCorners` boolean (optional) - Whether frameless window should have
    rounded corners on macOS. Default is `true`.
  * `fullscreenWindowTitle` boolean (optional) _Deprecated_ - Shows the title in
    the title bar in full screen mode on macOS for `hiddenInset` titleBarStyle.
    Default is `false`.
  * `thickFrame` boolean (optional) - Use `WS_THICKFRAME` style for frameless windows on
    Windows, which adds standard window frame. Setting it to `false` will remove
    window shadow and window animations. Default is `true`.
  * `vibrancy` string (optional) - Add a type of vibrancy effect to the window, only on
    macOS. Can be `appearance-based`, `light`, `dark`, `titlebar`, `selection`,
    `menu`, `popover`, `sidebar`, `medium-light`, `ultra-dark`, `header`, `sheet`, `window`, `hud`, `fullscreen-ui`, `tooltip`, `content`, `under-window`, or `under-page`. Please note that `appearance-based`, `light`, `dark`, `medium-light`, and `ultra-dark` are deprecated and have been removed in macOS Catalina (10.15).
  * `zoomToPageWidth` boolean (optional) - Controls the behavior on macOS when
    option-clicking the green stoplight button on the toolbar or by clicking the
    Window > Zoom menu item. If `true`, the window will grow to the preferred
    width of the web page when zoomed, `false` will cause it to zoom to the
    width of the screen. This will also affect the behavior when calling
    `maximize()` directly. Default is `false`.
  * `tabbingIdentifier` string (optional) - Tab group name, allows opening the
    window as a native tab on macOS 10.12+. Windows with the same tabbing
    identifier will be grouped together. This also adds a native new tab button
    to your window's tab bar and allows your `app` and window to receive the
    `new-window-for-tab` event.
  * `webPreferences` Object (optional) - Settings of web page's features.
    * `devTools` boolean (optional) - Whether to enable DevTools. If it is set to `false`, can not use `BrowserWindow.webContents.openDevTools()` to open DevTools. Default is `true`.
    * `nodeIntegration` boolean (optional) - Whether node integration is enabled.
      Default is `false`.
    * `nodeIntegrationInWorker` boolean (optional) - Whether node integration is
      enabled in web workers. Default is `false`. More about this can be found
      in [Multithreading](../tutorial/multithreading.md).
    * `nodeIntegrationInSubFrames` boolean (optional) - Experimental option for
      enabling Node.js support in sub-frames such as iframes and child windows. All your preloads will load for
      every iframe, you can use `process.isMainFrame` to determine if you are
      in the main frame or not.
    * `preload` string (optional) - Specifies a script that will be loaded before other
      scripts run in the page. This script will always have access to node APIs
      no matter whether node integration is turned on or off. The value should
      be the absolute file path to the script.
      When node integration is turned off, the preload script can reintroduce
      Node global symbols back to the global scope. See example
      [here](context-bridge.md#exposing-node-global-symbols).
    * `sandbox` boolean (optional) - If set, this will sandbox the renderer
      associated with the window, making it compatible with the Chromium
      OS-level sandbox and disabling the Node.js engine. This is not the same as
      the `nodeIntegration` option and the APIs available to the preload script
      are more limited. Read more about the option [here](../tutorial/sandbox.md).
    * `session` [Session](session.md#class-session) (optional) - Sets the session used by the
      page. Instead of passing the Session object directly, you can also choose to
      use the `partition` option instead, which accepts a partition string. When
      both `session` and `partition` are provided, `session` will be preferred.
      Default is the default session.
    * `partition` string (optional) - Sets the session used by the page according to the
      session's partition string. If `partition` starts with `persist:`, the page
      will use a persistent session available to all pages in the app with the
      same `partition`. If there is no `persist:` prefix, the page will use an
      in-memory session. By assigning the same `partition`, multiple pages can share
      the same session. Default is the default session.
    * `zoomFactor` number (optional) - The default zoom factor of the page, `3.0` represents
      `300%`. Default is `1.0`.
    * `javascript` boolean (optional) - Enables JavaScript support. Default is `true`.
    * `webSecurity` boolean (optional) - When `false`, it will disable the
      same-origin policy (usually using testing websites by people), and set
      `allowRunningInsecureContent` to `true` if this options has not been set
      by user. Default is `true`.
    * `allowRunningInsecureContent` boolean (optional) - Allow an https page to run
      JavaScript, CSS or plugins from http URLs. Default is `false`.
    * `images` boolean (optional) - Enables image support. Default is `true`.
    * `imageAnimationPolicy` string (optional) - Specifies how to run image animations (E.g. GIFs).  Can be `animate`, `animateOnce` or `noAnimation`.  Default is `animate`.
    * `textAreasAreResizable` boolean (optional) - Make TextArea elements resizable. Default
      is `true`.
    * `webgl` boolean (optional) - Enables WebGL support. Default is `true`.
    * `plugins` boolean (optional) - Whether plugins should be enabled. Default is `false`.
    * `experimentalFeatures` boolean (optional) - Enables Chromium's experimental features.
      Default is `false`.
    * `scrollBounce` boolean (optional) - Enables scroll bounce (rubber banding) effect on
      macOS. Default is `false`.
    * `enableBlinkFeatures` string (optional) - A list of feature strings separated by `,`, like
      `CSSVariables,KeyboardEventKey` to enable. The full list of supported feature
      strings can be found in the [RuntimeEnabledFeatures.json5][runtime-enabled-features]
      file.
    * `disableBlinkFeatures` string (optional) - A list of feature strings separated by `,`,
      like `CSSVariables,KeyboardEventKey` to disable. The full list of supported
      feature strings can be found in the
      [RuntimeEnabledFeatures.json5][runtime-enabled-features] file.
    * `defaultFontFamily` Object (optional) - Sets the default font for the font-family.
      * `standard` string (optional) - Defaults to `Times New Roman`.
      * `serif` string (optional) - Defaults to `Times New Roman`.
      * `sansSerif` string (optional) - Defaults to `Arial`.
      * `monospace` string (optional) - Defaults to `Courier New`.
      * `cursive` string (optional) - Defaults to `Script`.
      * `fantasy` string (optional) - Defaults to `Impact`.
    * `defaultFontSize` Integer (optional) - Defaults to `16`.
    * `defaultMonospaceFontSize` Integer (optional) - Defaults to `13`.
    * `minimumFontSize` Integer (optional) - Defaults to `0`.
    * `defaultEncoding` string (optional) - Defaults to `ISO-8859-1`.
    * `backgroundThrottling` boolean (optional) - Whether to throttle animations and timers
      when the page becomes background. This also affects the
      [Page Visibility API](#page-visibility). Defaults to `true`.
    * `offscreen` boolean (optional) - Whether to enable offscreen rendering for the browser
      window. Defaults to `false`. See the
      [offscreen rendering tutorial](../tutorial/offscreen-rendering.md) for
      more details.
    * `contextIsolation` boolean (optional) - Whether to run Electron APIs and
      the specified `preload` script in a separate JavaScript context. Defaults
      to `true`. The context that the `preload` script runs in will only have
      access to its own dedicated `document` and `window` globals, as well as
      its own set of JavaScript builtins (`Array`, `Object`, `JSON`, etc.),
      which are all invisible to the loaded content. The Electron API will only
      be available in the `preload` script and not the loaded page. This option
      should be used when loading potentially untrusted remote content to ensure
      the loaded content cannot tamper with the `preload` script and any
      Electron APIs being used.  This option uses the same technique used by
      [Chrome Content Scripts][chrome-content-scripts].  You can access this
      context in the dev tools by selecting the 'Electron Isolated Context'
      entry in the combo box at the top of the Console tab.
<<<<<<< HEAD
    * `webviewTag` Boolean (optional) - Whether to enable the [`<webview>` tag](webview-tag.md).
=======
    * `nativeWindowOpen` boolean (optional) - Whether to use native
      `window.open()`. Defaults to `true`. Child windows will always have node
      integration disabled unless `nodeIntegrationInSubFrames` is true.
    * `webviewTag` boolean (optional) - Whether to enable the [`<webview>` tag](webview-tag.md).
>>>>>>> 4600d7e7
      Defaults to `false`. **Note:** The
      `preload` script configured for the `<webview>` will have node integration
      enabled when it is executed so you should ensure remote/untrusted content
      is not able to create a `<webview>` tag with a possibly malicious `preload`
      script. You can use the `will-attach-webview` event on [webContents](web-contents.md)
      to strip away the `preload` script and to validate or alter the
      `<webview>`'s initial settings.
    * `additionalArguments` string[] (optional) - A list of strings that will be appended
      to `process.argv` in the renderer process of this app.  Useful for passing small
      bits of data down to renderer process preload scripts.
    * `safeDialogs` boolean (optional) - Whether to enable browser style
      consecutive dialog protection. Default is `false`.
    * `safeDialogsMessage` string (optional) - The message to display when
      consecutive dialog protection is triggered. If not defined the default
      message would be used, note that currently the default message is in
      English and not localized.
    * `disableDialogs` boolean (optional) - Whether to disable dialogs
      completely. Overrides `safeDialogs`. Default is `false`.
    * `navigateOnDragDrop` boolean (optional) - Whether dragging and dropping a
      file or link onto the page causes a navigation. Default is `false`.
    * `autoplayPolicy` string (optional) - Autoplay policy to apply to
      content in the window, can be `no-user-gesture-required`,
      `user-gesture-required`, `document-user-activation-required`. Defaults to
      `no-user-gesture-required`.
    * `disableHtmlFullscreenWindowResize` boolean (optional) - Whether to
      prevent the window from resizing when entering HTML Fullscreen. Default
      is `false`.
    * `accessibleTitle` string (optional) - An alternative title string provided only
      to accessibility tools such as screen readers. This string is not directly
      visible to users.
    * `spellcheck` boolean (optional) - Whether to enable the builtin spellchecker.
      Default is `true`.
    * `enableWebSQL` boolean (optional) - Whether to enable the [WebSQL api](https://www.w3.org/TR/webdatabase/).
      Default is `true`.
    * `v8CacheOptions` string (optional) - Enforces the v8 code caching policy
      used by blink. Accepted values are
      * `none` - Disables code caching
      * `code` - Heuristic based code caching
      * `bypassHeatCheck` - Bypass code caching heuristics but with lazy compilation
      * `bypassHeatCheckAndEagerCompile` - Same as above except compilation is eager.
      Default policy is `code`.
    * `enablePreferredSizeMode` boolean (optional) - Whether to enable
      preferred size mode. The preferred size is the minimum size needed to
      contain the layout of the document—without requiring scrolling. Enabling
      this will cause the `preferred-size-changed` event to be emitted on the
      `WebContents` when the preferred size changes. Default is `false`.
  * `titleBarOverlay` Object | boolean (optional) -  When using a frameless window in conjuction with `win.setWindowButtonVisibility(true)` on macOS or using a `titleBarStyle` so that the standard window controls ("traffic lights" on macOS) are visible, this property enables the Window Controls Overlay [JavaScript APIs][overlay-javascript-apis] and [CSS Environment Variables][overlay-css-env-vars]. Specifying `true` will result in an overlay with default system colors. Default is `false`.
    * `color` string (optional) _Windows_ - The CSS color of the Window Controls Overlay when enabled. Default is the system color.
    * `symbolColor` string (optional) _Windows_ - The CSS color of the symbols on the Window Controls Overlay when enabled. Default is the system color.

When setting minimum or maximum window size with `minWidth`/`maxWidth`/
`minHeight`/`maxHeight`, it only constrains the users. It won't prevent you from
passing a size that does not follow size constraints to `setBounds`/`setSize` or
to the constructor of `BrowserWindow`.

The possible values and behaviors of the `type` option are platform dependent.
Possible values are:

* On Linux, possible types are `desktop`, `dock`, `toolbar`, `splash`,
  `notification`.
* On macOS, possible types are `desktop`, `textured`.
  * The `textured` type adds metal gradient appearance
    (`NSTexturedBackgroundWindowMask`).
  * The `desktop` type places the window at the desktop background window level
    (`kCGDesktopWindowLevel - 1`). Note that desktop window will not receive
    focus, keyboard or mouse events, but you can use `globalShortcut` to receive
    input sparingly.
* On Windows, possible type is `toolbar`.

### Instance Events

Objects created with `new BrowserWindow` emit the following events:

**Note:** Some events are only available on specific operating systems and are
labeled as such.

#### Event: 'page-title-updated'

Returns:

* `event` Event
* `title` string
* `explicitSet` boolean

Emitted when the document changed its title, calling `event.preventDefault()`
will prevent the native window's title from changing.
`explicitSet` is false when title is synthesized from file URL.

#### Event: 'close'

Returns:

* `event` Event

Emitted when the window is going to be closed. It's emitted before the
`beforeunload` and `unload` event of the DOM. Calling `event.preventDefault()`
will cancel the close.

Usually you would want to use the `beforeunload` handler to decide whether the
window should be closed, which will also be called when the window is
reloaded. In Electron, returning any value other than `undefined` would cancel the
close. For example:

```javascript
window.onbeforeunload = (e) => {
  console.log('I do not want to be closed')

  // Unlike usual browsers that a message box will be prompted to users, returning
  // a non-void value will silently cancel the close.
  // It is recommended to use the dialog API to let the user confirm closing the
  // application.
  e.returnValue = false // equivalent to `return false` but not recommended
}
```

_**Note**: There is a subtle difference between the behaviors of `window.onbeforeunload = handler` and `window.addEventListener('beforeunload', handler)`. It is recommended to always set the `event.returnValue` explicitly, instead of only returning a value, as the former works more consistently within Electron._

#### Event: 'closed'

Emitted when the window is closed. After you have received this event you should
remove the reference to the window and avoid using it any more.

#### Event: 'session-end' _Windows_

Emitted when window session is going to end due to force shutdown or machine restart
or session log off.

#### Event: 'unresponsive'

Emitted when the web page becomes unresponsive.

#### Event: 'responsive'

Emitted when the unresponsive web page becomes responsive again.

#### Event: 'blur'

Emitted when the window loses focus.

#### Event: 'focus'

Emitted when the window gains focus.

#### Event: 'show'

Emitted when the window is shown.

#### Event: 'hide'

Emitted when the window is hidden.

#### Event: 'ready-to-show'

Emitted when the web page has been rendered (while not being shown) and window can be displayed without
a visual flash.

Please note that using this event implies that the renderer will be considered "visible" and
paint even though `show` is false.  This event will never fire if you use `paintWhenInitiallyHidden: false`

#### Event: 'maximize'

Emitted when window is maximized.

#### Event: 'unmaximize'

Emitted when the window exits from a maximized state.

#### Event: 'minimize'

Emitted when the window is minimized.

#### Event: 'restore'

Emitted when the window is restored from a minimized state.

#### Event: 'will-resize' _macOS_ _Windows_

Returns:

* `event` Event
* `newBounds` [Rectangle](structures/rectangle.md) - Size the window is being resized to.
* `details` Object
  * `edge` (string) - The edge of the window being dragged for resizing. Can be `bottom`, `left`, `right`, `top-left`, `top-right`, `bottom-left` or `bottom-right`.

Emitted before the window is resized. Calling `event.preventDefault()` will prevent the window from being resized.

Note that this is only emitted when the window is being resized manually. Resizing the window with `setBounds`/`setSize` will not emit this event.

The possible values and behaviors of the `edge` option are platform dependent. Possible values are:

* On Windows, possible values are `bottom`, `top`, `left`, `right`, `top-left`, `top-right`, `bottom-left`, `bottom-right`.
* On macOS, possible values are `bottom` and `right`.
  * The value `bottom` is used to denote vertical resizing.
  * The value `right` is used to denote horizontal resizing.

#### Event: 'resize'

Emitted after the window has been resized.

#### Event: 'resized' _macOS_ _Windows_

Emitted once when the window has finished being resized.

This is usually emitted when the window has been resized manually. On macOS, resizing the window with `setBounds`/`setSize` and setting the `animate` parameter to `true` will also emit this event once resizing has finished.

#### Event: 'will-move' _macOS_ _Windows_

Returns:

* `event` Event
* `newBounds` [Rectangle](structures/rectangle.md) - Location the window is being moved to.

Emitted before the window is moved. On Windows, calling `event.preventDefault()` will prevent the window from being moved.

Note that this is only emitted when the window is being resized manually. Resizing the window with `setBounds`/`setSize` will not emit this event.

#### Event: 'move'

Emitted when the window is being moved to a new position.

#### Event: 'moved' _macOS_ _Windows_

Emitted once when the window is moved to a new position.

__Note__: On macOS this event is an alias of `move`.

#### Event: 'enter-full-screen'

Emitted when the window enters a full-screen state.

#### Event: 'leave-full-screen'

Emitted when the window leaves a full-screen state.

#### Event: 'enter-html-full-screen'

Emitted when the window enters a full-screen state triggered by HTML API.

#### Event: 'leave-html-full-screen'

Emitted when the window leaves a full-screen state triggered by HTML API.

#### Event: 'always-on-top-changed'

Returns:

* `event` Event
* `isAlwaysOnTop` boolean

Emitted when the window is set or unset to show always on top of other windows.

#### Event: 'app-command' _Windows_ _Linux_

Returns:

* `event` Event
* `command` string

Emitted when an [App Command](https://msdn.microsoft.com/en-us/library/windows/desktop/ms646275(v=vs.85).aspx)
is invoked. These are typically related to keyboard media keys or browser
commands, as well as the "Back" button built into some mice on Windows.

Commands are lowercased, underscores are replaced with hyphens, and the
`APPCOMMAND_` prefix is stripped off.
e.g. `APPCOMMAND_BROWSER_BACKWARD` is emitted as `browser-backward`.

```javascript
const { BrowserWindow } = require('electron')
const win = new BrowserWindow()
win.on('app-command', (e, cmd) => {
  // Navigate the window back when the user hits their mouse back button
  if (cmd === 'browser-backward' && win.webContents.canGoBack()) {
    win.webContents.goBack()
  }
})
```

The following app commands are explicitly supported on Linux:

* `browser-backward`
* `browser-forward`

#### Event: 'scroll-touch-begin' _macOS_

Emitted when scroll wheel event phase has begun.

#### Event: 'scroll-touch-end' _macOS_

Emitted when scroll wheel event phase has ended.

#### Event: 'scroll-touch-edge' _macOS_

Emitted when scroll wheel event phase filed upon reaching the edge of element.

#### Event: 'swipe' _macOS_

Returns:

* `event` Event
* `direction` string

Emitted on 3-finger swipe. Possible directions are `up`, `right`, `down`, `left`.

The method underlying this event is built to handle older macOS-style trackpad swiping,
where the content on the screen doesn't move with the swipe. Most macOS trackpads are not
configured to allow this kind of swiping anymore, so in order for it to emit properly the
'Swipe between pages' preference in `System Preferences > Trackpad > More Gestures` must be
set to 'Swipe with two or three fingers'.

#### Event: 'rotate-gesture' _macOS_

Returns:

* `event` Event
* `rotation` Float

Emitted on trackpad rotation gesture. Continually emitted until rotation gesture is
ended. The `rotation` value on each emission is the angle in degrees rotated since
the last emission. The last emitted event upon a rotation gesture will always be of
value `0`. Counter-clockwise rotation values are positive, while clockwise ones are
negative.

#### Event: 'sheet-begin' _macOS_

Emitted when the window opens a sheet.

#### Event: 'sheet-end' _macOS_

Emitted when the window has closed a sheet.

#### Event: 'new-window-for-tab' _macOS_

Emitted when the native new tab button is clicked.

#### Event: 'system-context-menu' _Windows_

Returns:

* `event` Event
* `point` [Point](structures/point.md) - The screen coordinates the context menu was triggered at

Emitted when the system context menu is triggered on the window, this is
normally only triggered when the user right clicks on the non-client area
of your window.  This is the window titlebar or any area you have declared
as `-webkit-app-region: drag` in a frameless window.

Calling `event.preventDefault()` will prevent the menu from being displayed.

### Static Methods

The `BrowserWindow` class has the following static methods:

#### `BrowserWindow.getAllWindows()`

Returns `BrowserWindow[]` - An array of all opened browser windows.

#### `BrowserWindow.getFocusedWindow()`

Returns `BrowserWindow | null` - The window that is focused in this application, otherwise returns `null`.

#### `BrowserWindow.fromWebContents(webContents)`

* `webContents` [WebContents](web-contents.md)

Returns `BrowserWindow | null` - The window that owns the given `webContents`
or `null` if the contents are not owned by a window.

#### `BrowserWindow.fromBrowserView(browserView)`

* `browserView` [BrowserView](browser-view.md)

Returns `BrowserWindow | null` - The window that owns the given `browserView`. If the given view is not attached to any window, returns `null`.

#### `BrowserWindow.fromId(id)`

* `id` Integer

Returns `BrowserWindow | null` - The window with the given `id`.

### Instance Properties

Objects created with `new BrowserWindow` have the following properties:

```javascript
const { BrowserWindow } = require('electron')
// In this example `win` is our instance
const win = new BrowserWindow({ width: 800, height: 600 })
win.loadURL('https://github.com')
```

#### `win.webContents` _Readonly_

A `WebContents` object this window owns. All web page related events and
operations will be done via it.

See the [`webContents` documentation](web-contents.md) for its methods and
events.

#### `win.id` _Readonly_

A `Integer` property representing the unique ID of the window. Each ID is unique among all `BrowserWindow` instances of the entire Electron application.

#### `win.autoHideMenuBar`

A `boolean` property that determines whether the window menu bar should hide itself automatically. Once set, the menu bar will only show when users press the single `Alt` key.

If the menu bar is already visible, setting this property to `true` won't
hide it immediately.

#### `win.simpleFullScreen`

A `boolean` property that determines whether the window is in simple (pre-Lion) fullscreen mode.

#### `win.fullScreen`

A `boolean` property that determines whether the window is in fullscreen mode.

#### `win.focusable` _Windows_ _macOS_

A `boolean` property that determines whether the window is focusable.

#### `win.visibleOnAllWorkspaces`

A `boolean` property that determines whether the window is visible on all workspaces.

**Note:** Always returns false on Windows.

#### `win.shadow`

A `boolean` property that determines whether the window has a shadow.

#### `win.menuBarVisible` _Windows_ _Linux_

A `boolean` property that determines whether the menu bar should be visible.

**Note:** If the menu bar is auto-hide, users can still bring up the menu bar by pressing the single `Alt` key.

#### `win.kiosk`

A `boolean` property that determines whether the window is in kiosk mode.

#### `win.documentEdited` _macOS_

A `boolean` property that specifies whether the window’s document has been edited.

The icon in title bar will become gray when set to `true`.

#### `win.representedFilename` _macOS_

A `string` property that determines the pathname of the file the window represents,
and the icon of the file will show in window's title bar.

#### `win.title`

A `string` property that determines the title of the native window.

**Note:** The title of the web page can be different from the title of the native window.

#### `win.minimizable`

A `boolean` property that determines whether the window can be manually minimized by user.

On Linux the setter is a no-op, although the getter returns `true`.

#### `win.maximizable`

A `boolean` property that determines whether the window can be manually maximized by user.

On Linux the setter is a no-op, although the getter returns `true`.

#### `win.fullScreenable`

A `boolean` property that determines whether the maximize/zoom window button toggles fullscreen mode or
maximizes the window.

#### `win.resizable`

A `boolean` property that determines whether the window can be manually resized by user.

#### `win.closable`

A `boolean` property that determines whether the window can be manually closed by user.

On Linux the setter is a no-op, although the getter returns `true`.

#### `win.movable`

A `boolean` property that determines Whether the window can be moved by user.

On Linux the setter is a no-op, although the getter returns `true`.

#### `win.excludedFromShownWindowsMenu` _macOS_

A `boolean` property that determines whether the window is excluded from the application’s Windows menu. `false` by default.

```js
const win = new BrowserWindow({ height: 600, width: 600 })

const template = [
  {
    role: 'windowmenu'
  }
]

win.excludedFromShownWindowsMenu = true

const menu = Menu.buildFromTemplate(template)
Menu.setApplicationMenu(menu)
```

#### `win.accessibleTitle`

A `string` property that defines an alternative title provided only to
accessibility tools such as screen readers. This string is not directly
visible to users.

### Instance Methods

Objects created with `new BrowserWindow` have the following instance methods:

**Note:** Some methods are only available on specific operating systems and are
labeled as such.

#### `win.destroy()`

Force closing the window, the `unload` and `beforeunload` event won't be emitted
for the web page, and `close` event will also not be emitted
for this window, but it guarantees the `closed` event will be emitted.

#### `win.close()`

Try to close the window. This has the same effect as a user manually clicking
the close button of the window. The web page may cancel the close though. See
the [close event](#event-close).

#### `win.focus()`

Focuses on the window.

#### `win.blur()`

Removes focus from the window.

#### `win.isFocused()`

Returns `boolean` - Whether the window is focused.

#### `win.isDestroyed()`

Returns `boolean` - Whether the window is destroyed.

#### `win.show()`

Shows and gives focus to the window.

#### `win.showInactive()`

Shows the window but doesn't focus on it.

#### `win.hide()`

Hides the window.

#### `win.isVisible()`

Returns `boolean` - Whether the window is visible to the user.

#### `win.isModal()`

Returns `boolean` - Whether current window is a modal window.

#### `win.maximize()`

Maximizes the window. This will also show (but not focus) the window if it
isn't being displayed already.

#### `win.unmaximize()`

Unmaximizes the window.

#### `win.isMaximized()`

Returns `boolean` - Whether the window is maximized.

#### `win.minimize()`

Minimizes the window. On some platforms the minimized window will be shown in
the Dock.

#### `win.restore()`

Restores the window from minimized state to its previous state.

#### `win.isMinimized()`

Returns `boolean` - Whether the window is minimized.

#### `win.setFullScreen(flag)`

* `flag` boolean

Sets whether the window should be in fullscreen mode.

#### `win.isFullScreen()`

Returns `boolean` - Whether the window is in fullscreen mode.

#### `win.setSimpleFullScreen(flag)` _macOS_

* `flag` boolean

Enters or leaves simple fullscreen mode.

Simple fullscreen mode emulates the native fullscreen behavior found in versions of macOS prior to Lion (10.7).

#### `win.isSimpleFullScreen()` _macOS_

Returns `boolean` - Whether the window is in simple (pre-Lion) fullscreen mode.

#### `win.isNormal()`

Returns `boolean` - Whether the window is in normal state (not maximized, not minimized, not in fullscreen mode).

#### `win.setAspectRatio(aspectRatio[, extraSize])`

* `aspectRatio` Float - The aspect ratio to maintain for some portion of the
content view.
* `extraSize` [Size](structures/size.md) (optional) _macOS_ - The extra size not to be included while
maintaining the aspect ratio.

This will make a window maintain an aspect ratio. The extra size allows a
developer to have space, specified in pixels, not included within the aspect
ratio calculations. This API already takes into account the difference between a
window's size and its content size.

Consider a normal window with an HD video player and associated controls.
Perhaps there are 15 pixels of controls on the left edge, 25 pixels of controls
on the right edge and 50 pixels of controls below the player. In order to
maintain a 16:9 aspect ratio (standard aspect ratio for HD @1920x1080) within
the player itself we would call this function with arguments of 16/9 and
{ width: 40, height: 50 }. The second argument doesn't care where the extra width and height
are within the content view--only that they exist. Sum any extra width and
height areas you have within the overall content view.

The aspect ratio is not respected when window is resized programmatically with
APIs like `win.setSize`.

#### `win.setBackgroundColor(backgroundColor)`

* `backgroundColor` string - Window's background color as a hexadecimal value,
  like `#66CD00` or `#FFF` or `#80FFFFFF` (alpha is supported if `transparent`
  is `true`). Default is `#FFF` (white).

Sets the background color of the window. See [Setting
`backgroundColor`](#setting-backgroundcolor).

#### `win.previewFile(path[, displayName])` _macOS_

* `path` string - The absolute path to the file to preview with QuickLook. This
  is important as Quick Look uses the file name and file extension on the path
  to determine the content type of the file to open.
* `displayName` string (optional) - The name of the file to display on the
  Quick Look modal view. This is purely visual and does not affect the content
  type of the file. Defaults to `path`.

Uses [Quick Look][quick-look] to preview a file at a given path.

#### `win.closeFilePreview()` _macOS_

Closes the currently open [Quick Look][quick-look] panel.

#### `win.setBounds(bounds[, animate])`

* `bounds` Partial<[Rectangle](structures/rectangle.md)>
* `animate` boolean (optional) _macOS_

Resizes and moves the window to the supplied bounds. Any properties that are not supplied will default to their current values.

```javascript
const { BrowserWindow } = require('electron')
const win = new BrowserWindow()

// set all bounds properties
win.setBounds({ x: 440, y: 225, width: 800, height: 600 })

// set a single bounds property
win.setBounds({ width: 100 })

// { x: 440, y: 225, width: 100, height: 600 }
console.log(win.getBounds())
```

#### `win.getBounds()`

Returns [`Rectangle`](structures/rectangle.md) - The `bounds` of the window as `Object`.

#### `win.getBackgroundColor()`

Returns `string` - Gets the background color of the window. See [Setting
`backgroundColor`](#setting-backgroundcolor).

#### `win.setContentBounds(bounds[, animate])`

* `bounds` [Rectangle](structures/rectangle.md)
* `animate` boolean (optional) _macOS_

Resizes and moves the window's client area (e.g. the web page) to
the supplied bounds.

#### `win.getContentBounds()`

Returns [`Rectangle`](structures/rectangle.md) - The `bounds` of the window's client area as `Object`.

#### `win.getNormalBounds()`

Returns [`Rectangle`](structures/rectangle.md) - Contains the window bounds of the normal state

**Note:** whatever the current state of the window : maximized, minimized or in fullscreen, this function always returns the position and size of the window in normal state. In normal state, getBounds and getNormalBounds returns the same [`Rectangle`](structures/rectangle.md).

#### `win.setEnabled(enable)`

* `enable` boolean

Disable or enable the window.

#### `win.isEnabled()`

Returns `boolean` - whether the window is enabled.

#### `win.setSize(width, height[, animate])`

* `width` Integer
* `height` Integer
* `animate` boolean (optional) _macOS_

Resizes the window to `width` and `height`. If `width` or `height` are below any set minimum size constraints the window will snap to its minimum size.

#### `win.getSize()`

Returns `Integer[]` - Contains the window's width and height.

#### `win.setContentSize(width, height[, animate])`

* `width` Integer
* `height` Integer
* `animate` boolean (optional) _macOS_

Resizes the window's client area (e.g. the web page) to `width` and `height`.

#### `win.getContentSize()`

Returns `Integer[]` - Contains the window's client area's width and height.

#### `win.setMinimumSize(width, height)`

* `width` Integer
* `height` Integer

Sets the minimum size of window to `width` and `height`.

#### `win.getMinimumSize()`

Returns `Integer[]` - Contains the window's minimum width and height.

#### `win.setMaximumSize(width, height)`

* `width` Integer
* `height` Integer

Sets the maximum size of window to `width` and `height`.

#### `win.getMaximumSize()`

Returns `Integer[]` - Contains the window's maximum width and height.

#### `win.setResizable(resizable)`

* `resizable` boolean

Sets whether the window can be manually resized by the user.

#### `win.isResizable()`

Returns `boolean` - Whether the window can be manually resized by the user.

#### `win.setMovable(movable)` _macOS_ _Windows_

* `movable` boolean

Sets whether the window can be moved by user. On Linux does nothing.

#### `win.isMovable()` _macOS_ _Windows_

Returns `boolean` - Whether the window can be moved by user.

On Linux always returns `true`.

#### `win.setMinimizable(minimizable)` _macOS_ _Windows_

* `minimizable` boolean

Sets whether the window can be manually minimized by user. On Linux does nothing.

#### `win.isMinimizable()` _macOS_ _Windows_

Returns `boolean` - Whether the window can be manually minimized by the user.

On Linux always returns `true`.

#### `win.setMaximizable(maximizable)` _macOS_ _Windows_

* `maximizable` boolean

Sets whether the window can be manually maximized by user. On Linux does nothing.

#### `win.isMaximizable()` _macOS_ _Windows_

Returns `boolean` - Whether the window can be manually maximized by user.

On Linux always returns `true`.

#### `win.setFullScreenable(fullscreenable)`

* `fullscreenable` boolean

Sets whether the maximize/zoom window button toggles fullscreen mode or maximizes the window.

#### `win.isFullScreenable()`

Returns `boolean` - Whether the maximize/zoom window button toggles fullscreen mode or maximizes the window.

#### `win.setClosable(closable)` _macOS_ _Windows_

* `closable` boolean

Sets whether the window can be manually closed by user. On Linux does nothing.

#### `win.isClosable()` _macOS_ _Windows_

Returns `boolean` - Whether the window can be manually closed by user.

On Linux always returns `true`.

#### `win.setAlwaysOnTop(flag[, level][, relativeLevel])`

* `flag` boolean
* `level` string (optional) _macOS_ _Windows_ - Values include `normal`,
  `floating`, `torn-off-menu`, `modal-panel`, `main-menu`, `status`,
  `pop-up-menu`, `screen-saver`, and ~~`dock`~~ (Deprecated). The default is
  `floating` when `flag` is true. The `level` is reset to `normal` when the
  flag is false. Note that from `floating` to `status` included, the window is
  placed below the Dock on macOS and below the taskbar on Windows. From
  `pop-up-menu` to a higher it is shown above the Dock on macOS and above the
  taskbar on Windows. See the [macOS docs][window-levels] for more details.
* `relativeLevel` Integer (optional) _macOS_ - The number of layers higher to set
  this window relative to the given `level`. The default is `0`. Note that Apple
  discourages setting levels higher than 1 above `screen-saver`.

Sets whether the window should show always on top of other windows. After
setting this, the window is still a normal window, not a toolbox window which
can not be focused on.

#### `win.isAlwaysOnTop()`

Returns `boolean` - Whether the window is always on top of other windows.

#### `win.moveAbove(mediaSourceId)`

* `mediaSourceId` string - Window id in the format of DesktopCapturerSource's id. For example "window:1869:0".

Moves window above the source window in the sense of z-order. If the
`mediaSourceId` is not of type window or if the window does not exist then
this method throws an error.

#### `win.moveTop()`

Moves window to top(z-order) regardless of focus

#### `win.center()`

Moves window to the center of the screen.

#### `win.setPosition(x, y[, animate])`

* `x` Integer
* `y` Integer
* `animate` boolean (optional) _macOS_

Moves window to `x` and `y`.

#### `win.getPosition()`

Returns `Integer[]` - Contains the window's current position.

#### `win.setTitle(title)`

* `title` string

Changes the title of native window to `title`.

#### `win.getTitle()`

Returns `string` - The title of the native window.

**Note:** The title of the web page can be different from the title of the native
window.

#### `win.setSheetOffset(offsetY[, offsetX])` _macOS_

* `offsetY` Float
* `offsetX` Float (optional)

Changes the attachment point for sheets on macOS. By default, sheets are
attached just below the window frame, but you may want to display them beneath
a HTML-rendered toolbar. For example:

```javascript
const { BrowserWindow } = require('electron')
const win = new BrowserWindow()

const toolbarRect = document.getElementById('toolbar').getBoundingClientRect()
win.setSheetOffset(toolbarRect.height)
```

#### `win.flashFrame(flag)`

* `flag` boolean

Starts or stops flashing the window to attract user's attention.

#### `win.setSkipTaskbar(skip)`

* `skip` boolean

Makes the window not show in the taskbar.

#### `win.setKiosk(flag)`

* `flag` boolean

Enters or leaves kiosk mode.

#### `win.isKiosk()`

Returns `boolean` - Whether the window is in kiosk mode.

#### `win.isTabletMode()` _Windows_

Returns `boolean` - Whether the window is in Windows 10 tablet mode.

Since Windows 10 users can [use their PC as tablet](https://support.microsoft.com/en-us/help/17210/windows-10-use-your-pc-like-a-tablet),
under this mode apps can choose to optimize their UI for tablets, such as
enlarging the titlebar and hiding titlebar buttons.

This API returns whether the window is in tablet mode, and the `resize` event
can be be used to listen to changes to tablet mode.

#### `win.getMediaSourceId()`

Returns `string` - Window id in the format of DesktopCapturerSource's id. For example "window:1324:0".

More precisely the format is `window:id:other_id` where `id` is `HWND` on
Windows, `CGWindowID` (`uint64_t`) on macOS and `Window` (`unsigned long`) on
Linux. `other_id` is used to identify web contents (tabs) so within the same
top level window.

#### `win.getNativeWindowHandle()`

Returns `Buffer` - The platform-specific handle of the window.

The native type of the handle is `HWND` on Windows, `NSView*` on macOS, and
`Window` (`unsigned long`) on Linux.

#### `win.hookWindowMessage(message, callback)` _Windows_

* `message` Integer
* `callback` Function
  * `wParam` any - The `wParam` provided to the WndProc
  * `lParam` any - The `lParam` provided to the WndProc

Hooks a windows message. The `callback` is called when
the message is received in the WndProc.

#### `win.isWindowMessageHooked(message)` _Windows_

* `message` Integer

Returns `boolean` - `true` or `false` depending on whether the message is hooked.

#### `win.unhookWindowMessage(message)` _Windows_

* `message` Integer

Unhook the window message.

#### `win.unhookAllWindowMessages()` _Windows_

Unhooks all of the window messages.

#### `win.setRepresentedFilename(filename)` _macOS_

* `filename` string

Sets the pathname of the file the window represents, and the icon of the file
will show in window's title bar.

#### `win.getRepresentedFilename()` _macOS_

Returns `string` - The pathname of the file the window represents.

#### `win.setDocumentEdited(edited)` _macOS_

* `edited` boolean

Specifies whether the window’s document has been edited, and the icon in title
bar will become gray when set to `true`.

#### `win.isDocumentEdited()` _macOS_

Returns `boolean` - Whether the window's document has been edited.

#### `win.focusOnWebView()`

#### `win.blurWebView()`

#### `win.capturePage([rect])`

* `rect` [Rectangle](structures/rectangle.md) (optional) - The bounds to capture

Returns `Promise<NativeImage>` - Resolves with a [NativeImage](native-image.md)

Captures a snapshot of the page within `rect`. Omitting `rect` will capture the whole visible page. If the page is not visible, `rect` may be empty.

#### `win.loadURL(url[, options])`

* `url` string
* `options` Object (optional)
  * `httpReferrer` (string | [Referrer](structures/referrer.md)) (optional) - An HTTP Referrer URL.
  * `userAgent` string (optional) - A user agent originating the request.
  * `extraHeaders` string (optional) - Extra headers separated by "\n"
  * `postData` ([UploadRawData](structures/upload-raw-data.md) | [UploadFile](structures/upload-file.md))[] (optional)
  * `baseURLForDataURL` string (optional) - Base URL (with trailing path separator) for files to be loaded by the data URL. This is needed only if the specified `url` is a data URL and needs to load other files.

Returns `Promise<void>` - the promise will resolve when the page has finished loading
(see [`did-finish-load`](web-contents.md#event-did-finish-load)), and rejects
if the page fails to load (see [`did-fail-load`](web-contents.md#event-did-fail-load)).

Same as [`webContents.loadURL(url[, options])`](web-contents.md#contentsloadurlurl-options).

The `url` can be a remote address (e.g. `http://`) or a path to a local
HTML file using the `file://` protocol.

To ensure that file URLs are properly formatted, it is recommended to use
Node's [`url.format`](https://nodejs.org/api/url.html#url_url_format_urlobject)
method:

```javascript
const url = require('url').format({
  protocol: 'file',
  slashes: true,
  pathname: require('path').join(__dirname, 'index.html')
})

win.loadURL(url)
```

You can load a URL using a `POST` request with URL-encoded data by doing
the following:

```javascript
win.loadURL('http://localhost:8000/post', {
  postData: [{
    type: 'rawData',
    bytes: Buffer.from('hello=world')
  }],
  extraHeaders: 'Content-Type: application/x-www-form-urlencoded'
})
```

#### `win.loadFile(filePath[, options])`

* `filePath` string
* `options` Object (optional)
  * `query` Record<string, string> (optional) - Passed to `url.format()`.
  * `search` string (optional) - Passed to `url.format()`.
  * `hash` string (optional) - Passed to `url.format()`.

Returns `Promise<void>` - the promise will resolve when the page has finished loading
(see [`did-finish-load`](web-contents.md#event-did-finish-load)), and rejects
if the page fails to load (see [`did-fail-load`](web-contents.md#event-did-fail-load)).

Same as `webContents.loadFile`, `filePath` should be a path to an HTML
file relative to the root of your application.  See the `webContents` docs
for more information.

#### `win.reload()`

Same as `webContents.reload`.

#### `win.setMenu(menu)` _Linux_ _Windows_

* `menu` Menu | null

Sets the `menu` as the window's menu bar.

#### `win.removeMenu()` _Linux_ _Windows_

Remove the window's menu bar.

#### `win.setProgressBar(progress[, options])`

* `progress` Double
* `options` Object (optional)
  * `mode` string _Windows_ - Mode for the progress bar. Can be `none`, `normal`, `indeterminate`, `error` or `paused`.

Sets progress value in progress bar. Valid range is [0, 1.0].

Remove progress bar when progress < 0;
Change to indeterminate mode when progress > 1.

On Linux platform, only supports Unity desktop environment, you need to specify
the `*.desktop` file name to `desktopName` field in `package.json`. By default,
it will assume `{app.name}.desktop`.

On Windows, a mode can be passed. Accepted values are `none`, `normal`,
`indeterminate`, `error`, and `paused`. If you call `setProgressBar` without a
mode set (but with a value within the valid range), `normal` will be assumed.

#### `win.setOverlayIcon(overlay, description)` _Windows_

* `overlay` [NativeImage](native-image.md) | null - the icon to display on the bottom
right corner of the taskbar icon. If this parameter is `null`, the overlay is
cleared
* `description` string - a description that will be provided to Accessibility
screen readers

Sets a 16 x 16 pixel overlay onto the current taskbar icon, usually used to
convey some sort of application status or to passively notify the user.

#### `win.setHasShadow(hasShadow)`

* `hasShadow` boolean

Sets whether the window should have a shadow.

#### `win.hasShadow()`

Returns `boolean` - Whether the window has a shadow.

#### `win.setOpacity(opacity)` _Windows_ _macOS_

* `opacity` number - between 0.0 (fully transparent) and 1.0 (fully opaque)

Sets the opacity of the window. On Linux, does nothing. Out of bound number
values are clamped to the [0, 1] range.

#### `win.getOpacity()`

Returns `number` - between 0.0 (fully transparent) and 1.0 (fully opaque). On
Linux, always returns 1.

#### `win.setShape(rects)` _Windows_ _Linux_ _Experimental_

* `rects` [Rectangle[]](structures/rectangle.md) - Sets a shape on the window.
  Passing an empty list reverts the window to being rectangular.

Setting a window shape determines the area within the window where the system
permits drawing and user interaction. Outside of the given region, no pixels
will be drawn and no mouse events will be registered. Mouse events outside of
the region will not be received by that window, but will fall through to
whatever is behind the window.

#### `win.setThumbarButtons(buttons)` _Windows_

* `buttons` [ThumbarButton[]](structures/thumbar-button.md)

Returns `boolean` - Whether the buttons were added successfully

Add a thumbnail toolbar with a specified set of buttons to the thumbnail image
of a window in a taskbar button layout. Returns a `boolean` object indicates
whether the thumbnail has been added successfully.

The number of buttons in thumbnail toolbar should be no greater than 7 due to
the limited room. Once you setup the thumbnail toolbar, the toolbar cannot be
removed due to the platform's limitation. But you can call the API with an empty
array to clean the buttons.

The `buttons` is an array of `Button` objects:

* `Button` Object
  * `icon` [NativeImage](native-image.md) - The icon showing in thumbnail
    toolbar.
  * `click` Function
  * `tooltip` string (optional) - The text of the button's tooltip.
  * `flags` string[] (optional) - Control specific states and behaviors of the
    button. By default, it is `['enabled']`.

The `flags` is an array that can include following `string`s:

* `enabled` - The button is active and available to the user.
* `disabled` - The button is disabled. It is present, but has a visual state
  indicating it will not respond to user action.
* `dismissonclick` - When the button is clicked, the thumbnail window closes
  immediately.
* `nobackground` - Do not draw a button border, use only the image.
* `hidden` - The button is not shown to the user.
* `noninteractive` - The button is enabled but not interactive; no pressed
  button state is drawn. This value is intended for instances where the button
  is used in a notification.

#### `win.setThumbnailClip(region)` _Windows_

* `region` [Rectangle](structures/rectangle.md) - Region of the window

Sets the region of the window to show as the thumbnail image displayed when
hovering over the window in the taskbar. You can reset the thumbnail to be
the entire window by specifying an empty region:
`{ x: 0, y: 0, width: 0, height: 0 }`.

#### `win.setThumbnailToolTip(toolTip)` _Windows_

* `toolTip` string

Sets the toolTip that is displayed when hovering over the window thumbnail
in the taskbar.

#### `win.setAppDetails(options)` _Windows_

* `options` Object
  * `appId` string (optional) - Window's [App User Model ID](https://msdn.microsoft.com/en-us/library/windows/desktop/dd391569(v=vs.85).aspx).
    It has to be set, otherwise the other options will have no effect.
  * `appIconPath` string (optional) - Window's [Relaunch Icon](https://msdn.microsoft.com/en-us/library/windows/desktop/dd391573(v=vs.85).aspx).
  * `appIconIndex` Integer (optional) - Index of the icon in `appIconPath`.
    Ignored when `appIconPath` is not set. Default is `0`.
  * `relaunchCommand` string (optional) - Window's [Relaunch Command](https://msdn.microsoft.com/en-us/library/windows/desktop/dd391571(v=vs.85).aspx).
  * `relaunchDisplayName` string (optional) - Window's [Relaunch Display Name](https://msdn.microsoft.com/en-us/library/windows/desktop/dd391572(v=vs.85).aspx).

Sets the properties for the window's taskbar button.

**Note:** `relaunchCommand` and `relaunchDisplayName` must always be set
together. If one of those properties is not set, then neither will be used.

#### `win.showDefinitionForSelection()` _macOS_

Same as `webContents.showDefinitionForSelection()`.

#### `win.setIcon(icon)` _Windows_ _Linux_

* `icon` [NativeImage](native-image.md) | string

Changes window icon.

#### `win.setWindowButtonVisibility(visible)` _macOS_

* `visible` boolean

Sets whether the window traffic light buttons should be visible.

#### `win.setAutoHideMenuBar(hide)`

* `hide` boolean

Sets whether the window menu bar should hide itself automatically. Once set the
menu bar will only show when users press the single `Alt` key.

If the menu bar is already visible, calling `setAutoHideMenuBar(true)` won't hide it immediately.

#### `win.isMenuBarAutoHide()`

Returns `boolean` - Whether menu bar automatically hides itself.

#### `win.setMenuBarVisibility(visible)` _Windows_ _Linux_

* `visible` boolean

Sets whether the menu bar should be visible. If the menu bar is auto-hide, users can still bring up the menu bar by pressing the single `Alt` key.

#### `win.isMenuBarVisible()`

Returns `boolean` - Whether the menu bar is visible.

#### `win.setVisibleOnAllWorkspaces(visible[, options])`

* `visible` boolean
* `options` Object (optional)
  * `visibleOnFullScreen` boolean (optional) _macOS_ - Sets whether
    the window should be visible above fullscreen windows.
  * `skipTransformProcessType` boolean (optional) _macOS_ - Calling
    setVisibleOnAllWorkspaces will by default transform the process
    type between UIElementApplication and ForegroundApplication to
    ensure the correct behavior. However, this will hide the window
    and dock for a short time every time it is called. If your window
    is already of type UIElementApplication, you can bypass this
    transformation by passing true to skipTransformProcessType.

Sets whether the window should be visible on all workspaces.

**Note:** This API does nothing on Windows.

#### `win.isVisibleOnAllWorkspaces()`

Returns `boolean` - Whether the window is visible on all workspaces.

**Note:** This API always returns false on Windows.

#### `win.setIgnoreMouseEvents(ignore[, options])`

* `ignore` boolean
* `options` Object (optional)
  * `forward` boolean (optional) _macOS_ _Windows_ - If true, forwards mouse move
    messages to Chromium, enabling mouse related events such as `mouseleave`.
    Only used when `ignore` is true. If `ignore` is false, forwarding is always
    disabled regardless of this value.

Makes the window ignore all mouse events.

All mouse events happened in this window will be passed to the window below
this window, but if this window has focus, it will still receive keyboard
events.

#### `win.setContentProtection(enable)` _macOS_ _Windows_

* `enable` boolean

Prevents the window contents from being captured by other apps.

On macOS it sets the NSWindow's sharingType to NSWindowSharingNone.
On Windows it calls SetWindowDisplayAffinity with `WDA_EXCLUDEFROMCAPTURE`.
For Windows 10 version 2004 and up the window will be removed from capture entirely,
older Windows versions behave as if `WDA_MONITOR` is applied capturing a black window.

#### `win.setFocusable(focusable)` _macOS_ _Windows_

* `focusable` boolean

Changes whether the window can be focused.

On macOS it does not remove the focus from the window.

#### `win.isFocusable()` _macOS_ _Windows_

Returns whether the window can be focused.

#### `win.setParentWindow(parent)`

* `parent` BrowserWindow | null

Sets `parent` as current window's parent window, passing `null` will turn
current window into a top-level window.

#### `win.getParentWindow()`

Returns `BrowserWindow | null` - The parent window or `null` if there is no parent.

#### `win.getChildWindows()`

Returns `BrowserWindow[]` - All child windows.

#### `win.setAutoHideCursor(autoHide)` _macOS_

* `autoHide` boolean

Controls whether to hide cursor when typing.

#### `win.selectPreviousTab()` _macOS_

Selects the previous tab when native tabs are enabled and there are other
tabs in the window.

#### `win.selectNextTab()` _macOS_

Selects the next tab when native tabs are enabled and there are other
tabs in the window.

#### `win.mergeAllWindows()` _macOS_

Merges all windows into one window with multiple tabs when native tabs
are enabled and there is more than one open window.

#### `win.moveTabToNewWindow()` _macOS_

Moves the current tab into a new window if native tabs are enabled and
there is more than one tab in the current window.

#### `win.toggleTabBar()` _macOS_

Toggles the visibility of the tab bar if native tabs are enabled and
there is only one tab in the current window.

#### `win.addTabbedWindow(browserWindow)` _macOS_

* `browserWindow` BrowserWindow

Adds a window as a tab on this window, after the tab for the window instance.

#### `win.setVibrancy(type)` _macOS_

* `type` string | null - Can be `appearance-based`, `light`, `dark`, `titlebar`,
  `selection`, `menu`, `popover`, `sidebar`, `medium-light`, `ultra-dark`, `header`, `sheet`, `window`, `hud`, `fullscreen-ui`, `tooltip`, `content`, `under-window`, or `under-page`. See
  the [macOS documentation][vibrancy-docs] for more details.

Adds a vibrancy effect to the browser window. Passing `null` or an empty string
will remove the vibrancy effect on the window.

Note that `appearance-based`, `light`, `dark`, `medium-light`, and `ultra-dark` have been
deprecated and will be removed in an upcoming version of macOS.

#### `win.setTrafficLightPosition(position)` _macOS_

* `position` [Point](structures/point.md)

Set a custom position for the traffic light buttons in frameless window.

#### `win.getTrafficLightPosition()` _macOS_

Returns `Point` - The custom position for the traffic light buttons in
frameless window.

#### `win.setTouchBar(touchBar)` _macOS_

* `touchBar` TouchBar | null

Sets the touchBar layout for the current window. Specifying `null` or
`undefined` clears the touch bar. This method only has an effect if the
machine has a touch bar and is running on macOS 10.12.1+.

**Note:** The TouchBar API is currently experimental and may change or be
removed in future Electron releases.

#### `win.setBrowserView(browserView)` _Experimental_

* `browserView` [BrowserView](browser-view.md) | null - Attach `browserView` to `win`.
If there are other `BrowserView`s attached, they will be removed from
this window.

#### `win.getBrowserView()` _Experimental_

Returns `BrowserView | null` - The `BrowserView` attached to `win`. Returns `null`
if one is not attached. Throws an error if multiple `BrowserView`s are attached.

#### `win.addBrowserView(browserView)` _Experimental_

* `browserView` [BrowserView](browser-view.md)

Replacement API for setBrowserView supporting work with multi browser views.

#### `win.removeBrowserView(browserView)` _Experimental_

* `browserView` [BrowserView](browser-view.md)

#### `win.setTopBrowserView(browserView)` _Experimental_

* `browserView` [BrowserView](browser-view.md)

Raises `browserView` above other `BrowserView`s attached to `win`.
Throws an error if `browserView` is not attached to `win`.

#### `win.getBrowserViews()` _Experimental_

Returns `BrowserView[]` - an array of all BrowserViews that have been attached
with `addBrowserView` or `setBrowserView`.

**Note:** The BrowserView API is currently experimental and may change or be
removed in future Electron releases.

[runtime-enabled-features]: https://cs.chromium.org/chromium/src/third_party/blink/renderer/platform/runtime_enabled_features.json5?l=70
[page-visibility-api]: https://developer.mozilla.org/en-US/docs/Web/API/Page_Visibility_API
[quick-look]: https://en.wikipedia.org/wiki/Quick_Look
[vibrancy-docs]: https://developer.apple.com/documentation/appkit/nsvisualeffectview?preferredLanguage=objc
[window-levels]: https://developer.apple.com/documentation/appkit/nswindow/level
[chrome-content-scripts]: https://developer.chrome.com/extensions/content_scripts#execution-environment
[event-emitter]: https://nodejs.org/api/events.html#events_class_eventemitter
[overlay-javascript-apis]: https://github.com/WICG/window-controls-overlay/blob/main/explainer.md#javascript-apis
[overlay-css-env-vars]: https://github.com/WICG/window-controls-overlay/blob/main/explainer.md#css-environment-variables<|MERGE_RESOLUTION|>--- conflicted
+++ resolved
@@ -341,14 +341,7 @@
       [Chrome Content Scripts][chrome-content-scripts].  You can access this
       context in the dev tools by selecting the 'Electron Isolated Context'
       entry in the combo box at the top of the Console tab.
-<<<<<<< HEAD
-    * `webviewTag` Boolean (optional) - Whether to enable the [`<webview>` tag](webview-tag.md).
-=======
-    * `nativeWindowOpen` boolean (optional) - Whether to use native
-      `window.open()`. Defaults to `true`. Child windows will always have node
-      integration disabled unless `nodeIntegrationInSubFrames` is true.
     * `webviewTag` boolean (optional) - Whether to enable the [`<webview>` tag](webview-tag.md).
->>>>>>> 4600d7e7
       Defaults to `false`. **Note:** The
       `preload` script configured for the `<webview>` will have node integration
       enabled when it is executed so you should ensure remote/untrusted content
