--- conflicted
+++ resolved
@@ -207,11 +207,7 @@
   * `opacity` Number (optional) - Set the initial opacity of the window, between 0.0 (fully
     transparent) and 1.0 (fully opaque). This is only implemented on Windows and macOS.
   * `darkTheme` Boolean (optional) - Forces using dark theme for the window, only works on
-<<<<<<< HEAD
-    some GTK desktop environments. Default is `false`.
-=======
-    some GTK+3 desktop environments. Default is [`nativeTheme.shouldUseDarkColors`](native-theme.md).
->>>>>>> 212b47a7
+    some GTK desktop environments. Default is [`nativeTheme.shouldUseDarkColors`](native-theme.md).
   * `transparent` Boolean (optional) - Makes the window [transparent](frameless-window.md#transparent-window).
     Default is `false`. On Windows, does not work unless the window is frameless.
   * `type` String (optional) - The type of window, default is normal window. See more about
