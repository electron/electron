# BrowserWindow

> Create and control browser windows.

Process: [Main](../glossary.md#main-process)

```javascript
// In the main process.
const { BrowserWindow } = require('electron')

// Or use `remote` from the renderer process.
// const { BrowserWindow } = require('electron').remote

let win = new BrowserWindow({ width: 800, height: 600 })
win.on('closed', () => {
  win = null
})

// Load a remote URL
win.loadURL('https://github.com')

// Or load a local HTML file
win.loadURL(`file://${__dirname}/app/index.html`)
```

## Frameless window

To create a window without chrome, or a transparent window in arbitrary shape,
you can use the [Frameless Window](frameless-window.md) API.

## Showing window gracefully

When loading a page in the window directly, users may see the page load incrementally, which is not a good experience for a native app. To make the window display
without visual flash, there are two solutions for different situations.

### Using `ready-to-show` event

While loading the page, the `ready-to-show` event will be emitted when the renderer
process has rendered the page for the first time if the window has not been shown yet. Showing
the window after this event will have no visual flash:

```javascript
const { BrowserWindow } = require('electron')
let win = new BrowserWindow({ show: false })
win.once('ready-to-show', () => {
  win.show()
})
```

This event is usually emitted after the `did-finish-load` event, but for
pages with many remote resources, it may be emitted before the `did-finish-load`
event.

### Setting `backgroundColor`

For a complex app, the `ready-to-show` event could be emitted too late, making
the app feel slow. In this case, it is recommended to show the window
immediately, and use a `backgroundColor` close to your app's background:

```javascript
const { BrowserWindow } = require('electron')

let win = new BrowserWindow({ backgroundColor: '#2e2c29' })
win.loadURL('https://github.com')
```

Note that even for apps that use `ready-to-show` event, it is still recommended
to set `backgroundColor` to make app feel more native.

## Parent and child windows

By using `parent` option, you can create child windows:

```javascript
const { BrowserWindow } = require('electron')

let top = new BrowserWindow()
let child = new BrowserWindow({ parent: top })
child.show()
top.show()
```

The `child` window will always show on top of the `top` window.

### Modal windows

A modal window is a child window that disables parent window, to create a modal
window, you have to set both `parent` and `modal` options:

```javascript
const { BrowserWindow } = require('electron')

let child = new BrowserWindow({ parent: top, modal: true, show: false })
child.loadURL('https://github.com')
child.once('ready-to-show', () => {
  child.show()
})
```

### Page visibility

The [Page Visibility API][page-visibility-api] works as follows:

* On all platforms, the visibility state tracks whether the window is
  hidden/minimized or not.
* Additionally, on macOS, the visibility state also tracks the window
  occlusion state. If the window is occluded (i.e. fully covered) by another
  window, the visibility state will be `hidden`. On other platforms, the
  visibility state will be `hidden` only when the window is minimized or
  explicitly hidden with `win.hide()`.
* If a `BrowserWindow` is created with `show: false`, the initial visibility
  state will be `visible` despite the window actually being hidden.
* If `backgroundThrottling` is disabled, the visibility state will remain
  `visible` even if the window is minimized, occluded, or hidden.

It is recommended that you pause expensive operations when the visibility
state is `hidden` in order to minimize power consumption.

### Platform notices

* On macOS modal windows will be displayed as sheets attached to the parent window.
* On macOS the child windows will keep the relative position to parent window
  when parent window moves, while on Windows and Linux child windows will not
  move.
* On Linux the type of modal windows will be changed to `dialog`.
* On Linux many desktop environments do not support hiding a modal window.

## Class: BrowserWindow

> Create and control browser windows.

Process: [Main](../glossary.md#main-process)

`BrowserWindow` is an
[EventEmitter](https://nodejs.org/api/events.html#events_class_events_eventemitter).

It creates a new `BrowserWindow` with native properties as set by the `options`.

### `new BrowserWindow([options])`

* `options` Object (optional)
  * `width` Integer (optional) - Window's width in pixels. Default is `800`.
  * `height` Integer (optional) - Window's height in pixels. Default is `600`.
  * `x` Integer (optional) - (**required** if y is used) Window's left offset from screen.
    Default is to center the window.
  * `y` Integer (optional) - (**required** if x is used) Window's top offset from screen.
    Default is to center the window.
  * `useContentSize` Boolean (optional) - The `width` and `height` would be used as web
    page's size, which means the actual window's size will include window
    frame's size and be slightly larger. Default is `false`.
  * `center` Boolean (optional) - Show window in the center of the screen.
  * `minWidth` Integer (optional) - Window's minimum width. Default is `0`.
  * `minHeight` Integer (optional) - Window's minimum height. Default is `0`.
  * `maxWidth` Integer (optional) - Window's maximum width. Default is no limit.
  * `maxHeight` Integer (optional) - Window's maximum height. Default is no limit.
  * `resizable` Boolean (optional) - Whether window is resizable. Default is `true`.
  * `movable` Boolean (optional) - Whether window is movable. This is not implemented
    on Linux. Default is `true`.
  * `minimizable` Boolean (optional) - Whether window is minimizable. This is not
    implemented on Linux. Default is `true`.
  * `maximizable` Boolean (optional) - Whether window is maximizable. This is not
    implemented on Linux. Default is `true`.
  * `closable` Boolean (optional) - Whether window is closable. This is not implemented
    on Linux. Default is `true`.
  * `focusable` Boolean (optional) - Whether the window can be focused. Default is
    `true`. On Windows setting `focusable: false` also implies setting
    `skipTaskbar: true`. On Linux setting `focusable: false` makes the window
    stop interacting with wm, so the window will always stay on top in all
    workspaces.
  * `alwaysOnTop` Boolean (optional) - Whether the window should always stay on top of
    other windows. Default is `false`.
  * `fullscreen` Boolean (optional) - Whether the window should show in fullscreen. When
    explicitly set to `false` the fullscreen button will be hidden or disabled
    on macOS. Default is `false`.
  * `fullscreenable` Boolean (optional) - Whether the window can be put into fullscreen
    mode. On macOS, also whether the maximize/zoom button should toggle full
    screen mode or maximize window. Default is `true`.
  * `simpleFullscreen` Boolean (optional) - Use pre-Lion fullscreen on macOS. Default is `false`.
  * `skipTaskbar` Boolean (optional) - Whether to show the window in taskbar. Default is
    `false`.
  * `kiosk` Boolean (optional) - The kiosk mode. Default is `false`.
  * `title` String (optional) - Default window title. Default is `"Electron"`. If the HTML tag `<title>` is defined in the HTML file loaded by `loadURL()`, this property will be ignored.
  * `icon` ([NativeImage](native-image.md) | String) (optional) - The window icon. On Windows it is
    recommended to use `ICO` icons to get best visual effects, you can also
    leave it undefined so the executable's icon will be used.
  * `show` Boolean (optional) - Whether window should be shown when created. Default is
    `true`.
  * `frame` Boolean (optional) - Specify `false` to create a
    [Frameless Window](frameless-window.md). Default is `true`.
  * `parent` BrowserWindow (optional) - Specify parent window. Default is `null`.
  * `modal` Boolean (optional) - Whether this is a modal window. This only works when the
    window is a child window. Default is `false`.
  * `acceptFirstMouse` Boolean (optional) - Whether the web view accepts a single
    mouse-down event that simultaneously activates the window. Default is
    `false`.
  * `disableAutoHideCursor` Boolean (optional) - Whether to hide cursor when typing.
    Default is `false`.
  * `autoHideMenuBar` Boolean (optional) - Auto hide the menu bar unless the `Alt`
    key is pressed. Default is `false`.
  * `enableLargerThanScreen` Boolean (optional) - Enable the window to be resized larger
    than screen. Default is `false`.
  * `backgroundColor` String (optional) - Window's background color as a hexadecimal value,
    like `#66CD00` or `#FFF` or `#80FFFFFF` (alpha in #AARRGGBB format is supported if
    `transparent` is set to `true`). Default is `#FFF` (white).
  * `hasShadow` Boolean (optional) - Whether window should have a shadow. This is only
    implemented on macOS. Default is `true`.
  * `opacity` Number (optional) - Set the initial opacity of the window, between 0.0 (fully
    transparent) and 1.0 (fully opaque). This is only implemented on Windows and macOS.
  * `darkTheme` Boolean (optional) - Forces using dark theme for the window, only works on
    some GTK+3 desktop environments. Default is `false`.
  * `transparent` Boolean (optional) - Makes the window [transparent](frameless-window.md).
    Default is `false`.
  * `type` String (optional) - The type of window, default is normal window. See more about
    this below.
  * `titleBarStyle` String (optional) - The style of window title bar.
    Default is `default`. Possible values are:
    * `default` - Results in the standard gray opaque Mac title
      bar.
    * `hidden` - Results in a hidden title bar and a full size content window, yet
      the title bar still has the standard window controls ("traffic lights") in
      the top left.
    * `hiddenInset` - Results in a hidden title bar with an alternative look
      where the traffic light buttons are slightly more inset from the window edge.
    * `customButtonsOnHover` Boolean (optional) - Draw custom close,
      and minimize buttons on macOS frameless windows. These buttons will not display
      unless hovered over in the top left of the window. These custom buttons prevent
      issues with mouse events that occur with the standard window toolbar buttons.
      **Note:** This option is currently experimental.
  * `fullscreenWindowTitle` Boolean (optional) - Shows the title in the
    title bar in full screen mode on macOS for all `titleBarStyle` options.
    Default is `false`.
  * `thickFrame` Boolean (optional) - Use `WS_THICKFRAME` style for frameless windows on
    Windows, which adds standard window frame. Setting it to `false` will remove
    window shadow and window animations. Default is `true`.
  * `vibrancy` String (optional) - Add a type of vibrancy effect to the window, only on
    macOS. Can be `appearance-based`, `light`, `dark`, `titlebar`, `selection`,
    `menu`, `popover`, `sidebar`, `medium-light` or `ultra-dark`.  Please note that
    using `frame: false` in combination with a vibrancy value requires that you use a
    non-default `titleBarStyle` as well.
  * `zoomToPageWidth` Boolean (optional) - Controls the behavior on macOS when
    option-clicking the green stoplight button on the toolbar or by clicking the
    Window > Zoom menu item. If `true`, the window will grow to the preferred
    width of the web page when zoomed, `false` will cause it to zoom to the
    width of the screen. This will also affect the behavior when calling
    `maximize()` directly. Default is `false`.
  * `tabbingIdentifier` String (optional) - Tab group name, allows opening the
    window as a native tab on macOS 10.12+. Windows with the same tabbing
    identifier will be grouped together. This also adds a native new tab button
    to your window's tab bar and allows your `app` and window to receive the
    `new-window-for-tab` event.
  * `webPreferences` Object (optional) - Settings of web page's features.
    * `devTools` Boolean (optional) - Whether to enable DevTools. If it is set to `false`, can not use `BrowserWindow.webContents.openDevTools()` to open DevTools. Default is `true`.
    * `nodeIntegration` Boolean (optional) - Whether node integration is enabled.
      Default is `false`.
    * `nodeIntegrationInWorker` Boolean (optional) - Whether node integration is
      enabled in web workers. Default is `false`. More about this can be found
      in [Multithreading](../tutorial/multithreading.md).
    * `nodeIntegrationInSubFrames` Boolean (optional) - Experimental option for
      enabling NodeJS support in sub-frames such as iframes. All your preloads will load for
      every iframe, you can use `process.isMainFrame` to determine if you are
      in the main frame or not.
    * `preload` String (optional) - Specifies a script that will be loaded before other
      scripts run in the page. This script will always have access to node APIs
      no matter whether node integration is turned on or off. The value should
      be the absolute file path to the script.
      When node integration is turned off, the preload script can reintroduce
      Node global symbols back to the global scope. See example
      [here](process.md#event-loaded).
      **Note:** For security reasons, preload scripts can only be loaded from
      a subpath of the [app path](app.md#appgetapppath).
    * `sandbox` Boolean (optional) - If set, this will sandbox the renderer
      associated with the window, making it compatible with the Chromium
      OS-level sandbox and disabling the Node.js engine. This is not the same as
      the `nodeIntegration` option and the APIs available to the preload script
      are more limited. Read more about the option [here](sandbox-option.md).
      **Note:** This option is currently experimental and may change or be
      removed in future Electron releases.
    * `enableRemoteModule` Boolean (optional) - Whether to enable the [`remote`](remote.md) module.
      Default is `true`.
    * `session` [Session](session.md#class-session) (optional) - Sets the session used by the
      page. Instead of passing the Session object directly, you can also choose to
      use the `partition` option instead, which accepts a partition string. When
      both `session` and `partition` are provided, `session` will be preferred.
      Default is the default session.
    * `partition` String (optional) - Sets the session used by the page according to the
      session's partition string. If `partition` starts with `persist:`, the page
      will use a persistent session available to all pages in the app with the
      same `partition`. If there is no `persist:` prefix, the page will use an
      in-memory session. By assigning the same `partition`, multiple pages can share
      the same session. Default is the default session.
    * `affinity` String (optional) - When specified, web pages with the same
      `affinity` will run in the same renderer process. Note that due to reusing
      the renderer process, certain `webPreferences` options will also be shared
      between the web pages even when you specified different values for them,
      including but not limited to `preload`, `sandbox` and `nodeIntegration`.
      So it is suggested to use exact same `webPreferences` for web pages with
      the same `affinity`. _This property is experimental_
    * `zoomFactor` Number (optional) - The default zoom factor of the page, `3.0` represents
      `300%`. Default is `1.0`.
    * `javascript` Boolean (optional) - Enables JavaScript support. Default is `true`.
    * `webSecurity` Boolean (optional) - When `false`, it will disable the
      same-origin policy (usually using testing websites by people), and set
      `allowRunningInsecureContent` to `true` if this options has not been set
      by user. Default is `true`.
    * `allowRunningInsecureContent` Boolean (optional) - Allow an https page to run
      JavaScript, CSS or plugins from http URLs. Default is `false`.
    * `images` Boolean (optional) - Enables image support. Default is `true`.
    * `textAreasAreResizable` Boolean (optional) - Make TextArea elements resizable. Default
      is `true`.
    * `webgl` Boolean (optional) - Enables WebGL support. Default is `true`.
    * `plugins` Boolean (optional) - Whether plugins should be enabled. Default is `false`.
    * `experimentalFeatures` Boolean (optional) - Enables Chromium's experimental features.
      Default is `false`.
    * `scrollBounce` Boolean (optional) - Enables scroll bounce (rubber banding) effect on
      macOS. Default is `false`.
    * `enableBlinkFeatures` String (optional) - A list of feature strings separated by `,`, like
      `CSSVariables,KeyboardEventKey` to enable. The full list of supported feature
      strings can be found in the [RuntimeEnabledFeatures.json5][runtime-enabled-features]
      file.
    * `disableBlinkFeatures` String (optional) - A list of feature strings separated by `,`,
      like `CSSVariables,KeyboardEventKey` to disable. The full list of supported
      feature strings can be found in the
      [RuntimeEnabledFeatures.json5][runtime-enabled-features] file.
    * `defaultFontFamily` Object (optional) - Sets the default font for the font-family.
      * `standard` String (optional) - Defaults to `Times New Roman`.
      * `serif` String (optional) - Defaults to `Times New Roman`.
      * `sansSerif` String (optional) - Defaults to `Arial`.
      * `monospace` String (optional) - Defaults to `Courier New`.
      * `cursive` String (optional) - Defaults to `Script`.
      * `fantasy` String (optional) - Defaults to `Impact`.
    * `defaultFontSize` Integer (optional) - Defaults to `16`.
    * `defaultMonospaceFontSize` Integer (optional) - Defaults to `13`.
    * `minimumFontSize` Integer (optional) - Defaults to `0`.
    * `defaultEncoding` String (optional) - Defaults to `ISO-8859-1`.
    * `backgroundThrottling` Boolean (optional) - Whether to throttle animations and timers
      when the page becomes background. This also affects the
      [Page Visibility API](#page-visibility). Defaults to `true`.
    * `offscreen` Boolean (optional) - Whether to enable offscreen rendering for the browser
      window. Defaults to `false`. See the
      [offscreen rendering tutorial](../tutorial/offscreen-rendering.md) for
      more details.
    * `contextIsolation` Boolean (optional) - Whether to run Electron APIs and
      the specified `preload` script in a separate JavaScript context. Defaults
      to `false`. The context that the `preload` script runs in will still
      have full access to the `document` and `window` globals but it will use
      its own set of JavaScript builtins (`Array`, `Object`, `JSON`, etc.)
      and will be isolated from any changes made to the global environment
      by the loaded page. The Electron API will only be available in the
      `preload` script and not the loaded page. This option should be used when
      loading potentially untrusted remote content to ensure the loaded content
      cannot tamper with the `preload` script and any Electron APIs being used.
      This option uses the same technique used by [Chrome Content Scripts][chrome-content-scripts].
      You can access this context in the dev tools by selecting the
      'Electron Isolated Context' entry in the combo box at the top of the
      Console tab.
    * `nativeWindowOpen` Boolean (optional) - Whether to use native
      `window.open()`. Defaults to `false`. Child windows will always have node
      integration disabled. **Note:** This option is currently
      experimental.
    * `webviewTag` Boolean (optional) - Whether to enable the [`<webview>` tag](webview-tag.md).
      Defaults to `false`. **Note:** The
      `preload` script configured for the `<webview>` will have node integration
      enabled when it is executed so you should ensure remote/untrusted content
      is not able to create a `<webview>` tag with a possibly malicious `preload`
      script. You can use the `will-attach-webview` event on [webContents](web-contents.md)
      to strip away the `preload` script and to validate or alter the
      `<webview>`'s initial settings.
    * `additionalArguments` String[] (optional) - A list of strings that will be appended
      to `process.argv` in the renderer process of this app.  Useful for passing small
      bits of data down to renderer process preload scripts.
    * `safeDialogs` Boolean (optional) - Whether to enable browser style
      consecutive dialog protection. Default is `false`.
    * `safeDialogsMessage` String (optional) - The message to display when
      consecutive dialog protection is triggered. If not defined the default
      message would be used, note that currently the default message is in
      English and not localized.
    * `navigateOnDragDrop` Boolean (optional) - Whether dragging and dropping a
      file or link onto the page causes a navigation. Default is `false`.
    * `autoplayPolicy` String (optional) - Autoplay policy to apply to
      content in the window, can be `no-user-gesture-required`,
      `user-gesture-required`, `document-user-activation-required`. Defaults to
      `no-user-gesture-required`.
    * `disableHtmlFullscreenWindowResize` Boolean (optional) - Whether to
      prevent the window from resizing when entering HTML Fullscreen. Default
      is `false`.

When setting minimum or maximum window size with `minWidth`/`maxWidth`/
`minHeight`/`maxHeight`, it only constrains the users. It won't prevent you from
passing a size that does not follow size constraints to `setBounds`/`setSize` or
to the constructor of `BrowserWindow`.

The possible values and behaviors of the `type` option are platform dependent.
Possible values are:

* On Linux, possible types are `desktop`, `dock`, `toolbar`, `splash`,
  `notification`.
* On macOS, possible types are `desktop`, `textured`.
  * The `textured` type adds metal gradient appearance
    (`NSTexturedBackgroundWindowMask`).
  * The `desktop` type places the window at the desktop background window level
    (`kCGDesktopWindowLevel - 1`). Note that desktop window will not receive
    focus, keyboard or mouse events, but you can use `globalShortcut` to receive
    input sparingly.
* On Windows, possible type is `toolbar`.

### Instance Events

Objects created with `new BrowserWindow` emit the following events:

**Note:** Some events are only available on specific operating systems and are
labeled as such.

#### Event: 'page-title-updated'

Returns:

* `event` Event
* `title` String
* `explicitSet` Boolean

Emitted when the document changed its title, calling `event.preventDefault()`
will prevent the native window's title from changing.
`explicitSet` is false when title is synthesized from file url.

#### Event: 'close'

Returns:

* `event` Event

Emitted when the window is going to be closed. It's emitted before the
`beforeunload` and `unload` event of the DOM. Calling `event.preventDefault()`
will cancel the close.

Usually you would want to use the `beforeunload` handler to decide whether the
window should be closed, which will also be called when the window is
reloaded. In Electron, returning any value other than `undefined` would cancel the
close. For example:

```javascript
window.onbeforeunload = (e) => {
  console.log('I do not want to be closed')

  // Unlike usual browsers that a message box will be prompted to users, returning
  // a non-void value will silently cancel the close.
  // It is recommended to use the dialog API to let the user confirm closing the
  // application.
  e.returnValue = false // equivalent to `return false` but not recommended
}
```
_**Note**: There is a subtle difference between the behaviors of `window.onbeforeunload = handler` and `window.addEventListener('beforeunload', handler)`. It is recommended to always set the `event.returnValue` explicitly, instead of only returning a value, as the former works more consistently within Electron._

#### Event: 'closed'

Emitted when the window is closed. After you have received this event you should
remove the reference to the window and avoid using it any more.

#### Event: 'session-end' _Windows_

Emitted when window session is going to end due to force shutdown or machine restart
or session log off.

#### Event: 'unresponsive'

Emitted when the web page becomes unresponsive.

#### Event: 'responsive'

Emitted when the unresponsive web page becomes responsive again.

#### Event: 'blur'

Emitted when the window loses focus.

#### Event: 'focus'

Emitted when the window gains focus.

#### Event: 'show'

Emitted when the window is shown.

#### Event: 'hide'

Emitted when the window is hidden.

#### Event: 'ready-to-show'

Emitted when the web page has been rendered (while not being shown) and window can be displayed without
a visual flash.

#### Event: 'maximize'

Emitted when window is maximized.

#### Event: 'unmaximize'

Emitted when the window exits from a maximized state.

#### Event: 'minimize'

Emitted when the window is minimized.

#### Event: 'restore'

Emitted when the window is restored from a minimized state.

#### Event: 'will-resize' _macOS_ _Windows_

Returns:

* `event` Event
* `newBounds` [`Rectangle`](structures/rectangle.md) - Size the window is being resized to.

Emitted before the window is resized. Calling `event.preventDefault()` will prevent the window from being resized.

Note that this is only emitted when the window is being resized manually. Resizing the window with `setBounds`/`setSize` will not emit this event.

#### Event: 'resize'

Emitted after the window has been resized.

#### Event: 'will-move' _Windows_

Returns:

* `event` Event
* `newBounds` [`Rectangle`](structures/rectangle.md) - Location the window is being moved to.

Emitted before the window is moved. Calling `event.preventDefault()` will prevent the window from being moved.

Note that this is only emitted when the window is being resized manually. Resizing the window with `setBounds`/`setSize` will not emit this event.

#### Event: 'move'

Emitted when the window is being moved to a new position.

__Note__: On macOS this event is an alias of `moved`.

#### Event: 'moved' _macOS_

Emitted once when the window is moved to a new position.

#### Event: 'enter-full-screen'

Emitted when the window enters a full-screen state.

#### Event: 'leave-full-screen'

Emitted when the window leaves a full-screen state.

#### Event: 'enter-html-full-screen'

Emitted when the window enters a full-screen state triggered by HTML API.

#### Event: 'leave-html-full-screen'

Emitted when the window leaves a full-screen state triggered by HTML API.

#### Event: 'always-on-top-changed' _macOS_

Returns:

* `event` Event
* `isAlwaysOnTop` Boolean

Emitted when the window is set or unset to show always on top of other windows.

#### Event: 'app-command' _Windows_ _Linux_

Returns:

* `event` Event
* `command` String

Emitted when an [App Command](https://msdn.microsoft.com/en-us/library/windows/desktop/ms646275(v=vs.85).aspx)
is invoked. These are typically related to keyboard media keys or browser
commands, as well as the "Back" button built into some mice on Windows.

Commands are lowercased, underscores are replaced with hyphens, and the
`APPCOMMAND_` prefix is stripped off.
e.g. `APPCOMMAND_BROWSER_BACKWARD` is emitted as `browser-backward`.

```javascript
const { BrowserWindow } = require('electron')
let win = new BrowserWindow()
win.on('app-command', (e, cmd) => {
  // Navigate the window back when the user hits their mouse back button
  if (cmd === 'browser-backward' && win.webContents.canGoBack()) {
    win.webContents.goBack()
  }
})
```

The following app commands are explicitly supported on Linux:

* `browser-backward`
* `browser-forward`

#### Event: 'scroll-touch-begin' _macOS_

Emitted when scroll wheel event phase has begun.

#### Event: 'scroll-touch-end' _macOS_

Emitted when scroll wheel event phase has ended.

#### Event: 'scroll-touch-edge' _macOS_

Emitted when scroll wheel event phase filed upon reaching the edge of element.

#### Event: 'swipe' _macOS_

Returns:

* `event` Event
* `direction` String

Emitted on 3-finger swipe. Possible directions are `up`, `right`, `down`, `left`.

#### Event: 'sheet-begin' _macOS_

Emitted when the window opens a sheet.

#### Event: 'sheet-end' _macOS_

Emitted when the window has closed a sheet.

#### Event: 'new-window-for-tab' _macOS_

Emitted when the native new tab button is clicked.

### Static Methods

The `BrowserWindow` class has the following static methods:

#### `BrowserWindow.getAllWindows()`

Returns `BrowserWindow[]` - An array of all opened browser windows.

#### `BrowserWindow.getFocusedWindow()`

Returns `BrowserWindow | null` - The window that is focused in this application, otherwise returns `null`.

#### `BrowserWindow.fromWebContents(webContents)`

* `webContents` [WebContents](web-contents.md)

Returns `BrowserWindow` - The window that owns the given `webContents`.

#### `BrowserWindow.fromBrowserView(browserView)`

* `browserView` [BrowserView](browser-view.md)

Returns `BrowserWindow | null` - The window that owns the given `browserView`. If the given view is not attached to any window, returns `null`.

#### `BrowserWindow.fromId(id)`

* `id` Integer

Returns `BrowserWindow` - The window with the given `id`.

#### `BrowserWindow.addExtension(path)`

* `path` String

Adds Chrome extension located at `path`, and returns extension's name.

The method will also not return if the extension's manifest is missing or incomplete.

**Note:** This API cannot be called before the `ready` event of the `app` module
is emitted.

#### `BrowserWindow.removeExtension(name)`

* `name` String

Remove a Chrome extension by name.

**Note:** This API cannot be called before the `ready` event of the `app` module
is emitted.

#### `BrowserWindow.getExtensions()`

Returns `Object` - The keys are the extension names and each value is
an Object containing `name` and `version` properties.

**Note:** This API cannot be called before the `ready` event of the `app` module
is emitted.

#### `BrowserWindow.addDevToolsExtension(path)`

* `path` String

Adds DevTools extension located at `path`, and returns extension's name.

The extension will be remembered so you only need to call this API once, this
API is not for programming use. If you try to add an extension that has already
been loaded, this method will not return and instead log a warning to the
console.

The method will also not return if the extension's manifest is missing or incomplete.

**Note:** This API cannot be called before the `ready` event of the `app` module
is emitted.

#### `BrowserWindow.removeDevToolsExtension(name)`

* `name` String

Remove a DevTools extension by name.

**Note:** This API cannot be called before the `ready` event of the `app` module
is emitted.

#### `BrowserWindow.getDevToolsExtensions()`

Returns `Object` - The keys are the extension names and each value is
an Object containing `name` and `version` properties.

To check if a DevTools extension is installed you can run the following:

```javascript
const { BrowserWindow } = require('electron')

let installed = BrowserWindow.getDevToolsExtensions().hasOwnProperty('devtron')
console.log(installed)
```

**Note:** This API cannot be called before the `ready` event of the `app` module
is emitted.

### Instance Properties

Objects created with `new BrowserWindow` have the following properties:

```javascript
const { BrowserWindow } = require('electron')
// In this example `win` is our instance
let win = new BrowserWindow({ width: 800, height: 600 })
win.loadURL('https://github.com')
```

#### `win.webContents`

A `WebContents` object this window owns. All web page related events and
operations will be done via it.

See the [`webContents` documentation](web-contents.md) for its methods and
events.

#### `win.id`

A `Integer` representing the unique ID of the window.

### Instance Methods

Objects created with `new BrowserWindow` have the following instance methods:

**Note:** Some methods are only available on specific operating systems and are
labeled as such.

#### `win.destroy()`

Force closing the window, the `unload` and `beforeunload` event won't be emitted
for the web page, and `close` event will also not be emitted
for this window, but it guarantees the `closed` event will be emitted.

#### `win.close()`

Try to close the window. This has the same effect as a user manually clicking
the close button of the window. The web page may cancel the close though. See
the [close event](#event-close).

#### `win.focus()`

Focuses on the window.

#### `win.blur()`

Removes focus from the window.

#### `win.isFocused()`

Returns `Boolean` - Whether the window is focused.

#### `win.isDestroyed()`

Returns `Boolean` - Whether the window is destroyed.

#### `win.show()`

Shows and gives focus to the window.

#### `win.showInactive()`

Shows the window but doesn't focus on it.

#### `win.hide()`

Hides the window.

#### `win.isVisible()`

Returns `Boolean` - Whether the window is visible to the user.

#### `win.isModal()`

Returns `Boolean` - Whether current window is a modal window.

#### `win.maximize()`

Maximizes the window. This will also show (but not focus) the window if it
isn't being displayed already.

#### `win.unmaximize()`

Unmaximizes the window.

#### `win.isMaximized()`

Returns `Boolean` - Whether the window is maximized.

#### `win.minimize()`

Minimizes the window. On some platforms the minimized window will be shown in
the Dock.

#### `win.restore()`

Restores the window from minimized state to its previous state.

#### `win.isMinimized()`

Returns `Boolean` - Whether the window is minimized.

#### `win.setFullScreen(flag)`

* `flag` Boolean

Sets whether the window should be in fullscreen mode.

#### `win.isFullScreen()`

Returns `Boolean` - Whether the window is in fullscreen mode.

#### `win.setSimpleFullScreen(flag)` _macOS_

* `flag` Boolean

Enters or leaves simple fullscreen mode.

Simple fullscreen mode emulates the native fullscreen behavior found in versions of Mac OS X prior to Lion (10.7).

#### `win.isSimpleFullScreen()` _macOS_

Returns `Boolean` - Whether the window is in simple (pre-Lion) fullscreen mode.

#### `win.isNormal()`

Returns `Boolean` - Whether the window is in normal state (not maximized, not minimized, not in fullscreen mode).

#### `win.setAspectRatio(aspectRatio[, extraSize])` _macOS_ _Windows_

* `aspectRatio` Float - The aspect ratio to maintain for some portion of the
content view.
<<<<<<< HEAD
* `extraSize` [Size](structures/size.md) - The extra size not to be included while
maintaining the aspect ratio. _macOS_
=======
* `extraSize` [Size](structures/size.md) (optional) - The extra size not to be included while
maintaining the aspect ratio.
>>>>>>> a0b1f4fe

This will make a window maintain an aspect ratio. The extra size allows a
developer to have space, specified in pixels, not included within the aspect
ratio calculations. This API already takes into account the difference between a
window's size and its content size.

Consider a normal window with an HD video player and associated controls.
Perhaps there are 15 pixels of controls on the left edge, 25 pixels of controls
on the right edge and 50 pixels of controls below the player. In order to
maintain a 16:9 aspect ratio (standard aspect ratio for HD @1920x1080) within
the player itself we would call this function with arguments of 16/9 and
[ 40, 50 ]. The second argument doesn't care where the extra width and height
are within the content view--only that they exist. Sum any extra width and
height areas you have within the overall content view.

Calling this function with a value of `0` will remove any previously set aspect
ratios.

#### `win.setBackgroundColor(backgroundColor)`

* `backgroundColor` String - Window's background color as a hexadecimal value,
  like `#66CD00` or `#FFF` or `#80FFFFFF` (alpha is supported if `transparent`
  is `true`). Default is `#FFF` (white).

Sets the background color of the window. See [Setting
`backgroundColor`](#setting-backgroundcolor).

#### `win.previewFile(path[, displayName])` _macOS_

* `path` String - The absolute path to the file to preview with QuickLook. This
  is important as Quick Look uses the file name and file extension on the path
  to determine the content type of the file to open.
* `displayName` String (optional) - The name of the file to display on the
  Quick Look modal view. This is purely visual and does not affect the content
  type of the file. Defaults to `path`.

Uses [Quick Look][quick-look] to preview a file at a given path.

#### `win.closeFilePreview()` _macOS_

Closes the currently open [Quick Look][quick-look] panel.

#### `win.setBounds(bounds[, animate])`

* `bounds` [Rectangle](structures/rectangle.md)
* `animate` Boolean (optional) _macOS_

Resizes and moves the window to the supplied bounds. Any properties that are not supplied will default to their current values.

```javascript
const { BrowserWindow } = require('electron')
const win = new BrowserWindow()

// set all bounds properties
win.setBounds({ x: 440, y: 225, width: 800, height: 600 })

// set a single bounds property
win.setBounds({ width: 100 })

// { x: 440, y: 225, width: 100, height: 600 }
console.log(win.getBounds())
```

#### `win.getBounds()`

Returns [`Rectangle`](structures/rectangle.md)

#### `win.setContentBounds(bounds[, animate])`

* `bounds` [Rectangle](structures/rectangle.md)
* `animate` Boolean (optional) _macOS_

Resizes and moves the window's client area (e.g. the web page) to
the supplied bounds.

#### `win.getContentBounds()`

Returns [`Rectangle`](structures/rectangle.md)

#### `win.getNormalBounds()`

Returns [`Rectangle`](structures/rectangle.md) - Contains the window bounds of the normal state

**Note:** whatever the current state of the window : maximized, minimized or in fullscreen, this function always returns the position and size of the window in normal state. In normal state, getBounds and getNormalBounds returns the same [`Rectangle`](structures/rectangle.md).

#### `win.setEnabled(enable)`

* `enable` Boolean

Disable or enable the window.

#### `win.setSize(width, height[, animate])`

* `width` Integer
* `height` Integer
* `animate` Boolean (optional) _macOS_

Resizes the window to `width` and `height`. If `width` or `height` are below any set minimum size constraints the window will snap to its minimum size.

#### `win.getSize()`

Returns `Integer[]` - Contains the window's width and height.

#### `win.setContentSize(width, height[, animate])`

* `width` Integer
* `height` Integer
* `animate` Boolean (optional) _macOS_

Resizes the window's client area (e.g. the web page) to `width` and `height`.

#### `win.getContentSize()`

Returns `Integer[]` - Contains the window's client area's width and height.

#### `win.setMinimumSize(width, height)`

* `width` Integer
* `height` Integer

Sets the minimum size of window to `width` and `height`.

#### `win.getMinimumSize()`

Returns `Integer[]` - Contains the window's minimum width and height.

#### `win.setMaximumSize(width, height)`

* `width` Integer
* `height` Integer

Sets the maximum size of window to `width` and `height`.

#### `win.getMaximumSize()`

Returns `Integer[]` - Contains the window's maximum width and height.

#### `win.setResizable(resizable)`

* `resizable` Boolean

Sets whether the window can be manually resized by user.

**[Deprecated](modernization/property-updates.md)**

#### `win.isResizable()`

Returns `Boolean` - Whether the window can be manually resized by user.

**[Deprecated](modernization/property-updates.md)**

#### `win.setMovable(movable)` _macOS_ _Windows_

* `movable` Boolean

Sets whether the window can be moved by user. On Linux does nothing.

**[Deprecated](modernization/property-updates.md)**

#### `win.isMovable()` _macOS_ _Windows_

Returns `Boolean` - Whether the window can be moved by user.

On Linux always returns `true`.

**[Deprecated](modernization/property-updates.md)**

#### `win.setMinimizable(minimizable)` _macOS_ _Windows_

* `minimizable` Boolean

Sets whether the window can be manually minimized by user. On Linux does
nothing.

**[Deprecated](modernization/property-updates.md)**

#### `win.isMinimizable()` _macOS_ _Windows_

Returns `Boolean` - Whether the window can be manually minimized by user

On Linux always returns `true`.

**[Deprecated](modernization/property-updates.md)**

#### `win.setMaximizable(maximizable)` _macOS_ _Windows_

* `maximizable` Boolean

Sets whether the window can be manually maximized by user. On Linux does
nothing.

**[Deprecated](modernization/property-updates.md)**

#### `win.isMaximizable()` _macOS_ _Windows_

Returns `Boolean` - Whether the window can be manually maximized by user.

On Linux always returns `true`.

**[Deprecated](modernization/property-updates.md)**

#### `win.setFullScreenable(fullscreenable)`

* `fullscreenable` Boolean

Sets whether the maximize/zoom window button toggles fullscreen mode or
maximizes the window.

**[Deprecated](modernization/property-updates.md)**

#### `win.isFullScreenable()`

Returns `Boolean` - Whether the maximize/zoom window button toggles fullscreen mode or
maximizes the window.

**[Deprecated](modernization/property-updates.md)**

#### `win.setClosable(closable)` _macOS_ _Windows_

* `closable` Boolean

Sets whether the window can be manually closed by user. On Linux does nothing.

**[Deprecated](modernization/property-updates.md)**

#### `win.isClosable()` _macOS_ _Windows_

Returns `Boolean` - Whether the window can be manually closed by user.

On Linux always returns `true`.

**[Deprecated](modernization/property-updates.md)**

#### `win.setAlwaysOnTop(flag[, level][, relativeLevel])`

* `flag` Boolean
* `level` String (optional) _macOS_ - Values include `normal`, `floating`,
  `torn-off-menu`, `modal-panel`, `main-menu`, `status`, `pop-up-menu`,
  `screen-saver`, and ~~`dock`~~ (Deprecated). The default is `floating`. See the
  [macOS docs][window-levels] for more details.
* `relativeLevel` Integer (optional) _macOS_ - The number of layers higher to set
  this window relative to the given `level`. The default is `0`. Note that Apple
  discourages setting levels higher than 1 above `screen-saver`.

Sets whether the window should show always on top of other windows. After
setting this, the window is still a normal window, not a toolbox window which
can not be focused on.

#### `win.isAlwaysOnTop()`

Returns `Boolean` - Whether the window is always on top of other windows.

#### `win.moveTop()`

Moves window to top(z-order) regardless of focus

#### `win.center()`

Moves window to the center of the screen.

#### `win.setPosition(x, y[, animate])`

* `x` Integer
* `y` Integer
* `animate` Boolean (optional) _macOS_

Moves window to `x` and `y`.

#### `win.getPosition()`

Returns `Integer[]` - Contains the window's current position.

#### `win.setTitle(title)`

* `title` String

Changes the title of native window to `title`.

#### `win.getTitle()`

Returns `String` - The title of the native window.

**Note:** The title of the web page can be different from the title of the native
window.

#### `win.setSheetOffset(offsetY[, offsetX])` _macOS_

* `offsetY` Float
* `offsetX` Float (optional)

Changes the attachment point for sheets on macOS. By default, sheets are
attached just below the window frame, but you may want to display them beneath
a HTML-rendered toolbar. For example:

```javascript
const { BrowserWindow } = require('electron')
let win = new BrowserWindow()

let toolbarRect = document.getElementById('toolbar').getBoundingClientRect()
win.setSheetOffset(toolbarRect.height)
```

#### `win.flashFrame(flag)`

* `flag` Boolean

Starts or stops flashing the window to attract user's attention.

#### `win.setSkipTaskbar(skip)`

* `skip` Boolean

Makes the window not show in the taskbar.

#### `win.setKiosk(flag)`

* `flag` Boolean

Enters or leaves the kiosk mode.

#### `win.isKiosk()`

Returns `Boolean` - Whether the window is in kiosk mode.

#### `win.getNativeWindowHandle()`

Returns `Buffer` - The platform-specific handle of the window.

The native type of the handle is `HWND` on Windows, `NSView*` on macOS, and
`Window` (`unsigned long`) on Linux.

#### `win.hookWindowMessage(message, callback)` _Windows_

* `message` Integer
* `callback` Function

Hooks a windows message. The `callback` is called when
the message is received in the WndProc.

#### `win.isWindowMessageHooked(message)` _Windows_

* `message` Integer

Returns `Boolean` - `true` or `false` depending on whether the message is hooked.

#### `win.unhookWindowMessage(message)` _Windows_

* `message` Integer

Unhook the window message.

#### `win.unhookAllWindowMessages()` _Windows_

Unhooks all of the window messages.

#### `win.setRepresentedFilename(filename)` _macOS_

* `filename` String

Sets the pathname of the file the window represents, and the icon of the file
will show in window's title bar.

#### `win.getRepresentedFilename()` _macOS_

Returns `String` - The pathname of the file the window represents.

#### `win.setDocumentEdited(edited)` _macOS_

* `edited` Boolean

Specifies whether the window’s document has been edited, and the icon in title
bar will become gray when set to `true`.

#### `win.isDocumentEdited()` _macOS_

Returns `Boolean` - Whether the window's document has been edited.

#### `win.focusOnWebView()`

#### `win.blurWebView()`

#### `win.capturePage([rect])`

* `rect` [Rectangle](structures/rectangle.md) (optional) - The bounds to capture

Returns `Promise<NativeImage>` - Resolves with a [NativeImage](native-image.md)

Captures a snapshot of the page within `rect`. Omitting `rect` will capture the whole visible page.

#### `win.loadURL(url[, options])`

* `url` String
* `options` Object (optional)
  * `httpReferrer` (String | [Referrer](structures/referrer.md)) (optional) - An HTTP Referrer url.
  * `userAgent` String (optional) - A user agent originating the request.
  * `extraHeaders` String (optional) - Extra headers separated by "\n"
  * `postData` ([UploadRawData[]](structures/upload-raw-data.md) | [UploadFile[]](structures/upload-file.md) | [UploadBlob[]](structures/upload-blob.md)) (optional)
  * `baseURLForDataURL` String (optional) - Base url (with trailing path separator) for files to be loaded by the data url. This is needed only if the specified `url` is a data url and needs to load other files.

Returns `Promise<void>` - the promise will resolve when the page has finished loading
(see [`did-finish-load`](web-contents.md#event-did-finish-load)), and rejects
if the page fails to load (see [`did-fail-load`](web-contents.md#event-did-fail-load)).

Same as [`webContents.loadURL(url[, options])`](web-contents.md#contentsloadurlurl-options).

The `url` can be a remote address (e.g. `http://`) or a path to a local
HTML file using the `file://` protocol.

To ensure that file URLs are properly formatted, it is recommended to use
Node's [`url.format`](https://nodejs.org/api/url.html#url_url_format_urlobject)
method:

```javascript
let url = require('url').format({
  protocol: 'file',
  slashes: true,
  pathname: require('path').join(__dirname, 'index.html')
})

win.loadURL(url)
```

You can load a URL using a `POST` request with URL-encoded data by doing
the following:

```javascript
win.loadURL('http://localhost:8000/post', {
  postData: [{
    type: 'rawData',
    bytes: Buffer.from('hello=world')
  }],
  extraHeaders: 'Content-Type: application/x-www-form-urlencoded'
})
```

#### `win.loadFile(filePath[, options])`

* `filePath` String
* `options` Object (optional)
  * `query` Object (optional) - Passed to `url.format()`.
  * `search` String (optional) - Passed to `url.format()`.
  * `hash` String (optional) - Passed to `url.format()`.

Returns `Promise<void>` - the promise will resolve when the page has finished loading
(see [`did-finish-load`](web-contents.md#event-did-finish-load)), and rejects
if the page fails to load (see [`did-fail-load`](web-contents.md#event-did-fail-load)).

Same as `webContents.loadFile`, `filePath` should be a path to an HTML
file relative to the root of your application.  See the `webContents` docs
for more information.

#### `win.reload()`

Same as `webContents.reload`.

#### `win.setMenu(menu)` _Linux_ _Windows_

* `menu` Menu | null

Sets the `menu` as the window's menu bar.

#### `win.removeMenu()` _Linux_ _Windows_

Remove the window's menu bar.

#### `win.setProgressBar(progress[, options])`

* `progress` Double
* `options` Object (optional)
  * `mode` String _Windows_ - Mode for the progress bar. Can be `none`, `normal`, `indeterminate`, `error` or `paused`.

Sets progress value in progress bar. Valid range is [0, 1.0].

Remove progress bar when progress < 0;
Change to indeterminate mode when progress > 1.

On Linux platform, only supports Unity desktop environment, you need to specify
the `*.desktop` file name to `desktopName` field in `package.json`. By default,
it will assume `{app.name}.desktop`.

On Windows, a mode can be passed. Accepted values are `none`, `normal`,
`indeterminate`, `error`, and `paused`. If you call `setProgressBar` without a
mode set (but with a value within the valid range), `normal` will be assumed.

#### `win.setOverlayIcon(overlay, description)` _Windows_

* `overlay` [NativeImage](native-image.md) | null - the icon to display on the bottom
right corner of the taskbar icon. If this parameter is `null`, the overlay is
cleared
* `description` String - a description that will be provided to Accessibility
screen readers

Sets a 16 x 16 pixel overlay onto the current taskbar icon, usually used to
convey some sort of application status or to passively notify the user.

#### `win.setHasShadow(hasShadow)` _macOS_

* `hasShadow` Boolean

Sets whether the window should have a shadow. On Windows and Linux does
nothing.

#### `win.hasShadow()` _macOS_

Returns `Boolean` - Whether the window has a shadow.

On Windows and Linux always returns
`true`.

#### `win.setOpacity(opacity)` _Windows_ _macOS_

* `opacity` Number - between 0.0 (fully transparent) and 1.0 (fully opaque)

Sets the opacity of the window. On Linux does nothing.

#### `win.getOpacity()` _Windows_ _macOS_

Returns `Number` - between 0.0 (fully transparent) and 1.0 (fully opaque)

#### `win.setShape(rects)` _Windows_ _Linux_ _Experimental_

* `rects` [Rectangle[]](structures/rectangle.md) - Sets a shape on the window.
  Passing an empty list reverts the window to being rectangular.

Setting a window shape determines the area within the window where the system
permits drawing and user interaction. Outside of the given region, no pixels
will be drawn and no mouse events will be registered. Mouse events outside of
the region will not be received by that window, but will fall through to
whatever is behind the window.

#### `win.setThumbarButtons(buttons)` _Windows_

* `buttons` [ThumbarButton[]](structures/thumbar-button.md)

Returns `Boolean` - Whether the buttons were added successfully

Add a thumbnail toolbar with a specified set of buttons to the thumbnail image
of a window in a taskbar button layout. Returns a `Boolean` object indicates
whether the thumbnail has been added successfully.

The number of buttons in thumbnail toolbar should be no greater than 7 due to
the limited room. Once you setup the thumbnail toolbar, the toolbar cannot be
removed due to the platform's limitation. But you can call the API with an empty
array to clean the buttons.

The `buttons` is an array of `Button` objects:

* `Button` Object
  * `icon` [NativeImage](native-image.md) - The icon showing in thumbnail
    toolbar.
  * `click` Function
  * `tooltip` String (optional) - The text of the button's tooltip.
  * `flags` String[] (optional) - Control specific states and behaviors of the
    button. By default, it is `['enabled']`.

The `flags` is an array that can include following `String`s:

* `enabled` - The button is active and available to the user.
* `disabled` - The button is disabled. It is present, but has a visual state
  indicating it will not respond to user action.
* `dismissonclick` - When the button is clicked, the thumbnail window closes
  immediately.
* `nobackground` - Do not draw a button border, use only the image.
* `hidden` - The button is not shown to the user.
* `noninteractive` - The button is enabled but not interactive; no pressed
  button state is drawn. This value is intended for instances where the button
  is used in a notification.

#### `win.setThumbnailClip(region)` _Windows_

* `region` [Rectangle](structures/rectangle.md) - Region of the window

Sets the region of the window to show as the thumbnail image displayed when
hovering over the window in the taskbar. You can reset the thumbnail to be
the entire window by specifying an empty region:
`{ x: 0, y: 0, width: 0, height: 0 }`.

#### `win.setThumbnailToolTip(toolTip)` _Windows_

* `toolTip` String

Sets the toolTip that is displayed when hovering over the window thumbnail
in the taskbar.

#### `win.setAppDetails(options)` _Windows_

* `options` Object
  * `appId` String (optional) - Window's [App User Model ID](https://msdn.microsoft.com/en-us/library/windows/desktop/dd391569(v=vs.85).aspx).
    It has to be set, otherwise the other options will have no effect.
  * `appIconPath` String (optional) - Window's [Relaunch Icon](https://msdn.microsoft.com/en-us/library/windows/desktop/dd391573(v=vs.85).aspx).
  * `appIconIndex` Integer (optional) - Index of the icon in `appIconPath`.
    Ignored when `appIconPath` is not set. Default is `0`.
  * `relaunchCommand` String (optional) - Window's [Relaunch Command](https://msdn.microsoft.com/en-us/library/windows/desktop/dd391571(v=vs.85).aspx).
  * `relaunchDisplayName` String (optional) - Window's [Relaunch Display Name](https://msdn.microsoft.com/en-us/library/windows/desktop/dd391572(v=vs.85).aspx).

Sets the properties for the window's taskbar button.

**Note:** `relaunchCommand` and `relaunchDisplayName` must always be set
together. If one of those properties is not set, then neither will be used.

#### `win.showDefinitionForSelection()` _macOS_

Same as `webContents.showDefinitionForSelection()`.

#### `win.setIcon(icon)` _Windows_ _Linux_

* `icon` [NativeImage](native-image.md)

Changes window icon.

#### `win.setWindowButtonVisibility(visible)` _macOS_

* `visible` Boolean

Sets whether the window traffic light buttons should be visible.

This cannot be called when `titleBarStyle` is set to `customButtonsOnHover`.

#### `win.setAutoHideMenuBar(hide)`

* `hide` Boolean

Sets whether the window menu bar should hide itself automatically. Once set the
menu bar will only show when users press the single `Alt` key.

If the menu bar is already visible, calling `setAutoHideMenuBar(true)` won't
hide it immediately.

**[Deprecated](modernization/property-updates.md)**

#### `win.isMenuBarAutoHide()`

Returns `Boolean` - Whether menu bar automatically hides itself.

**[Deprecated](modernization/property-updates.md)**

#### `win.setMenuBarVisibility(visible)` _Windows_ _Linux_

* `visible` Boolean

Sets whether the menu bar should be visible. If the menu bar is auto-hide, users
can still bring up the menu bar by pressing the single `Alt` key.

#### `win.isMenuBarVisible()`

Returns `Boolean` - Whether the menu bar is visible.

#### `win.setVisibleOnAllWorkspaces(visible[, options])`

* `visible` Boolean
* `options` Object (optional)
  * `visibleOnFullScreen` Boolean (optional) _macOS_ - Sets whether
    the window should be visible above fullscreen windows

Sets whether the window should be visible on all workspaces.

**Note:** This API does nothing on Windows.

#### `win.isVisibleOnAllWorkspaces()`

Returns `Boolean` - Whether the window is visible on all workspaces.

**Note:** This API always returns false on Windows.

#### `win.setIgnoreMouseEvents(ignore[, options])`

* `ignore` Boolean
* `options` Object (optional)
  * `forward` Boolean (optional) _macOS_ _Windows_ - If true, forwards mouse move
    messages to Chromium, enabling mouse related events such as `mouseleave`.
    Only used when `ignore` is true. If `ignore` is false, forwarding is always
    disabled regardless of this value.

Makes the window ignore all mouse events.

All mouse events happened in this window will be passed to the window below
this window, but if this window has focus, it will still receive keyboard
events.

#### `win.setContentProtection(enable)` _macOS_ _Windows_

* `enable` Boolean

Prevents the window contents from being captured by other apps.

On macOS it sets the NSWindow's sharingType to NSWindowSharingNone.
On Windows it calls SetWindowDisplayAffinity with `WDA_MONITOR`.

#### `win.setFocusable(focusable)` _Windows_

* `focusable` Boolean

Changes whether the window can be focused.

#### `win.setParentWindow(parent)`

* `parent` BrowserWindow

Sets `parent` as current window's parent window, passing `null` will turn
current window into a top-level window.

#### `win.getParentWindow()`

Returns `BrowserWindow` - The parent window.

#### `win.getChildWindows()`

Returns `BrowserWindow[]` - All child windows.

#### `win.setAutoHideCursor(autoHide)` _macOS_

* `autoHide` Boolean

Controls whether to hide cursor when typing.

#### `win.selectPreviousTab()` _macOS_

Selects the previous tab when native tabs are enabled and there are other
tabs in the window.

#### `win.selectNextTab()` _macOS_

Selects the next tab when native tabs are enabled and there are other
tabs in the window.

#### `win.mergeAllWindows()` _macOS_

Merges all windows into one window with multiple tabs when native tabs
are enabled and there is more than one open window.

#### `win.moveTabToNewWindow()` _macOS_

Moves the current tab into a new window if native tabs are enabled and
there is more than one tab in the current window.

#### `win.toggleTabBar()` _macOS_

Toggles the visibility of the tab bar if native tabs are enabled and
there is only one tab in the current window.

#### `win.addTabbedWindow(browserWindow)` _macOS_

* `browserWindow` BrowserWindow

Adds a window as a tab on this window, after the tab for the window instance.

#### `win.setVibrancy(type)` _macOS_

* `type` String - Can be `appearance-based`, `light`, `dark`, `titlebar`,
  `selection`, `menu`, `popover`, `sidebar`, `medium-light` or `ultra-dark`. See
  the [macOS documentation][vibrancy-docs] for more details.

Adds a vibrancy effect to the browser window. Passing `null` or an empty string
will remove the vibrancy effect on the window.

#### `win.setTouchBar(touchBar)` _macOS_ _Experimental_

* `touchBar` TouchBar

Sets the touchBar layout for the current window. Specifying `null` or
`undefined` clears the touch bar. This method only has an effect if the
machine has a touch bar and is running on macOS 10.12.1+.

**Note:** The TouchBar API is currently experimental and may change or be
removed in future Electron releases.

#### `win.setBrowserView(browserView)` _Experimental_

* `browserView` [BrowserView](browser-view.md) - Attach browserView to win.
If there is some other browserViews was attached they will be removed from
this window.

#### `win.getBrowserView()` _Experimental_

Returns `BrowserView | null` - an BrowserView what is attached. Returns `null`
if none is attached. Throw error if multiple BrowserViews is attached.

#### `win.addBrowserView(browserView)` _Experimental_

* `browserView` [BrowserView](browser-view.md)

Replacement API for setBrowserView supporting work with multi browser views.

#### `win.removeBrowserView(browserView)` _Experimental_

* `browserView` [BrowserView](browser-view.md)

#### `win.getBrowserViews()` _Experimental_

Returns array of `BrowserView` what was an attached with addBrowserView
or setBrowserView.

**Note:** The BrowserView API is currently experimental and may change or be
removed in future Electron releases.

[runtime-enabled-features]: https://cs.chromium.org/chromium/src/third_party/blink/renderer/platform/runtime_enabled_features.json5?l=70
[page-visibility-api]: https://developer.mozilla.org/en-US/docs/Web/API/Page_Visibility_API
[quick-look]: https://en.wikipedia.org/wiki/Quick_Look
[vibrancy-docs]: https://developer.apple.com/documentation/appkit/nsvisualeffectview?preferredLanguage=objc
[window-levels]: https://developer.apple.com/documentation/appkit/nswindow/level
[chrome-content-scripts]: https://developer.chrome.com/extensions/content_scripts#execution-environment

### Properties

#### `win.autoHideMenuBar`

A `Boolean` property that determines whether the window menu bar should hide itself automatically. Once set, the menu bar will only show when users press the single `Alt` key.

If the menu bar is already visible, setting this property to `true` won't
hide it immediately.

#### `win.minimizable`

A `Boolean` property that determines whether the window can be manually minimized by user.

On Linux the setter is a no-op, although the getter returns `true`.

#### `win.maximizable`

A `Boolean` property that determines whether the window can be manually maximized by user.

On Linux the setter is a no-op, although the getter returns `true`.

#### `win.fullScreenable`

A `Boolean` property that determines whether the maximize/zoom window button toggles fullscreen mode or
maximizes the window.

#### `win.resizable`

A `Boolean` property that determines whether the window can be manually resized by user.

#### `win.closable`

A `Boolean` property that determines whether the window can be manually closed by user.

On Linux the setter is a no-op, although the getter returns `true`.

#### `win.movable`

A `Boolean` property that determines Whether the window can be moved by user.

On Linux the setter is a no-op, although the getter returns `true`.

#### `win.excludedFromShownWindowsMenu` _macOS_

A `Boolean` property that determines whether the window is excluded from the application’s Windows menu. `false` by default.

```js
const win = new BrowserWindow({ height: 600, width: 600 })

const template = [
  {
    role: 'windowmenu'
  }
]

win.excludedFromShownWindowsMenu = true

const menu = Menu.buildFromTemplate(template)
Menu.setApplicationMenu(menu)
```<|MERGE_RESOLUTION|>--- conflicted
+++ resolved
@@ -864,13 +864,8 @@
 
 * `aspectRatio` Float - The aspect ratio to maintain for some portion of the
 content view.
-<<<<<<< HEAD
-* `extraSize` [Size](structures/size.md) - The extra size not to be included while
+* `extraSize` [Size](structures/size.md) (optional) - The extra size not to be included while
 maintaining the aspect ratio. _macOS_
-=======
-* `extraSize` [Size](structures/size.md) (optional) - The extra size not to be included while
-maintaining the aspect ratio.
->>>>>>> a0b1f4fe
 
 This will make a window maintain an aspect ratio. The extra size allows a
 developer to have space, specified in pixels, not included within the aspect
