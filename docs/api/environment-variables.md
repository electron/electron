# Environment Variables

> Control application configuration and behavior without changing code.

Certain Electron behaviors are controlled by environment variables because they
are initialized earlier than the command line flags and the app's code.

POSIX shell example:

```sh
$ export ELECTRON_ENABLE_LOGGING=true
$ electron
```

Windows console example:

```powershell
> set ELECTRON_ENABLE_LOGGING=true
> electron
```

## Production Variables

The following environment variables are intended primarily for use at runtime
in packaged Electron applications.

### `NODE_OPTIONS`

Electron includes support for a subset of Node's [`NODE_OPTIONS`](https://nodejs.org/api/cli.html#cli_node_options_options). The majority are supported with the exception of those which conflict with Chromium's use of BoringSSL.

Example:

```sh
export NODE_OPTIONS="--no-warnings --max-old-space-size=2048"
```

Unsupported options are:

```sh
--use-bundled-ca
--force-fips
--enable-fips
--openssl-config
--use-openssl-ca
```

`NODE_OPTIONS` are explicitly disallowed in packaged apps, except for the following:

```sh
--max-http-header-size
--http-parser
```

### `GOOGLE_API_KEY`

Geolocation support in Electron requires the use of Google Cloud Platform's
geolocation webservice. To enable this feature, acquire a
[Google API key](https://developers.google.com/maps/documentation/geolocation/get-api-key)
and place the following code in your main process file, before opening any
browser windows that will make geolocation requests:

```javascript
process.env.GOOGLE_API_KEY = 'YOUR_KEY_HERE'
```

By default, a newly generated Google API key may not be allowed to make geolocation requests.
To enable the geolocation webservice for your project, enable it through the
[API library](https://console.cloud.google.com/apis/library).

N.B. You will need to add a
[Billing Account](https://cloud.google.com/billing/docs/how-to/payment-methods#add_a_payment_method)
to the project associated to the API key for the geolocation webservice to work.

### `ELECTRON_NO_ASAR`

Disables ASAR support. This variable is only supported in forked child processes
and spawned child processes that set `ELECTRON_RUN_AS_NODE`.

### `ELECTRON_RUN_AS_NODE`

Starts the process as a normal Node.js process.

In this mode, you will be able to pass [cli options](https://nodejs.org/api/cli.html) to Node.js as
you would when running the normal Node.js executable, with the exception of the following flags:

* "--openssl-config"
* "--use-bundled-ca"
* "--use-openssl-ca",
* "--force-fips"
* "--enable-fips"

These flags are disabled owing to the fact that Electron uses BoringSSL instead of OpenSSL when building Node.js'
`crypto` module, and so will not work as designed.

### `ELECTRON_NO_ATTACH_CONSOLE` _Windows_

Don't attach to the current console session.

### `ELECTRON_FORCE_WINDOW_MENU_BAR` _Linux_

Don't use the global menu bar on Linux.

### `ELECTRON_TRASH` _Linux_

Set the trash implementation on Linux. Default is `gio`.

Options:

* `gvfs-trash`
* `trash-cli`
* `kioclient5`
* `kioclient`

## Development Variables

The following environment variables are intended primarily for development and
debugging purposes.

### `ELECTRON_ENABLE_LOGGING`

Prints Chrome's internal logging to the console.

<<<<<<< HEAD
Setting this variable is nearly the same as passing `--enable-logging=stderr`
on the command line, but since `ELECTRON_ENABLE_LOGGING` is parsed sooner, it
works where `app.commandLine.appendSwitch` would not. For more info, see
`--enable-logging` in [command-line switches](./command-line-switches.md).
=======
### `ELECTRON_DEBUG_DRAG_REGIONS`

Adds coloration to draggable regions on [`BrowserView`](./browser-view.md)s on macOS - draggable regions will be colored
green and non-draggable regions will be colored red to aid debugging.

### `ELECTRON_DEBUG_NOTIFICATIONS`

Adds extra logs to [`Notification`](./notification.md) lifecycles on macOS to aid in debugging. Extra logging will be displayed when new Notifications are created or activated. They will also be displayed when common actions are taken: a notification is shown, dismissed, its button is clicked, or it is replied to.

Sample output:

```sh
Notification created (com.github.Electron:notification:EAF7B87C-A113-43D7-8E76-F88EC9D73D44)
Notification displayed (com.github.Electron:notification:EAF7B87C-A113-43D7-8E76-F88EC9D73D44)
Notification activated (com.github.Electron:notification:EAF7B87C-A113-43D7-8E76-F88EC9D73D44)
Notification replied to (com.github.Electron:notification:EAF7B87C-A113-43D7-8E76-F88EC9D73D44)
```
>>>>>>> 8ce63a9f

### `ELECTRON_LOG_ASAR_READS`

When Electron reads from an ASAR file, log the read offset and file path to
the system `tmpdir`. The resulting file can be provided to the ASAR module
to optimize file ordering.

### `ELECTRON_ENABLE_STACK_DUMPING`

Prints the stack trace to the console when Electron crashes.

This environment variable will not work if the `crashReporter` is started.

### `ELECTRON_DEFAULT_ERROR_MODE` _Windows_

Shows the Windows's crash dialog when Electron crashes.

This environment variable will not work if the `crashReporter` is started.

### `ELECTRON_OVERRIDE_DIST_PATH`

When running from the `electron` package, this variable tells
the `electron` command to use the specified build of Electron instead of
the one downloaded by `npm install`. Usage:

```sh
export ELECTRON_OVERRIDE_DIST_PATH=/Users/username/projects/electron/out/Testing
```

## Set By Electron

Electron sets some variables in your environment at runtime.

### `ORIGINAL_XDG_CURRENT_DESKTOP`

This variable is set to the value of `XDG_CURRENT_DESKTOP` that your application
originally launched with.  Electron sometimes modifies the value of `XDG_CURRENT_DESKTOP`
to affect other logic within Chromium so if you want access to the _original_ value
you should look up this environment variable instead.<|MERGE_RESOLUTION|>--- conflicted
+++ resolved
@@ -120,12 +120,11 @@
 
 Prints Chrome's internal logging to the console.
 
-<<<<<<< HEAD
 Setting this variable is nearly the same as passing `--enable-logging=stderr`
 on the command line, but since `ELECTRON_ENABLE_LOGGING` is parsed sooner, it
 works where `app.commandLine.appendSwitch` would not. For more info, see
 `--enable-logging` in [command-line switches](./command-line-switches.md).
-=======
+
 ### `ELECTRON_DEBUG_DRAG_REGIONS`
 
 Adds coloration to draggable regions on [`BrowserView`](./browser-view.md)s on macOS - draggable regions will be colored
@@ -133,7 +132,8 @@
 
 ### `ELECTRON_DEBUG_NOTIFICATIONS`
 
-Adds extra logs to [`Notification`](./notification.md) lifecycles on macOS to aid in debugging. Extra logging will be displayed when new Notifications are created or activated. They will also be displayed when common actions are taken: a notification is shown, dismissed, its button is clicked, or it is replied to.
+Adds extra logs to [`Notification`](./notification.md) lifecycles on macOS to aid in debugging. Extra logging will be displayed when new Notifications are created or activated. They will also be displayed when common a
+tions are taken: a notification is shown, dismissed, its button is clicked, or it is replied to.
 
 Sample output:
 
@@ -143,7 +143,6 @@
 Notification activated (com.github.Electron:notification:EAF7B87C-A113-43D7-8E76-F88EC9D73D44)
 Notification replied to (com.github.Electron:notification:EAF7B87C-A113-43D7-8E76-F88EC9D73D44)
 ```
->>>>>>> 8ce63a9f
 
 ### `ELECTRON_LOG_ASAR_READS`
 
