--- conflicted
+++ resolved
@@ -14,18 +14,16 @@
 
 ## Planned Breaking API Changes (33.0)
 
-<<<<<<< HEAD
 ### Deprecated: `textured` option in `BrowserWindowConstructorOption.type`
 
 The `textured` option of `type` in `BrowserWindowConstructorOptions` has been deprecated with no replacement. This option relied on the [`NSWindowStyleMaskTexturedBackground`](https://developer.apple.com/documentation/appkit/nswindowstylemask/nswindowstylemasktexturedbackground) style mask on macOS, which has been deprecated with no alternative.
-=======
+
 ### Removed: macOS 10.15 support
 
 macOS 10.15 (Catalina) is no longer supported by [Chromium](https://chromium-review.googlesource.com/c/chromium/src/+/5734361).
 
 Older versions of Electron will continue to run on Catalina, but macOS 11 (Big Sur)
 or later will be required to run Electron v33.0.0 and higher.
->>>>>>> 6293bbce
 
 ### Deprecated: `systemPreferences.accessibilityDisplayShouldReduceTransparency`
 
