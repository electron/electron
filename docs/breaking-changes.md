# Breaking Changes

Breaking changes will be documented here, and deprecation warnings added to JS code where possible, at least [one major version](tutorial/electron-versioning.md#semver) before the change is made.

### Types of Breaking Changes

This document uses the following convention to categorize breaking changes:

* **API Changed:** An API was changed in such a way that code that has not been updated is guaranteed to throw an exception.
* **Behavior Changed:** The behavior of Electron has changed, but not in such a way that an exception will necessarily be thrown.
* **Default Changed:** Code depending on the old default may break, not necessarily throwing an exception. The old behavior can be restored by explicitly specifying the value.
* **Deprecated:** An API was marked as deprecated. The API will continue to function, but will emit a deprecation warning, and will be removed in a future release.
* **Removed:** An API or feature was removed, and is no longer supported by Electron.

<<<<<<< HEAD
## Planned Breaking API Changes (42.0)

### Behavior Changed: Offscreen rendering will use `1.0` as default device scale factor.

Previously, OSR used the primary display's device scale factor for rendering, which made the output frame size vary across users.
Developers had to manually calculate the correct size using `screen.getPrimaryDisplay().scaleFactor`. We now provide an optional property
`webPreferences.offscreen.deviceScaleFactor` to specify a custom value when creating an OSR window. At first, if the property is not set, it defaults
to the primary display's scale factor (preserving the old behavior). Starting from Electron 42, the default will change to a constant value of `1.0`
for more consistent output sizes.
=======
## Planned Breaking API Changes (41.0)

### Behavior Changed: PDFs no longer create a separate WebContents

Previously, PDF resources created a separate guest [WebContents](https://www.electronjs.org/docs/latest/api/web-contents) for rendering. Now, PDFs are rendered within the same WebContents instead. If you have code to detect PDF resources, use the [frame tree](https://www.electronjs.org/docs/latest/api/web-frame-main) instead of WebContents.

Under the hood, Chromium [enabled](https://chromium-review.googlesource.com/c/chromium/src/+/7239572) a feature that changes PDFs to use out-of-process iframes (OOPIFs) instead of the `MimeHandlerViewGuest` extension.
>>>>>>> a90ccc75

## Planned Breaking API Changes (40.0)

### Deprecated: `clipboard` API access from renderer processes

Using the `clipboard` API directly in the renderer process is deprecated.
If you want to call this API from a renderer process, place the API call in
your preload script and expose it using the [contextBridge](https://www.electronjs.org/docs/latest/api/context-bridge) API.

### Behavior Changed: MacOS dSYM files now compressed with tar.xz

Debug symbols for MacOS (dSYM) now use xz compression in order to handle larger file sizes. `dsym.zip` files are now
`dsym.tar.xz` files. End users using debug symbols may need to update their zip utilities.

## Planned Breaking API Changes (39.0)

### Deprecated: `--host-rules` command line switch

Chromium is deprecating the `--host-rules` switch.

You should use `--host-resolver-rules` instead.

### Behavior Changed: window.open popups are always resizable

Per current [WHATWG spec](https://html.spec.whatwg.org/multipage/nav-history-apis.html#dom-open-dev), the `window.open` API will now always create a resizable popup window.

To restore previous behavior:

```js
webContents.setWindowOpenHandler((details) => {
  return {
    action: 'allow',
    overrideBrowserWindowOptions: {
      resizable: details.features.includes('resizable=yes')
    }
  }
})
```

### Behavior Changed: shared texture OSR `paint` event data structure

When using shared texture offscreen rendering feature, the `paint` event now emits a more structured object.
It moves the `sharedTextureHandle`, `planes`, `modifier` into a unified `handle` property.
See the [OffscreenSharedTexture](./api/structures/offscreen-shared-texture.md) API structure for more details.

## Planned Breaking API Changes (38.0)

### Removed: `ELECTRON_OZONE_PLATFORM_HINT` environment variable

The default value of the `--ozone-platform` flag [changed to `auto`](https://chromium-review.googlesource.com/c/chromium/src/+/6775426).

Electron now defaults to running as a native Wayland app when launched in a Wayland session (when `XDG_SESSION_TYPE=wayland`).
Users can force XWayland by passing `--ozone-platform=x11`.

### Removed: `ORIGINAL_XDG_CURRENT_DESKTOP` environment variable

Previously, Electron changed the value of `XDG_CURRENT_DESKTOP` internally to `Unity`, and stored the original name of the desktop session
in a separate variable. `XDG_CURRENT_DESKTOP` is no longer overriden and now reflects the actual desktop environment.

### Removed: macOS 11 support

macOS 11 (Big Sur) is no longer supported by [Chromium](https://chromium-review.googlesource.com/c/chromium/src/+/6594615).

Older versions of Electron will continue to run on Big Sur, but macOS 12 (Monterey)
or later will be required to run Electron v38.0.0 and higher.

### Removed: `plugin-crashed` event

The `plugin-crashed` event has been removed from `webContents`.

### Deprecated: `webFrame.routingId` property

The `routingId` property will be removed from `webFrame` objects.

You should use `webFrame.frameToken` instead.

### Deprecated: `webFrame.findFrameByRoutingId(routingId)`

The `webFrame.findFrameByRoutingId(routingId)` function will be removed.

You should use `webFrame.findFrameByToken(frameToken)` instead.

## Planned Breaking API Changes (37.0)

### Utility Process unhandled rejection behavior change

Utility Processes will now warn with an error message when an unhandled
rejection occurs instead of crashing the process.

To restore the previous behavior, you can use:

```js
process.on('unhandledRejection', () => {
  process.exit(1)
})
```

### Behavior Changed: `process.exit()` kills utility process synchronously

Calling `process.exit()` in a utility process will now kill the utility process synchronously.
This brings the behavior of `process.exit()` in line with Node.js behavior.

Please refer to the
[Node.js docs](https://nodejs.org/docs/latest-v22.x/api/process.html#processexitcode) and
[PR #45690](https://github.com/electron/electron/pull/45690) to understand the potential
implications of that, e.g., when calling `console.log()` before `process.exit()`.

### Behavior Changed: WebUSB and WebSerial Blocklist Support

[WebUSB](https://developer.mozilla.org/en-US/docs/Web/API/WebUSB_API) and [Web Serial](https://developer.mozilla.org/en-US/docs/Web/API/Web_Serial_API) now support the [WebUSB Blocklist](https://wicg.github.io/webusb/#blocklist) and [Web Serial Blocklist](https://wicg.github.io/serial/#blocklist) used by Chromium and outlined in their respective specifications.

To disable these, users can pass `disable-usb-blocklist` and `disable-serial-blocklist` as command line flags.

### Removed: `null` value for `session` property in `ProtocolResponse`

This deprecated feature has been removed.

Previously, setting the `ProtocolResponse.session` property to `null`
would create a random independent session. This is no longer supported.

Using single-purpose sessions here is discouraged due to overhead costs;
however, old code that needs to preserve this behavior can emulate it by
creating a random session with `session.fromPartition(some_random_string)`
and then using it in `ProtocolResponse.session`.

### Behavior Changed: `BrowserWindow.IsVisibleOnAllWorkspaces()` on Linux

`BrowserWindow.IsVisibleOnAllWorkspaces()` will now return false on Linux if the
window is not currently visible.

## Planned Breaking API Changes (36.0)

### Behavior Changes: `app.commandLine`

`app.commandLine` will convert upper-cases switches and arguments to lowercase.

`app.commandLine` was only meant to handle chromium switches (which aren't case-sensitive) and switches passed via `app.commandLine` will not be passed down to any of the child processes.

If you were using `app.commandLine` to control the behavior of the  main process, you should do this via `process.argv`.

### Deprecated: `NativeImage.getBitmap()`

`NativeImage.toBitmap()` returns a newly-allocated copy of the bitmap. `NativeImage.getBitmap()` was originally an alternative function that returned the original instead of a copy. This changed when sandboxing was introduced, so both return a copy and are functionally equivalent.

Client code should call `NativeImage.toBitmap()` instead:

```js
// Deprecated
bitmap = image.getBitmap()
// Use this instead
bitmap = image.toBitmap()
```

### Removed: `isDefault` and `status` properties on `PrinterInfo`

These properties have been removed from the PrinterInfo Object
because they have been removed from upstream Chromium.

### Removed: `quota` type `syncable` in `Session.clearStorageData(options)`

When calling `Session.clearStorageData(options)`, the `options.quota` type
`syncable` is no longer supported because it has been
[removed](https://chromium-review.googlesource.com/c/chromium/src/+/6309405)
from upstream Chromium.

### Deprecated: `null` value for `session` property in `ProtocolResponse`

Previously, setting the ProtocolResponse.session property to `null`
Would create a random independent session. This is no longer supported.

Using single-purpose sessions here is discouraged due to overhead costs;
however, old code that needs to preserve this behavior can emulate it by
creating a random session with `session.fromPartition(some_random_string)`
and then using it in `ProtocolResponse.session`.

### Deprecated: `quota` property in `Session.clearStorageData(options)`

When calling `Session.clearStorageData(options)`, the `options.quota`
property is deprecated. Since the `syncable` type was removed, there
is only type left -- `'temporary'` -- so specifying it is unnecessary.

### Deprecated: Extension methods and events on `session`

`session.loadExtension`, `session.removeExtension`, `session.getExtension`,
`session.getAllExtensions`, 'extension-loaded' event, 'extension-unloaded'
event, and 'extension-ready' events have all moved to the new
`session.extensions` class.

### Removed: `systemPreferences.isAeroGlassEnabled()`

The `systemPreferences.isAeroGlassEnabled()` function has been removed without replacement.
It has been always returning `true` since Electron 23, which only supports Windows 10+, where DWM composition can no longer be disabled.

https://learn.microsoft.com/en-us/windows/win32/dwm/composition-ovw#disabling-dwm-composition-windows7-and-earlier

### Changed: GTK 4 is default when running GNOME

After an [upstream change](https://chromium-review.googlesource.com/c/chromium/src/+/6310469), GTK 4 is now the default when running GNOME.

In rare cases, this may cause some applications or configurations to [error](https://github.com/electron/electron/issues/46538) with the following message:

```stderr
Gtk-ERROR **: 11:30:38.382: GTK 2/3 symbols detected. Using GTK 2/3 and GTK 4 in the same process is not supported
```

Affected users can work around this by specifying the `gtk-version` command-line flag:

```shell
$ electron --gtk-version=3   # or --gtk-version=2
```

The same can be done with the [`app.commandLine.appendSwitch`](https://www.electronjs.org/docs/latest/api/command-line#commandlineappendswitchswitch-value) function.

## Planned Breaking API Changes (35.0)

### Behavior Changed: Dialog API's `defaultPath` option on Linux

On Linux, the required portal version for file dialogs has been reverted
to 3 from 4. Using the `defaultPath` option of the Dialog API is not
supported when using portal file chooser dialogs unless the portal
backend is version 4 or higher. The `--xdg-portal-required-version`
[command-line switch](api/command-line-switches.md#--xdg-portal-required-versionversion)
can be used to force a required version for your application.
See [#44426](https://github.com/electron/electron/pull/44426) for more details.

### Deprecated: `getFromVersionID` on `session.serviceWorkers`

The `session.serviceWorkers.fromVersionID(versionId)` API has been deprecated
in favor of `session.serviceWorkers.getInfoFromVersionID(versionId)`. This was
changed to make it more clear which object is returned with the introduction
of the `session.serviceWorkers.getWorkerFromVersionID(versionId)` API.

```js
// Deprecated
session.serviceWorkers.fromVersionID(versionId)

// Replace with
session.serviceWorkers.getInfoFromVersionID(versionId)
```

### Deprecated: `setPreloads`, `getPreloads` on `Session`

`registerPreloadScript`, `unregisterPreloadScript`, and `getPreloadScripts` are introduced as a
replacement for the deprecated methods. These new APIs allow third-party libraries to register
preload scripts without replacing existing scripts. Also, the new `type` option allows for
additional preload targets beyond `frame`.

```js
// Deprecated
session.setPreloads([path.join(__dirname, 'preload.js')])

// Replace with:
session.registerPreloadScript({
  type: 'frame',
  id: 'app-preload',
  filePath: path.join(__dirname, 'preload.js')
})
```

### Deprecated: `level`, `message`, `line`, and `sourceId` arguments in `console-message` event on `WebContents`

The `console-message` event on `WebContents` has been updated to provide details on the `Event`
argument.

```js
// Deprecated
webContents.on('console-message', (event, level, message, line, sourceId) => {})

// Replace with:
webContents.on('console-message', ({ level, message, lineNumber, sourceId, frame }) => {})
```

Additionally, `level` is now a string with possible values of `info`, `warning`, `error`, and `debug`.

### Behavior Changed: `urls` property of `WebRequestFilter`.

Previously, an empty urls array was interpreted as including all URLs. To explicitly include all URLs, developers should now use the `<all_urls>` pattern, which is a [designated URL pattern](https://developer.mozilla.org/en-US/docs/Mozilla/Add-ons/WebExtensions/Match_patterns#all_urls) that matches every possible URL. This change clarifies the intent and ensures more predictable behavior.

```js
// Deprecated
const deprecatedFilter = {
  urls: []
}

// Replace with
const newFilter = {
  urls: ['<all_urls>']
}
```

### Deprecated: `systemPreferences.isAeroGlassEnabled()`

The `systemPreferences.isAeroGlassEnabled()` function has been deprecated without replacement.
It has been always returning `true` since Electron 23, which only supports Windows 10+, where DWM composition can no longer be disabled.

https://learn.microsoft.com/en-us/windows/win32/dwm/composition-ovw#disabling-dwm-composition-windows7-and-earlier

## Planned Breaking API Changes (34.0)

### Behavior Changed: menu bar will be hidden during fullscreen on Windows

This brings the behavior to parity with Linux. Prior behavior: Menu bar is still visible during fullscreen on Windows. New behavior: Menu bar is hidden during fullscreen on Windows.

**Correction**: This was previously listed as a breaking change in Electron 33, but was first released in Electron 34.

## Planned Breaking API Changes (33.0)

### Deprecated: `document.execCommand("paste")`

The synchronous clipboard read API [document.execCommand("paste")](https://developer.mozilla.org/en-US/docs/Mozilla/Add-ons/WebExtensions/Interact_with_the_clipboard) has been
deprecated in favor of [async clipboard API](https://developer.mozilla.org/en-US/docs/Web/API/Clipboard_API). This is to align with the browser defaults.

The `enableDeprecatedPaste` option on `WebPreferences` that triggers the permission
checks for this API and the associated permission type `deprecated-sync-clipboard-read`
are also deprecated.

### Behavior Changed: frame properties may retrieve detached WebFrameMain instances or none at all

APIs which provide access to a `WebFrameMain` instance may return an instance
with `frame.detached` set to `true`, or possibly return `null`.

When a frame performs a cross-origin navigation, it enters into a detached state
in which it's no longer attached to the page. In this state, it may be running
[unload](https://developer.mozilla.org/en-US/docs/Web/API/Window/unload_event)
handlers prior to being deleted. In the event of an IPC sent during this state,
`frame.detached` will be set to `true` with the frame being destroyed shortly
thereafter.

When receiving an event, it's important to access WebFrameMain properties
immediately upon being received. Otherwise, it's not guaranteed to point to the
same webpage as when received. To avoid misaligned expectations, Electron will
return `null` in the case of late access where the webpage has changed.

```js
ipcMain.on('unload-event', (event) => {
  event.senderFrame // ✅ accessed immediately
})

ipcMain.on('unload-event', async (event) => {
  await crossOriginNavigationPromise
  event.senderFrame // ❌ returns `null` due to late access
})
```

### Behavior Changed: custom protocol URL handling on Windows

Due to changes made in Chromium to support [Non-Special Scheme URLs](http://bit.ly/url-non-special), custom protocol URLs that use Windows file paths will no longer work correctly with the deprecated `protocol.registerFileProtocol` and the `baseURLForDataURL` property on `BrowserWindow.loadURL`, `WebContents.loadURL`, and `<webview>.loadURL`.  `protocol.handle` will also not work with these types of URLs but this is not a change since it has always worked that way.

```js
// No longer works
protocol.registerFileProtocol('other', () => {
  callback({ filePath: '/path/to/my/file' })
})

const mainWindow = new BrowserWindow()
mainWindow.loadURL('data:text/html,<script src="loaded-from-dataurl.js"></script>', { baseURLForDataURL: 'other://C:\\myapp' })
mainWindow.loadURL('other://C:\\myapp\\index.html')

// Replace with
const path = require('node:path')
const nodeUrl = require('node:url')
protocol.handle(other, (req) => {
  const srcPath = 'C:\\myapp\\'
  const reqURL = new URL(req.url)
  return net.fetch(nodeUrl.pathToFileURL(path.join(srcPath, reqURL.pathname)).toString())
})

mainWindow.loadURL('data:text/html,<script src="loaded-from-dataurl.js"></script>', { baseURLForDataURL: 'other://' })
mainWindow.loadURL('other://index.html')
```

### Behavior Changed: `webContents` property on `login` on `app`

The `webContents` property in the `login` event from `app` will be `null`
when the event is triggered for requests from the [utility process](api/utility-process.md)
created with `respondToAuthRequestsFromMainProcess` option.

### Deprecated: `textured` option in `BrowserWindowConstructorOption.type`

The `textured` option of `type` in `BrowserWindowConstructorOptions` has been deprecated with no replacement. This option relied on the [`NSWindowStyleMaskTexturedBackground`](https://developer.apple.com/documentation/appkit/nswindowstylemask/nswindowstylemasktexturedbackground) style mask on macOS, which has been deprecated with no alternative.

### Removed: macOS 10.15 support

macOS 10.15 (Catalina) is no longer supported by [Chromium](https://chromium-review.googlesource.com/c/chromium/src/+/5734361).

Older versions of Electron will continue to run on Catalina, but macOS 11 (Big Sur)
or later will be required to run Electron v33.0.0 and higher.

### Behavior Changed: Native modules now require C++20

Due to changes made upstream, both
[V8](https://chromium-review.googlesource.com/c/v8/v8/+/5587859) and
[Node.js](https://github.com/nodejs/node/pull/45427) now require C++20 as a
minimum version. Developers using native node modules should build their
modules with `--std=c++20` rather than `--std=c++17`. Images using gcc9 or
lower may need to update to gcc10 in order to compile. See
[#43555](https://github.com/electron/electron/pull/43555) for more details.

### Deprecated: `systemPreferences.accessibilityDisplayShouldReduceTransparency`

The `systemPreferences.accessibilityDisplayShouldReduceTransparency` property is now deprecated in favor of the new `nativeTheme.prefersReducedTransparency`, which provides identical information and works cross-platform.

```js
// Deprecated
const shouldReduceTransparency = systemPreferences.accessibilityDisplayShouldReduceTransparency

// Replace with:
const prefersReducedTransparency = nativeTheme.prefersReducedTransparency
```

## Planned Breaking API Changes (32.0)

### Removed: `File.path`

The nonstandard `path` property of the Web `File` object was added in an early version of Electron as a convenience method for working with native files when doing everything in the renderer was more common. However, it represents a deviation from the standard and poses a minor security risk as well, so beginning in Electron 32.0 it has been removed in favor of the [`webUtils.getPathForFile`](api/web-utils.md#webutilsgetpathforfilefile) method.

```js
// Before (renderer)

const file = document.querySelector('input[type=file]').files[0]
alert(`Uploaded file path was: ${file.path}`)
```

```js
// After (renderer)

const file = document.querySelector('input[type=file]').files[0]
electron.showFilePath(file)

// (preload)
const { contextBridge, webUtils } = require('electron')

contextBridge.exposeInMainWorld('electron', {
  showFilePath (file) {
    // It's best not to expose the full file path to the web content if
    // possible.
    const path = webUtils.getPathForFile(file)
    alert(`Uploaded file path was: ${path}`)
  }
})
```

### Deprecated: `clearHistory`, `canGoBack`, `goBack`, `canGoForward`, `goForward`, `goToIndex`, `canGoToOffset`, `goToOffset` on `WebContents`

The navigation-related APIs are now deprecated.

These APIs have been moved to the `navigationHistory` property of `WebContents` to provide a more structured and intuitive interface for managing navigation history.

```js
// Deprecated
win.webContents.clearHistory()
win.webContents.canGoBack()
win.webContents.goBack()
win.webContents.canGoForward()
win.webContents.goForward()
win.webContents.goToIndex(index)
win.webContents.canGoToOffset()
win.webContents.goToOffset(index)

// Replace with
win.webContents.navigationHistory.clear()
win.webContents.navigationHistory.canGoBack()
win.webContents.navigationHistory.goBack()
win.webContents.navigationHistory.canGoForward()
win.webContents.navigationHistory.goForward()
win.webContents.navigationHistory.canGoToOffset()
win.webContents.navigationHistory.goToOffset(index)
```

### Behavior changed: Directory `databases` in `userData` will be deleted

If you have a directory called `databases` in the directory returned by
`app.getPath('userData')`, it will be deleted when Electron 32 is first run.
The `databases` directory was used by WebSQL, which was removed in Electron 31.
Chromium now performs a cleanup that deletes this directory. See
[issue #45396](https://github.com/electron/electron/issues/45396).

## Planned Breaking API Changes (31.0)

### Removed: `WebSQL` support

Chromium has removed support for WebSQL upstream, transitioning it to Android only. See
[Chromium's intent to remove discussion](https://groups.google.com/a/chromium.org/g/blink-dev/c/fWYb6evVA-w/m/wGI863zaAAAJ)
for more information.

### Behavior Changed: `nativeImage.toDataURL` will preserve PNG colorspace

PNG decoder implementation has been changed to preserve colorspace data, the
encoded data returned from this function now matches it.

See [crbug.com/332584706](https://issues.chromium.org/issues/332584706) for more information.

### Behavior Changed: `window.flashFrame(bool)` will flash dock icon continuously on macOS

This brings the behavior to parity with Windows and Linux. Prior behavior: The first `flashFrame(true)` bounces the dock icon only once (using the [NSInformationalRequest](https://developer.apple.com/documentation/appkit/nsrequestuserattentiontype/nsinformationalrequest) level) and `flashFrame(false)` does nothing. New behavior: Flash continuously until `flashFrame(false)` is called. This uses the [NSCriticalRequest](https://developer.apple.com/documentation/appkit/nsrequestuserattentiontype/nscriticalrequest) level instead. To explicitly use `NSInformationalRequest` to cause a single dock icon bounce, it is still possible to use [`dock.bounce('informational')`](https://www.electronjs.org/docs/latest/api/dock#dockbouncetype-macos).

## Planned Breaking API Changes (30.0)

### Behavior Changed: cross-origin iframes now use Permission Policy to access features

Cross-origin iframes must now specify features available to a given `iframe` via the `allow`
attribute in order to access them.

See [documentation](https://developer.mozilla.org/en-US/docs/Web/HTML/Element/iframe#allow) for
more information.

### Removed: The `--disable-color-correct-rendering` switch

This switch was never formally documented but it's removal is being noted here regardless. Chromium itself now has better support for color spaces so this flag should not be needed.

### Behavior Changed: `BrowserView.setAutoResize` behavior on macOS

In Electron 30, BrowserView is now a wrapper around the new [WebContentsView](api/web-contents-view.md) API.

Previously, the `setAutoResize` function of the `BrowserView` API was backed by [autoresizing](https://developer.apple.com/documentation/appkit/nsview/1483281-autoresizingmask?language=objc) on macOS, and by a custom algorithm on Windows and Linux.
For simple use cases such as making a BrowserView fill the entire window, the behavior of these two approaches was identical.
However, in more advanced cases, BrowserViews would be autoresized differently on macOS than they would be on other platforms, as the custom resizing algorithm for Windows and Linux did not perfectly match the behavior of macOS's autoresizing API.
The autoresizing behavior is now standardized across all platforms.

If your app uses `BrowserView.setAutoResize` to do anything more complex than making a BrowserView fill the entire window, it's likely you already had custom logic in place to handle this difference in behavior on macOS.
If so, that logic will no longer be needed in Electron 30 as autoresizing behavior is consistent.

### Deprecated: `BrowserView`

The [`BrowserView`](./api/browser-view.md) class has been deprecated and
replaced by the new [`WebContentsView`](./api/web-contents-view.md) class.

`BrowserView` related methods in [`BrowserWindow`](./api/browser-window.md) have
also been deprecated:

```js
BrowserWindow.fromBrowserView(browserView)
win.setBrowserView(browserView)
win.getBrowserView()
win.addBrowserView(browserView)
win.removeBrowserView(browserView)
win.setTopBrowserView(browserView)
win.getBrowserViews()
```

### Removed: `params.inputFormType` property on `context-menu` on `WebContents`

The `inputFormType` property of the params object in the `context-menu`
event from `WebContents` has been removed. Use the new `formControlType`
property instead.

### Removed: `process.getIOCounters()`

Chromium has removed access to this information.

## Planned Breaking API Changes (29.0)

### Behavior Changed: `ipcRenderer` can no longer be sent over the `contextBridge`

Attempting to send the entire `ipcRenderer` module as an object over the `contextBridge` will now result in
an empty object on the receiving side of the bridge. This change was made to remove / mitigate
a security footgun. You should not directly expose ipcRenderer or its methods over the bridge.
Instead, provide a safe wrapper like below:

```js
contextBridge.exposeInMainWorld('app', {
  onEvent: (cb) => ipcRenderer.on('foo', (e, ...args) => cb(args))
})
```

### Removed: `renderer-process-crashed` event on `app`

The `renderer-process-crashed` event on `app` has been removed.
Use the new `render-process-gone` event instead.

```js
// Removed
app.on('renderer-process-crashed', (event, webContents, killed) => { /* ... */ })

// Replace with
app.on('render-process-gone', (event, webContents, details) => { /* ... */ })
```

### Removed: `crashed` event on `WebContents` and `<webview>`

The `crashed` events on `WebContents` and `<webview>` have been removed.
Use the new `render-process-gone` event instead.

```js
// Removed
win.webContents.on('crashed', (event, killed) => { /* ... */ })
webview.addEventListener('crashed', (event) => { /* ... */ })

// Replace with
win.webContents.on('render-process-gone', (event, details) => { /* ... */ })
webview.addEventListener('render-process-gone', (event) => { /* ... */ })
```

### Removed: `gpu-process-crashed` event on `app`

The `gpu-process-crashed` event on `app` has been removed.
Use the new `child-process-gone` event instead.

```js
// Removed
app.on('gpu-process-crashed', (event, killed) => { /* ... */ })

// Replace with
app.on('child-process-gone', (event, details) => { /* ... */ })
```

## Planned Breaking API Changes (28.0)

### Behavior Changed: `WebContents.backgroundThrottling` set to false affects all `WebContents` in the host `BrowserWindow`

`WebContents.backgroundThrottling` set to false will disable frames throttling
in the `BrowserWindow` for all `WebContents` displayed by it.

### Removed: `BrowserWindow.setTrafficLightPosition(position)`

`BrowserWindow.setTrafficLightPosition(position)` has been removed, the
`BrowserWindow.setWindowButtonPosition(position)` API should be used instead
which accepts `null` instead of `{ x: 0, y: 0 }` to reset the position to
system default.

```js
// Removed in Electron 28
win.setTrafficLightPosition({ x: 10, y: 10 })
win.setTrafficLightPosition({ x: 0, y: 0 })

// Replace with
win.setWindowButtonPosition({ x: 10, y: 10 })
win.setWindowButtonPosition(null)
```

### Removed: `BrowserWindow.getTrafficLightPosition()`

`BrowserWindow.getTrafficLightPosition()` has been removed, the
`BrowserWindow.getWindowButtonPosition()` API should be used instead
which returns `null` instead of `{ x: 0, y: 0 }` when there is no custom
position.

```js
// Removed in Electron 28
const pos = win.getTrafficLightPosition()
if (pos.x === 0 && pos.y === 0) {
  // No custom position.
}

// Replace with
const ret = win.getWindowButtonPosition()
if (ret === null) {
  // No custom position.
}
```

### Removed: `ipcRenderer.sendTo()`

The `ipcRenderer.sendTo()` API has been removed. It should be replaced by setting up a [`MessageChannel`](tutorial/message-ports.md#setting-up-a-messagechannel-between-two-renderers) between the renderers.

The `senderId` and `senderIsMainFrame` properties of `IpcRendererEvent` have been removed as well.

### Removed: `app.runningUnderRosettaTranslation`

The `app.runningUnderRosettaTranslation` property has been removed.
Use `app.runningUnderARM64Translation` instead.

```js
// Removed
console.log(app.runningUnderRosettaTranslation)
// Replace with
console.log(app.runningUnderARM64Translation)
```

### Deprecated: `renderer-process-crashed` event on `app`

The `renderer-process-crashed` event on `app` has been deprecated.
Use the new `render-process-gone` event instead.

```js
// Deprecated
app.on('renderer-process-crashed', (event, webContents, killed) => { /* ... */ })

// Replace with
app.on('render-process-gone', (event, webContents, details) => { /* ... */ })
```

### Deprecated: `params.inputFormType` property on `context-menu` on `WebContents`

The `inputFormType` property of the params object in the `context-menu`
event from `WebContents` has been deprecated. Use the new `formControlType`
property instead.

### Deprecated: `crashed` event on `WebContents` and `<webview>`

The `crashed` events on `WebContents` and `<webview>` have been deprecated.
Use the new `render-process-gone` event instead.

```js
// Deprecated
win.webContents.on('crashed', (event, killed) => { /* ... */ })
webview.addEventListener('crashed', (event) => { /* ... */ })

// Replace with
win.webContents.on('render-process-gone', (event, details) => { /* ... */ })
webview.addEventListener('render-process-gone', (event) => { /* ... */ })
```

### Deprecated: `gpu-process-crashed` event on `app`

The `gpu-process-crashed` event on `app` has been deprecated.
Use the new `child-process-gone` event instead.

```js
// Deprecated
app.on('gpu-process-crashed', (event, killed) => { /* ... */ })

// Replace with
app.on('child-process-gone', (event, details) => { /* ... */ })
```

## Planned Breaking API Changes (27.0)

### Removed: macOS 10.13 / 10.14 support

macOS 10.13 (High Sierra) and macOS 10.14 (Mojave) are no longer supported by [Chromium](https://chromium-review.googlesource.com/c/chromium/src/+/4629466).

Older versions of Electron will continue to run on these operating systems, but macOS 10.15 (Catalina)
or later will be required to run Electron v27.0.0 and higher.

### Deprecated: `ipcRenderer.sendTo()`

The `ipcRenderer.sendTo()` API has been deprecated. It should be replaced by setting up a [`MessageChannel`](tutorial/message-ports.md#setting-up-a-messagechannel-between-two-renderers) between the renderers.

The `senderId` and `senderIsMainFrame` properties of `IpcRendererEvent` have been deprecated as well.

### Removed: color scheme events in `systemPreferences`

The following `systemPreferences` events have been removed:

* `inverted-color-scheme-changed`
* `high-contrast-color-scheme-changed`

Use the new `updated` event on the `nativeTheme` module instead.

```js
// Removed
systemPreferences.on('inverted-color-scheme-changed', () => { /* ... */ })
systemPreferences.on('high-contrast-color-scheme-changed', () => { /* ... */ })

// Replace with
nativeTheme.on('updated', () => { /* ... */ })
```

### Removed: Some `window.setVibrancy` options on macOS

The following vibrancy options have been removed:

* 'light'
* 'medium-light'
* 'dark'
* 'ultra-dark'
* 'appearance-based'

These were previously deprecated and have been removed by Apple in 10.15.

### Removed: `webContents.getPrinters`

The `webContents.getPrinters` method has been removed. Use
`webContents.getPrintersAsync` instead.

```js
const w = new BrowserWindow({ show: false })

// Removed
console.log(w.webContents.getPrinters())
// Replace with
w.webContents.getPrintersAsync().then((printers) => {
  console.log(printers)
})
```

### Removed: `systemPreferences.{get,set}AppLevelAppearance` and `systemPreferences.appLevelAppearance`

The `systemPreferences.getAppLevelAppearance` and `systemPreferences.setAppLevelAppearance`
methods have been removed, as well as the `systemPreferences.appLevelAppearance` property.
Use the `nativeTheme` module instead.

```js
// Removed
systemPreferences.getAppLevelAppearance()
// Replace with
nativeTheme.shouldUseDarkColors

// Removed
systemPreferences.appLevelAppearance
// Replace with
nativeTheme.shouldUseDarkColors

// Removed
systemPreferences.setAppLevelAppearance('dark')
// Replace with
nativeTheme.themeSource = 'dark'
```

### Removed: `alternate-selected-control-text` value for `systemPreferences.getColor`

The `alternate-selected-control-text` value for `systemPreferences.getColor`
has been removed. Use `selected-content-background` instead.

```js
// Removed
systemPreferences.getColor('alternate-selected-control-text')
// Replace with
systemPreferences.getColor('selected-content-background')
```

## Planned Breaking API Changes (26.0)

### Deprecated: `webContents.getPrinters`

The `webContents.getPrinters` method has been deprecated. Use
`webContents.getPrintersAsync` instead.

```js
const w = new BrowserWindow({ show: false })

// Deprecated
console.log(w.webContents.getPrinters())
// Replace with
w.webContents.getPrintersAsync().then((printers) => {
  console.log(printers)
})
```

### Deprecated: `systemPreferences.{get,set}AppLevelAppearance` and `systemPreferences.appLevelAppearance`

The `systemPreferences.getAppLevelAppearance` and `systemPreferences.setAppLevelAppearance`
methods have been deprecated, as well as the `systemPreferences.appLevelAppearance` property.
Use the `nativeTheme` module instead.

```js
// Deprecated
systemPreferences.getAppLevelAppearance()
// Replace with
nativeTheme.shouldUseDarkColors

// Deprecated
systemPreferences.appLevelAppearance
// Replace with
nativeTheme.shouldUseDarkColors

// Deprecated
systemPreferences.setAppLevelAppearance('dark')
// Replace with
nativeTheme.themeSource = 'dark'
```

### Deprecated: `alternate-selected-control-text` value for `systemPreferences.getColor`

The `alternate-selected-control-text` value for `systemPreferences.getColor`
has been deprecated. Use `selected-content-background` instead.

```js
// Deprecated
systemPreferences.getColor('alternate-selected-control-text')
// Replace with
systemPreferences.getColor('selected-content-background')
```

## Planned Breaking API Changes (25.0)

### Deprecated: `protocol.{un,}{register,intercept}{Buffer,String,Stream,File,Http}Protocol` and `protocol.isProtocol{Registered,Intercepted}`

The `protocol.register*Protocol` and `protocol.intercept*Protocol` methods have
been replaced with [`protocol.handle`](api/protocol.md#protocolhandlescheme-handler).

The new method can either register a new protocol or intercept an existing
protocol, and responses can be of any type.

```js
// Deprecated in Electron 25
protocol.registerBufferProtocol('some-protocol', () => {
  callback({ mimeType: 'text/html', data: Buffer.from('<h5>Response</h5>') })
})

// Replace with
protocol.handle('some-protocol', () => {
  return new Response(
    Buffer.from('<h5>Response</h5>'), // Could also be a string or ReadableStream.
    { headers: { 'content-type': 'text/html' } }
  )
})
```

```js
// Deprecated in Electron 25
protocol.registerHttpProtocol('some-protocol', () => {
  callback({ url: 'https://electronjs.org' })
})

// Replace with
protocol.handle('some-protocol', () => {
  return net.fetch('https://electronjs.org')
})
```

```js
// Deprecated in Electron 25
protocol.registerFileProtocol('some-protocol', () => {
  callback({ filePath: '/path/to/my/file' })
})

// Replace with
protocol.handle('some-protocol', () => {
  return net.fetch('file:///path/to/my/file')
})
```

### Deprecated: `BrowserWindow.setTrafficLightPosition(position)`

`BrowserWindow.setTrafficLightPosition(position)` has been deprecated, the
`BrowserWindow.setWindowButtonPosition(position)` API should be used instead
which accepts `null` instead of `{ x: 0, y: 0 }` to reset the position to
system default.

```js
// Deprecated in Electron 25
win.setTrafficLightPosition({ x: 10, y: 10 })
win.setTrafficLightPosition({ x: 0, y: 0 })

// Replace with
win.setWindowButtonPosition({ x: 10, y: 10 })
win.setWindowButtonPosition(null)
```

### Deprecated: `BrowserWindow.getTrafficLightPosition()`

`BrowserWindow.getTrafficLightPosition()` has been deprecated, the
`BrowserWindow.getWindowButtonPosition()` API should be used instead
which returns `null` instead of `{ x: 0, y: 0 }` when there is no custom
position.

```js
// Deprecated in Electron 25
const pos = win.getTrafficLightPosition()
if (pos.x === 0 && pos.y === 0) {
  // No custom position.
}

// Replace with
const ret = win.getWindowButtonPosition()
if (ret === null) {
  // No custom position.
}
```

## Planned Breaking API Changes (24.0)

### API Changed: `nativeImage.createThumbnailFromPath(path, size)`

The `maxSize` parameter has been changed to `size` to reflect that the size passed in will be the size the thumbnail created. Previously, Windows would not scale the image up if it were smaller than `maxSize`, and
macOS would always set the size to `maxSize`. Behavior is now the same across platforms.

Updated Behavior:

```js
// a 128x128 image.
const imagePath = path.join('path', 'to', 'capybara.png')

// Scaling up a smaller image.
const upSize = { width: 256, height: 256 }
nativeImage.createThumbnailFromPath(imagePath, upSize).then(result => {
  console.log(result.getSize()) // { width: 256, height: 256 }
})

// Scaling down a larger image.
const downSize = { width: 64, height: 64 }
nativeImage.createThumbnailFromPath(imagePath, downSize).then(result => {
  console.log(result.getSize()) // { width: 64, height: 64 }
})
```

Previous Behavior (on Windows):

```js
// a 128x128 image
const imagePath = path.join('path', 'to', 'capybara.png')
const size = { width: 256, height: 256 }
nativeImage.createThumbnailFromPath(imagePath, size).then(result => {
  console.log(result.getSize()) // { width: 128, height: 128 }
})
```

## Planned Breaking API Changes (23.0)

### Behavior Changed: Draggable Regions on macOS

The implementation of draggable regions (using the CSS property `-webkit-app-region: drag`) has changed on macOS to bring it in line with Windows and Linux. Previously, when a region with `-webkit-app-region: no-drag` overlapped a region with `-webkit-app-region: drag`, the `no-drag` region would always take precedence on macOS, regardless of CSS layering. That is, if a `drag` region was above a `no-drag` region, it would be ignored. Beginning in Electron 23, a `drag` region on top of a `no-drag` region will correctly cause the region to be draggable.

Additionally, the `customButtonsOnHover` BrowserWindow property previously created a draggable region which ignored the `-webkit-app-region` CSS property. This has now been fixed (see [#37210](https://github.com/electron/electron/issues/37210#issuecomment-1440509592) for discussion).

As a result, if your app uses a frameless window with draggable regions on macOS, the regions which are draggable in your app may change in Electron 23.

### Removed: Windows 7 / 8 / 8.1 support

[Windows 7, Windows 8, and Windows 8.1 are no longer supported](https://www.electronjs.org/blog/windows-7-to-8-1-deprecation-notice). Electron follows the planned Chromium deprecation policy, which will [deprecate Windows 7 support beginning in Chromium 109](https://support.google.com/chrome/thread/185534985/sunsetting-support-for-windows-7-8-8-1-in-early-2023?hl=en).

Older versions of Electron will continue to run on these operating systems, but Windows 10 or later will be required to run Electron v23.0.0 and higher.

### Removed: BrowserWindow `scroll-touch-*` events

The deprecated `scroll-touch-begin`, `scroll-touch-end` and `scroll-touch-edge`
events on BrowserWindow have been removed. Instead, use the newly available
[`input-event` event](api/web-contents.md#event-input-event) on WebContents.

```js
// Removed in Electron 23.0
win.on('scroll-touch-begin', scrollTouchBegin)
win.on('scroll-touch-edge', scrollTouchEdge)
win.on('scroll-touch-end', scrollTouchEnd)

// Replace with
win.webContents.on('input-event', (_, event) => {
  if (event.type === 'gestureScrollBegin') {
    scrollTouchBegin()
  } else if (event.type === 'gestureScrollUpdate') {
    scrollTouchEdge()
  } else if (event.type === 'gestureScrollEnd') {
    scrollTouchEnd()
  }
})
```

### Removed: `webContents.incrementCapturerCount(stayHidden, stayAwake)`

The `webContents.incrementCapturerCount(stayHidden, stayAwake)` function has been removed.
It is now automatically handled by `webContents.capturePage` when a page capture completes.

```js
const w = new BrowserWindow({ show: false })

// Removed in Electron 23
w.webContents.incrementCapturerCount()
w.capturePage().then(image => {
  console.log(image.toDataURL())
  w.webContents.decrementCapturerCount()
})

// Replace with
w.capturePage().then(image => {
  console.log(image.toDataURL())
})
```

### Removed: `webContents.decrementCapturerCount(stayHidden, stayAwake)`

The `webContents.decrementCapturerCount(stayHidden, stayAwake)` function has been removed.
It is now automatically handled by `webContents.capturePage` when a page capture completes.

```js
const w = new BrowserWindow({ show: false })

// Removed in Electron 23
w.webContents.incrementCapturerCount()
w.capturePage().then(image => {
  console.log(image.toDataURL())
  w.webContents.decrementCapturerCount()
})

// Replace with
w.capturePage().then(image => {
  console.log(image.toDataURL())
})
```

## Planned Breaking API Changes (22.0)

### Deprecated: `webContents.incrementCapturerCount(stayHidden, stayAwake)`

`webContents.incrementCapturerCount(stayHidden, stayAwake)` has been deprecated.
It is now automatically handled by `webContents.capturePage` when a page capture completes.

```js
const w = new BrowserWindow({ show: false })

// Removed in Electron 23
w.webContents.incrementCapturerCount()
w.capturePage().then(image => {
  console.log(image.toDataURL())
  w.webContents.decrementCapturerCount()
})

// Replace with
w.capturePage().then(image => {
  console.log(image.toDataURL())
})
```

### Deprecated: `webContents.decrementCapturerCount(stayHidden, stayAwake)`

`webContents.decrementCapturerCount(stayHidden, stayAwake)` has been deprecated.
It is now automatically handled by `webContents.capturePage` when a page capture completes.

```js
const w = new BrowserWindow({ show: false })

// Removed in Electron 23
w.webContents.incrementCapturerCount()
w.capturePage().then(image => {
  console.log(image.toDataURL())
  w.webContents.decrementCapturerCount()
})

// Replace with
w.capturePage().then(image => {
  console.log(image.toDataURL())
})
```

### Removed: WebContents `new-window` event

The `new-window` event of WebContents has been removed. It is replaced by [`webContents.setWindowOpenHandler()`](api/web-contents.md#contentssetwindowopenhandlerhandler).

```js
// Removed in Electron 22
webContents.on('new-window', (event) => {
  event.preventDefault()
})

// Replace with
webContents.setWindowOpenHandler((details) => {
  return { action: 'deny' }
})
```

### Removed: `<webview>` `new-window` event

The `new-window` event of `<webview>` has been removed. There is no direct replacement.

```js
// Removed in Electron 22
webview.addEventListener('new-window', (event) => {})
```

```js
// Replace with

// main.js
mainWindow.webContents.on('did-attach-webview', (event, wc) => {
  wc.setWindowOpenHandler((details) => {
    mainWindow.webContents.send('webview-new-window', wc.id, details)
    return { action: 'deny' }
  })
})

// preload.js
const { ipcRenderer } = require('electron')
ipcRenderer.on('webview-new-window', (e, webContentsId, details) => {
  console.log('webview-new-window', webContentsId, details)
  document.getElementById('webview').dispatchEvent(new Event('new-window'))
})

// renderer.js
document.getElementById('webview').addEventListener('new-window', () => {
  console.log('got new-window event')
})
```

### Deprecated: BrowserWindow `scroll-touch-*` events

The `scroll-touch-begin`, `scroll-touch-end` and `scroll-touch-edge` events on
BrowserWindow are deprecated. Instead, use the newly available
[`input-event` event](api/web-contents.md#event-input-event) on WebContents.

```js
// Deprecated
win.on('scroll-touch-begin', scrollTouchBegin)
win.on('scroll-touch-edge', scrollTouchEdge)
win.on('scroll-touch-end', scrollTouchEnd)

// Replace with
win.webContents.on('input-event', (_, event) => {
  if (event.type === 'gestureScrollBegin') {
    scrollTouchBegin()
  } else if (event.type === 'gestureScrollUpdate') {
    scrollTouchEdge()
  } else if (event.type === 'gestureScrollEnd') {
    scrollTouchEnd()
  }
})
```

## Planned Breaking API Changes (21.0)

### Behavior Changed: V8 Memory Cage enabled

The V8 memory cage has been enabled, which has implications for native modules
which wrap non-V8 memory with `ArrayBuffer` or `Buffer`. See the
[blog post about the V8 memory cage](https://www.electronjs.org/blog/v8-memory-cage) for
more details.

### API Changed: `webContents.printToPDF()`

`webContents.printToPDF()` has been modified to conform to [`Page.printToPDF`](https://chromedevtools.github.io/devtools-protocol/tot/Page/#method-printToPDF) in the Chrome DevTools Protocol. This has been changes in order to
address changes upstream that made our previous implementation untenable and rife with bugs.

**Arguments Changed**

* `pageRanges`

**Arguments Removed**

* `printSelectionOnly`
* `marginsType`
* `headerFooter`
* `scaleFactor`

**Arguments Added**

* `headerTemplate`
* `footerTemplate`
* `displayHeaderFooter`
* `margins`
* `scale`
* `preferCSSPageSize`

```js
// Main process
const { webContents } = require('electron')

webContents.printToPDF({
  landscape: true,
  displayHeaderFooter: true,
  printBackground: true,
  scale: 2,
  pageSize: 'Ledger',
  margins: {
    top: 2,
    bottom: 2,
    left: 2,
    right: 2
  },
  pageRanges: '1-5, 8, 11-13',
  headerTemplate: '<h1>Title</h1>',
  footerTemplate: '<div><span class="pageNumber"></span></div>',
  preferCSSPageSize: true
}).then(data => {
  fs.writeFile(pdfPath, data, (error) => {
    if (error) throw error
    console.log(`Wrote PDF successfully to ${pdfPath}`)
  })
}).catch(error => {
  console.log(`Failed to write PDF to ${pdfPath}: `, error)
})
```

## Planned Breaking API Changes (20.0)

### Removed: macOS 10.11 / 10.12 support

macOS 10.11 (El Capitan) and macOS 10.12 (Sierra) are no longer supported by [Chromium](https://chromium-review.googlesource.com/c/chromium/src/+/3646050).

Older versions of Electron will continue to run on these operating systems, but macOS 10.13 (High Sierra)
or later will be required to run Electron v20.0.0 and higher.

### Default Changed: renderers without `nodeIntegration: true` are sandboxed by default

Previously, renderers that specified a preload script defaulted to being
unsandboxed. This meant that by default, preload scripts had access to Node.js.
In Electron 20, this default has changed. Beginning in Electron 20, renderers
will be sandboxed by default, unless `nodeIntegration: true` or `sandbox: false`
is specified.

If your preload scripts do not depend on Node, no action is needed. If your
preload scripts _do_ depend on Node, either refactor them to remove Node usage
from the renderer, or explicitly specify `sandbox: false` for the relevant
renderers.

### Removed: `skipTaskbar` on Linux

On X11, `skipTaskbar` sends a `_NET_WM_STATE_SKIP_TASKBAR` message to the X11
window manager. There is not a direct equivalent for Wayland, and the known
workarounds have unacceptable tradeoffs (e.g. Window.is_skip_taskbar in GNOME
requires unsafe mode), so Electron is unable to support this feature on Linux.

### API Changed: `session.setDevicePermissionHandler(handler)`

The handler invoked when `session.setDevicePermissionHandler(handler)` is used
has a change to its arguments.  This handler no longer is passed a frame
[`WebFrameMain`](api/web-frame-main.md), but instead is passed the `origin`, which
is the origin that is checking for device permission.

## Planned Breaking API Changes (19.0)

### Removed: IA32 Linux binaries

This is a result of Chromium 102.0.4999.0 dropping support for IA32 Linux.
This concludes the [removal of support for IA32 Linux](#removed-ia32-linux-support).

## Planned Breaking API Changes (18.0)

### Removed: `nativeWindowOpen`

Prior to Electron 15, `window.open` was by default shimmed to use
`BrowserWindowProxy`. This meant that `window.open('about:blank')` did not work
to open synchronously scriptable child windows, among other incompatibilities.
Since Electron 15, `nativeWindowOpen` has been enabled by default.

See the documentation for [window.open in Electron](api/window-open.md)
for more details.

## Planned Breaking API Changes (17.0)

### Removed: `desktopCapturer.getSources` in the renderer

The `desktopCapturer.getSources` API is now only available in the main process.
This has been changed in order to improve the default security of Electron
apps.

If you need this functionality, it can be replaced as follows:

```js
// Main process
const { ipcMain, desktopCapturer } = require('electron')

ipcMain.handle(
  'DESKTOP_CAPTURER_GET_SOURCES',
  (event, opts) => desktopCapturer.getSources(opts)
)
```

```js
// Renderer process
const { ipcRenderer } = require('electron')

const desktopCapturer = {
  getSources: (opts) => ipcRenderer.invoke('DESKTOP_CAPTURER_GET_SOURCES', opts)
}
```

However, you should consider further restricting the information returned to
the renderer; for instance, displaying a source selector to the user and only
returning the selected source.

### Deprecated: `nativeWindowOpen`

Prior to Electron 15, `window.open` was by default shimmed to use
`BrowserWindowProxy`. This meant that `window.open('about:blank')` did not work
to open synchronously scriptable child windows, among other incompatibilities.
Since Electron 15, `nativeWindowOpen` has been enabled by default.

See the documentation for [window.open in Electron](api/window-open.md)
for more details.

## Planned Breaking API Changes (16.0)

### Behavior Changed: `crashReporter` implementation switched to Crashpad on Linux

The underlying implementation of the `crashReporter` API on Linux has changed
from Breakpad to Crashpad, bringing it in line with Windows and Mac. As a
result of this, child processes are now automatically monitored, and calling
`process.crashReporter.start` in Node child processes is no longer needed (and
is not advisable, as it will start a second instance of the Crashpad reporter).

There are also some subtle changes to how annotations will be reported on
Linux, including that long values will no longer be split between annotations
appended with `__1`, `__2` and so on, and instead will be truncated at the
(new, longer) annotation value limit.

### Deprecated: `desktopCapturer.getSources` in the renderer

Usage of the `desktopCapturer.getSources` API in the renderer has been
deprecated and will be removed. This change improves the default security of
Electron apps.

See [here](#removed-desktopcapturergetsources-in-the-renderer) for details on
how to replace this API in your app.

## Planned Breaking API Changes (15.0)

### Default Changed: `nativeWindowOpen` defaults to `true`

Prior to Electron 15, `window.open` was by default shimmed to use
`BrowserWindowProxy`. This meant that `window.open('about:blank')` did not work
to open synchronously scriptable child windows, among other incompatibilities.
`nativeWindowOpen` is no longer experimental, and is now the default.

See the documentation for [window.open in Electron](api/window-open.md)
for more details.

### Deprecated: `app.runningUnderRosettaTranslation`

The `app.runningUnderRosettaTranslation` property has been deprecated.
Use `app.runningUnderARM64Translation` instead.

```js
// Deprecated
console.log(app.runningUnderRosettaTranslation)
// Replace with
console.log(app.runningUnderARM64Translation)
```

## Planned Breaking API Changes (14.0)

### Removed: `remote` module

The `remote` module was deprecated in Electron 12, and will be removed in
Electron 14. It is replaced by the
[`@electron/remote`](https://github.com/electron/remote) module.

```js
// Deprecated in Electron 12:
const { BrowserWindow } = require('electron').remote
```

```js
// Replace with:
const { BrowserWindow } = require('@electron/remote')

// In the main process:
require('@electron/remote/main').initialize()
```

### Removed: `app.allowRendererProcessReuse`

The `app.allowRendererProcessReuse` property will be removed as part of our plan to
more closely align with Chromium's process model for security, performance and maintainability.

For more detailed information see [#18397](https://github.com/electron/electron/issues/18397).

### Removed: Browser Window Affinity

The `affinity` option when constructing a new `BrowserWindow` will be removed
as part of our plan to more closely align with Chromium's process model for security,
performance and maintainability.

For more detailed information see [#18397](https://github.com/electron/electron/issues/18397).

### API Changed: `window.open()`

The optional parameter `frameName` will no longer set the title of the window. This now follows the specification described by the [native documentation](https://developer.mozilla.org/en-US/docs/Web/API/Window/open#parameters) under the corresponding parameter `windowName`.

If you were using this parameter to set the title of a window, you can instead use [win.setTitle(title)](api/browser-window.md#winsettitletitle).

### Removed: `worldSafeExecuteJavaScript`

In Electron 14, `worldSafeExecuteJavaScript` will be removed.  There is no alternative, please
ensure your code works with this property enabled.  It has been enabled by default since Electron
12.

You will be affected by this change if you use either `webFrame.executeJavaScript` or `webFrame.executeJavaScriptInIsolatedWorld`. You will need to ensure that values returned by either of those methods are supported by the [Context Bridge API](api/context-bridge.md#parameter--error--return-type-support) as these methods use the same value passing semantics.

### Removed: BrowserWindowConstructorOptions inheriting from parent windows

Prior to Electron 14, windows opened with `window.open` would inherit
BrowserWindow constructor options such as `transparent` and `resizable` from
their parent window. Beginning with Electron 14, this behavior is removed, and
windows will not inherit any BrowserWindow constructor options from their
parents.

Instead, explicitly set options for the new window with `setWindowOpenHandler`:

```js
webContents.setWindowOpenHandler((details) => {
  return {
    action: 'allow',
    overrideBrowserWindowOptions: {
      // ...
    }
  }
})
```

### Removed: `additionalFeatures`

The deprecated `additionalFeatures` property in the `new-window` and
`did-create-window` events of WebContents has been removed. Since `new-window`
uses positional arguments, the argument is still present, but will always be
the empty array `[]`. (Though note, the `new-window` event itself is
deprecated, and is replaced by `setWindowOpenHandler`.) Bare keys in window
features will now present as keys with the value `true` in the options object.

```js
// Removed in Electron 14
// Triggered by window.open('...', '', 'my-key')
webContents.on('did-create-window', (window, details) => {
  if (details.additionalFeatures.includes('my-key')) {
    // ...
  }
})

// Replace with
webContents.on('did-create-window', (window, details) => {
  if (details.options['my-key']) {
    // ...
  }
})
```

## Planned Breaking API Changes (13.0)

### API Changed: `session.setPermissionCheckHandler(handler)`

The `handler` methods first parameter was previously always a `webContents`, it can now sometimes be `null`.  You should use the `requestingOrigin`, `embeddingOrigin` and `securityOrigin` properties to respond to the permission check correctly.  As the `webContents` can be `null` it can no longer be relied on.

```js
// Old code
session.setPermissionCheckHandler((webContents, permission) => {
  if (webContents.getURL().startsWith('https://google.com/') && permission === 'notification') {
    return true
  }
  return false
})

// Replace with
session.setPermissionCheckHandler((webContents, permission, requestingOrigin) => {
  if (new URL(requestingOrigin).hostname === 'google.com' && permission === 'notification') {
    return true
  }
  return false
})
```

### Removed: `shell.moveItemToTrash()`

The deprecated synchronous `shell.moveItemToTrash()` API has been removed. Use
the asynchronous `shell.trashItem()` instead.

```js
// Removed in Electron 13
shell.moveItemToTrash(path)
// Replace with
shell.trashItem(path).then(/* ... */)
```

### Removed: `BrowserWindow` extension APIs

The deprecated extension APIs have been removed:

* `BrowserWindow.addExtension(path)`
* `BrowserWindow.addDevToolsExtension(path)`
* `BrowserWindow.removeExtension(name)`
* `BrowserWindow.removeDevToolsExtension(name)`
* `BrowserWindow.getExtensions()`
* `BrowserWindow.getDevToolsExtensions()`

Use the session APIs instead:

* `ses.loadExtension(path)`
* `ses.removeExtension(extension_id)`
* `ses.getAllExtensions()`

```js
// Removed in Electron 13
BrowserWindow.addExtension(path)
BrowserWindow.addDevToolsExtension(path)
// Replace with
session.defaultSession.loadExtension(path)
```

```js
// Removed in Electron 13
BrowserWindow.removeExtension(name)
BrowserWindow.removeDevToolsExtension(name)
// Replace with
session.defaultSession.removeExtension(extension_id)
```

```js
// Removed in Electron 13
BrowserWindow.getExtensions()
BrowserWindow.getDevToolsExtensions()
// Replace with
session.defaultSession.getAllExtensions()
```

### Removed: methods in `systemPreferences`

The following `systemPreferences` methods have been deprecated:

* `systemPreferences.isDarkMode()`
* `systemPreferences.isInvertedColorScheme()`
* `systemPreferences.isHighContrastColorScheme()`

Use the following `nativeTheme` properties instead:

* `nativeTheme.shouldUseDarkColors`
* `nativeTheme.shouldUseInvertedColorScheme`
* `nativeTheme.shouldUseHighContrastColors`

```js
// Removed in Electron 13
systemPreferences.isDarkMode()
// Replace with
nativeTheme.shouldUseDarkColors

// Removed in Electron 13
systemPreferences.isInvertedColorScheme()
// Replace with
nativeTheme.shouldUseInvertedColorScheme

// Removed in Electron 13
systemPreferences.isHighContrastColorScheme()
// Replace with
nativeTheme.shouldUseHighContrastColors
```

### Deprecated: WebContents `new-window` event

The `new-window` event of WebContents has been deprecated. It is replaced by [`webContents.setWindowOpenHandler()`](api/web-contents.md#contentssetwindowopenhandlerhandler).

```js
// Deprecated in Electron 13
webContents.on('new-window', (event) => {
  event.preventDefault()
})

// Replace with
webContents.setWindowOpenHandler((details) => {
  return { action: 'deny' }
})
```

## Planned Breaking API Changes (12.0)

### Removed: Pepper Flash support

Chromium has removed support for Flash, and so we must follow suit. See
Chromium's [Flash Roadmap](https://www.chromium.org/flash-roadmap) for more
details.

### Default Changed: `worldSafeExecuteJavaScript` defaults to `true`

In Electron 12, `worldSafeExecuteJavaScript` will be enabled by default.  To restore
the previous behavior, `worldSafeExecuteJavaScript: false` must be specified in WebPreferences.
Please note that setting this option to `false` is **insecure**.

This option will be removed in Electron 14 so please migrate your code to support the default
value.

### Default Changed: `contextIsolation` defaults to `true`

In Electron 12, `contextIsolation` will be enabled by default.  To restore
the previous behavior, `contextIsolation: false` must be specified in WebPreferences.

We [recommend having contextIsolation enabled](tutorial/security.md#3-enable-context-isolation) for the security of your application.

Another implication is that `require()` cannot be used in the renderer process unless
`nodeIntegration` is `true` and `contextIsolation` is `false`.

For more details see: https://github.com/electron/electron/issues/23506

### Removed: `crashReporter.getCrashesDirectory()`

The `crashReporter.getCrashesDirectory` method has been removed. Usage
should be replaced by `app.getPath('crashDumps')`.

```js
// Removed in Electron 12
crashReporter.getCrashesDirectory()
// Replace with
app.getPath('crashDumps')
```

### Removed: `crashReporter` methods in the renderer process

The following `crashReporter` methods are no longer available in the renderer
process:

* `crashReporter.start`
* `crashReporter.getLastCrashReport`
* `crashReporter.getUploadedReports`
* `crashReporter.getUploadToServer`
* `crashReporter.setUploadToServer`
* `crashReporter.getCrashesDirectory`

They should be called only from the main process.

See [#23265](https://github.com/electron/electron/pull/23265) for more details.

### Default Changed: `crashReporter.start({ compress: true })`

The default value of the `compress` option to `crashReporter.start` has changed
from `false` to `true`. This means that crash dumps will be uploaded to the
crash ingestion server with the `Content-Encoding: gzip` header, and the body
will be compressed.

If your crash ingestion server does not support compressed payloads, you can
turn off compression by specifying `{ compress: false }` in the crash reporter
options.

### Deprecated: `remote` module

The `remote` module is deprecated in Electron 12, and will be removed in
Electron 14. It is replaced by the
[`@electron/remote`](https://github.com/electron/remote) module.

```js
// Deprecated in Electron 12:
const { BrowserWindow } = require('electron').remote
```

```js
// Replace with:
const { BrowserWindow } = require('@electron/remote')

// In the main process:
require('@electron/remote/main').initialize()
```

### Deprecated: `shell.moveItemToTrash()`

The synchronous `shell.moveItemToTrash()` has been replaced by the new,
asynchronous `shell.trashItem()`.

```js
// Deprecated in Electron 12
shell.moveItemToTrash(path)
// Replace with
shell.trashItem(path).then(/* ... */)
```

## Planned Breaking API Changes (11.0)

### Removed: `BrowserView.{destroy, fromId, fromWebContents, getAllViews}` and `id` property of `BrowserView`

The experimental APIs `BrowserView.{destroy, fromId, fromWebContents, getAllViews}`
have now been removed. Additionally, the `id` property of `BrowserView`
has also been removed.

For more detailed information, see [#23578](https://github.com/electron/electron/pull/23578).

## Planned Breaking API Changes (10.0)

### Deprecated: `companyName` argument to `crashReporter.start()`

The `companyName` argument to `crashReporter.start()`, which was previously
required, is now optional, and further, is deprecated. To get the same
behavior in a non-deprecated way, you can pass a `companyName` value in
`globalExtra`.

```js
// Deprecated in Electron 10
crashReporter.start({ companyName: 'Umbrella Corporation' })
// Replace with
crashReporter.start({ globalExtra: { _companyName: 'Umbrella Corporation' } })
```

### Deprecated: `crashReporter.getCrashesDirectory()`

The `crashReporter.getCrashesDirectory` method has been deprecated. Usage
should be replaced by `app.getPath('crashDumps')`.

```js
// Deprecated in Electron 10
crashReporter.getCrashesDirectory()
// Replace with
app.getPath('crashDumps')
```

### Deprecated: `crashReporter` methods in the renderer process

Calling the following `crashReporter` methods from the renderer process is
deprecated:

* `crashReporter.start`
* `crashReporter.getLastCrashReport`
* `crashReporter.getUploadedReports`
* `crashReporter.getUploadToServer`
* `crashReporter.setUploadToServer`
* `crashReporter.getCrashesDirectory`

The only non-deprecated methods remaining in the `crashReporter` module in the
renderer are `addExtraParameter`, `removeExtraParameter` and `getParameters`.

All above methods remain non-deprecated when called from the main process.

See [#23265](https://github.com/electron/electron/pull/23265) for more details.

### Deprecated: `crashReporter.start({ compress: false })`

Setting `{ compress: false }` in `crashReporter.start` is deprecated. Nearly
all crash ingestion servers support gzip compression. This option will be
removed in a future version of Electron.

### Default Changed: `enableRemoteModule` defaults to `false`

In Electron 9, using the remote module without explicitly enabling it via the
`enableRemoteModule` WebPreferences option began emitting a warning. In
Electron 10, the remote module is now disabled by default. To use the remote
module, `enableRemoteModule: true` must be specified in WebPreferences:

```js
const w = new BrowserWindow({
  webPreferences: {
    enableRemoteModule: true
  }
})
```

We [recommend moving away from the remote module](https://medium.com/@nornagon/electrons-remote-module-considered-harmful-70d69500f31).

### `protocol.unregisterProtocol`

### `protocol.uninterceptProtocol`

The APIs are now synchronous and the optional callback is no longer needed.

```js
// Deprecated
protocol.unregisterProtocol(scheme, () => { /* ... */ })
// Replace with
protocol.unregisterProtocol(scheme)
```

### `protocol.registerFileProtocol`

### `protocol.registerBufferProtocol`

### `protocol.registerStringProtocol`

### `protocol.registerHttpProtocol`

### `protocol.registerStreamProtocol`

### `protocol.interceptFileProtocol`

### `protocol.interceptStringProtocol`

### `protocol.interceptBufferProtocol`

### `protocol.interceptHttpProtocol`

### `protocol.interceptStreamProtocol`

The APIs are now synchronous and the optional callback is no longer needed.

```js
// Deprecated
protocol.registerFileProtocol(scheme, handler, () => { /* ... */ })
// Replace with
protocol.registerFileProtocol(scheme, handler)
```

The registered or intercepted protocol does not have effect on current page
until navigation happens.

### `protocol.isProtocolHandled`

This API is deprecated and users should use `protocol.isProtocolRegistered`
and `protocol.isProtocolIntercepted` instead.

```js
// Deprecated
protocol.isProtocolHandled(scheme).then(() => { /* ... */ })
// Replace with
const isRegistered = protocol.isProtocolRegistered(scheme)
const isIntercepted = protocol.isProtocolIntercepted(scheme)
```

## Planned Breaking API Changes (9.0)

### Default Changed: Loading non-context-aware native modules in the renderer process is disabled by default

As of Electron 9 we do not allow loading of non-context-aware native modules in
the renderer process.  This is to improve security, performance and maintainability
of Electron as a project.

If this impacts you, you can temporarily set `app.allowRendererProcessReuse` to `false`
to revert to the old behavior.  This flag will only be an option until Electron 11 so
you should plan to update your native modules to be context aware.

For more detailed information see [#18397](https://github.com/electron/electron/issues/18397).

### Deprecated: `BrowserWindow` extension APIs

The following extension APIs have been deprecated:

* `BrowserWindow.addExtension(path)`
* `BrowserWindow.addDevToolsExtension(path)`
* `BrowserWindow.removeExtension(name)`
* `BrowserWindow.removeDevToolsExtension(name)`
* `BrowserWindow.getExtensions()`
* `BrowserWindow.getDevToolsExtensions()`

Use the session APIs instead:

* `ses.loadExtension(path)`
* `ses.removeExtension(extension_id)`
* `ses.getAllExtensions()`

```js
// Deprecated in Electron 9
BrowserWindow.addExtension(path)
BrowserWindow.addDevToolsExtension(path)
// Replace with
session.defaultSession.loadExtension(path)
```

```js
// Deprecated in Electron 9
BrowserWindow.removeExtension(name)
BrowserWindow.removeDevToolsExtension(name)
// Replace with
session.defaultSession.removeExtension(extension_id)
```

```js
// Deprecated in Electron 9
BrowserWindow.getExtensions()
BrowserWindow.getDevToolsExtensions()
// Replace with
session.defaultSession.getAllExtensions()
```

### Removed: `<webview>.getWebContents()`

This API, which was deprecated in Electron 8.0, is now removed.

```js
// Removed in Electron 9.0
webview.getWebContents()
// Replace with
const { remote } = require('electron')
remote.webContents.fromId(webview.getWebContentsId())
```

### Removed: `webFrame.setLayoutZoomLevelLimits()`

Chromium has removed support for changing the layout zoom level limits, and it
is beyond Electron's capacity to maintain it. The function was deprecated in
Electron 8.x, and has been removed in Electron 9.x. The layout zoom level limits
are now fixed at a minimum of 0.25 and a maximum of 5.0, as defined
[here](https://chromium.googlesource.com/chromium/src/+/938b37a6d2886bf8335fc7db792f1eb46c65b2ae/third_party/blink/common/page/page_zoom.cc#11).

### Behavior Changed: Sending non-JS objects over IPC now throws an exception

In Electron 8.0, IPC was changed to use the Structured Clone Algorithm,
bringing significant performance improvements. To help ease the transition, the
old IPC serialization algorithm was kept and used for some objects that aren't
serializable with Structured Clone. In particular, DOM objects (e.g. `Element`,
`Location` and `DOMMatrix`), Node.js objects backed by C++ classes (e.g.
`process.env`, some members of `Stream`), and Electron objects backed by C++
classes (e.g. `WebContents`, `BrowserWindow` and `WebFrame`) are not
serializable with Structured Clone. Whenever the old algorithm was invoked, a
deprecation warning was printed.

In Electron 9.0, the old serialization algorithm has been removed, and sending
such non-serializable objects will now throw an "object could not be cloned"
error.

### API Changed: `shell.openItem` is now `shell.openPath`

The `shell.openItem` API has been replaced with an asynchronous `shell.openPath` API.
You can see the original API proposal and reasoning [here](https://github.com/electron/governance/blob/main/wg-api/spec-documents/shell-openitem.md).

## Planned Breaking API Changes (8.0)

### Behavior Changed: Values sent over IPC are now serialized with Structured Clone Algorithm

The algorithm used to serialize objects sent over IPC (through `ipcRenderer.send`,
`ipcRenderer.sendSync`, `WebContents.send` and related methods) has been switched from a custom
algorithm to V8's built-in [Structured Clone Algorithm][SCA], the same algorithm used to serialize
messages for `postMessage`. This brings about a 2x performance improvement for large messages,
but also brings some breaking changes in behavior.

* Sending Functions, Promises, WeakMaps, WeakSets, or objects containing any
  such values, over IPC will now throw an exception, instead of silently
  converting the functions to `undefined`.

```js
// Previously:
ipcRenderer.send('channel', { value: 3, someFunction: () => {} })
// => results in { value: 3 } arriving in the main process

// From Electron 8:
ipcRenderer.send('channel', { value: 3, someFunction: () => {} })
// => throws Error("() => {} could not be cloned.")
```

* `NaN`, `Infinity` and `-Infinity` will now be correctly serialized, instead
  of being converted to `null`.
* Objects containing cyclic references will now be correctly serialized,
  instead of being converted to `null`.
* `Set`, `Map`, `Error` and `RegExp` values will be correctly serialized,
  instead of being converted to `{}`.
* `BigInt` values will be correctly serialized, instead of being converted to
  `null`.
* Sparse arrays will be serialized as such, instead of being converted to dense
  arrays with `null`s.
* `Date` objects will be transferred as `Date` objects, instead of being
  converted to their ISO string representation.
* Typed Arrays (such as `Uint8Array`, `Uint16Array`, `Uint32Array` and so on)
  will be transferred as such, instead of being converted to Node.js `Buffer`.
* Node.js `Buffer` objects will be transferred as `Uint8Array`s. You can
  convert a `Uint8Array` back to a Node.js `Buffer` by wrapping the underlying
  `ArrayBuffer`:

```js
Buffer.from(value.buffer, value.byteOffset, value.byteLength)
```

Sending any objects that aren't native JS types, such as DOM objects (e.g.
`Element`, `Location`, `DOMMatrix`), Node.js objects (e.g. `process.env`,
`Stream`), or Electron objects (e.g. `WebContents`, `BrowserWindow`,
`WebFrame`) is deprecated. In Electron 8, these objects will be serialized as
before with a DeprecationWarning message, but starting in Electron 9, sending
these kinds of objects will throw a 'could not be cloned' error.

[SCA]: https://developer.mozilla.org/en-US/docs/Web/API/Web_Workers_API/Structured_clone_algorithm

### Deprecated: `<webview>.getWebContents()`

This API is implemented using the `remote` module, which has both performance
and security implications. Therefore its usage should be explicit.

```js
// Deprecated
webview.getWebContents()
// Replace with
const { remote } = require('electron')
remote.webContents.fromId(webview.getWebContentsId())
```

However, it is recommended to avoid using the `remote` module altogether.

```js
// main
const { ipcMain, webContents } = require('electron')

const getGuestForWebContents = (webContentsId, contents) => {
  const guest = webContents.fromId(webContentsId)
  if (!guest) {
    throw new Error(`Invalid webContentsId: ${webContentsId}`)
  }
  if (guest.hostWebContents !== contents) {
    throw new Error('Access denied to webContents')
  }
  return guest
}

ipcMain.handle('openDevTools', (event, webContentsId) => {
  const guest = getGuestForWebContents(webContentsId, event.sender)
  guest.openDevTools()
})

// renderer
const { ipcRenderer } = require('electron')

ipcRenderer.invoke('openDevTools', webview.getWebContentsId())
```

### Deprecated: `webFrame.setLayoutZoomLevelLimits()`

Chromium has removed support for changing the layout zoom level limits, and it
is beyond Electron's capacity to maintain it. The function will emit a warning
in Electron 8.x, and cease to exist in Electron 9.x. The layout zoom level
limits are now fixed at a minimum of 0.25 and a maximum of 5.0, as defined
[here](https://chromium.googlesource.com/chromium/src/+/938b37a6d2886bf8335fc7db792f1eb46c65b2ae/third_party/blink/common/page/page_zoom.cc#11).

### Deprecated events in `systemPreferences`

The following `systemPreferences` events have been deprecated:

* `inverted-color-scheme-changed`
* `high-contrast-color-scheme-changed`

Use the new `updated` event on the `nativeTheme` module instead.

```js
// Deprecated
systemPreferences.on('inverted-color-scheme-changed', () => { /* ... */ })
systemPreferences.on('high-contrast-color-scheme-changed', () => { /* ... */ })

// Replace with
nativeTheme.on('updated', () => { /* ... */ })
```

### Deprecated: methods in `systemPreferences`

The following `systemPreferences` methods have been deprecated:

* `systemPreferences.isDarkMode()`
* `systemPreferences.isInvertedColorScheme()`
* `systemPreferences.isHighContrastColorScheme()`

Use the following `nativeTheme` properties instead:

* `nativeTheme.shouldUseDarkColors`
* `nativeTheme.shouldUseInvertedColorScheme`
* `nativeTheme.shouldUseHighContrastColors`

```js
// Deprecated
systemPreferences.isDarkMode()
// Replace with
nativeTheme.shouldUseDarkColors

// Deprecated
systemPreferences.isInvertedColorScheme()
// Replace with
nativeTheme.shouldUseInvertedColorScheme

// Deprecated
systemPreferences.isHighContrastColorScheme()
// Replace with
nativeTheme.shouldUseHighContrastColors
```

## Planned Breaking API Changes (7.0)

### Deprecated: Atom.io Node Headers URL

This is the URL specified as `disturl` in a `.npmrc` file or as the `--dist-url`
command line flag when building native Node modules.  Both will be supported for
the foreseeable future but it is recommended that you switch.

Deprecated: https://atom.io/download/electron

Replace with: https://electronjs.org/headers

### API Changed: `session.clearAuthCache()` no longer accepts options

The `session.clearAuthCache` API no longer accepts options for what to clear, and instead unconditionally clears the whole cache.

```js
// Deprecated
session.clearAuthCache({ type: 'password' })
// Replace with
session.clearAuthCache()
```

### API Changed: `powerMonitor.querySystemIdleState` is now `powerMonitor.getSystemIdleState`

```js
// Removed in Electron 7.0
powerMonitor.querySystemIdleState(threshold, callback)
// Replace with synchronous API
const idleState = powerMonitor.getSystemIdleState(threshold)
```

### API Changed: `powerMonitor.querySystemIdleTime` is now `powerMonitor.getSystemIdleTime`

```js
// Removed in Electron 7.0
powerMonitor.querySystemIdleTime(callback)
// Replace with synchronous API
const idleTime = powerMonitor.getSystemIdleTime()
```

### API Changed: `webFrame.setIsolatedWorldInfo` replaces separate methods

```js
// Removed in Electron 7.0
webFrame.setIsolatedWorldContentSecurityPolicy(worldId, csp)
webFrame.setIsolatedWorldHumanReadableName(worldId, name)
webFrame.setIsolatedWorldSecurityOrigin(worldId, securityOrigin)
// Replace with
webFrame.setIsolatedWorldInfo(
  worldId,
  {
    securityOrigin: 'some_origin',
    name: 'human_readable_name',
    csp: 'content_security_policy'
  })
```

### Removed: `marked` property on `getBlinkMemoryInfo`

This property was removed in Chromium 77, and as such is no longer available.

### Behavior Changed: `webkitdirectory` attribute for `<input type="file"/>` now lists directory contents

The `webkitdirectory` property on HTML file inputs allows them to select folders.
Previous versions of Electron had an incorrect implementation where the `event.target.files`
of the input returned a `FileList` that returned one `File` corresponding to the selected folder.

As of Electron 7, that `FileList` is now list of all files contained within
the folder, similarly to Chrome, Firefox, and Edge
([link to MDN docs](https://developer.mozilla.org/en-US/docs/Web/API/HTMLInputElement/webkitdirectory)).

As an illustration, take a folder with this structure:

```console
folder
├── file1
├── file2
└── file3
```

In Electron &lt;=6, this would return a `FileList` with a `File` object for:

```console
path/to/folder
```

In Electron 7, this now returns a `FileList` with a `File` object for:

```console
/path/to/folder/file3
/path/to/folder/file2
/path/to/folder/file1
```

Note that `webkitdirectory` no longer exposes the path to the selected folder.
If you require the path to the selected folder rather than the folder contents,
see the `dialog.showOpenDialog` API ([link](api/dialog.md#dialogshowopendialogwindow-options)).

### API Changed: Callback-based versions of promisified APIs

Electron 5 and Electron 6 introduced Promise-based versions of existing
asynchronous APIs and deprecated their older, callback-based counterparts.
In Electron 7, all deprecated callback-based APIs are now removed.

These functions now only return Promises:

* `app.getFileIcon()` [#15742](https://github.com/electron/electron/pull/15742)
* `app.dock.show()` [#16904](https://github.com/electron/electron/pull/16904)
* `contentTracing.getCategories()` [#16583](https://github.com/electron/electron/pull/16583)
* `contentTracing.getTraceBufferUsage()` [#16600](https://github.com/electron/electron/pull/16600)
* `contentTracing.startRecording()` [#16584](https://github.com/electron/electron/pull/16584)
* `contentTracing.stopRecording()` [#16584](https://github.com/electron/electron/pull/16584)
* `contents.executeJavaScript()` [#17312](https://github.com/electron/electron/pull/17312)
* `cookies.flushStore()` [#16464](https://github.com/electron/electron/pull/16464)
* `cookies.get()` [#16464](https://github.com/electron/electron/pull/16464)
* `cookies.remove()` [#16464](https://github.com/electron/electron/pull/16464)
* `cookies.set()` [#16464](https://github.com/electron/electron/pull/16464)
* `debugger.sendCommand()` [#16861](https://github.com/electron/electron/pull/16861)
* `dialog.showCertificateTrustDialog()` [#17181](https://github.com/electron/electron/pull/17181)
* `inAppPurchase.getProducts()` [#17355](https://github.com/electron/electron/pull/17355)
* `inAppPurchase.purchaseProduct()`[#17355](https://github.com/electron/electron/pull/17355)
* `netLog.stopLogging()` [#16862](https://github.com/electron/electron/pull/16862)
* `session.clearAuthCache()` [#17259](https://github.com/electron/electron/pull/17259)
* `session.clearCache()`  [#17185](https://github.com/electron/electron/pull/17185)
* `session.clearHostResolverCache()` [#17229](https://github.com/electron/electron/pull/17229)
* `session.clearStorageData()` [#17249](https://github.com/electron/electron/pull/17249)
* `session.getBlobData()` [#17303](https://github.com/electron/electron/pull/17303)
* `session.getCacheSize()`  [#17185](https://github.com/electron/electron/pull/17185)
* `session.resolveProxy()` [#17222](https://github.com/electron/electron/pull/17222)
* `session.setProxy()`  [#17222](https://github.com/electron/electron/pull/17222)
* `shell.openExternal()` [#16176](https://github.com/electron/electron/pull/16176)
* `webContents.loadFile()` [#15855](https://github.com/electron/electron/pull/15855)
* `webContents.loadURL()` [#15855](https://github.com/electron/electron/pull/15855)
* `webContents.hasServiceWorker()` [#16535](https://github.com/electron/electron/pull/16535)
* `webContents.printToPDF()` [#16795](https://github.com/electron/electron/pull/16795)
* `webContents.savePage()` [#16742](https://github.com/electron/electron/pull/16742)
* `webFrame.executeJavaScript()` [#17312](https://github.com/electron/electron/pull/17312)
* `webFrame.executeJavaScriptInIsolatedWorld()` [#17312](https://github.com/electron/electron/pull/17312)
* `webviewTag.executeJavaScript()` [#17312](https://github.com/electron/electron/pull/17312)
* `win.capturePage()` [#15743](https://github.com/electron/electron/pull/15743)

These functions now have two forms, synchronous and Promise-based asynchronous:

* `dialog.showMessageBox()`/`dialog.showMessageBoxSync()` [#17298](https://github.com/electron/electron/pull/17298)
* `dialog.showOpenDialog()`/`dialog.showOpenDialogSync()` [#16973](https://github.com/electron/electron/pull/16973)
* `dialog.showSaveDialog()`/`dialog.showSaveDialogSync()` [#17054](https://github.com/electron/electron/pull/17054)

## Planned Breaking API Changes (6.0)

### API Changed: `win.setMenu(null)` is now `win.removeMenu()`

```js
// Deprecated
win.setMenu(null)
// Replace with
win.removeMenu()
```

### API Changed: `electron.screen` in the renderer process should be accessed via `remote`

```js
// Deprecated
require('electron').screen
// Replace with
require('electron').remote.screen
```

### API Changed: `require()`ing node builtins in sandboxed renderers no longer implicitly loads the `remote` version

```js
// Deprecated
require('child_process')
// Replace with
require('electron').remote.require('child_process')

// Deprecated
require('fs')
// Replace with
require('electron').remote.require('fs')

// Deprecated
require('os')
// Replace with
require('electron').remote.require('os')

// Deprecated
require('path')
// Replace with
require('electron').remote.require('path')
```

### Deprecated: `powerMonitor.querySystemIdleState` replaced with `powerMonitor.getSystemIdleState`

```js
// Deprecated
powerMonitor.querySystemIdleState(threshold, callback)
// Replace with synchronous API
const idleState = powerMonitor.getSystemIdleState(threshold)
```

### Deprecated: `powerMonitor.querySystemIdleTime` replaced with `powerMonitor.getSystemIdleTime`

```js
// Deprecated
powerMonitor.querySystemIdleTime(callback)
// Replace with synchronous API
const idleTime = powerMonitor.getSystemIdleTime()
```

### Deprecated: `app.enableMixedSandbox()` is no longer needed

```js
// Deprecated
app.enableMixedSandbox()
```

Mixed-sandbox mode is now enabled by default.

### Deprecated: `Tray.setHighlightMode`

Under macOS Catalina our former Tray implementation breaks.
Apple's native substitute doesn't support changing the highlighting behavior.

```js
// Deprecated
tray.setHighlightMode(mode)
// API will be removed in v7.0 without replacement.
```

## Planned Breaking API Changes (5.0)

### Default Changed: `nodeIntegration` and `webviewTag` default to false, `contextIsolation` defaults to true

The following `webPreferences` option default values are deprecated in favor of the new defaults listed below.

| Property | Deprecated Default | New Default |
|----------|--------------------|-------------|
| `contextIsolation` | `false` | `true` |
| `nodeIntegration` | `true` | `false` |
| `webviewTag` | `nodeIntegration` if set else `true` | `false` |

E.g. Re-enabling the webviewTag

```js
const w = new BrowserWindow({
  webPreferences: {
    webviewTag: true
  }
})
```

### Behavior Changed: `nodeIntegration` in child windows opened via `nativeWindowOpen`

Child windows opened with the `nativeWindowOpen` option will always have Node.js integration disabled, unless `nodeIntegrationInSubFrames` is `true`.

### API Changed: Registering privileged schemes must now be done before app ready

Renderer process APIs `webFrame.registerURLSchemeAsPrivileged` and `webFrame.registerURLSchemeAsBypassingCSP` as well as browser process API `protocol.registerStandardSchemes` have been removed.
A new API, `protocol.registerSchemesAsPrivileged` has been added and should be used for registering custom schemes with the required privileges. Custom schemes are required to be registered before app ready.

### Deprecated: `webFrame.setIsolatedWorld*` replaced with `webFrame.setIsolatedWorldInfo`

```js
// Deprecated
webFrame.setIsolatedWorldContentSecurityPolicy(worldId, csp)
webFrame.setIsolatedWorldHumanReadableName(worldId, name)
webFrame.setIsolatedWorldSecurityOrigin(worldId, securityOrigin)
// Replace with
webFrame.setIsolatedWorldInfo(
  worldId,
  {
    securityOrigin: 'some_origin',
    name: 'human_readable_name',
    csp: 'content_security_policy'
  })
```

### API Changed: `webFrame.setSpellCheckProvider` now takes an asynchronous callback

The `spellCheck` callback is now asynchronous, and `autoCorrectWord` parameter has been removed.

```js
// Deprecated
webFrame.setSpellCheckProvider('en-US', true, {
  spellCheck: (text) => {
    return !spellchecker.isMisspelled(text)
  }
})
// Replace with
webFrame.setSpellCheckProvider('en-US', {
  spellCheck: (words, callback) => {
    callback(words.filter(text => spellchecker.isMisspelled(text)))
  }
})
```

### API Changed: `webContents.getZoomLevel` and `webContents.getZoomFactor` are now synchronous

`webContents.getZoomLevel` and `webContents.getZoomFactor` no longer take callback parameters,
instead directly returning their number values.

```js
// Deprecated
webContents.getZoomLevel((level) => {
  console.log(level)
})
// Replace with
const level = webContents.getZoomLevel()
console.log(level)
```

```js
// Deprecated
webContents.getZoomFactor((factor) => {
  console.log(factor)
})
// Replace with
const factor = webContents.getZoomFactor()
console.log(factor)
```

## Planned Breaking API Changes (4.0)

The following list includes the breaking API changes made in Electron 4.0.

### `app.makeSingleInstance`

```js
// Deprecated
app.makeSingleInstance((argv, cwd) => {
  /* ... */
})
// Replace with
app.requestSingleInstanceLock()
app.on('second-instance', (event, argv, cwd) => {
  /* ... */
})
```

### `app.releaseSingleInstance`

```js
// Deprecated
app.releaseSingleInstance()
// Replace with
app.releaseSingleInstanceLock()
```

### `app.getGPUInfo`

```js
app.getGPUInfo('complete')
// Now behaves the same with `basic` on macOS
app.getGPUInfo('basic')
```

### `win_delay_load_hook`

When building native modules for windows, the `win_delay_load_hook` variable in
the module's `binding.gyp` must be true (which is the default). If this hook is
not present, then the native module will fail to load on Windows, with an error
message like `Cannot find module`.
See the [native module guide](./tutorial/using-native-node-modules.md) for more.

### Removed: IA32 Linux support

Electron 18 will no longer run on 32-bit Linux systems. See [discontinuing support for 32-bit Linux](https://www.electronjs.org/blog/linux-32bit-support) for more information.

## Breaking API Changes (3.0)

The following list includes the breaking API changes in Electron 3.0.

### `app`

```js
// Deprecated
app.getAppMemoryInfo()
// Replace with
app.getAppMetrics()

// Deprecated
const metrics = app.getAppMetrics()
const { memory } = metrics[0] // Deprecated property
```

### `BrowserWindow`

```js
// Deprecated
const optionsA = { webPreferences: { blinkFeatures: '' } }
const windowA = new BrowserWindow(optionsA)
// Replace with
const optionsB = { webPreferences: { enableBlinkFeatures: '' } }
const windowB = new BrowserWindow(optionsB)

// Deprecated
window.on('app-command', (e, cmd) => {
  if (cmd === 'media-play_pause') {
    // do something
  }
})
// Replace with
window.on('app-command', (e, cmd) => {
  if (cmd === 'media-play-pause') {
    // do something
  }
})
```

### `clipboard`

```js
// Deprecated
clipboard.readRtf()
// Replace with
clipboard.readRTF()

// Deprecated
clipboard.writeRtf()
// Replace with
clipboard.writeRTF()

// Deprecated
clipboard.readHtml()
// Replace with
clipboard.readHTML()

// Deprecated
clipboard.writeHtml()
// Replace with
clipboard.writeHTML()
```

### `crashReporter`

```js
// Deprecated
crashReporter.start({
  companyName: 'Crashly',
  submitURL: 'https://crash.server.com',
  autoSubmit: true
})
// Replace with
crashReporter.start({
  companyName: 'Crashly',
  submitURL: 'https://crash.server.com',
  uploadToServer: true
})
```

### `nativeImage`

```js
// Deprecated
nativeImage.createFromBuffer(buffer, 1.0)
// Replace with
nativeImage.createFromBuffer(buffer, {
  scaleFactor: 1.0
})
```

### `process`

```js
// Deprecated
const info = process.getProcessMemoryInfo()
```

### `screen`

```js
// Deprecated
screen.getMenuBarHeight()
// Replace with
screen.getPrimaryDisplay().workArea
```

### `session`

```js
// Deprecated
ses.setCertificateVerifyProc((hostname, certificate, callback) => {
  callback(true)
})
// Replace with
ses.setCertificateVerifyProc((request, callback) => {
  callback(0)
})
```

### `Tray`

```js
// Deprecated
tray.setHighlightMode(true)
// Replace with
tray.setHighlightMode('on')

// Deprecated
tray.setHighlightMode(false)
// Replace with
tray.setHighlightMode('off')
```

### `webContents`

```js
// Deprecated
webContents.openDevTools({ detach: true })
// Replace with
webContents.openDevTools({ mode: 'detach' })

// Removed
webContents.setSize(options)
// There is no replacement for this API
```

### `webFrame`

```js
// Deprecated
webFrame.registerURLSchemeAsSecure('app')
// Replace with
protocol.registerStandardSchemes(['app'], { secure: true })

// Deprecated
webFrame.registerURLSchemeAsPrivileged('app', { secure: true })
// Replace with
protocol.registerStandardSchemes(['app'], { secure: true })
```

### `<webview>`

```js
// Removed
webview.setAttribute('disableguestresize', '')
// There is no replacement for this API

// Removed
webview.setAttribute('guestinstance', instanceId)
// There is no replacement for this API

// Keyboard listeners no longer work on webview tag
webview.onkeydown = () => { /* handler */ }
webview.onkeyup = () => { /* handler */ }
```

### Node Headers URL

This is the URL specified as `disturl` in a `.npmrc` file or as the `--dist-url`
command line flag when building native Node modules.

Deprecated: https://atom.io/download/atom-shell

Replace with: https://atom.io/download/electron

## Breaking API Changes (2.0)

The following list includes the breaking API changes made in Electron 2.0.

### `BrowserWindow`

```js
// Deprecated
const optionsA = { titleBarStyle: 'hidden-inset' }
const windowA = new BrowserWindow(optionsA)
// Replace with
const optionsB = { titleBarStyle: 'hiddenInset' }
const windowB = new BrowserWindow(optionsB)
```

### `menu`

```js
// Removed
menu.popup(browserWindow, 100, 200, 2)
// Replaced with
menu.popup(browserWindow, { x: 100, y: 200, positioningItem: 2 })
```

### `nativeImage`

```js
// Removed
nativeImage.toPng()
// Replaced with
nativeImage.toPNG()

// Removed
nativeImage.toJpeg()
// Replaced with
nativeImage.toJPEG()
```

### `process`

* `process.versions.electron` and `process.version.chrome` will be made
  read-only properties for consistency with the other `process.versions`
  properties set by Node.

### `webContents`

```js
// Removed
webContents.setZoomLevelLimits(1, 2)
// Replaced with
webContents.setVisualZoomLevelLimits(1, 2)
```

### `webFrame`

```js
// Removed
webFrame.setZoomLevelLimits(1, 2)
// Replaced with
webFrame.setVisualZoomLevelLimits(1, 2)
```

### `<webview>`

```js
// Removed
webview.setZoomLevelLimits(1, 2)
// Replaced with
webview.setVisualZoomLevelLimits(1, 2)
```

### Duplicate ARM Assets

Each Electron release includes two identical ARM builds with slightly different
filenames, like `electron-v1.7.3-linux-arm.zip` and
`electron-v1.7.3-linux-armv7l.zip`. The asset with the `v7l` prefix was added
to clarify to users which ARM version it supports, and to disambiguate it from
future armv6l and arm64 assets that may be produced.

The file _without the prefix_ is still being published to avoid breaking any
setups that may be consuming it. Starting at 2.0, the unprefixed file will
no longer be published.

For details, see
[6986](https://github.com/electron/electron/pull/6986)
and
[7189](https://github.com/electron/electron/pull/7189).<|MERGE_RESOLUTION|>--- conflicted
+++ resolved
@@ -12,7 +12,6 @@
 * **Deprecated:** An API was marked as deprecated. The API will continue to function, but will emit a deprecation warning, and will be removed in a future release.
 * **Removed:** An API or feature was removed, and is no longer supported by Electron.
 
-<<<<<<< HEAD
 ## Planned Breaking API Changes (42.0)
 
 ### Behavior Changed: Offscreen rendering will use `1.0` as default device scale factor.
@@ -22,7 +21,7 @@
 `webPreferences.offscreen.deviceScaleFactor` to specify a custom value when creating an OSR window. At first, if the property is not set, it defaults
 to the primary display's scale factor (preserving the old behavior). Starting from Electron 42, the default will change to a constant value of `1.0`
 for more consistent output sizes.
-=======
+
 ## Planned Breaking API Changes (41.0)
 
 ### Behavior Changed: PDFs no longer create a separate WebContents
@@ -30,7 +29,6 @@
 Previously, PDF resources created a separate guest [WebContents](https://www.electronjs.org/docs/latest/api/web-contents) for rendering. Now, PDFs are rendered within the same WebContents instead. If you have code to detect PDF resources, use the [frame tree](https://www.electronjs.org/docs/latest/api/web-frame-main) instead of WebContents.
 
 Under the hood, Chromium [enabled](https://chromium-review.googlesource.com/c/chromium/src/+/7239572) a feature that changes PDFs to use out-of-process iframes (OOPIFs) instead of the `MimeHandlerViewGuest` extension.
->>>>>>> a90ccc75
 
 ## Planned Breaking API Changes (40.0)
 
