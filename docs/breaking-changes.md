# Breaking Changes

Breaking changes will be documented here, and deprecation warnings added to JS code where possible, at least [one major version](tutorial/electron-versioning.md#semver) before the change is made.

### Types of Breaking Changes

This document uses the following convention to categorize breaking changes:

* **API Changed:** An API was changed in such a way that code that has not been updated is guaranteed to throw an exception.
* **Behavior Changed:** The behavior of Electron has changed, but not in such a way that an exception will necessarily be thrown.
* **Default Changed:** Code depending on the old default may break, not necessarily throwing an exception. The old behavior can be restored by explicitly specifying the value.
* **Deprecated:** An API was marked as deprecated. The API will continue to function, but will emit a deprecation warning, and will be removed in a future release.
* **Removed:** An API or feature was removed, and is no longer supported by Electron.

## Planned Breaking API Changes (35.0)

### Deprecated: `setPreloads`, `getPreloads` on `Session`

`registerPreloadScript`, `unregisterPreloadScript`, and `getPreloadScripts` are introduced as a
replacement for the deprecated methods. These new APIs allow third-party libraries to register
preload scripts without replacing existing scripts. Also, the new `type` option allows for
additional preload targets beyond `frame`.

```js
// Deprecated
session.setPreloads([path.join(__dirname, 'preload.js')])

// Replace with:
session.registerPreloadScript({
  type: 'frame',
  id: 'app-preload',
  filePath: path.join(__dirname, 'preload.js')
})
```

### Deprecated: `getFromVersionID` on `session.serviceWorkers`

The `session.serviceWorkers.fromVersionID(versionId)` API has been deprecated
in favor of `session.serviceWorkers.getInfoFromVersionID(versionId)`. This was
changed to make it more clear which object is returned with the introduction
of the `session.serviceWorkers.getWorkerFromVersionID(versionId)` API.

```js
// Deprecated
session.serviceWorkers.fromVersionID(versionId)

// Replace with
session.serviceWorkers.getInfoFromVersionID(versionId)
```

### Deprecated: `level`, `message`, `line`, and `sourceId` arguments in `console-message` event on `WebContents`

The `console-message` event on `WebContents` has been updated to provide details on the `Event`
argument.

```js
// Deprecated
webContents.on('console-message', (event, level, message, line, sourceId) => {})

// Replace with:
webContents.on('console-message', ({ level, message, lineNumber, sourceId, frame }) => {})
```

Additionally, `level` is now a string with possible values of `info`, `warning`, `error`, and `debug`.

<<<<<<< HEAD
### Behavior Changed: `urls` property of `WebRequestFilter`.

Previously, an empty urls array was interpreted as including all URLs. To explicitly include all URLs, developers should now use the `<all_urls>` pattern, which is a [designated URL pattern](https://developer.mozilla.org/en-US/docs/Mozilla/Add-ons/WebExtensions/Match_patterns#all_urls) that matches every possible URL. This change clarifies the intent and ensures more predictable behavior.

```js
// Deprecated
const deprecatedFilter = {
  urls: []
}

// Replace with
const newFilter = {
  urls: ['<all_urls>']
}
```
=======
### Deprecated: `systemPreferences.isAeroGlassEnabled()`

The `systemPreferences.isAeroGlassEnabled()` function has been deprecated without replacement.
It has been always returning `true` since Electron 23, which only supports Windows 10+, where DWM composition can no longer be disabled.

https://learn.microsoft.com/en-us/windows/win32/dwm/composition-ovw#disabling-dwm-composition-windows7-and-earlier
>>>>>>> c92a02ea

## Planned Breaking API Changes (34.0)

### Behavior Changed: menu bar will be hidden during fullscreen on Windows

This brings the behavior to parity with Linux. Prior behavior: Menu bar is still visible during fullscreen on Windows. New behavior: Menu bar is hidden during fullscreen on Windows.

**Correction**: This was previously listed as a breaking change in Electron 33, but was first released in Electron 34.

## Planned Breaking API Changes (33.0)

### Deprecated: `document.execCommand("paste")`

The synchronous clipboard read API [document.execCommand("paste")](https://developer.mozilla.org/en-US/docs/Mozilla/Add-ons/WebExtensions/Interact_with_the_clipboard) has been
deprecated in favor of [async clipboard API](https://developer.mozilla.org/en-US/docs/Web/API/Clipboard_API). This is to align with the browser defaults.

The `enableDeprecatedPaste` option on `WebPreferences` that triggers the permission
checks for this API and the associated permission type `deprecated-sync-clipboard-read`
are also deprecated.

### Behavior Changed: frame properties may retrieve detached WebFrameMain instances or none at all

APIs which provide access to a `WebFrameMain` instance may return an instance
with `frame.detached` set to `true`, or possibly return `null`.

When a frame performs a cross-origin navigation, it enters into a detached state
in which it's no longer attached to the page. In this state, it may be running
[unload](https://developer.mozilla.org/en-US/docs/Web/API/Window/unload_event)
handlers prior to being deleted. In the event of an IPC sent during this state,
`frame.detached` will be set to `true` with the frame being destroyed shortly
thereafter.

When receiving an event, it's important to access WebFrameMain properties
immediately upon being received. Otherwise, it's not guaranteed to point to the
same webpage as when received. To avoid misaligned expectations, Electron will
return `null` in the case of late access where the webpage has changed.

```js
ipcMain.on('unload-event', (event) => {
  event.senderFrame // ✅ accessed immediately
})

ipcMain.on('unload-event', async (event) => {
  await crossOriginNavigationPromise
  event.senderFrame // ❌ returns `null` due to late access
})
```

### Behavior Changed: custom protocol URL handling on Windows

Due to changes made in Chromium to support [Non-Special Scheme URLs](http://bit.ly/url-non-special), custom protocol URLs that use Windows file paths will no longer work correctly with the deprecated `protocol.registerFileProtocol` and the `baseURLForDataURL` property on `BrowserWindow.loadURL`, `WebContents.loadURL`, and `<webview>.loadURL`.  `protocol.handle` will also not work with these types of URLs but this is not a change since it has always worked that way.

```js
// No longer works
protocol.registerFileProtocol('other', () => {
  callback({ filePath: '/path/to/my/file' })
})

const mainWindow = new BrowserWindow()
mainWindow.loadURL('data:text/html,<script src="loaded-from-dataurl.js"></script>', { baseURLForDataURL: 'other://C:\\myapp' })
mainWindow.loadURL('other://C:\\myapp\\index.html')

// Replace with
const path = require('node:path')
const nodeUrl = require('node:url')
protocol.handle(other, (req) => {
  const srcPath = 'C:\\myapp\\'
  const reqURL = new URL(req.url)
  return net.fetch(nodeUrl.pathToFileURL(path.join(srcPath, reqURL.pathname)).toString())
})

mainWindow.loadURL('data:text/html,<script src="loaded-from-dataurl.js"></script>', { baseURLForDataURL: 'other://' })
mainWindow.loadURL('other://index.html')
```

### Behavior Changed: `webContents` property on `login` on `app`

The `webContents` property in the `login` event from `app` will be `null`
when the event is triggered for requests from the [utility process](api/utility-process.md)
created with `respondToAuthRequestsFromMainProcess` option.

### Deprecated: `textured` option in `BrowserWindowConstructorOption.type`

The `textured` option of `type` in `BrowserWindowConstructorOptions` has been deprecated with no replacement. This option relied on the [`NSWindowStyleMaskTexturedBackground`](https://developer.apple.com/documentation/appkit/nswindowstylemask/nswindowstylemasktexturedbackground) style mask on macOS, which has been deprecated with no alternative.

### Removed: macOS 10.15 support

macOS 10.15 (Catalina) is no longer supported by [Chromium](https://chromium-review.googlesource.com/c/chromium/src/+/5734361).

Older versions of Electron will continue to run on Catalina, but macOS 11 (Big Sur)
or later will be required to run Electron v33.0.0 and higher.

### Behavior Changed: Native modules now require C++20

Due to changes made upstream, both
[V8](https://chromium-review.googlesource.com/c/v8/v8/+/5587859) and
[Node.js](https://github.com/nodejs/node/pull/45427) now require C++20 as a
minimum version. Developers using native node modules should build their
modules with `--std=c++20` rather than `--std=c++17`. Images using gcc9 or
lower may need to update to gcc10 in order to compile. See
[#43555](https://github.com/electron/electron/pull/43555) for more details.

### Deprecated: `systemPreferences.accessibilityDisplayShouldReduceTransparency`

The `systemPreferences.accessibilityDisplayShouldReduceTransparency` property is now deprecated in favor of the new `nativeTheme.prefersReducedTransparency`, which provides identical information and works cross-platform.

```js
// Deprecated
const shouldReduceTransparency = systemPreferences.accessibilityDisplayShouldReduceTransparency

// Replace with:
const prefersReducedTransparency = nativeTheme.prefersReducedTransparency
```

## Planned Breaking API Changes (32.0)

### Removed: `File.path`

The nonstandard `path` property of the Web `File` object was added in an early version of Electron as a convenience method for working with native files when doing everything in the renderer was more common. However, it represents a deviation from the standard and poses a minor security risk as well, so beginning in Electron 32.0 it has been removed in favor of the [`webUtils.getPathForFile`](api/web-utils.md#webutilsgetpathforfilefile) method.

```js
// Before (renderer)

const file = document.querySelector('input[type=file]').files[0]
alert(`Uploaded file path was: ${file.path}`)
```

```js
// After (renderer)

const file = document.querySelector('input[type=file]').files[0]
electron.showFilePath(file)

// (preload)
const { contextBridge, webUtils } = require('electron')

contextBridge.exposeInMainWorld('electron', {
  showFilePath (file) {
    // It's best not to expose the full file path to the web content if
    // possible.
    const path = webUtils.getPathForFile(file)
    alert(`Uploaded file path was: ${path}`)
  }
})
```

### Deprecated: `clearHistory`, `canGoBack`, `goBack`, `canGoForward`, `goForward`, `goToIndex`, `canGoToOffset`, `goToOffset` on `WebContents`

The navigation-related APIs are now deprecated.

These APIs have been moved to the `navigationHistory` property of `WebContents` to provide a more structured and intuitive interface for managing navigation history.

```js
// Deprecated
win.webContents.clearHistory()
win.webContents.canGoBack()
win.webContents.goBack()
win.webContents.canGoForward()
win.webContents.goForward()
win.webContents.goToIndex(index)
win.webContents.canGoToOffset()
win.webContents.goToOffset(index)

// Replace with
win.webContents.navigationHistory.clear()
win.webContents.navigationHistory.canGoBack()
win.webContents.navigationHistory.goBack()
win.webContents.navigationHistory.canGoForward()
win.webContents.navigationHistory.goForward()
win.webContents.navigationHistory.canGoToOffset()
win.webContents.navigationHistory.goToOffset(index)
```

### Behavior changed: Directory `databases` in `userData` will be deleted

If you have a directory called `databases` in the directory returned by
`app.getPath('userData')`, it will be deleted when Electron 32 is first run.
The `databases` directory was used by WebSQL, which was removed in Electron 31.
Chromium now performs a cleanup that deletes this directory. See
[issue #45396](https://github.com/electron/electron/issues/45396).

## Planned Breaking API Changes (31.0)

### Removed: `WebSQL` support

Chromium has removed support for WebSQL upstream, transitioning it to Android only. See
[Chromium's intent to remove discussion](https://groups.google.com/a/chromium.org/g/blink-dev/c/fWYb6evVA-w/m/wGI863zaAAAJ)
for more information.

### Behavior Changed: `nativeImage.toDataURL` will preserve PNG colorspace

PNG decoder implementation has been changed to preserve colorspace data, the
encoded data returned from this function now matches it.

See [crbug.com/332584706](https://issues.chromium.org/issues/332584706) for more information.

### Behavior Changed: `window.flashFrame(bool)` will flash dock icon continuously on macOS

This brings the behavior to parity with Windows and Linux. Prior behavior: The first `flashFrame(true)` bounces the dock icon only once (using the [NSInformationalRequest](https://developer.apple.com/documentation/appkit/nsrequestuserattentiontype/nsinformationalrequest) level) and `flashFrame(false)` does nothing. New behavior: Flash continuously until `flashFrame(false)` is called. This uses the [NSCriticalRequest](https://developer.apple.com/documentation/appkit/nsrequestuserattentiontype/nscriticalrequest) level instead. To explicitly use `NSInformationalRequest` to cause a single dock icon bounce, it is still possible to use [`dock.bounce('informational')`](https://www.electronjs.org/docs/latest/api/dock#dockbouncetype-macos).

## Planned Breaking API Changes (30.0)

### Behavior Changed: cross-origin iframes now use Permission Policy to access features

Cross-origin iframes must now specify features available to a given `iframe` via the `allow`
attribute in order to access them.

See [documentation](https://developer.mozilla.org/en-US/docs/Web/HTML/Element/iframe#allow) for
more information.

### Removed: The `--disable-color-correct-rendering` switch

This switch was never formally documented but it's removal is being noted here regardless. Chromium itself now has better support for color spaces so this flag should not be needed.

### Behavior Changed: `BrowserView.setAutoResize` behavior on macOS

In Electron 30, BrowserView is now a wrapper around the new [WebContentsView](api/web-contents-view.md) API.

Previously, the `setAutoResize` function of the `BrowserView` API was backed by [autoresizing](https://developer.apple.com/documentation/appkit/nsview/1483281-autoresizingmask?language=objc) on macOS, and by a custom algorithm on Windows and Linux.
For simple use cases such as making a BrowserView fill the entire window, the behavior of these two approaches was identical.
However, in more advanced cases, BrowserViews would be autoresized differently on macOS than they would be on other platforms, as the custom resizing algorithm for Windows and Linux did not perfectly match the behavior of macOS's autoresizing API.
The autoresizing behavior is now standardized across all platforms.

If your app uses `BrowserView.setAutoResize` to do anything more complex than making a BrowserView fill the entire window, it's likely you already had custom logic in place to handle this difference in behavior on macOS.
If so, that logic will no longer be needed in Electron 30 as autoresizing behavior is consistent.

### Deprecated: `BrowserView`

The [`BrowserView`](./api/browser-view.md) class has been deprecated and
replaced by the new [`WebContentsView`](./api/web-contents-view.md) class.

`BrowserView` related methods in [`BrowserWindow`](./api/browser-window.md) have
also been deprecated:

```js
BrowserWindow.fromBrowserView(browserView)
win.setBrowserView(browserView)
win.getBrowserView()
win.addBrowserView(browserView)
win.removeBrowserView(browserView)
win.setTopBrowserView(browserView)
win.getBrowserViews()
```

### Removed: `params.inputFormType` property on `context-menu` on `WebContents`

The `inputFormType` property of the params object in the `context-menu`
event from `WebContents` has been removed. Use the new `formControlType`
property instead.

### Removed: `process.getIOCounters()`

Chromium has removed access to this information.

## Planned Breaking API Changes (29.0)

### Behavior Changed: `ipcRenderer` can no longer be sent over the `contextBridge`

Attempting to send the entire `ipcRenderer` module as an object over the `contextBridge` will now result in
an empty object on the receiving side of the bridge. This change was made to remove / mitigate
a security footgun. You should not directly expose ipcRenderer or its methods over the bridge.
Instead, provide a safe wrapper like below:

```js
contextBridge.exposeInMainWorld('app', {
  onEvent: (cb) => ipcRenderer.on('foo', (e, ...args) => cb(args))
})
```

### Removed: `renderer-process-crashed` event on `app`

The `renderer-process-crashed` event on `app` has been removed.
Use the new `render-process-gone` event instead.

```js
// Removed
app.on('renderer-process-crashed', (event, webContents, killed) => { /* ... */ })

// Replace with
app.on('render-process-gone', (event, webContents, details) => { /* ... */ })
```

### Removed: `crashed` event on `WebContents` and `<webview>`

The `crashed` events on `WebContents` and `<webview>` have been removed.
Use the new `render-process-gone` event instead.

```js
// Removed
win.webContents.on('crashed', (event, killed) => { /* ... */ })
webview.addEventListener('crashed', (event) => { /* ... */ })

// Replace with
win.webContents.on('render-process-gone', (event, details) => { /* ... */ })
webview.addEventListener('render-process-gone', (event) => { /* ... */ })
```

### Removed: `gpu-process-crashed` event on `app`

The `gpu-process-crashed` event on `app` has been removed.
Use the new `child-process-gone` event instead.

```js
// Removed
app.on('gpu-process-crashed', (event, killed) => { /* ... */ })

// Replace with
app.on('child-process-gone', (event, details) => { /* ... */ })
```

## Planned Breaking API Changes (28.0)

### Behavior Changed: `WebContents.backgroundThrottling` set to false affects all `WebContents` in the host `BrowserWindow`

`WebContents.backgroundThrottling` set to false will disable frames throttling
in the `BrowserWindow` for all `WebContents` displayed by it.

### Removed: `BrowserWindow.setTrafficLightPosition(position)`

`BrowserWindow.setTrafficLightPosition(position)` has been removed, the
`BrowserWindow.setWindowButtonPosition(position)` API should be used instead
which accepts `null` instead of `{ x: 0, y: 0 }` to reset the position to
system default.

```js
// Removed in Electron 28
win.setTrafficLightPosition({ x: 10, y: 10 })
win.setTrafficLightPosition({ x: 0, y: 0 })

// Replace with
win.setWindowButtonPosition({ x: 10, y: 10 })
win.setWindowButtonPosition(null)
```

### Removed: `BrowserWindow.getTrafficLightPosition()`

`BrowserWindow.getTrafficLightPosition()` has been removed, the
`BrowserWindow.getWindowButtonPosition()` API should be used instead
which returns `null` instead of `{ x: 0, y: 0 }` when there is no custom
position.

```js
// Removed in Electron 28
const pos = win.getTrafficLightPosition()
if (pos.x === 0 && pos.y === 0) {
  // No custom position.
}

// Replace with
const ret = win.getWindowButtonPosition()
if (ret === null) {
  // No custom position.
}
```

### Removed: `ipcRenderer.sendTo()`

The `ipcRenderer.sendTo()` API has been removed. It should be replaced by setting up a [`MessageChannel`](tutorial/message-ports.md#setting-up-a-messagechannel-between-two-renderers) between the renderers.

The `senderId` and `senderIsMainFrame` properties of `IpcRendererEvent` have been removed as well.

### Removed: `app.runningUnderRosettaTranslation`

The `app.runningUnderRosettaTranslation` property has been removed.
Use `app.runningUnderARM64Translation` instead.

```js
// Removed
console.log(app.runningUnderRosettaTranslation)
// Replace with
console.log(app.runningUnderARM64Translation)
```

### Deprecated: `renderer-process-crashed` event on `app`

The `renderer-process-crashed` event on `app` has been deprecated.
Use the new `render-process-gone` event instead.

```js
// Deprecated
app.on('renderer-process-crashed', (event, webContents, killed) => { /* ... */ })

// Replace with
app.on('render-process-gone', (event, webContents, details) => { /* ... */ })
```

### Deprecated: `params.inputFormType` property on `context-menu` on `WebContents`

The `inputFormType` property of the params object in the `context-menu`
event from `WebContents` has been deprecated. Use the new `formControlType`
property instead.

### Deprecated: `crashed` event on `WebContents` and `<webview>`

The `crashed` events on `WebContents` and `<webview>` have been deprecated.
Use the new `render-process-gone` event instead.

```js
// Deprecated
win.webContents.on('crashed', (event, killed) => { /* ... */ })
webview.addEventListener('crashed', (event) => { /* ... */ })

// Replace with
win.webContents.on('render-process-gone', (event, details) => { /* ... */ })
webview.addEventListener('render-process-gone', (event) => { /* ... */ })
```

### Deprecated: `gpu-process-crashed` event on `app`

The `gpu-process-crashed` event on `app` has been deprecated.
Use the new `child-process-gone` event instead.

```js
// Deprecated
app.on('gpu-process-crashed', (event, killed) => { /* ... */ })

// Replace with
app.on('child-process-gone', (event, details) => { /* ... */ })
```

## Planned Breaking API Changes (27.0)

### Removed: macOS 10.13 / 10.14 support

macOS 10.13 (High Sierra) and macOS 10.14 (Mojave) are no longer supported by [Chromium](https://chromium-review.googlesource.com/c/chromium/src/+/4629466).

Older versions of Electron will continue to run on these operating systems, but macOS 10.15 (Catalina)
or later will be required to run Electron v27.0.0 and higher.

### Deprecated: `ipcRenderer.sendTo()`

The `ipcRenderer.sendTo()` API has been deprecated. It should be replaced by setting up a [`MessageChannel`](tutorial/message-ports.md#setting-up-a-messagechannel-between-two-renderers) between the renderers.

The `senderId` and `senderIsMainFrame` properties of `IpcRendererEvent` have been deprecated as well.

### Removed: color scheme events in `systemPreferences`

The following `systemPreferences` events have been removed:

* `inverted-color-scheme-changed`
* `high-contrast-color-scheme-changed`

Use the new `updated` event on the `nativeTheme` module instead.

```js
// Removed
systemPreferences.on('inverted-color-scheme-changed', () => { /* ... */ })
systemPreferences.on('high-contrast-color-scheme-changed', () => { /* ... */ })

// Replace with
nativeTheme.on('updated', () => { /* ... */ })
```

### Removed: Some `window.setVibrancy` options on macOS

The following vibrancy options have been removed:

* 'light'
* 'medium-light'
* 'dark'
* 'ultra-dark'
* 'appearance-based'

These were previously deprecated and have been removed by Apple in 10.15.

### Removed: `webContents.getPrinters`

The `webContents.getPrinters` method has been removed. Use
`webContents.getPrintersAsync` instead.

```js
const w = new BrowserWindow({ show: false })

// Removed
console.log(w.webContents.getPrinters())
// Replace with
w.webContents.getPrintersAsync().then((printers) => {
  console.log(printers)
})
```

### Removed: `systemPreferences.{get,set}AppLevelAppearance` and `systemPreferences.appLevelAppearance`

The `systemPreferences.getAppLevelAppearance` and `systemPreferences.setAppLevelAppearance`
methods have been removed, as well as the `systemPreferences.appLevelAppearance` property.
Use the `nativeTheme` module instead.

```js
// Removed
systemPreferences.getAppLevelAppearance()
// Replace with
nativeTheme.shouldUseDarkColors

// Removed
systemPreferences.appLevelAppearance
// Replace with
nativeTheme.shouldUseDarkColors

// Removed
systemPreferences.setAppLevelAppearance('dark')
// Replace with
nativeTheme.themeSource = 'dark'
```

### Removed: `alternate-selected-control-text` value for `systemPreferences.getColor`

The `alternate-selected-control-text` value for `systemPreferences.getColor`
has been removed. Use `selected-content-background` instead.

```js
// Removed
systemPreferences.getColor('alternate-selected-control-text')
// Replace with
systemPreferences.getColor('selected-content-background')
```

## Planned Breaking API Changes (26.0)

### Deprecated: `webContents.getPrinters`

The `webContents.getPrinters` method has been deprecated. Use
`webContents.getPrintersAsync` instead.

```js
const w = new BrowserWindow({ show: false })

// Deprecated
console.log(w.webContents.getPrinters())
// Replace with
w.webContents.getPrintersAsync().then((printers) => {
  console.log(printers)
})
```

### Deprecated: `systemPreferences.{get,set}AppLevelAppearance` and `systemPreferences.appLevelAppearance`

The `systemPreferences.getAppLevelAppearance` and `systemPreferences.setAppLevelAppearance`
methods have been deprecated, as well as the `systemPreferences.appLevelAppearance` property.
Use the `nativeTheme` module instead.

```js
// Deprecated
systemPreferences.getAppLevelAppearance()
// Replace with
nativeTheme.shouldUseDarkColors

// Deprecated
systemPreferences.appLevelAppearance
// Replace with
nativeTheme.shouldUseDarkColors

// Deprecated
systemPreferences.setAppLevelAppearance('dark')
// Replace with
nativeTheme.themeSource = 'dark'
```

### Deprecated: `alternate-selected-control-text` value for `systemPreferences.getColor`

The `alternate-selected-control-text` value for `systemPreferences.getColor`
has been deprecated. Use `selected-content-background` instead.

```js
// Deprecated
systemPreferences.getColor('alternate-selected-control-text')
// Replace with
systemPreferences.getColor('selected-content-background')
```

## Planned Breaking API Changes (25.0)

### Deprecated: `protocol.{un,}{register,intercept}{Buffer,String,Stream,File,Http}Protocol` and `protocol.isProtocol{Registered,Intercepted}`

The `protocol.register*Protocol` and `protocol.intercept*Protocol` methods have
been replaced with [`protocol.handle`](api/protocol.md#protocolhandlescheme-handler).

The new method can either register a new protocol or intercept an existing
protocol, and responses can be of any type.

```js
// Deprecated in Electron 25
protocol.registerBufferProtocol('some-protocol', () => {
  callback({ mimeType: 'text/html', data: Buffer.from('<h5>Response</h5>') })
})

// Replace with
protocol.handle('some-protocol', () => {
  return new Response(
    Buffer.from('<h5>Response</h5>'), // Could also be a string or ReadableStream.
    { headers: { 'content-type': 'text/html' } }
  )
})
```

```js
// Deprecated in Electron 25
protocol.registerHttpProtocol('some-protocol', () => {
  callback({ url: 'https://electronjs.org' })
})

// Replace with
protocol.handle('some-protocol', () => {
  return net.fetch('https://electronjs.org')
})
```

```js
// Deprecated in Electron 25
protocol.registerFileProtocol('some-protocol', () => {
  callback({ filePath: '/path/to/my/file' })
})

// Replace with
protocol.handle('some-protocol', () => {
  return net.fetch('file:///path/to/my/file')
})
```

### Deprecated: `BrowserWindow.setTrafficLightPosition(position)`

`BrowserWindow.setTrafficLightPosition(position)` has been deprecated, the
`BrowserWindow.setWindowButtonPosition(position)` API should be used instead
which accepts `null` instead of `{ x: 0, y: 0 }` to reset the position to
system default.

```js
// Deprecated in Electron 25
win.setTrafficLightPosition({ x: 10, y: 10 })
win.setTrafficLightPosition({ x: 0, y: 0 })

// Replace with
win.setWindowButtonPosition({ x: 10, y: 10 })
win.setWindowButtonPosition(null)
```

### Deprecated: `BrowserWindow.getTrafficLightPosition()`

`BrowserWindow.getTrafficLightPosition()` has been deprecated, the
`BrowserWindow.getWindowButtonPosition()` API should be used instead
which returns `null` instead of `{ x: 0, y: 0 }` when there is no custom
position.

```js
// Deprecated in Electron 25
const pos = win.getTrafficLightPosition()
if (pos.x === 0 && pos.y === 0) {
  // No custom position.
}

// Replace with
const ret = win.getWindowButtonPosition()
if (ret === null) {
  // No custom position.
}
```

## Planned Breaking API Changes (24.0)

### API Changed: `nativeImage.createThumbnailFromPath(path, size)`

The `maxSize` parameter has been changed to `size` to reflect that the size passed in will be the size the thumbnail created. Previously, Windows would not scale the image up if it were smaller than `maxSize`, and
macOS would always set the size to `maxSize`. Behavior is now the same across platforms.

Updated Behavior:

```js
// a 128x128 image.
const imagePath = path.join('path', 'to', 'capybara.png')

// Scaling up a smaller image.
const upSize = { width: 256, height: 256 }
nativeImage.createThumbnailFromPath(imagePath, upSize).then(result => {
  console.log(result.getSize()) // { width: 256, height: 256 }
})

// Scaling down a larger image.
const downSize = { width: 64, height: 64 }
nativeImage.createThumbnailFromPath(imagePath, downSize).then(result => {
  console.log(result.getSize()) // { width: 64, height: 64 }
})
```

Previous Behavior (on Windows):

```js
// a 128x128 image
const imagePath = path.join('path', 'to', 'capybara.png')
const size = { width: 256, height: 256 }
nativeImage.createThumbnailFromPath(imagePath, size).then(result => {
  console.log(result.getSize()) // { width: 128, height: 128 }
})
```

## Planned Breaking API Changes (23.0)

### Behavior Changed: Draggable Regions on macOS

The implementation of draggable regions (using the CSS property `-webkit-app-region: drag`) has changed on macOS to bring it in line with Windows and Linux. Previously, when a region with `-webkit-app-region: no-drag` overlapped a region with `-webkit-app-region: drag`, the `no-drag` region would always take precedence on macOS, regardless of CSS layering. That is, if a `drag` region was above a `no-drag` region, it would be ignored. Beginning in Electron 23, a `drag` region on top of a `no-drag` region will correctly cause the region to be draggable.

Additionally, the `customButtonsOnHover` BrowserWindow property previously created a draggable region which ignored the `-webkit-app-region` CSS property. This has now been fixed (see [#37210](https://github.com/electron/electron/issues/37210#issuecomment-1440509592) for discussion).

As a result, if your app uses a frameless window with draggable regions on macOS, the regions which are draggable in your app may change in Electron 23.

### Removed: Windows 7 / 8 / 8.1 support

[Windows 7, Windows 8, and Windows 8.1 are no longer supported](https://www.electronjs.org/blog/windows-7-to-8-1-deprecation-notice). Electron follows the planned Chromium deprecation policy, which will [deprecate Windows 7 support beginning in Chromium 109](https://support.google.com/chrome/thread/185534985/sunsetting-support-for-windows-7-8-8-1-in-early-2023?hl=en).

Older versions of Electron will continue to run on these operating systems, but Windows 10 or later will be required to run Electron v23.0.0 and higher.

### Removed: BrowserWindow `scroll-touch-*` events

The deprecated `scroll-touch-begin`, `scroll-touch-end` and `scroll-touch-edge`
events on BrowserWindow have been removed. Instead, use the newly available
[`input-event` event](api/web-contents.md#event-input-event) on WebContents.

```js
// Removed in Electron 23.0
win.on('scroll-touch-begin', scrollTouchBegin)
win.on('scroll-touch-edge', scrollTouchEdge)
win.on('scroll-touch-end', scrollTouchEnd)

// Replace with
win.webContents.on('input-event', (_, event) => {
  if (event.type === 'gestureScrollBegin') {
    scrollTouchBegin()
  } else if (event.type === 'gestureScrollUpdate') {
    scrollTouchEdge()
  } else if (event.type === 'gestureScrollEnd') {
    scrollTouchEnd()
  }
})
```

### Removed: `webContents.incrementCapturerCount(stayHidden, stayAwake)`

The `webContents.incrementCapturerCount(stayHidden, stayAwake)` function has been removed.
It is now automatically handled by `webContents.capturePage` when a page capture completes.

```js
const w = new BrowserWindow({ show: false })

// Removed in Electron 23
w.webContents.incrementCapturerCount()
w.capturePage().then(image => {
  console.log(image.toDataURL())
  w.webContents.decrementCapturerCount()
})

// Replace with
w.capturePage().then(image => {
  console.log(image.toDataURL())
})
```

### Removed: `webContents.decrementCapturerCount(stayHidden, stayAwake)`

The `webContents.decrementCapturerCount(stayHidden, stayAwake)` function has been removed.
It is now automatically handled by `webContents.capturePage` when a page capture completes.

```js
const w = new BrowserWindow({ show: false })

// Removed in Electron 23
w.webContents.incrementCapturerCount()
w.capturePage().then(image => {
  console.log(image.toDataURL())
  w.webContents.decrementCapturerCount()
})

// Replace with
w.capturePage().then(image => {
  console.log(image.toDataURL())
})
```

## Planned Breaking API Changes (22.0)

### Deprecated: `webContents.incrementCapturerCount(stayHidden, stayAwake)`

`webContents.incrementCapturerCount(stayHidden, stayAwake)` has been deprecated.
It is now automatically handled by `webContents.capturePage` when a page capture completes.

```js
const w = new BrowserWindow({ show: false })

// Removed in Electron 23
w.webContents.incrementCapturerCount()
w.capturePage().then(image => {
  console.log(image.toDataURL())
  w.webContents.decrementCapturerCount()
})

// Replace with
w.capturePage().then(image => {
  console.log(image.toDataURL())
})
```

### Deprecated: `webContents.decrementCapturerCount(stayHidden, stayAwake)`

`webContents.decrementCapturerCount(stayHidden, stayAwake)` has been deprecated.
It is now automatically handled by `webContents.capturePage` when a page capture completes.

```js
const w = new BrowserWindow({ show: false })

// Removed in Electron 23
w.webContents.incrementCapturerCount()
w.capturePage().then(image => {
  console.log(image.toDataURL())
  w.webContents.decrementCapturerCount()
})

// Replace with
w.capturePage().then(image => {
  console.log(image.toDataURL())
})
```

### Removed: WebContents `new-window` event

The `new-window` event of WebContents has been removed. It is replaced by [`webContents.setWindowOpenHandler()`](api/web-contents.md#contentssetwindowopenhandlerhandler).

```js
// Removed in Electron 22
webContents.on('new-window', (event) => {
  event.preventDefault()
})

// Replace with
webContents.setWindowOpenHandler((details) => {
  return { action: 'deny' }
})
```

### Removed: `<webview>` `new-window` event

The `new-window` event of `<webview>` has been removed. There is no direct replacement.

```js
// Removed in Electron 22
webview.addEventListener('new-window', (event) => {})
```

```js
// Replace with

// main.js
mainWindow.webContents.on('did-attach-webview', (event, wc) => {
  wc.setWindowOpenHandler((details) => {
    mainWindow.webContents.send('webview-new-window', wc.id, details)
    return { action: 'deny' }
  })
})

// preload.js
const { ipcRenderer } = require('electron')
ipcRenderer.on('webview-new-window', (e, webContentsId, details) => {
  console.log('webview-new-window', webContentsId, details)
  document.getElementById('webview').dispatchEvent(new Event('new-window'))
})

// renderer.js
document.getElementById('webview').addEventListener('new-window', () => {
  console.log('got new-window event')
})
```

### Deprecated: BrowserWindow `scroll-touch-*` events

The `scroll-touch-begin`, `scroll-touch-end` and `scroll-touch-edge` events on
BrowserWindow are deprecated. Instead, use the newly available
[`input-event` event](api/web-contents.md#event-input-event) on WebContents.

```js
// Deprecated
win.on('scroll-touch-begin', scrollTouchBegin)
win.on('scroll-touch-edge', scrollTouchEdge)
win.on('scroll-touch-end', scrollTouchEnd)

// Replace with
win.webContents.on('input-event', (_, event) => {
  if (event.type === 'gestureScrollBegin') {
    scrollTouchBegin()
  } else if (event.type === 'gestureScrollUpdate') {
    scrollTouchEdge()
  } else if (event.type === 'gestureScrollEnd') {
    scrollTouchEnd()
  }
})
```

## Planned Breaking API Changes (21.0)

### Behavior Changed: V8 Memory Cage enabled

The V8 memory cage has been enabled, which has implications for native modules
which wrap non-V8 memory with `ArrayBuffer` or `Buffer`. See the
[blog post about the V8 memory cage](https://www.electronjs.org/blog/v8-memory-cage) for
more details.

### API Changed: `webContents.printToPDF()`

`webContents.printToPDF()` has been modified to conform to [`Page.printToPDF`](https://chromedevtools.github.io/devtools-protocol/tot/Page/#method-printToPDF) in the Chrome DevTools Protocol. This has been changes in order to
address changes upstream that made our previous implementation untenable and rife with bugs.

**Arguments Changed**

* `pageRanges`

**Arguments Removed**

* `printSelectionOnly`
* `marginsType`
* `headerFooter`
* `scaleFactor`

**Arguments Added**

* `headerTemplate`
* `footerTemplate`
* `displayHeaderFooter`
* `margins`
* `scale`
* `preferCSSPageSize`

```js
// Main process
const { webContents } = require('electron')

webContents.printToPDF({
  landscape: true,
  displayHeaderFooter: true,
  printBackground: true,
  scale: 2,
  pageSize: 'Ledger',
  margins: {
    top: 2,
    bottom: 2,
    left: 2,
    right: 2
  },
  pageRanges: '1-5, 8, 11-13',
  headerTemplate: '<h1>Title</h1>',
  footerTemplate: '<div><span class="pageNumber"></span></div>',
  preferCSSPageSize: true
}).then(data => {
  fs.writeFile(pdfPath, data, (error) => {
    if (error) throw error
    console.log(`Wrote PDF successfully to ${pdfPath}`)
  })
}).catch(error => {
  console.log(`Failed to write PDF to ${pdfPath}: `, error)
})
```

## Planned Breaking API Changes (20.0)

### Removed: macOS 10.11 / 10.12 support

macOS 10.11 (El Capitan) and macOS 10.12 (Sierra) are no longer supported by [Chromium](https://chromium-review.googlesource.com/c/chromium/src/+/3646050).

Older versions of Electron will continue to run on these operating systems, but macOS 10.13 (High Sierra)
or later will be required to run Electron v20.0.0 and higher.

### Default Changed: renderers without `nodeIntegration: true` are sandboxed by default

Previously, renderers that specified a preload script defaulted to being
unsandboxed. This meant that by default, preload scripts had access to Node.js.
In Electron 20, this default has changed. Beginning in Electron 20, renderers
will be sandboxed by default, unless `nodeIntegration: true` or `sandbox: false`
is specified.

If your preload scripts do not depend on Node, no action is needed. If your
preload scripts _do_ depend on Node, either refactor them to remove Node usage
from the renderer, or explicitly specify `sandbox: false` for the relevant
renderers.

### Removed: `skipTaskbar` on Linux

On X11, `skipTaskbar` sends a `_NET_WM_STATE_SKIP_TASKBAR` message to the X11
window manager. There is not a direct equivalent for Wayland, and the known
workarounds have unacceptable tradeoffs (e.g. Window.is_skip_taskbar in GNOME
requires unsafe mode), so Electron is unable to support this feature on Linux.

### API Changed: `session.setDevicePermissionHandler(handler)`

The handler invoked when `session.setDevicePermissionHandler(handler)` is used
has a change to its arguments.  This handler no longer is passed a frame
[`WebFrameMain`](api/web-frame-main.md), but instead is passed the `origin`, which
is the origin that is checking for device permission.

## Planned Breaking API Changes (19.0)

### Removed: IA32 Linux binaries

This is a result of Chromium 102.0.4999.0 dropping support for IA32 Linux.
This concludes the [removal of support for IA32 Linux](#removed-ia32-linux-support).

## Planned Breaking API Changes (18.0)

### Removed: `nativeWindowOpen`

Prior to Electron 15, `window.open` was by default shimmed to use
`BrowserWindowProxy`. This meant that `window.open('about:blank')` did not work
to open synchronously scriptable child windows, among other incompatibilities.
Since Electron 15, `nativeWindowOpen` has been enabled by default.

See the documentation for [window.open in Electron](api/window-open.md)
for more details.

## Planned Breaking API Changes (17.0)

### Removed: `desktopCapturer.getSources` in the renderer

The `desktopCapturer.getSources` API is now only available in the main process.
This has been changed in order to improve the default security of Electron
apps.

If you need this functionality, it can be replaced as follows:

```js
// Main process
const { ipcMain, desktopCapturer } = require('electron')

ipcMain.handle(
  'DESKTOP_CAPTURER_GET_SOURCES',
  (event, opts) => desktopCapturer.getSources(opts)
)
```

```js
// Renderer process
const { ipcRenderer } = require('electron')

const desktopCapturer = {
  getSources: (opts) => ipcRenderer.invoke('DESKTOP_CAPTURER_GET_SOURCES', opts)
}
```

However, you should consider further restricting the information returned to
the renderer; for instance, displaying a source selector to the user and only
returning the selected source.

### Deprecated: `nativeWindowOpen`

Prior to Electron 15, `window.open` was by default shimmed to use
`BrowserWindowProxy`. This meant that `window.open('about:blank')` did not work
to open synchronously scriptable child windows, among other incompatibilities.
Since Electron 15, `nativeWindowOpen` has been enabled by default.

See the documentation for [window.open in Electron](api/window-open.md)
for more details.

## Planned Breaking API Changes (16.0)

### Behavior Changed: `crashReporter` implementation switched to Crashpad on Linux

The underlying implementation of the `crashReporter` API on Linux has changed
from Breakpad to Crashpad, bringing it in line with Windows and Mac. As a
result of this, child processes are now automatically monitored, and calling
`process.crashReporter.start` in Node child processes is no longer needed (and
is not advisable, as it will start a second instance of the Crashpad reporter).

There are also some subtle changes to how annotations will be reported on
Linux, including that long values will no longer be split between annotations
appended with `__1`, `__2` and so on, and instead will be truncated at the
(new, longer) annotation value limit.

### Deprecated: `desktopCapturer.getSources` in the renderer

Usage of the `desktopCapturer.getSources` API in the renderer has been
deprecated and will be removed. This change improves the default security of
Electron apps.

See [here](#removed-desktopcapturergetsources-in-the-renderer) for details on
how to replace this API in your app.

## Planned Breaking API Changes (15.0)

### Default Changed: `nativeWindowOpen` defaults to `true`

Prior to Electron 15, `window.open` was by default shimmed to use
`BrowserWindowProxy`. This meant that `window.open('about:blank')` did not work
to open synchronously scriptable child windows, among other incompatibilities.
`nativeWindowOpen` is no longer experimental, and is now the default.

See the documentation for [window.open in Electron](api/window-open.md)
for more details.

### Deprecated: `app.runningUnderRosettaTranslation`

The `app.runningUnderRosettaTranslation` property has been deprecated.
Use `app.runningUnderARM64Translation` instead.

```js
// Deprecated
console.log(app.runningUnderRosettaTranslation)
// Replace with
console.log(app.runningUnderARM64Translation)
```

## Planned Breaking API Changes (14.0)

### Removed: `remote` module

The `remote` module was deprecated in Electron 12, and will be removed in
Electron 14. It is replaced by the
[`@electron/remote`](https://github.com/electron/remote) module.

```js
// Deprecated in Electron 12:
const { BrowserWindow } = require('electron').remote
```

```js
// Replace with:
const { BrowserWindow } = require('@electron/remote')

// In the main process:
require('@electron/remote/main').initialize()
```

### Removed: `app.allowRendererProcessReuse`

The `app.allowRendererProcessReuse` property will be removed as part of our plan to
more closely align with Chromium's process model for security, performance and maintainability.

For more detailed information see [#18397](https://github.com/electron/electron/issues/18397).

### Removed: Browser Window Affinity

The `affinity` option when constructing a new `BrowserWindow` will be removed
as part of our plan to more closely align with Chromium's process model for security,
performance and maintainability.

For more detailed information see [#18397](https://github.com/electron/electron/issues/18397).

### API Changed: `window.open()`

The optional parameter `frameName` will no longer set the title of the window. This now follows the specification described by the [native documentation](https://developer.mozilla.org/en-US/docs/Web/API/Window/open#parameters) under the corresponding parameter `windowName`.

If you were using this parameter to set the title of a window, you can instead use [win.setTitle(title)](api/browser-window.md#winsettitletitle).

### Removed: `worldSafeExecuteJavaScript`

In Electron 14, `worldSafeExecuteJavaScript` will be removed.  There is no alternative, please
ensure your code works with this property enabled.  It has been enabled by default since Electron
12.

You will be affected by this change if you use either `webFrame.executeJavaScript` or `webFrame.executeJavaScriptInIsolatedWorld`. You will need to ensure that values returned by either of those methods are supported by the [Context Bridge API](api/context-bridge.md#parameter--error--return-type-support) as these methods use the same value passing semantics.

### Removed: BrowserWindowConstructorOptions inheriting from parent windows

Prior to Electron 14, windows opened with `window.open` would inherit
BrowserWindow constructor options such as `transparent` and `resizable` from
their parent window. Beginning with Electron 14, this behavior is removed, and
windows will not inherit any BrowserWindow constructor options from their
parents.

Instead, explicitly set options for the new window with `setWindowOpenHandler`:

```js
webContents.setWindowOpenHandler((details) => {
  return {
    action: 'allow',
    overrideBrowserWindowOptions: {
      // ...
    }
  }
})
```

### Removed: `additionalFeatures`

The deprecated `additionalFeatures` property in the `new-window` and
`did-create-window` events of WebContents has been removed. Since `new-window`
uses positional arguments, the argument is still present, but will always be
the empty array `[]`. (Though note, the `new-window` event itself is
deprecated, and is replaced by `setWindowOpenHandler`.) Bare keys in window
features will now present as keys with the value `true` in the options object.

```js
// Removed in Electron 14
// Triggered by window.open('...', '', 'my-key')
webContents.on('did-create-window', (window, details) => {
  if (details.additionalFeatures.includes('my-key')) {
    // ...
  }
})

// Replace with
webContents.on('did-create-window', (window, details) => {
  if (details.options['my-key']) {
    // ...
  }
})
```

## Planned Breaking API Changes (13.0)

### API Changed: `session.setPermissionCheckHandler(handler)`

The `handler` methods first parameter was previously always a `webContents`, it can now sometimes be `null`.  You should use the `requestingOrigin`, `embeddingOrigin` and `securityOrigin` properties to respond to the permission check correctly.  As the `webContents` can be `null` it can no longer be relied on.

```js
// Old code
session.setPermissionCheckHandler((webContents, permission) => {
  if (webContents.getURL().startsWith('https://google.com/') && permission === 'notification') {
    return true
  }
  return false
})

// Replace with
session.setPermissionCheckHandler((webContents, permission, requestingOrigin) => {
  if (new URL(requestingOrigin).hostname === 'google.com' && permission === 'notification') {
    return true
  }
  return false
})
```

### Removed: `shell.moveItemToTrash()`

The deprecated synchronous `shell.moveItemToTrash()` API has been removed. Use
the asynchronous `shell.trashItem()` instead.

```js
// Removed in Electron 13
shell.moveItemToTrash(path)
// Replace with
shell.trashItem(path).then(/* ... */)
```

### Removed: `BrowserWindow` extension APIs

The deprecated extension APIs have been removed:

* `BrowserWindow.addExtension(path)`
* `BrowserWindow.addDevToolsExtension(path)`
* `BrowserWindow.removeExtension(name)`
* `BrowserWindow.removeDevToolsExtension(name)`
* `BrowserWindow.getExtensions()`
* `BrowserWindow.getDevToolsExtensions()`

Use the session APIs instead:

* `ses.loadExtension(path)`
* `ses.removeExtension(extension_id)`
* `ses.getAllExtensions()`

```js
// Removed in Electron 13
BrowserWindow.addExtension(path)
BrowserWindow.addDevToolsExtension(path)
// Replace with
session.defaultSession.loadExtension(path)
```

```js
// Removed in Electron 13
BrowserWindow.removeExtension(name)
BrowserWindow.removeDevToolsExtension(name)
// Replace with
session.defaultSession.removeExtension(extension_id)
```

```js
// Removed in Electron 13
BrowserWindow.getExtensions()
BrowserWindow.getDevToolsExtensions()
// Replace with
session.defaultSession.getAllExtensions()
```

### Removed: methods in `systemPreferences`

The following `systemPreferences` methods have been deprecated:

* `systemPreferences.isDarkMode()`
* `systemPreferences.isInvertedColorScheme()`
* `systemPreferences.isHighContrastColorScheme()`

Use the following `nativeTheme` properties instead:

* `nativeTheme.shouldUseDarkColors`
* `nativeTheme.shouldUseInvertedColorScheme`
* `nativeTheme.shouldUseHighContrastColors`

```js
// Removed in Electron 13
systemPreferences.isDarkMode()
// Replace with
nativeTheme.shouldUseDarkColors

// Removed in Electron 13
systemPreferences.isInvertedColorScheme()
// Replace with
nativeTheme.shouldUseInvertedColorScheme

// Removed in Electron 13
systemPreferences.isHighContrastColorScheme()
// Replace with
nativeTheme.shouldUseHighContrastColors
```

### Deprecated: WebContents `new-window` event

The `new-window` event of WebContents has been deprecated. It is replaced by [`webContents.setWindowOpenHandler()`](api/web-contents.md#contentssetwindowopenhandlerhandler).

```js
// Deprecated in Electron 13
webContents.on('new-window', (event) => {
  event.preventDefault()
})

// Replace with
webContents.setWindowOpenHandler((details) => {
  return { action: 'deny' }
})
```

## Planned Breaking API Changes (12.0)

### Removed: Pepper Flash support

Chromium has removed support for Flash, and so we must follow suit. See
Chromium's [Flash Roadmap](https://www.chromium.org/flash-roadmap) for more
details.

### Default Changed: `worldSafeExecuteJavaScript` defaults to `true`

In Electron 12, `worldSafeExecuteJavaScript` will be enabled by default.  To restore
the previous behavior, `worldSafeExecuteJavaScript: false` must be specified in WebPreferences.
Please note that setting this option to `false` is **insecure**.

This option will be removed in Electron 14 so please migrate your code to support the default
value.

### Default Changed: `contextIsolation` defaults to `true`

In Electron 12, `contextIsolation` will be enabled by default.  To restore
the previous behavior, `contextIsolation: false` must be specified in WebPreferences.

We [recommend having contextIsolation enabled](tutorial/security.md#3-enable-context-isolation) for the security of your application.

Another implication is that `require()` cannot be used in the renderer process unless
`nodeIntegration` is `true` and `contextIsolation` is `false`.

For more details see: https://github.com/electron/electron/issues/23506

### Removed: `crashReporter.getCrashesDirectory()`

The `crashReporter.getCrashesDirectory` method has been removed. Usage
should be replaced by `app.getPath('crashDumps')`.

```js
// Removed in Electron 12
crashReporter.getCrashesDirectory()
// Replace with
app.getPath('crashDumps')
```

### Removed: `crashReporter` methods in the renderer process

The following `crashReporter` methods are no longer available in the renderer
process:

* `crashReporter.start`
* `crashReporter.getLastCrashReport`
* `crashReporter.getUploadedReports`
* `crashReporter.getUploadToServer`
* `crashReporter.setUploadToServer`
* `crashReporter.getCrashesDirectory`

They should be called only from the main process.

See [#23265](https://github.com/electron/electron/pull/23265) for more details.

### Default Changed: `crashReporter.start({ compress: true })`

The default value of the `compress` option to `crashReporter.start` has changed
from `false` to `true`. This means that crash dumps will be uploaded to the
crash ingestion server with the `Content-Encoding: gzip` header, and the body
will be compressed.

If your crash ingestion server does not support compressed payloads, you can
turn off compression by specifying `{ compress: false }` in the crash reporter
options.

### Deprecated: `remote` module

The `remote` module is deprecated in Electron 12, and will be removed in
Electron 14. It is replaced by the
[`@electron/remote`](https://github.com/electron/remote) module.

```js
// Deprecated in Electron 12:
const { BrowserWindow } = require('electron').remote
```

```js
// Replace with:
const { BrowserWindow } = require('@electron/remote')

// In the main process:
require('@electron/remote/main').initialize()
```

### Deprecated: `shell.moveItemToTrash()`

The synchronous `shell.moveItemToTrash()` has been replaced by the new,
asynchronous `shell.trashItem()`.

```js
// Deprecated in Electron 12
shell.moveItemToTrash(path)
// Replace with
shell.trashItem(path).then(/* ... */)
```

## Planned Breaking API Changes (11.0)

### Removed: `BrowserView.{destroy, fromId, fromWebContents, getAllViews}` and `id` property of `BrowserView`

The experimental APIs `BrowserView.{destroy, fromId, fromWebContents, getAllViews}`
have now been removed. Additionally, the `id` property of `BrowserView`
has also been removed.

For more detailed information, see [#23578](https://github.com/electron/electron/pull/23578).

## Planned Breaking API Changes (10.0)

### Deprecated: `companyName` argument to `crashReporter.start()`

The `companyName` argument to `crashReporter.start()`, which was previously
required, is now optional, and further, is deprecated. To get the same
behavior in a non-deprecated way, you can pass a `companyName` value in
`globalExtra`.

```js
// Deprecated in Electron 10
crashReporter.start({ companyName: 'Umbrella Corporation' })
// Replace with
crashReporter.start({ globalExtra: { _companyName: 'Umbrella Corporation' } })
```

### Deprecated: `crashReporter.getCrashesDirectory()`

The `crashReporter.getCrashesDirectory` method has been deprecated. Usage
should be replaced by `app.getPath('crashDumps')`.

```js
// Deprecated in Electron 10
crashReporter.getCrashesDirectory()
// Replace with
app.getPath('crashDumps')
```

### Deprecated: `crashReporter` methods in the renderer process

Calling the following `crashReporter` methods from the renderer process is
deprecated:

* `crashReporter.start`
* `crashReporter.getLastCrashReport`
* `crashReporter.getUploadedReports`
* `crashReporter.getUploadToServer`
* `crashReporter.setUploadToServer`
* `crashReporter.getCrashesDirectory`

The only non-deprecated methods remaining in the `crashReporter` module in the
renderer are `addExtraParameter`, `removeExtraParameter` and `getParameters`.

All above methods remain non-deprecated when called from the main process.

See [#23265](https://github.com/electron/electron/pull/23265) for more details.

### Deprecated: `crashReporter.start({ compress: false })`

Setting `{ compress: false }` in `crashReporter.start` is deprecated. Nearly
all crash ingestion servers support gzip compression. This option will be
removed in a future version of Electron.

### Default Changed: `enableRemoteModule` defaults to `false`

In Electron 9, using the remote module without explicitly enabling it via the
`enableRemoteModule` WebPreferences option began emitting a warning. In
Electron 10, the remote module is now disabled by default. To use the remote
module, `enableRemoteModule: true` must be specified in WebPreferences:

```js
const w = new BrowserWindow({
  webPreferences: {
    enableRemoteModule: true
  }
})
```

We [recommend moving away from the remote module](https://medium.com/@nornagon/electrons-remote-module-considered-harmful-70d69500f31).

### `protocol.unregisterProtocol`

### `protocol.uninterceptProtocol`

The APIs are now synchronous and the optional callback is no longer needed.

```js
// Deprecated
protocol.unregisterProtocol(scheme, () => { /* ... */ })
// Replace with
protocol.unregisterProtocol(scheme)
```

### `protocol.registerFileProtocol`

### `protocol.registerBufferProtocol`

### `protocol.registerStringProtocol`

### `protocol.registerHttpProtocol`

### `protocol.registerStreamProtocol`

### `protocol.interceptFileProtocol`

### `protocol.interceptStringProtocol`

### `protocol.interceptBufferProtocol`

### `protocol.interceptHttpProtocol`

### `protocol.interceptStreamProtocol`

The APIs are now synchronous and the optional callback is no longer needed.

```js
// Deprecated
protocol.registerFileProtocol(scheme, handler, () => { /* ... */ })
// Replace with
protocol.registerFileProtocol(scheme, handler)
```

The registered or intercepted protocol does not have effect on current page
until navigation happens.

### `protocol.isProtocolHandled`

This API is deprecated and users should use `protocol.isProtocolRegistered`
and `protocol.isProtocolIntercepted` instead.

```js
// Deprecated
protocol.isProtocolHandled(scheme).then(() => { /* ... */ })
// Replace with
const isRegistered = protocol.isProtocolRegistered(scheme)
const isIntercepted = protocol.isProtocolIntercepted(scheme)
```

## Planned Breaking API Changes (9.0)

### Default Changed: Loading non-context-aware native modules in the renderer process is disabled by default

As of Electron 9 we do not allow loading of non-context-aware native modules in
the renderer process.  This is to improve security, performance and maintainability
of Electron as a project.

If this impacts you, you can temporarily set `app.allowRendererProcessReuse` to `false`
to revert to the old behavior.  This flag will only be an option until Electron 11 so
you should plan to update your native modules to be context aware.

For more detailed information see [#18397](https://github.com/electron/electron/issues/18397).

### Deprecated: `BrowserWindow` extension APIs

The following extension APIs have been deprecated:

* `BrowserWindow.addExtension(path)`
* `BrowserWindow.addDevToolsExtension(path)`
* `BrowserWindow.removeExtension(name)`
* `BrowserWindow.removeDevToolsExtension(name)`
* `BrowserWindow.getExtensions()`
* `BrowserWindow.getDevToolsExtensions()`

Use the session APIs instead:

* `ses.loadExtension(path)`
* `ses.removeExtension(extension_id)`
* `ses.getAllExtensions()`

```js
// Deprecated in Electron 9
BrowserWindow.addExtension(path)
BrowserWindow.addDevToolsExtension(path)
// Replace with
session.defaultSession.loadExtension(path)
```

```js
// Deprecated in Electron 9
BrowserWindow.removeExtension(name)
BrowserWindow.removeDevToolsExtension(name)
// Replace with
session.defaultSession.removeExtension(extension_id)
```

```js
// Deprecated in Electron 9
BrowserWindow.getExtensions()
BrowserWindow.getDevToolsExtensions()
// Replace with
session.defaultSession.getAllExtensions()
```

### Removed: `<webview>.getWebContents()`

This API, which was deprecated in Electron 8.0, is now removed.

```js
// Removed in Electron 9.0
webview.getWebContents()
// Replace with
const { remote } = require('electron')
remote.webContents.fromId(webview.getWebContentsId())
```

### Removed: `webFrame.setLayoutZoomLevelLimits()`

Chromium has removed support for changing the layout zoom level limits, and it
is beyond Electron's capacity to maintain it. The function was deprecated in
Electron 8.x, and has been removed in Electron 9.x. The layout zoom level limits
are now fixed at a minimum of 0.25 and a maximum of 5.0, as defined
[here](https://chromium.googlesource.com/chromium/src/+/938b37a6d2886bf8335fc7db792f1eb46c65b2ae/third_party/blink/common/page/page_zoom.cc#11).

### Behavior Changed: Sending non-JS objects over IPC now throws an exception

In Electron 8.0, IPC was changed to use the Structured Clone Algorithm,
bringing significant performance improvements. To help ease the transition, the
old IPC serialization algorithm was kept and used for some objects that aren't
serializable with Structured Clone. In particular, DOM objects (e.g. `Element`,
`Location` and `DOMMatrix`), Node.js objects backed by C++ classes (e.g.
`process.env`, some members of `Stream`), and Electron objects backed by C++
classes (e.g. `WebContents`, `BrowserWindow` and `WebFrame`) are not
serializable with Structured Clone. Whenever the old algorithm was invoked, a
deprecation warning was printed.

In Electron 9.0, the old serialization algorithm has been removed, and sending
such non-serializable objects will now throw an "object could not be cloned"
error.

### API Changed: `shell.openItem` is now `shell.openPath`

The `shell.openItem` API has been replaced with an asynchronous `shell.openPath` API.
You can see the original API proposal and reasoning [here](https://github.com/electron/governance/blob/main/wg-api/spec-documents/shell-openitem.md).

## Planned Breaking API Changes (8.0)

### Behavior Changed: Values sent over IPC are now serialized with Structured Clone Algorithm

The algorithm used to serialize objects sent over IPC (through `ipcRenderer.send`,
`ipcRenderer.sendSync`, `WebContents.send` and related methods) has been switched from a custom
algorithm to V8's built-in [Structured Clone Algorithm][SCA], the same algorithm used to serialize
messages for `postMessage`. This brings about a 2x performance improvement for large messages,
but also brings some breaking changes in behavior.

* Sending Functions, Promises, WeakMaps, WeakSets, or objects containing any
  such values, over IPC will now throw an exception, instead of silently
  converting the functions to `undefined`.

```js
// Previously:
ipcRenderer.send('channel', { value: 3, someFunction: () => {} })
// => results in { value: 3 } arriving in the main process

// From Electron 8:
ipcRenderer.send('channel', { value: 3, someFunction: () => {} })
// => throws Error("() => {} could not be cloned.")
```

* `NaN`, `Infinity` and `-Infinity` will now be correctly serialized, instead
  of being converted to `null`.
* Objects containing cyclic references will now be correctly serialized,
  instead of being converted to `null`.
* `Set`, `Map`, `Error` and `RegExp` values will be correctly serialized,
  instead of being converted to `{}`.
* `BigInt` values will be correctly serialized, instead of being converted to
  `null`.
* Sparse arrays will be serialized as such, instead of being converted to dense
  arrays with `null`s.
* `Date` objects will be transferred as `Date` objects, instead of being
  converted to their ISO string representation.
* Typed Arrays (such as `Uint8Array`, `Uint16Array`, `Uint32Array` and so on)
  will be transferred as such, instead of being converted to Node.js `Buffer`.
* Node.js `Buffer` objects will be transferred as `Uint8Array`s. You can
  convert a `Uint8Array` back to a Node.js `Buffer` by wrapping the underlying
  `ArrayBuffer`:

```js
Buffer.from(value.buffer, value.byteOffset, value.byteLength)
```

Sending any objects that aren't native JS types, such as DOM objects (e.g.
`Element`, `Location`, `DOMMatrix`), Node.js objects (e.g. `process.env`,
`Stream`), or Electron objects (e.g. `WebContents`, `BrowserWindow`,
`WebFrame`) is deprecated. In Electron 8, these objects will be serialized as
before with a DeprecationWarning message, but starting in Electron 9, sending
these kinds of objects will throw a 'could not be cloned' error.

[SCA]: https://developer.mozilla.org/en-US/docs/Web/API/Web_Workers_API/Structured_clone_algorithm

### Deprecated: `<webview>.getWebContents()`

This API is implemented using the `remote` module, which has both performance
and security implications. Therefore its usage should be explicit.

```js
// Deprecated
webview.getWebContents()
// Replace with
const { remote } = require('electron')
remote.webContents.fromId(webview.getWebContentsId())
```

However, it is recommended to avoid using the `remote` module altogether.

```js
// main
const { ipcMain, webContents } = require('electron')

const getGuestForWebContents = (webContentsId, contents) => {
  const guest = webContents.fromId(webContentsId)
  if (!guest) {
    throw new Error(`Invalid webContentsId: ${webContentsId}`)
  }
  if (guest.hostWebContents !== contents) {
    throw new Error('Access denied to webContents')
  }
  return guest
}

ipcMain.handle('openDevTools', (event, webContentsId) => {
  const guest = getGuestForWebContents(webContentsId, event.sender)
  guest.openDevTools()
})

// renderer
const { ipcRenderer } = require('electron')

ipcRenderer.invoke('openDevTools', webview.getWebContentsId())
```

### Deprecated: `webFrame.setLayoutZoomLevelLimits()`

Chromium has removed support for changing the layout zoom level limits, and it
is beyond Electron's capacity to maintain it. The function will emit a warning
in Electron 8.x, and cease to exist in Electron 9.x. The layout zoom level
limits are now fixed at a minimum of 0.25 and a maximum of 5.0, as defined
[here](https://chromium.googlesource.com/chromium/src/+/938b37a6d2886bf8335fc7db792f1eb46c65b2ae/third_party/blink/common/page/page_zoom.cc#11).

### Deprecated events in `systemPreferences`

The following `systemPreferences` events have been deprecated:

* `inverted-color-scheme-changed`
* `high-contrast-color-scheme-changed`

Use the new `updated` event on the `nativeTheme` module instead.

```js
// Deprecated
systemPreferences.on('inverted-color-scheme-changed', () => { /* ... */ })
systemPreferences.on('high-contrast-color-scheme-changed', () => { /* ... */ })

// Replace with
nativeTheme.on('updated', () => { /* ... */ })
```

### Deprecated: methods in `systemPreferences`

The following `systemPreferences` methods have been deprecated:

* `systemPreferences.isDarkMode()`
* `systemPreferences.isInvertedColorScheme()`
* `systemPreferences.isHighContrastColorScheme()`

Use the following `nativeTheme` properties instead:

* `nativeTheme.shouldUseDarkColors`
* `nativeTheme.shouldUseInvertedColorScheme`
* `nativeTheme.shouldUseHighContrastColors`

```js
// Deprecated
systemPreferences.isDarkMode()
// Replace with
nativeTheme.shouldUseDarkColors

// Deprecated
systemPreferences.isInvertedColorScheme()
// Replace with
nativeTheme.shouldUseInvertedColorScheme

// Deprecated
systemPreferences.isHighContrastColorScheme()
// Replace with
nativeTheme.shouldUseHighContrastColors
```

## Planned Breaking API Changes (7.0)

### Deprecated: Atom.io Node Headers URL

This is the URL specified as `disturl` in a `.npmrc` file or as the `--dist-url`
command line flag when building native Node modules.  Both will be supported for
the foreseeable future but it is recommended that you switch.

Deprecated: https://atom.io/download/electron

Replace with: https://electronjs.org/headers

### API Changed: `session.clearAuthCache()` no longer accepts options

The `session.clearAuthCache` API no longer accepts options for what to clear, and instead unconditionally clears the whole cache.

```js
// Deprecated
session.clearAuthCache({ type: 'password' })
// Replace with
session.clearAuthCache()
```

### API Changed: `powerMonitor.querySystemIdleState` is now `powerMonitor.getSystemIdleState`

```js
// Removed in Electron 7.0
powerMonitor.querySystemIdleState(threshold, callback)
// Replace with synchronous API
const idleState = powerMonitor.getSystemIdleState(threshold)
```

### API Changed: `powerMonitor.querySystemIdleTime` is now `powerMonitor.getSystemIdleTime`

```js
// Removed in Electron 7.0
powerMonitor.querySystemIdleTime(callback)
// Replace with synchronous API
const idleTime = powerMonitor.getSystemIdleTime()
```

### API Changed: `webFrame.setIsolatedWorldInfo` replaces separate methods

```js
// Removed in Electron 7.0
webFrame.setIsolatedWorldContentSecurityPolicy(worldId, csp)
webFrame.setIsolatedWorldHumanReadableName(worldId, name)
webFrame.setIsolatedWorldSecurityOrigin(worldId, securityOrigin)
// Replace with
webFrame.setIsolatedWorldInfo(
  worldId,
  {
    securityOrigin: 'some_origin',
    name: 'human_readable_name',
    csp: 'content_security_policy'
  })
```

### Removed: `marked` property on `getBlinkMemoryInfo`

This property was removed in Chromium 77, and as such is no longer available.

### Behavior Changed: `webkitdirectory` attribute for `<input type="file"/>` now lists directory contents

The `webkitdirectory` property on HTML file inputs allows them to select folders.
Previous versions of Electron had an incorrect implementation where the `event.target.files`
of the input returned a `FileList` that returned one `File` corresponding to the selected folder.

As of Electron 7, that `FileList` is now list of all files contained within
the folder, similarly to Chrome, Firefox, and Edge
([link to MDN docs](https://developer.mozilla.org/en-US/docs/Web/API/HTMLInputElement/webkitdirectory)).

As an illustration, take a folder with this structure:

```console
folder
├── file1
├── file2
└── file3
```

In Electron &lt;=6, this would return a `FileList` with a `File` object for:

```console
path/to/folder
```

In Electron 7, this now returns a `FileList` with a `File` object for:

```console
/path/to/folder/file3
/path/to/folder/file2
/path/to/folder/file1
```

Note that `webkitdirectory` no longer exposes the path to the selected folder.
If you require the path to the selected folder rather than the folder contents,
see the `dialog.showOpenDialog` API ([link](api/dialog.md#dialogshowopendialogwindow-options)).

### API Changed: Callback-based versions of promisified APIs

Electron 5 and Electron 6 introduced Promise-based versions of existing
asynchronous APIs and deprecated their older, callback-based counterparts.
In Electron 7, all deprecated callback-based APIs are now removed.

These functions now only return Promises:

* `app.getFileIcon()` [#15742](https://github.com/electron/electron/pull/15742)
* `app.dock.show()` [#16904](https://github.com/electron/electron/pull/16904)
* `contentTracing.getCategories()` [#16583](https://github.com/electron/electron/pull/16583)
* `contentTracing.getTraceBufferUsage()` [#16600](https://github.com/electron/electron/pull/16600)
* `contentTracing.startRecording()` [#16584](https://github.com/electron/electron/pull/16584)
* `contentTracing.stopRecording()` [#16584](https://github.com/electron/electron/pull/16584)
* `contents.executeJavaScript()` [#17312](https://github.com/electron/electron/pull/17312)
* `cookies.flushStore()` [#16464](https://github.com/electron/electron/pull/16464)
* `cookies.get()` [#16464](https://github.com/electron/electron/pull/16464)
* `cookies.remove()` [#16464](https://github.com/electron/electron/pull/16464)
* `cookies.set()` [#16464](https://github.com/electron/electron/pull/16464)
* `debugger.sendCommand()` [#16861](https://github.com/electron/electron/pull/16861)
* `dialog.showCertificateTrustDialog()` [#17181](https://github.com/electron/electron/pull/17181)
* `inAppPurchase.getProducts()` [#17355](https://github.com/electron/electron/pull/17355)
* `inAppPurchase.purchaseProduct()`[#17355](https://github.com/electron/electron/pull/17355)
* `netLog.stopLogging()` [#16862](https://github.com/electron/electron/pull/16862)
* `session.clearAuthCache()` [#17259](https://github.com/electron/electron/pull/17259)
* `session.clearCache()`  [#17185](https://github.com/electron/electron/pull/17185)
* `session.clearHostResolverCache()` [#17229](https://github.com/electron/electron/pull/17229)
* `session.clearStorageData()` [#17249](https://github.com/electron/electron/pull/17249)
* `session.getBlobData()` [#17303](https://github.com/electron/electron/pull/17303)
* `session.getCacheSize()`  [#17185](https://github.com/electron/electron/pull/17185)
* `session.resolveProxy()` [#17222](https://github.com/electron/electron/pull/17222)
* `session.setProxy()`  [#17222](https://github.com/electron/electron/pull/17222)
* `shell.openExternal()` [#16176](https://github.com/electron/electron/pull/16176)
* `webContents.loadFile()` [#15855](https://github.com/electron/electron/pull/15855)
* `webContents.loadURL()` [#15855](https://github.com/electron/electron/pull/15855)
* `webContents.hasServiceWorker()` [#16535](https://github.com/electron/electron/pull/16535)
* `webContents.printToPDF()` [#16795](https://github.com/electron/electron/pull/16795)
* `webContents.savePage()` [#16742](https://github.com/electron/electron/pull/16742)
* `webFrame.executeJavaScript()` [#17312](https://github.com/electron/electron/pull/17312)
* `webFrame.executeJavaScriptInIsolatedWorld()` [#17312](https://github.com/electron/electron/pull/17312)
* `webviewTag.executeJavaScript()` [#17312](https://github.com/electron/electron/pull/17312)
* `win.capturePage()` [#15743](https://github.com/electron/electron/pull/15743)

These functions now have two forms, synchronous and Promise-based asynchronous:

* `dialog.showMessageBox()`/`dialog.showMessageBoxSync()` [#17298](https://github.com/electron/electron/pull/17298)
* `dialog.showOpenDialog()`/`dialog.showOpenDialogSync()` [#16973](https://github.com/electron/electron/pull/16973)
* `dialog.showSaveDialog()`/`dialog.showSaveDialogSync()` [#17054](https://github.com/electron/electron/pull/17054)

## Planned Breaking API Changes (6.0)

### API Changed: `win.setMenu(null)` is now `win.removeMenu()`

```js
// Deprecated
win.setMenu(null)
// Replace with
win.removeMenu()
```

### API Changed: `electron.screen` in the renderer process should be accessed via `remote`

```js
// Deprecated
require('electron').screen
// Replace with
require('electron').remote.screen
```

### API Changed: `require()`ing node builtins in sandboxed renderers no longer implicitly loads the `remote` version

```js
// Deprecated
require('child_process')
// Replace with
require('electron').remote.require('child_process')

// Deprecated
require('fs')
// Replace with
require('electron').remote.require('fs')

// Deprecated
require('os')
// Replace with
require('electron').remote.require('os')

// Deprecated
require('path')
// Replace with
require('electron').remote.require('path')
```

### Deprecated: `powerMonitor.querySystemIdleState` replaced with `powerMonitor.getSystemIdleState`

```js
// Deprecated
powerMonitor.querySystemIdleState(threshold, callback)
// Replace with synchronous API
const idleState = powerMonitor.getSystemIdleState(threshold)
```

### Deprecated: `powerMonitor.querySystemIdleTime` replaced with `powerMonitor.getSystemIdleTime`

```js
// Deprecated
powerMonitor.querySystemIdleTime(callback)
// Replace with synchronous API
const idleTime = powerMonitor.getSystemIdleTime()
```

### Deprecated: `app.enableMixedSandbox()` is no longer needed

```js
// Deprecated
app.enableMixedSandbox()
```

Mixed-sandbox mode is now enabled by default.

### Deprecated: `Tray.setHighlightMode`

Under macOS Catalina our former Tray implementation breaks.
Apple's native substitute doesn't support changing the highlighting behavior.

```js
// Deprecated
tray.setHighlightMode(mode)
// API will be removed in v7.0 without replacement.
```

## Planned Breaking API Changes (5.0)

### Default Changed: `nodeIntegration` and `webviewTag` default to false, `contextIsolation` defaults to true

The following `webPreferences` option default values are deprecated in favor of the new defaults listed below.

| Property | Deprecated Default | New Default |
|----------|--------------------|-------------|
| `contextIsolation` | `false` | `true` |
| `nodeIntegration` | `true` | `false` |
| `webviewTag` | `nodeIntegration` if set else `true` | `false` |

E.g. Re-enabling the webviewTag

```js
const w = new BrowserWindow({
  webPreferences: {
    webviewTag: true
  }
})
```

### Behavior Changed: `nodeIntegration` in child windows opened via `nativeWindowOpen`

Child windows opened with the `nativeWindowOpen` option will always have Node.js integration disabled, unless `nodeIntegrationInSubFrames` is `true`.

### API Changed: Registering privileged schemes must now be done before app ready

Renderer process APIs `webFrame.registerURLSchemeAsPrivileged` and `webFrame.registerURLSchemeAsBypassingCSP` as well as browser process API `protocol.registerStandardSchemes` have been removed.
A new API, `protocol.registerSchemesAsPrivileged` has been added and should be used for registering custom schemes with the required privileges. Custom schemes are required to be registered before app ready.

### Deprecated: `webFrame.setIsolatedWorld*` replaced with `webFrame.setIsolatedWorldInfo`

```js
// Deprecated
webFrame.setIsolatedWorldContentSecurityPolicy(worldId, csp)
webFrame.setIsolatedWorldHumanReadableName(worldId, name)
webFrame.setIsolatedWorldSecurityOrigin(worldId, securityOrigin)
// Replace with
webFrame.setIsolatedWorldInfo(
  worldId,
  {
    securityOrigin: 'some_origin',
    name: 'human_readable_name',
    csp: 'content_security_policy'
  })
```

### API Changed: `webFrame.setSpellCheckProvider` now takes an asynchronous callback

The `spellCheck` callback is now asynchronous, and `autoCorrectWord` parameter has been removed.

```js
// Deprecated
webFrame.setSpellCheckProvider('en-US', true, {
  spellCheck: (text) => {
    return !spellchecker.isMisspelled(text)
  }
})
// Replace with
webFrame.setSpellCheckProvider('en-US', {
  spellCheck: (words, callback) => {
    callback(words.filter(text => spellchecker.isMisspelled(text)))
  }
})
```

### API Changed: `webContents.getZoomLevel` and `webContents.getZoomFactor` are now synchronous

`webContents.getZoomLevel` and `webContents.getZoomFactor` no longer take callback parameters,
instead directly returning their number values.

```js
// Deprecated
webContents.getZoomLevel((level) => {
  console.log(level)
})
// Replace with
const level = webContents.getZoomLevel()
console.log(level)
```

```js
// Deprecated
webContents.getZoomFactor((factor) => {
  console.log(factor)
})
// Replace with
const factor = webContents.getZoomFactor()
console.log(factor)
```

## Planned Breaking API Changes (4.0)

The following list includes the breaking API changes made in Electron 4.0.

### `app.makeSingleInstance`

```js
// Deprecated
app.makeSingleInstance((argv, cwd) => {
  /* ... */
})
// Replace with
app.requestSingleInstanceLock()
app.on('second-instance', (event, argv, cwd) => {
  /* ... */
})
```

### `app.releaseSingleInstance`

```js
// Deprecated
app.releaseSingleInstance()
// Replace with
app.releaseSingleInstanceLock()
```

### `app.getGPUInfo`

```js
app.getGPUInfo('complete')
// Now behaves the same with `basic` on macOS
app.getGPUInfo('basic')
```

### `win_delay_load_hook`

When building native modules for windows, the `win_delay_load_hook` variable in
the module's `binding.gyp` must be true (which is the default). If this hook is
not present, then the native module will fail to load on Windows, with an error
message like `Cannot find module`.
See the [native module guide](./tutorial/using-native-node-modules.md) for more.

### Removed: IA32 Linux support

Electron 18 will no longer run on 32-bit Linux systems. See [discontinuing support for 32-bit Linux](https://www.electronjs.org/blog/linux-32bit-support) for more information.

## Breaking API Changes (3.0)

The following list includes the breaking API changes in Electron 3.0.

### `app`

```js
// Deprecated
app.getAppMemoryInfo()
// Replace with
app.getAppMetrics()

// Deprecated
const metrics = app.getAppMetrics()
const { memory } = metrics[0] // Deprecated property
```

### `BrowserWindow`

```js
// Deprecated
const optionsA = { webPreferences: { blinkFeatures: '' } }
const windowA = new BrowserWindow(optionsA)
// Replace with
const optionsB = { webPreferences: { enableBlinkFeatures: '' } }
const windowB = new BrowserWindow(optionsB)

// Deprecated
window.on('app-command', (e, cmd) => {
  if (cmd === 'media-play_pause') {
    // do something
  }
})
// Replace with
window.on('app-command', (e, cmd) => {
  if (cmd === 'media-play-pause') {
    // do something
  }
})
```

### `clipboard`

```js
// Deprecated
clipboard.readRtf()
// Replace with
clipboard.readRTF()

// Deprecated
clipboard.writeRtf()
// Replace with
clipboard.writeRTF()

// Deprecated
clipboard.readHtml()
// Replace with
clipboard.readHTML()

// Deprecated
clipboard.writeHtml()
// Replace with
clipboard.writeHTML()
```

### `crashReporter`

```js
// Deprecated
crashReporter.start({
  companyName: 'Crashly',
  submitURL: 'https://crash.server.com',
  autoSubmit: true
})
// Replace with
crashReporter.start({
  companyName: 'Crashly',
  submitURL: 'https://crash.server.com',
  uploadToServer: true
})
```

### `nativeImage`

```js
// Deprecated
nativeImage.createFromBuffer(buffer, 1.0)
// Replace with
nativeImage.createFromBuffer(buffer, {
  scaleFactor: 1.0
})
```

### `process`

```js
// Deprecated
const info = process.getProcessMemoryInfo()
```

### `screen`

```js
// Deprecated
screen.getMenuBarHeight()
// Replace with
screen.getPrimaryDisplay().workArea
```

### `session`

```js
// Deprecated
ses.setCertificateVerifyProc((hostname, certificate, callback) => {
  callback(true)
})
// Replace with
ses.setCertificateVerifyProc((request, callback) => {
  callback(0)
})
```

### `Tray`

```js
// Deprecated
tray.setHighlightMode(true)
// Replace with
tray.setHighlightMode('on')

// Deprecated
tray.setHighlightMode(false)
// Replace with
tray.setHighlightMode('off')
```

### `webContents`

```js
// Deprecated
webContents.openDevTools({ detach: true })
// Replace with
webContents.openDevTools({ mode: 'detach' })

// Removed
webContents.setSize(options)
// There is no replacement for this API
```

### `webFrame`

```js
// Deprecated
webFrame.registerURLSchemeAsSecure('app')
// Replace with
protocol.registerStandardSchemes(['app'], { secure: true })

// Deprecated
webFrame.registerURLSchemeAsPrivileged('app', { secure: true })
// Replace with
protocol.registerStandardSchemes(['app'], { secure: true })
```

### `<webview>`

```js
// Removed
webview.setAttribute('disableguestresize', '')
// There is no replacement for this API

// Removed
webview.setAttribute('guestinstance', instanceId)
// There is no replacement for this API

// Keyboard listeners no longer work on webview tag
webview.onkeydown = () => { /* handler */ }
webview.onkeyup = () => { /* handler */ }
```

### Node Headers URL

This is the URL specified as `disturl` in a `.npmrc` file or as the `--dist-url`
command line flag when building native Node modules.

Deprecated: https://atom.io/download/atom-shell

Replace with: https://atom.io/download/electron

## Breaking API Changes (2.0)

The following list includes the breaking API changes made in Electron 2.0.

### `BrowserWindow`

```js
// Deprecated
const optionsA = { titleBarStyle: 'hidden-inset' }
const windowA = new BrowserWindow(optionsA)
// Replace with
const optionsB = { titleBarStyle: 'hiddenInset' }
const windowB = new BrowserWindow(optionsB)
```

### `menu`

```js
// Removed
menu.popup(browserWindow, 100, 200, 2)
// Replaced with
menu.popup(browserWindow, { x: 100, y: 200, positioningItem: 2 })
```

### `nativeImage`

```js
// Removed
nativeImage.toPng()
// Replaced with
nativeImage.toPNG()

// Removed
nativeImage.toJpeg()
// Replaced with
nativeImage.toJPEG()
```

### `process`

* `process.versions.electron` and `process.version.chrome` will be made
  read-only properties for consistency with the other `process.versions`
  properties set by Node.

### `webContents`

```js
// Removed
webContents.setZoomLevelLimits(1, 2)
// Replaced with
webContents.setVisualZoomLevelLimits(1, 2)
```

### `webFrame`

```js
// Removed
webFrame.setZoomLevelLimits(1, 2)
// Replaced with
webFrame.setVisualZoomLevelLimits(1, 2)
```

### `<webview>`

```js
// Removed
webview.setZoomLevelLimits(1, 2)
// Replaced with
webview.setVisualZoomLevelLimits(1, 2)
```

### Duplicate ARM Assets

Each Electron release includes two identical ARM builds with slightly different
filenames, like `electron-v1.7.3-linux-arm.zip` and
`electron-v1.7.3-linux-armv7l.zip`. The asset with the `v7l` prefix was added
to clarify to users which ARM version it supports, and to disambiguate it from
future armv6l and arm64 assets that may be produced.

The file _without the prefix_ is still being published to avoid breaking any
setups that may be consuming it. Starting at 2.0, the unprefixed file will
no longer be published.

For details, see
[6986](https://github.com/electron/electron/pull/6986)
and
[7189](https://github.com/electron/electron/pull/7189).<|MERGE_RESOLUTION|>--- conflicted
+++ resolved
@@ -63,7 +63,6 @@
 
 Additionally, `level` is now a string with possible values of `info`, `warning`, `error`, and `debug`.
 
-<<<<<<< HEAD
 ### Behavior Changed: `urls` property of `WebRequestFilter`.
 
 Previously, an empty urls array was interpreted as including all URLs. To explicitly include all URLs, developers should now use the `<all_urls>` pattern, which is a [designated URL pattern](https://developer.mozilla.org/en-US/docs/Mozilla/Add-ons/WebExtensions/Match_patterns#all_urls) that matches every possible URL. This change clarifies the intent and ensures more predictable behavior.
@@ -79,14 +78,13 @@
   urls: ['<all_urls>']
 }
 ```
-=======
+
 ### Deprecated: `systemPreferences.isAeroGlassEnabled()`
 
 The `systemPreferences.isAeroGlassEnabled()` function has been deprecated without replacement.
 It has been always returning `true` since Electron 23, which only supports Windows 10+, where DWM composition can no longer be disabled.
 
 https://learn.microsoft.com/en-us/windows/win32/dwm/composition-ovw#disabling-dwm-composition-windows7-and-earlier
->>>>>>> c92a02ea
 
 ## Planned Breaking API Changes (34.0)
 
