--- conflicted
+++ resolved
@@ -64,7 +64,6 @@
 turn off compression by specifying `{ compress: false }` in the crash reporter
 options.
 
-<<<<<<< HEAD
 ### Deprecated: `remote` module
 
 The `remote` module is deprecated in Electron 12, and will be removed in
@@ -82,7 +81,7 @@
 
 // In the main process:
 require('@electron/remote/main').initialize()
-=======
+
 ### Deprecated: `shell.moveItemToTrash()`
 
 The synchronous `shell.moveItemToTrash()` has been replaced by the new,
@@ -93,7 +92,6 @@
 shell.moveItemToTrash(path)
 // Replace with
 shell.trashItem(path).then(/* ... */)
->>>>>>> 5a8046c9
 ```
 
 ## Planned Breaking API Changes (11.0)
