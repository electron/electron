--- conflicted
+++ resolved
@@ -28,7 +28,16 @@
 
 You will be affected by this change if you use either `webFrame.executeJavaScript` or `webFrame.executeJavaScriptInIsolatedWorld`. You will need to ensure that values returned by either of those methods are supported by the [Context Bridge API](api/context-bridge.md#parameter--error--return-type-support) as these methods use the same value passing semantics.
 
-<<<<<<< HEAD
+### Default Changed: `nativeWindowOpen` defaults to `true`
+
+Prior to Electron 14, `window.open` was by default shimmed to use
+`BrowserWindowProxy`. This meant that `window.open('about:blank')` did not work
+to open synchronously scriptable child windows, among other incompatibilities.
+`nativeWindowOpen` is no longer experimental, and is now the default.
+
+See the documentation for [window.open in Electron](api/window-open.md)
+for more details.
+
 ### Removed: `additionalFeatures`
 
 The deprecated `additionalFeatures` property in the `new-window` and
@@ -54,17 +63,6 @@
   }
 })
 ```
-=======
-### Default Changed: `nativeWindowOpen` defaults to `true`
-
-Prior to Electron 14, `window.open` was by default shimmed to use
-`BrowserWindowProxy`. This meant that `window.open('about:blank')` did not work
-to open synchronously scriptable child windows, among other incompatibilities.
-`nativeWindowOpen` is no longer experimental, and is now the default.
-
-See the documentation for [window.open in Electron](api/window-open.md)
-for more details.
->>>>>>> e12128b6
 
 ## Planned Breaking API Changes (13.0)
 
