is_electron_build = true
root_extra_deps = [ "//electron" ]

# Registry of NMVs --> https://github.com/nodejs/node/blob/main/doc/abi_version_registry.json
node_module_version = 139

v8_promise_internal_field_count = 1
v8_embedder_string = "-electron.0"

# TODO: this breaks mksnapshot
v8_enable_snapshot_native_code_counters = false

# we use this api
v8_enable_javascript_promise_hooks = true

enable_cdm_host_verification = false
ffmpeg_branding = "Chrome"
proprietary_codecs = true

enable_printing = true

# Removes DLLs from the build, which are only meant to be used for Chromium development.
# See https://github.com/electron/electron/pull/17985
angle_enable_vulkan_validation_layers = false
dawn_enable_vulkan_validation_layers = false

# Removes dxc dll's that are only used experimentally.
# See https://bugs.chromium.org/p/chromium/issues/detail?id=1474897
dawn_use_built_dxc = false

# These are disabled because they cause the zip manifest to differ between
# testing and release builds.
# See https://chromium-review.googlesource.com/c/chromium/src/+/2774898.
enable_pseudolocales = false

# Make application name configurable at runtime for cookie crypto
allow_runtime_configurable_key_storage = true

# CET shadow stack is incompatible with v8, until v8 is CET compliant
# enabling this flag causes main process crashes where CET is enabled
# Ref: https://source.chromium.org/chromium/chromium/src/+/45fba672185aae233e75d6ddc81ea1e0b30db050:v8/BUILD.gn;l=357
enable_cet_shadow_stack = false

# For similar reasons, disable CFI, which is not well supported in V8.
# Chromium doesn't have any problems with this because they do not run
# V8 in the browser process.
# Ref: https://source.chromium.org/chromium/chromium/src/+/45fba672185aae233e75d6ddc81ea1e0b30db050:v8/BUILD.gn;l=281
is_cfi = false

# TODO: fix this once sysroots have been updated.
use_qt5 = false
use_qt6 = false

# Disables the builtins PGO for V8
v8_builtins_profiling_log_file = ""

# https://chromium.googlesource.com/chromium/src/+/main/docs/dangling_ptr.md
# TODO(vertedinde): hunt down dangling pointers on Linux
enable_dangling_raw_ptr_checks = false
enable_dangling_raw_ptr_feature_flag = false

# This flag speeds up the performance of fork/execve on linux systems.
# Ref: https://chromium-review.googlesource.com/c/v8/v8/+/4602858
v8_enable_private_mapping_fork_optimization = true

# Expose public V8 symbols for native modules.
v8_expose_public_symbols = true

# Disable snapshotting a page when printing for its content to be analyzed for
# sensitive content by enterprise users.
<<<<<<< HEAD
enterprise_cloud_content_analysis = false

# Disable siso until we are ready to use it.
# https://chromium-review.googlesource.com/c/chromium/src/+/6638830
use_siso = false

# We don't use anything from here, and it causes target collisions
enable_linux_installer = false
=======
enterprise_cloud_content_analysis = false
>>>>>>> fea1a2a9
<|MERGE_RESOLUTION|>--- conflicted
+++ resolved
@@ -68,15 +68,7 @@
 
 # Disable snapshotting a page when printing for its content to be analyzed for
 # sensitive content by enterprise users.
-<<<<<<< HEAD
 enterprise_cloud_content_analysis = false
 
-# Disable siso until we are ready to use it.
-# https://chromium-review.googlesource.com/c/chromium/src/+/6638830
-use_siso = false
-
 # We don't use anything from here, and it causes target collisions
-enable_linux_installer = false
-=======
-enterprise_cloud_content_analysis = false
->>>>>>> fea1a2a9
+enable_linux_installer = false