From 0000000000000000000000000000000000000000 Mon Sep 17 00:00:00 2001
From: Shelley Vohr <shelley.vohr@gmail.com>
Date: Wed, 27 May 2020 13:02:13 -0700
Subject: fix: comment out incompatible crypto modules

Node.js introduced some functionality in https://github.com/nodejs/node/pull/32739
and https://github.com/nodejs/node/pull/31178 that is not currently compatible
with what's exposed through BoringSSL. I plan to upstream parts of this or
otherwise introduce shims to reduce friction.

diff --git a/src/node_crypto.cc b/src/node_crypto.cc
<<<<<<< HEAD
index 91cb94d8dbe9db0adbee5e005649188e1ccbcbf9..697e6d7b65ce2505f10bb1d936be3d9590459038 100644
=======
index 91cb94d8dbe9db0adbee5e005649188e1ccbcbf9..c3d12dc4cc18888815ff5e2c30a21974322d1faf 100644
>>>>>>> 4ba5381e
--- a/src/node_crypto.cc
+++ b/src/node_crypto.cc
@@ -5192,11 +5192,11 @@ bool DiffieHellman::Init(int primeLength, int g) {
 bool DiffieHellman::Init(const char* p, int p_len, int g) {
   dh_.reset(DH_new());
   if (p_len <= 0) {
-    BNerr(BN_F_BN_GENERATE_PRIME_EX, BN_R_BITS_TOO_SMALL);
+    OPENSSL_PUT_ERROR(BN, BN_R_BITS_TOO_SMALL);
     return false;
   }
   if (g <= 1) {
-    DHerr(DH_F_DH_BUILTIN_GENPARAMS, DH_R_BAD_GENERATOR);
+    OPENSSL_PUT_ERROR(DH, DH_R_BAD_GENERATOR);
     return false;
   }
   BIGNUM* bn_p =
@@ -5215,18 +5215,18 @@ bool DiffieHellman::Init(const char* p, int p_len, int g) {
 bool DiffieHellman::Init(const char* p, int p_len, const char* g, int g_len) {
   dh_.reset(DH_new());
   if (p_len <= 0) {
-    BNerr(BN_F_BN_GENERATE_PRIME_EX, BN_R_BITS_TOO_SMALL);
+    OPENSSL_PUT_ERROR(BN, BN_R_BITS_TOO_SMALL);
     return false;
   }
   if (g_len <= 0) {
-    DHerr(DH_F_DH_BUILTIN_GENPARAMS, DH_R_BAD_GENERATOR);
+    OPENSSL_PUT_ERROR(DH, DH_R_BAD_GENERATOR);
     return false;
   }
   BIGNUM* bn_g =
       BN_bin2bn(reinterpret_cast<const unsigned char*>(g), g_len, nullptr);
   if (BN_is_zero(bn_g) || BN_is_one(bn_g)) {
     BN_free(bn_g);
-    DHerr(DH_F_DH_BUILTIN_GENPARAMS, DH_R_BAD_GENERATOR);
+    OPENSSL_PUT_ERROR(DH, DH_R_BAD_GENERATOR);
     return false;
   }
<<<<<<< HEAD
+#endif
   return VerifyContext();
 }
 
@@ -5719,7 +5723,7 @@ void ECDH::SetPrivateKey(const FunctionCallbackInfo<Value>& args) {
=======
   BIGNUM* bn_p =
@@ -5718,8 +5718,9 @@ void ECDH::SetPrivateKey(const FunctionCallbackInfo<Value>& args) {
 
>>>>>>> 4ba5381e
   if (!EC_KEY_set_public_key(new_key.get(), pub.get()))
     return env->ThrowError("Failed to set generated public key");
 
-  EC_KEY_copy(ecdh->key_.get(), new_key.get());
+  ecdh->key_.reset(EC_KEY_dup(new_key.get()));
   ecdh->group_ = EC_KEY_get0_group(ecdh->key_.get());
 }
 
<<<<<<< HEAD
@@ -6207,6 +6211,7 @@ class DHKeyPairGenerationConfig : public KeyPairGenerationConfig {
=======
@@ -6207,6 +6208,7 @@ class DHKeyPairGenerationConfig : public KeyPairGenerationConfig {
>>>>>>> 4ba5381e
   EVPKeyCtxPointer Setup() override {
     EVPKeyPointer params;
     if (prime_info_.fixed_value_) {
+#if 0
       DHPointer dh(DH_new());
       if (!dh)
         return nullptr;
<<<<<<< HEAD
@@ -6223,6 +6228,7 @@ class DHKeyPairGenerationConfig : public KeyPairGenerationConfig {
=======
@@ -6223,6 +6225,7 @@ class DHKeyPairGenerationConfig : public KeyPairGenerationConfig {
>>>>>>> 4ba5381e
       params = EVPKeyPointer(EVP_PKEY_new());
       CHECK(params);
       EVP_PKEY_assign_DH(params.get(), dh.release());
+#endif
     } else {
       EVPKeyCtxPointer param_ctx(EVP_PKEY_CTX_new_id(EVP_PKEY_DH, nullptr));
       if (!param_ctx)
<<<<<<< HEAD
@@ -6230,7 +6236,7 @@ class DHKeyPairGenerationConfig : public KeyPairGenerationConfig {
=======
@@ -6230,7 +6233,7 @@ class DHKeyPairGenerationConfig : public KeyPairGenerationConfig {
>>>>>>> 4ba5381e
 
       if (EVP_PKEY_paramgen_init(param_ctx.get()) <= 0)
         return nullptr;
-
+#if 0
       if (EVP_PKEY_CTX_set_dh_paramgen_prime_len(param_ctx.get(),
                                                  prime_info_.prime_size_) <= 0)
         return nullptr;
<<<<<<< HEAD
@@ -6238,7 +6244,7 @@ class DHKeyPairGenerationConfig : public KeyPairGenerationConfig {
=======
@@ -6238,7 +6241,7 @@ class DHKeyPairGenerationConfig : public KeyPairGenerationConfig {
>>>>>>> 4ba5381e
       if (EVP_PKEY_CTX_set_dh_paramgen_generator(param_ctx.get(),
                                                  generator_) <= 0)
         return nullptr;
-
+#endif
       EVP_PKEY* raw_params = nullptr;
       if (EVP_PKEY_paramgen(param_ctx.get(), &raw_params) <= 0)
         return nullptr;<|MERGE_RESOLUTION|>--- conflicted
+++ resolved
@@ -9,11 +9,7 @@
 otherwise introduce shims to reduce friction.
 
 diff --git a/src/node_crypto.cc b/src/node_crypto.cc
-<<<<<<< HEAD
 index 91cb94d8dbe9db0adbee5e005649188e1ccbcbf9..697e6d7b65ce2505f10bb1d936be3d9590459038 100644
-=======
-index 91cb94d8dbe9db0adbee5e005649188e1ccbcbf9..c3d12dc4cc18888815ff5e2c30a21974322d1faf 100644
->>>>>>> 4ba5381e
 --- a/src/node_crypto.cc
 +++ b/src/node_crypto.cc
 @@ -5192,11 +5192,11 @@ bool DiffieHellman::Init(int primeLength, int g) {
@@ -51,17 +47,9 @@
 +    OPENSSL_PUT_ERROR(DH, DH_R_BAD_GENERATOR);
      return false;
    }
-<<<<<<< HEAD
-+#endif
    return VerifyContext();
- }
+@@ -5718,8 +5718,8 @@ void ECDH::SetPrivateKey(const FunctionCallbackInfo<Value>& args) {
  
-@@ -5719,7 +5723,7 @@ void ECDH::SetPrivateKey(const FunctionCallbackInfo<Value>& args) {
-=======
-   BIGNUM* bn_p =
-@@ -5718,8 +5718,9 @@ void ECDH::SetPrivateKey(const FunctionCallbackInfo<Value>& args) {
- 
->>>>>>> 4ba5381e
    if (!EC_KEY_set_public_key(new_key.get(), pub.get()))
      return env->ThrowError("Failed to set generated public key");
  
@@ -70,11 +58,7 @@
    ecdh->group_ = EC_KEY_get0_group(ecdh->key_.get());
  }
  
-<<<<<<< HEAD
 @@ -6207,6 +6211,7 @@ class DHKeyPairGenerationConfig : public KeyPairGenerationConfig {
-=======
-@@ -6207,6 +6208,7 @@ class DHKeyPairGenerationConfig : public KeyPairGenerationConfig {
->>>>>>> 4ba5381e
    EVPKeyCtxPointer Setup() override {
      EVPKeyPointer params;
      if (prime_info_.fixed_value_) {
@@ -82,11 +66,7 @@
        DHPointer dh(DH_new());
        if (!dh)
          return nullptr;
-<<<<<<< HEAD
 @@ -6223,6 +6228,7 @@ class DHKeyPairGenerationConfig : public KeyPairGenerationConfig {
-=======
-@@ -6223,6 +6225,7 @@ class DHKeyPairGenerationConfig : public KeyPairGenerationConfig {
->>>>>>> 4ba5381e
        params = EVPKeyPointer(EVP_PKEY_new());
        CHECK(params);
        EVP_PKEY_assign_DH(params.get(), dh.release());
@@ -94,11 +74,7 @@
      } else {
        EVPKeyCtxPointer param_ctx(EVP_PKEY_CTX_new_id(EVP_PKEY_DH, nullptr));
        if (!param_ctx)
-<<<<<<< HEAD
 @@ -6230,7 +6236,7 @@ class DHKeyPairGenerationConfig : public KeyPairGenerationConfig {
-=======
-@@ -6230,7 +6233,7 @@ class DHKeyPairGenerationConfig : public KeyPairGenerationConfig {
->>>>>>> 4ba5381e
  
        if (EVP_PKEY_paramgen_init(param_ctx.get()) <= 0)
          return nullptr;
@@ -107,11 +83,7 @@
        if (EVP_PKEY_CTX_set_dh_paramgen_prime_len(param_ctx.get(),
                                                   prime_info_.prime_size_) <= 0)
          return nullptr;
-<<<<<<< HEAD
 @@ -6238,7 +6244,7 @@ class DHKeyPairGenerationConfig : public KeyPairGenerationConfig {
-=======
-@@ -6238,7 +6241,7 @@ class DHKeyPairGenerationConfig : public KeyPairGenerationConfig {
->>>>>>> 4ba5381e
        if (EVP_PKEY_CTX_set_dh_paramgen_generator(param_ctx.get(),
                                                   generator_) <= 0)
          return nullptr;
