--- conflicted
+++ resolved
@@ -9,11 +9,7 @@
 otherwise introduce shims to reduce friction.
 
 diff --git a/src/node_crypto.cc b/src/node_crypto.cc
-<<<<<<< HEAD
 index d7b6dbd85d6ef97370affde54bde4657f2413a06..be64bf3de4b26e93de7796bcc7d69d197d3749a6 100644
-=======
-index 91cb94d8dbe9db0adbee5e005649188e1ccbcbf9..2000c789d9daac835c0ecc1e4144179575c9b502 100644
->>>>>>> 4ce9dd3a
 --- a/src/node_crypto.cc
 +++ b/src/node_crypto.cc
 @@ -5204,11 +5204,11 @@ bool DiffieHellman::Init(int primeLength, int g) {
@@ -52,12 +48,8 @@
      return false;
    }
    BIGNUM* bn_p =
-<<<<<<< HEAD
 @@ -5730,8 +5730,9 @@ void ECDH::SetPrivateKey(const FunctionCallbackInfo<Value>& args) {
  
-=======
-@@ -5719,7 +5719,7 @@ void ECDH::SetPrivateKey(const FunctionCallbackInfo<Value>& args) {
->>>>>>> 4ce9dd3a
    if (!EC_KEY_set_public_key(new_key.get(), pub.get()))
      return env->ThrowError("Failed to set generated public key");
  
@@ -66,11 +58,7 @@
    ecdh->group_ = EC_KEY_get0_group(ecdh->key_.get());
  }
  
-<<<<<<< HEAD
 @@ -6219,6 +6220,7 @@ class DHKeyPairGenerationConfig : public KeyPairGenerationConfig {
-=======
-@@ -6207,6 +6207,7 @@ class DHKeyPairGenerationConfig : public KeyPairGenerationConfig {
->>>>>>> 4ce9dd3a
    EVPKeyCtxPointer Setup() override {
      EVPKeyPointer params;
      if (prime_info_.fixed_value_) {
@@ -78,11 +66,7 @@
        DHPointer dh(DH_new());
        if (!dh)
          return nullptr;
-<<<<<<< HEAD
 @@ -6235,6 +6237,7 @@ class DHKeyPairGenerationConfig : public KeyPairGenerationConfig {
-=======
-@@ -6223,6 +6224,7 @@ class DHKeyPairGenerationConfig : public KeyPairGenerationConfig {
->>>>>>> 4ce9dd3a
        params = EVPKeyPointer(EVP_PKEY_new());
        CHECK(params);
        EVP_PKEY_assign_DH(params.get(), dh.release());
@@ -90,11 +74,7 @@
      } else {
        EVPKeyCtxPointer param_ctx(EVP_PKEY_CTX_new_id(EVP_PKEY_DH, nullptr));
        if (!param_ctx)
-<<<<<<< HEAD
 @@ -6242,7 +6245,7 @@ class DHKeyPairGenerationConfig : public KeyPairGenerationConfig {
-=======
-@@ -6230,7 +6232,7 @@ class DHKeyPairGenerationConfig : public KeyPairGenerationConfig {
->>>>>>> 4ce9dd3a
  
        if (EVP_PKEY_paramgen_init(param_ctx.get()) <= 0)
          return nullptr;
@@ -103,11 +83,7 @@
        if (EVP_PKEY_CTX_set_dh_paramgen_prime_len(param_ctx.get(),
                                                   prime_info_.prime_size_) <= 0)
          return nullptr;
-<<<<<<< HEAD
 @@ -6250,7 +6253,7 @@ class DHKeyPairGenerationConfig : public KeyPairGenerationConfig {
-=======
-@@ -6238,7 +6240,7 @@ class DHKeyPairGenerationConfig : public KeyPairGenerationConfig {
->>>>>>> 4ce9dd3a
        if (EVP_PKEY_CTX_set_dh_paramgen_generator(param_ctx.get(),
                                                   generator_) <= 0)
          return nullptr;
