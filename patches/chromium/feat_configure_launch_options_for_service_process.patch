--- conflicted
+++ resolved
@@ -111,11 +111,7 @@
  }
  
 diff --git a/content/browser/child_process_launcher_helper_win.cc b/content/browser/child_process_launcher_helper_win.cc
-<<<<<<< HEAD
-index cb0e7d5c5dc0154c6e88ad08ce097afdce4041f9..ca232f7c4b44792fd5842d38f88a4d3d2fb4ff66 100644
-=======
-index 2a01487c8ff837357f6d62dba80115b0ec64c343..74343f6a3bfb1eab2aaf1c0b5fba6ceaf9399ef6 100644
->>>>>>> f84ffc8f
+index cb0e7d5c5dc0154c6e88ad08ce097afdce4041f9..09b9cff76d9585297fe60f91970c610ac445f06a 100644
 --- a/content/browser/child_process_launcher_helper_win.cc
 +++ b/content/browser/child_process_launcher_helper_win.cc
 @@ -24,6 +24,8 @@
@@ -159,8 +155,7 @@
    return true;
  }
  
-<<<<<<< HEAD
-@@ -158,7 +184,7 @@ ChildProcessLauncherHelper::LaunchProcessOnLauncherThread(
+@@ -158,7 +185,7 @@ ChildProcessLauncherHelper::LaunchProcessOnLauncherThread(
    }
    *is_synchronous_launch = false;
    *launch_result = StartSandboxedProcess(
@@ -169,17 +164,6 @@
        base::BindOnce(&ChildProcessLauncherHelper::
                           FinishStartSandboxedProcessOnLauncherThread,
                       this));
-=======
-@@ -159,7 +186,7 @@ ChildProcessLauncherHelper::LaunchProcessOnLauncherThread(
-   ChildProcessLauncherHelper::Process process;
-   *launch_result =
-       StartSandboxedProcess(delegate_.get(), *command_line(),
--                            options->handles_to_inherit, &process.process);
-+                            options, &process.process);
-   return process;
- }
- 
->>>>>>> f84ffc8f
 diff --git a/content/browser/service_process_host_impl.cc b/content/browser/service_process_host_impl.cc
 index bdd5bec301f5fcff2d3e3d7994ecbc4eae46da36..f6082bada22c5f4e70af60ea6f555b0f363919c5 100644
 --- a/content/browser/service_process_host_impl.cc
