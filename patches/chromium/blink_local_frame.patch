--- conflicted
+++ resolved
@@ -14,14 +14,10 @@
 This patch reverts the change to fix the crash in Electron.
 
 diff --git a/third_party/blink/renderer/core/frame/local_frame.cc b/third_party/blink/renderer/core/frame/local_frame.cc
-<<<<<<< HEAD
-index dea65215ca6f7595e700fe595d6356b4095d00b9..abe5f8cdcaf4f6bec844b3f42aca73f45ffa71ec 100644
-=======
 index adf78283c04036c92dede354be0a1835ba620ca4..a02ffcaef8e29a934d4e3a8f795ca9dd38537b55 100644
->>>>>>> 7894ae9c
 --- a/third_party/blink/renderer/core/frame/local_frame.cc
 +++ b/third_party/blink/renderer/core/frame/local_frame.cc
-@@ -472,10 +472,6 @@ void LocalFrame::DetachImpl(FrameDetachType type) {
+@@ -473,10 +473,6 @@ void LocalFrame::DetachImpl(FrameDetachType type) {
    }
    CHECK(!view_ || !view_->IsAttached());
  
@@ -32,7 +28,7 @@
    if (!Client())
      return;
  
-@@ -493,6 +489,10 @@ void LocalFrame::DetachImpl(FrameDetachType type) {
+@@ -494,6 +490,10 @@ void LocalFrame::DetachImpl(FrameDetachType type) {
    // Notify ScriptController that the frame is closing, since its cleanup ends
    // up calling back to LocalFrameClient via WindowProxy.
    GetScriptController().ClearForClose();
