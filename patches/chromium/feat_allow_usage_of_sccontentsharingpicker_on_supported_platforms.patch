From 0000000000000000000000000000000000000000 Mon Sep 17 00:00:00 2001
From: Samuel Attard <marshallofsound@electronjs.org>
Date: Thu, 8 Aug 2024 08:39:10 -0700
Subject: feat: allow usage of SCContentSharingPicker on supported platforms

This is implemented as a magic "window id" that instead of pulling an SCStream manually
instead farms out to the screen picker.

diff --git a/content/browser/media/capture/desktop_capture_device_mac.cc b/content/browser/media/capture/desktop_capture_device_mac.cc
index 88c56f4dfcc1f8517ef1e8b6f1d37f5ba4d0b2c7..a75493a6d4d8ce8340a2d820eff5eed4e6a95109 100644
--- a/content/browser/media/capture/desktop_capture_device_mac.cc
+++ b/content/browser/media/capture/desktop_capture_device_mac.cc
@@ -28,7 +28,7 @@ class DesktopCaptureDeviceMac : public IOSurfaceCaptureDeviceBase {
   ~DesktopCaptureDeviceMac() override = default;
 
   // IOSurfaceCaptureDeviceBase:
-  void OnStart() override {
+  void OnStart(std::optional<bool> use_native_picker) override {
     requested_format_ = capture_params().requested_format;
     requested_format_.pixel_format = media::PIXEL_FORMAT_NV12;
     DCHECK_GT(requested_format_.frame_size.GetArea(), 0);
diff --git a/content/browser/media/capture/io_surface_capture_device_base_mac.cc b/content/browser/media/capture/io_surface_capture_device_base_mac.cc
index 8a774911ce0f610b2c993976d108f840696c1d02..5ead7287e2d765d043f8b9c0229a2ee825d9f544 100644
--- a/content/browser/media/capture/io_surface_capture_device_base_mac.cc
+++ b/content/browser/media/capture/io_surface_capture_device_base_mac.cc
@@ -20,7 +20,7 @@ void IOSurfaceCaptureDeviceBase::AllocateAndStart(
   client_ = std::move(client);
   capture_params_ = params;
 
-  OnStart();
+  OnStart(params.use_native_picker);
 }
 
 void IOSurfaceCaptureDeviceBase::StopAndDeAllocate() {
diff --git a/content/browser/media/capture/io_surface_capture_device_base_mac.h b/content/browser/media/capture/io_surface_capture_device_base_mac.h
index 8ac12480f663a74dfbdcf7128a582a81b4474d25..db6802a2603e1d3c3039e49737438124bf2ee1f1 100644
--- a/content/browser/media/capture/io_surface_capture_device_base_mac.h
+++ b/content/browser/media/capture/io_surface_capture_device_base_mac.h
@@ -25,7 +25,7 @@ class CONTENT_EXPORT IOSurfaceCaptureDeviceBase
   ~IOSurfaceCaptureDeviceBase() override;
 
   // OnStart is called by AllocateAndStart.
-  virtual void OnStart() = 0;
+  virtual void OnStart(std::optional<bool> use_native_picker) = 0;
 
   // OnStop is called by StopAndDeAllocate.
   virtual void OnStop() = 0;
diff --git a/content/browser/media/capture/screen_capture_kit_device_mac.mm b/content/browser/media/capture/screen_capture_kit_device_mac.mm
index 128bca8bb64113418551a20164f67ef5e5a88253..93f86ec79364db1f46c5d2eb015a11cf241d587a 100644
--- a/content/browser/media/capture/screen_capture_kit_device_mac.mm
+++ b/content/browser/media/capture/screen_capture_kit_device_mac.mm
@@ -26,6 +26,61 @@
                                                     std::optional<gfx::Rect>,
                                                     bool)>;
 using ErrorCallback = base::RepeatingClosure;
+using CancelCallback = base::RepeatingClosure;
+
+API_AVAILABLE(macos(15.0))
+@interface ScreenCaptureKitPickerHelper
+    : NSObject <SCContentSharingPickerObserver>
+
+- (void)contentSharingPicker:(SCContentSharingPicker *)picker
+          didCancelForStream:(SCStream *)stream;
+
+- (void)contentSharingPicker:(SCContentSharingPicker *)picker
+         didUpdateWithFilter:(SCContentFilter *)filter
+                   forStream:(SCStream *)stream;
+
+- (void)contentSharingPickerStartDidFailWithError:(NSError *)error;
+
+@end
+
+@implementation ScreenCaptureKitPickerHelper {
+  base::RepeatingCallback<void(SCContentFilter *)> _pickerCallback;
+  ErrorCallback _errorCallback;
+  CancelCallback _cancelCallback;
+}
+
+- (void)contentSharingPicker:(SCContentSharingPicker *)picker
+          didCancelForStream:(SCStream *)stream {
+  // TODO: This doesn't appear to be called on Apple's side;
+  // implement this logic
+  _cancelCallback.Run();
+}
+
+- (void)contentSharingPicker:(SCContentSharingPicker *)picker
+         didUpdateWithFilter:(SCContentFilter *)filter
+                   forStream:(SCStream *)stream {
+  if (stream == nil) {
+    _pickerCallback.Run(filter);
+    [picker removeObserver:self];
+  }
+}
+
+- (void)contentSharingPickerStartDidFailWithError:(NSError *)error {
+  _errorCallback.Run();
+}
+
+- (instancetype)initWithStreamPickCallback:(base::RepeatingCallback<void(SCContentFilter *)>)pickerCallback
+                             cancelCallback:(CancelCallback)cancelCallback
+                             errorCallback:(ErrorCallback)errorCallback {
+  if (self = [super init]) {
+    _pickerCallback = pickerCallback;
+    _cancelCallback = cancelCallback;
+    _errorCallback = errorCallback;
+  }
+  return self;
+}
+
+@end
 
 namespace {
 API_AVAILABLE(macos(12.3))
@@ -100,18 +155,22 @@ @interface ScreenCaptureKitDeviceHelper
     : NSObject <SCStreamDelegate, SCStreamOutput>
 
 - (instancetype)initWithSampleCallback:(SampleCallback)sampleCallback
+                         cancelCallback:(CancelCallback)cancelCallback
                          errorCallback:(ErrorCallback)errorCallback;
 @end
 
 @implementation ScreenCaptureKitDeviceHelper {
   SampleCallback _sampleCallback;
+  CancelCallback _cancelCallback;
   ErrorCallback _errorCallback;
 }
 
 - (instancetype)initWithSampleCallback:(SampleCallback)sampleCallback
+                         cancelCallback:(CancelCallback)cancelCallback
                          errorCallback:(ErrorCallback)errorCallback {
   if (self = [super init]) {
     _sampleCallback = sampleCallback;
+    _cancelCallback = cancelCallback;
     _errorCallback = errorCallback;
   }
   return self;
@@ -187,7 +246,8 @@ + (SCStreamConfiguration*)streamConfigurationWithFrameSize:(gfx::Size)frameSize
 
 class API_AVAILABLE(macos(12.3)) ScreenCaptureKitDeviceMac
     : public IOSurfaceCaptureDeviceBase,
-      public ScreenCaptureKitResetStreamInterface {
+      public ScreenCaptureKitResetStreamInterface
+       {
  public:
   explicit ScreenCaptureKitDeviceMac(const DesktopMediaID& source,
                                      SCContentFilter* filter)
@@ -198,18 +258,42 @@ explicit ScreenCaptureKitDeviceMac(const DesktopMediaID& source,
         device_task_runner_,
         base::BindRepeating(&ScreenCaptureKitDeviceMac::OnStreamSample,
                             weak_factory_.GetWeakPtr()));
+    CancelCallback cancel_callback = base::BindPostTask(
+        device_task_runner_,
+        base::BindRepeating(&ScreenCaptureKitDeviceMac::OnStreamError,
+                            weak_factory_.GetWeakPtr()));
     ErrorCallback error_callback = base::BindPostTask(
         device_task_runner_,
         base::BindRepeating(&ScreenCaptureKitDeviceMac::OnStreamError,
                             weak_factory_.GetWeakPtr()));
     helper_ = [[ScreenCaptureKitDeviceHelper alloc]
         initWithSampleCallback:sample_callback
+                 cancelCallback:cancel_callback
                  errorCallback:error_callback];
+
+    if (@available(macOS 15.0, *)) {
+      auto picker_callback = base::BindPostTask(
+        device_task_runner_,
+        base::BindRepeating(&ScreenCaptureKitDeviceMac::OnContentFilterReady, weak_factory_.GetWeakPtr())
+      );
+      picker_helper_ = [[ScreenCaptureKitPickerHelper alloc] initWithStreamPickCallback:picker_callback cancelCallback:cancel_callback errorCallback:error_callback];
+      [[SCContentSharingPicker sharedPicker] addObserver:picker_helper_];
+    }
   }
   ScreenCaptureKitDeviceMac(const ScreenCaptureKitDeviceMac&) = delete;
   ScreenCaptureKitDeviceMac& operator=(const ScreenCaptureKitDeviceMac&) =
       delete;
-  ~ScreenCaptureKitDeviceMac() override = default;
+  ~ScreenCaptureKitDeviceMac() override {
+    if (@available(macOS 15.0, *)) {
+      auto* picker = [SCContentSharingPicker sharedPicker];
+      ScreenCaptureKitDeviceMac::active_streams_--;
+      picker.maximumStreamCount = @(ScreenCaptureKitDeviceMac::active_streams_);
+      if (ScreenCaptureKitDeviceMac::active_streams_ == 0 && picker.active) {
+        picker.active = false;
+        [[SCContentSharingPicker sharedPicker] removeObserver:picker_helper_];
+      }
+    }
+  }
 
   void OnShareableContentCreated(SCShareableContent* content) {
     DCHECK(device_task_runner_->RunsTasksInCurrentSequence());
@@ -278,7 +362,7 @@ void CreateStream(SCContentFilter* filter) {
       return;
     }
 
-    if (@available(macOS 14.0, *)) {
+    if (@available(macOS 15.0, *)) {
       // Update the content size. This step is neccessary when used together
       // with SCContentSharingPicker. If the Chrome picker is used, it will
       // change to retina resolution if applicable.
@@ -287,6 +371,9 @@ void CreateStream(SCContentFilter* filter) {
                     filter.contentRect.size.height * filter.pointPixelScale);
     }
 
+    OnContentFilterReady(filter);
+  }
+  void OnContentFilterReady(SCContentFilter* filter) {
     gfx::RectF dest_rect_in_frame;
     actual_capture_format_ = capture_params().requested_format;
     actual_capture_format_.pixel_format = media::PIXEL_FORMAT_NV12;
@@ -300,6 +387,7 @@ void CreateStream(SCContentFilter* filter) {
     stream_ = [[SCStream alloc] initWithFilter:filter
                                  configuration:config
                                       delegate:helper_];
+
     {
       NSError* error = nil;
       bool add_stream_output_result =
@@ -453,7 +541,7 @@ void OnStreamError() {
       if (fullscreen_module_) {
         fullscreen_module_->Reset();
       }
-      OnStart();
+      OnStart(std::nullopt);
     } else {
       client()->OnError(media::VideoCaptureError::kScreenCaptureKitStreamError,
                         FROM_HERE, "Stream delegate called didStopWithError");
@@ -476,23 +564,41 @@ void OnUpdateConfigurationError() {
   }
 
   // IOSurfaceCaptureDeviceBase:
-  void OnStart() override {
+  void OnStart(std::optional<bool> use_native_picker) override {
     DCHECK(device_task_runner_->RunsTasksInCurrentSequence());
-    if (filter_) {
-      // SCContentSharingPicker is used where filter_ is set on creation.
-      CreateStream(filter_);
-    } else {
-      // Chrome picker is used.
-      auto content_callback = base::BindPostTask(
-          device_task_runner_,
-          base::BindRepeating(
-              &ScreenCaptureKitDeviceMac::OnShareableContentCreated,
-              weak_factory_.GetWeakPtr()));
-      auto handler = ^(SCShareableContent* content, NSError* error) {
-        content_callback.Run(content);
-      };
-      [SCShareableContent getShareableContentWithCompletionHandler:handler];
+
+    if (@available(macOS 15.0, *)) {
+      constexpr bool DefaultUseNativePicker = true;
+      if (use_native_picker.value_or(DefaultUseNativePicker) &&
+          source_.id == DesktopMediaID::kMacOsNativePickerId &&
+          source_.window_id < 0) {
+        auto* picker = [SCContentSharingPicker sharedPicker];
+        ScreenCaptureKitDeviceMac::active_streams_++;
+        picker.maximumStreamCount = @(ScreenCaptureKitDeviceMac::active_streams_);
+        if (!picker.active) {
+          picker.active = true;
+        }
+        NSMutableArray<NSNumber*>* exclude_ns_windows = [NSMutableArray array];
+        [[[[NSApplication sharedApplication] windows] filteredArrayUsingPredicate:[NSPredicate predicateWithBlock:^BOOL(NSWindow* win, NSDictionary *bindings) {
+          return [win sharingType] == NSWindowSharingNone;
+        }]] enumerateObjectsUsingBlock:^(NSWindow* win, NSUInteger idx, BOOL *stop) {
+          [exclude_ns_windows addObject:@([win windowNumber])];
+        }];
+        picker.defaultConfiguration.excludedWindowIDs = exclude_ns_windows;
+        [picker present];
+        return;
+      }
     }
+
+    auto content_callback = base::BindPostTask(
+        device_task_runner_,
+        base::BindRepeating(
+            &ScreenCaptureKitDeviceMac::OnShareableContentCreated,
+            weak_factory_.GetWeakPtr()));
+    auto handler = ^(SCShareableContent* content, NSError* error) {
+      content_callback.Run(content);
+    };
+    [SCShareableContent getShareableContentWithCompletionHandler:handler];
   }
   void OnStop() override {
     DCHECK(device_task_runner_->RunsTasksInCurrentSequence());
@@ -550,6 +656,8 @@ void ResetStreamTo(SCWindow* window) override {
   }
 
  private:
+  static int active_streams_;
+
   const DesktopMediaID source_;
   SCContentFilter* const filter_;
   const scoped_refptr<base::SingleThreadTaskRunner> device_task_runner_;
@@ -567,6 +675,10 @@ void ResetStreamTo(SCWindow* window) override {
   // Helper class that acts as output and delegate for `stream_`.
   ScreenCaptureKitDeviceHelper* __strong helper_;
 
+  // Helper class that acts as an observer for SCContentSharingPicker
+  API_AVAILABLE(macos(15.0))
+  ScreenCaptureKitPickerHelper* __strong picker_helper_;
+
   // This is used to detect when a captured presentation enters fullscreen mode.
   // If this happens, the module will call the ResetStreamTo function.
   std::unique_ptr<ScreenCaptureKitFullscreenModule> fullscreen_module_;
@@ -579,6 +691,8 @@ void ResetStreamTo(SCWindow* window) override {
   base::WeakPtrFactory<ScreenCaptureKitDeviceMac> weak_factory_{this};
 };
 
+int ScreenCaptureKitDeviceMac::active_streams_ = 0;
+
 }  // namespace
 
 // Although ScreenCaptureKit is available in 12.3 there were some bugs that
diff --git a/content/browser/renderer_host/media/in_process_video_capture_device_launcher.cc b/content/browser/renderer_host/media/in_process_video_capture_device_launcher.cc
<<<<<<< HEAD
index 01f082fc05e70246a8c0626897df306816d93687..eb694b88442d7076d47c50ec3919661d225621ba 100644
--- a/content/browser/renderer_host/media/in_process_video_capture_device_launcher.cc
+++ b/content/browser/renderer_host/media/in_process_video_capture_device_launcher.cc
@@ -346,13 +346,15 @@ void InProcessVideoCaptureDeviceLauncher::LaunchDeviceAsync(
       }
 #endif  // defined(USE_AURA) || BUILDFLAG(IS_MAC)
 
=======
index 7adf8264cfa9980c4a8414bf0f8bfa9ad70ec0b3..bab2f0282b191a4263fc964125e199e52c62554b 100644
--- a/content/browser/renderer_host/media/in_process_video_capture_device_launcher.cc
+++ b/content/browser/renderer_host/media/in_process_video_capture_device_launcher.cc
@@ -332,8 +332,16 @@ void InProcessVideoCaptureDeviceLauncher::LaunchDeviceAsync(
         break;
       }
 
+#if defined(USE_AURA)
+      bool allow_window_id = false;
+#elif BUILDFLAG(IS_MAC)
+      bool allow_window_id =
+        desktop_id.id == DesktopMediaID::kMacOsNativePickerId;
+#endif
+
 #if defined(USE_AURA) || BUILDFLAG(IS_MAC)
-      if (desktop_id.window_id != DesktopMediaID::kNullId) {
+      if (!allow_window_id &&
+          desktop_id.window_id != DesktopMediaID::kNullId) {
         // For the other capturers, when a bug reports the type of capture it's
         // easy enough to determine which capturer was used, but it's a little
         // fuzzier with window capture.
@@ -360,13 +368,15 @@ void InProcessVideoCaptureDeviceLauncher::LaunchDeviceAsync(
           std::move(after_start_capture_callback));
       break;
 #else
>>>>>>> d4e4cdee
+      media::VideoCaptureParams updated_params = params;
+      updated_params.use_native_picker = stream_type != blink::mojom::MediaStreamType::GUM_DESKTOP_VIDEO_CAPTURE;
       // All cases other than tab capture or Aura desktop/window capture.
       TRACE_EVENT_INSTANT0(TRACE_DISABLED_BY_DEFAULT("video_and_image_capture"),
                            "UsingDesktopCapturer", TRACE_EVENT_SCOPE_THREAD);
       start_capture_closure = base::BindOnce(
           &InProcessVideoCaptureDeviceLauncher::
               DoStartDesktopCaptureOnDeviceThread,
-          base::Unretained(this), desktop_id, params,
+          base::Unretained(this), desktop_id, updated_params,
           CreateDeviceClient(media::VideoCaptureBufferType::kSharedMemory,
                              kMaxNumberOfBuffers, std::move(receiver),
                              std::move(receiver_on_io_thread)),
diff --git a/content/public/browser/desktop_media_id.h b/content/public/browser/desktop_media_id.h
index 415156d403a59bf426cf4561a9d58ecdb27524b4..78aa7b2359c684d5305bf6352751dfbb7ca00d29 100644
--- a/content/public/browser/desktop_media_id.h
+++ b/content/public/browser/desktop_media_id.h
@@ -27,6 +27,8 @@ struct CONTENT_EXPORT DesktopMediaID {
   static constexpr Id kNullId = 0;
   // Represents a fake id to create a dummy capturer for autotests.
   static constexpr Id kFakeId = -3;
+  // Represents an id to use native macOS picker for screenshare
+  static constexpr Id kMacOsNativePickerId = -4;
 
 #if defined(USE_AURA) || BUILDFLAG(IS_MAC)
   // Assigns integer identifier to the |window| and returns its DesktopMediaID.
diff --git a/media/capture/video_capture_types.h b/media/capture/video_capture_types.h
index f2b75f5b2f547ad135c1288bf3639b26dedc8053..ef18724d9f2ea68a47b66fc3981f58a73ac1b51d 100644
--- a/media/capture/video_capture_types.h
+++ b/media/capture/video_capture_types.h
@@ -355,6 +355,8 @@ struct CAPTURE_EXPORT VideoCaptureParams {
   // Flag indicating whether HiDPI mode should be enabled for tab capture
   // sessions.
   bool is_high_dpi_enabled = true;
+
+  std::optional<bool> use_native_picker;
 };
 
 CAPTURE_EXPORT std::ostream& operator<<(<|MERGE_RESOLUTION|>--- conflicted
+++ resolved
@@ -311,19 +311,10 @@
  
  // Although ScreenCaptureKit is available in 12.3 there were some bugs that
 diff --git a/content/browser/renderer_host/media/in_process_video_capture_device_launcher.cc b/content/browser/renderer_host/media/in_process_video_capture_device_launcher.cc
-<<<<<<< HEAD
-index 01f082fc05e70246a8c0626897df306816d93687..eb694b88442d7076d47c50ec3919661d225621ba 100644
+index 01f082fc05e70246a8c0626897df306816d93687..67cf9fd1d3d366fa08e24fba9eb18ae22852c817 100644
 --- a/content/browser/renderer_host/media/in_process_video_capture_device_launcher.cc
 +++ b/content/browser/renderer_host/media/in_process_video_capture_device_launcher.cc
-@@ -346,13 +346,15 @@ void InProcessVideoCaptureDeviceLauncher::LaunchDeviceAsync(
-       }
- #endif  // defined(USE_AURA) || BUILDFLAG(IS_MAC)
- 
-=======
-index 7adf8264cfa9980c4a8414bf0f8bfa9ad70ec0b3..bab2f0282b191a4263fc964125e199e52c62554b 100644
---- a/content/browser/renderer_host/media/in_process_video_capture_device_launcher.cc
-+++ b/content/browser/renderer_host/media/in_process_video_capture_device_launcher.cc
-@@ -332,8 +332,16 @@ void InProcessVideoCaptureDeviceLauncher::LaunchDeviceAsync(
+@@ -329,8 +329,16 @@ void InProcessVideoCaptureDeviceLauncher::LaunchDeviceAsync(
          break;
        }
  
@@ -341,11 +332,10 @@
          // For the other capturers, when a bug reports the type of capture it's
          // easy enough to determine which capturer was used, but it's a little
          // fuzzier with window capture.
-@@ -360,13 +368,15 @@ void InProcessVideoCaptureDeviceLauncher::LaunchDeviceAsync(
-           std::move(after_start_capture_callback));
-       break;
- #else
->>>>>>> d4e4cdee
+@@ -346,13 +354,15 @@ void InProcessVideoCaptureDeviceLauncher::LaunchDeviceAsync(
+       }
+ #endif  // defined(USE_AURA) || BUILDFLAG(IS_MAC)
+ 
 +      media::VideoCaptureParams updated_params = params;
 +      updated_params.use_native_picker = stream_type != blink::mojom::MediaStreamType::GUM_DESKTOP_VIDEO_CAPTURE;
        // All cases other than tab capture or Aura desktop/window capture.
