--- conflicted
+++ resolved
@@ -660,11 +660,7 @@
  
  }  // namespace content
 diff --git a/content/test/BUILD.gn b/content/test/BUILD.gn
-<<<<<<< HEAD
-index 0de4fdcdba7dd112faed75e9e8209af18ee1032d..8f1992d5230848ecffbf4e49acb32543dd94cada 100644
-=======
-index 3ed642ab9c89b16f0b2fce98e37c7ee5398bb714..aeb4193486338441397983e8f24a29b2b3ad7b4d 100644
->>>>>>> 96f5f89f
+index 0de4fdcdba7dd112faed75e9e8209af18ee1032d..19469ee65a71df3b7628b04dda97b8e3f229c479 100644
 --- a/content/test/BUILD.gn
 +++ b/content/test/BUILD.gn
 @@ -476,6 +476,7 @@ static_library("test_support") {
@@ -675,9 +671,6 @@
    ]
  
    public_deps = [
-<<<<<<< HEAD
-@@ -2912,6 +2913,7 @@ test("content_unittests") {
-=======
 @@ -1051,6 +1052,7 @@ static_library("browsertest_support") {
    }
  
@@ -694,8 +687,7 @@
  
    public_deps = [
      ":test_interfaces",
-@@ -2910,6 +2913,7 @@ test("content_unittests") {
->>>>>>> 96f5f89f
+@@ -2912,6 +2915,7 @@ test("content_unittests") {
    }
  
    configs += [ "//build/config:precompiled_headers" ]
