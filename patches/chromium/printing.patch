--- conflicted
+++ resolved
@@ -11,16 +11,10 @@
 This patch also fixes callback for manual user cancellation and success.
 
 diff --git a/chrome/browser/printing/print_job.cc b/chrome/browser/printing/print_job.cc
-<<<<<<< HEAD
-index 4f3b68135f9bb29f2c36055f50e1725a9b36a856..ece3d14f3b7c585b52676ad9b8dde0b3f7bae0c6 100644
+index 4f3b68135f9bb29f2c36055f50e1725a9b36a856..c788d412544fdcc8992512784449752631aaf595 100644
 --- a/chrome/browser/printing/print_job.cc
 +++ b/chrome/browser/printing/print_job.cc
-@@ -355,12 +355,14 @@ void PrintJob::StartPdfToEmfConversion(
-=======
-index 792f6ac614a159cd28c8ebefde627b13796a4f67..23d72202bc3b1591c9729de6cf6acc6779550adc 100644
---- a/chrome/browser/printing/print_job.cc
-+++ b/chrome/browser/printing/print_job.cc
-@@ -348,18 +348,25 @@ void PrintJob::StartPdfToEmfConversion(
+@@ -349,18 +349,25 @@ void PrintJob::StartPdfToEmfConversion(
    // seems to work with the fix for this bug applied.
    const PrintSettings& settings = document()->settings();
    bool print_text_with_gdi =
@@ -33,7 +27,6 @@
 +      && !settings.printer_is_xps() &&
        base::FeatureList::IsEnabled(::features::kGdiTextPrinting);
  
->>>>>>> ca227ede
    // TODO(thestig): Figure out why crbug.com/1083911 occurred, which is likely
    // because |web_contents| was null. As a result, this section has many more
    // pointer checks to avoid crashing.
