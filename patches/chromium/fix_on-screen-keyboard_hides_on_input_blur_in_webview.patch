--- conflicted
+++ resolved
@@ -87,17 +87,10 @@
    // The view with active text input state, i.e., a focused <input> element.
    // It will be nullptr if no such view exists. Note that the active view
 diff --git a/content/browser/web_contents/web_contents_impl.cc b/content/browser/web_contents/web_contents_impl.cc
-<<<<<<< HEAD
-index ea3ec0078ec66857c96c6731ff56cba71cd27cda..2cf983d0c044429f815e2fb155de675355599260 100644
+index e2a7b0295d4cfb53c235bbd4652a5a939e854357..158f4dc1f14fff6298aad03b3002d5d20534285d 100644
 --- a/content/browser/web_contents/web_contents_impl.cc
 +++ b/content/browser/web_contents/web_contents_impl.cc
-@@ -10113,7 +10113,7 @@ void WebContentsImpl::OnFocusedElementChangedInFrame(
-=======
-index f49eefa91c94e85091879c0e521a5e27d1165d74..65d5726b06a24d6ffca55413fd767cb46c87a137 100644
---- a/content/browser/web_contents/web_contents_impl.cc
-+++ b/content/browser/web_contents/web_contents_impl.cc
-@@ -10072,7 +10072,7 @@ void WebContentsImpl::OnFocusedElementChangedInFrame(
->>>>>>> 678fb400
+@@ -10117,7 +10117,7 @@ void WebContentsImpl::OnFocusedElementChangedInFrame(
                          "WebContentsImpl::OnFocusedElementChangedInFrame",
                          "render_frame_host", frame);
    RenderWidgetHostViewBase* root_view =
