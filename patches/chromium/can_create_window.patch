--- conflicted
+++ resolved
@@ -19,22 +19,15 @@
 +          params->raw_features, params->body,
            effective_transient_activation_state, params->opener_suppressed,
            &no_javascript_access);
- 
+
 diff --git a/content/browser/web_contents/web_contents_impl.cc b/content/browser/web_contents/web_contents_impl.cc
-<<<<<<< HEAD
-index d13b9cd849c531fea59e8d7e46bd1b006b6f5659..bfd99218ddac268fbfc79bf0c0c8d2437971c4f1 100644
---- a/content/browser/web_contents/web_contents_impl.cc
-+++ b/content/browser/web_contents/web_contents_impl.cc
-@@ -3653,6 +3653,14 @@ RenderFrameHostDelegate* WebContentsImpl::CreateNewWindow(
-=======
 index d13b9cd849c531fea59e8d7e46bd1b006b6f5659..93065a4d6e41498b0f358935cecf7ecedaf0d829 100644
 --- a/content/browser/web_contents/web_contents_impl.cc
 +++ b/content/browser/web_contents/web_contents_impl.cc
-@@ -3695,9 +3695,9 @@ RenderFrameHostDelegate* WebContentsImpl::CreateNewWindow(
->>>>>>> 3142b118
+@@ -3695,6 +3695,14 @@ RenderFrameHostDelegate* WebContentsImpl::CreateNewWindow(
    }
    auto* new_contents_impl = new_contents.get();
- 
+
 +  // Call this earlier than Chrome to associate the web preferences with the
 +  // WebContents before the view gets created.
 +  if (delegate_) {
@@ -45,12 +38,11 @@
 +
    new_contents_impl->GetController().SetSessionStorageNamespace(
        partition_id, session_storage_namespace);
- 
-@@ -3694,12 +3702,6 @@ RenderFrameHostDelegate* WebContentsImpl::CreateNewWindow(
+
+@@ -3694,6 +3702,12 @@ RenderFrameHostDelegate* WebContentsImpl::CreateNewWindow(
      AddDestructionObserver(new_contents_impl);
    }
- 
-<<<<<<< HEAD
+
 -  if (delegate_) {
 -    delegate_->WebContentsCreated(this, render_process_id,
 -                                  opener->GetRoutingID(), params.frame_name,
@@ -60,15 +52,12 @@
    observers_.ForEachObserver([&](WebContentsObserver* observer) {
      observer->DidOpenRequestedURL(new_contents_impl, opener, params.target_url,
                                    params.referrer.To<Referrer>(),
-=======
-   observers_.ForEachObserver([&](WebContentsObserver* observer) {
->>>>>>> 3142b118
 diff --git a/content/common/frame.mojom b/content/common/frame.mojom
 index c969ed9b17b915f713d9b82114c7b637c8fd90df..9530a1936b0a801a4c6152dd53ec5105d5d712e0 100644
 --- a/content/common/frame.mojom
 +++ b/content/common/frame.mojom
 @@ -264,6 +264,10 @@ struct CreateNewWindowParams {
- 
+
    // The window features to use for the new window.
    blink.mojom.WindowFeatures features;
 +
@@ -76,7 +65,7 @@
 +  string raw_features;
 +  network.mojom.URLRequestBody? body;
  };
- 
+
  // Operation result when the renderer asks the browser to create a new window.
 diff --git a/content/public/browser/content_browser_client.cc b/content/public/browser/content_browser_client.cc
 index 2d2bfc7e50d9b3e117ffb1dcf433fb6a809923a1..ca22e2dbdfbd4b4c3bf60464cbdcd2104cbe5a7e 100644
@@ -101,7 +90,7 @@
  struct ResourceRequest;
 +class ResourceRequestBody;
  }  // namespace network
- 
+
  namespace sandbox {
 @@ -872,6 +873,8 @@ class CONTENT_EXPORT ContentBrowserClient {
        const std::string& frame_name,
@@ -117,9 +106,9 @@
 --- a/content/public/browser/web_contents_delegate.cc
 +++ b/content/public/browser/web_contents_delegate.cc
 @@ -26,6 +26,17 @@ namespace content {
- 
+
  WebContentsDelegate::WebContentsDelegate() = default;
- 
+
 +void WebContentsDelegate::WebContentsCreatedWithFullParams(
 +    WebContents* source_contents,
 +    int opener_render_process_id,
@@ -149,7 +138,7 @@
 @@ -338,6 +339,13 @@ class CONTENT_EXPORT WebContentsDelegate {
        const std::string& partition_id,
        SessionStorageNamespace* session_storage_namespace);
- 
+
 +  virtual void WebContentsCreatedWithFullParams(
 +      WebContents* source_contents,
 +      int opener_render_process_id,
@@ -175,7 +164,7 @@
 @@ -644,6 +645,10 @@ WebView* RenderViewImpl::CreateView(
    }
    params->features = ConvertWebWindowFeaturesToMojoWindowFeatures(features);
- 
+
 +  params->raw_features = features.raw_features.Utf8(
 +      WTF::UTF8ConversionMode::kStrictUTF8ConversionReplacingUnpairedSurrogatesWithFFFD);
 +  params->body = GetRequestBodyForWebURLRequest(request);
@@ -216,11 +205,11 @@
 @@ -31,6 +31,8 @@
  #ifndef THIRD_PARTY_BLINK_PUBLIC_WEB_WEB_WINDOW_FEATURES_H_
  #define THIRD_PARTY_BLINK_PUBLIC_WEB_WEB_WINDOW_FEATURES_H_
- 
+
 +#include "third_party/blink/renderer/platform/wtf/text/wtf_string.h"
 +
  namespace blink {
- 
+
  struct WebWindowFeatures {
 @@ -60,6 +62,8 @@ struct WebWindowFeatures {
    bool noreferrer = false;
@@ -229,7 +218,7 @@
 +
 +  String raw_features;
  };
- 
+
  }  // namespace blink
 diff --git a/third_party/blink/renderer/core/frame/local_dom_window.cc b/third_party/blink/renderer/core/frame/local_dom_window.cc
 index b2c724001af583b1497afab4176ffb02feca05e5..d12a6b4db191ca4e757837e39b8a8d6c024c35f4 100644
@@ -237,9 +226,9 @@
 +++ b/third_party/blink/renderer/core/frame/local_dom_window.cc
 @@ -1949,6 +1949,7 @@ DOMWindow* LocalDOMWindow::open(v8::Isolate* isolate,
    }
- 
+
    WebWindowFeatures window_features = GetWindowFeaturesFromString(features);
 +  window_features.raw_features = features;
- 
+
    FrameLoadRequest frame_request(incumbent_window,
                                   ResourceRequest(completed_url));