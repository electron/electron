--- conflicted
+++ resolved
@@ -33,17 +33,10 @@
  
  }  // namespace net
 diff --git a/services/network/network_context.cc b/services/network/network_context.cc
-<<<<<<< HEAD
-index 5f571bbdd7d397552e67fe9dd04f949404239310..9b66159e735e8479e4016238ef7a673fc591d97f 100644
+index 97d60a5a5d2fcf155f356be1caadf313c6e62478..21ce87cbc073972f03714f59fdbbb62a268da51f 100644
 --- a/services/network/network_context.cc
 +++ b/services/network/network_context.cc
-@@ -1338,6 +1338,13 @@ void NetworkContext::SetNetworkConditions(
-=======
-index 20373c0e86852446569c401c4a993512cb388fc7..9b6dbdad1a17148303ddecaada17a57d4ea22bb2 100644
---- a/services/network/network_context.cc
-+++ b/services/network/network_context.cc
-@@ -1343,6 +1343,13 @@ void NetworkContext::SetNetworkConditions(
->>>>>>> f3729532
+@@ -1350,6 +1350,13 @@ void NetworkContext::SetNetworkConditions(
                                        std::move(network_conditions));
  }
  
