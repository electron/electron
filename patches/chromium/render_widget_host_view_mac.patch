--- conflicted
+++ resolved
@@ -68,22 +68,5 @@
 +#endif
 +                        nil]);
    }
-<<<<<<< HEAD
    return _validAttributesForMarkedText.get();
- }
-diff --git a/content/browser/renderer_host/render_widget_host_view_mac.mm b/content/browser/renderer_host/render_widget_host_view_mac.mm
-index 275caf58aa73b1a775554753ad1ffe55fd93d45d..b6897c88c2c433e73f092f2ccebf29f097db35b0 100644
---- a/content/browser/renderer_host/render_widget_host_view_mac.mm
-+++ b/content/browser/renderer_host/render_widget_host_view_mac.mm
-@@ -63,6 +63,7 @@
- #include "ui/events/keycodes/dom/dom_keyboard_layout_map.h"
- #include "ui/gfx/geometry/dip_util.h"
- #include "ui/gfx/mac/coordinate_conversion.h"
-+#include "ui/gl/gpu_switching_manager.h"
- 
- using blink::WebInputEvent;
- using blink::WebMouseEvent;
-=======
-   return validAttributesForMarkedText_.get();
- }
->>>>>>> a90b5f84
+ }