--- conflicted
+++ resolved
@@ -5,21 +5,12 @@
 
 Compositor recycling is useful for Chrome because there can be many tabs and spinning up a compositor for each one would be costly. In practice, Chrome uses the parent compositor code path of browser_compositor_view_mac.mm; the NSView of each tab is detached when it's hidden and attached when it's shown. For Electron, there is no parent compositor, so we're forced into the "own compositor" code path, which seems to be non-optimal and pretty ruthless in terms of the release of resources. Electron has no real concept of multiple tabs per window, so it should be okay to disable this ruthless recycling altogether in Electron.
 
-<<<<<<< HEAD
-diff --git a/content/browser/renderer_host/browser_compositor_view_mac.mm b/content/browser/renderer_host/browser_compositor_view_mac.mm
-index 8ddd790decc43af9820c97121a3b359e7cbb49ee..41269301e92d96757066229842333c8981994234 100644
---- a/content/browser/renderer_host/browser_compositor_view_mac.mm
-+++ b/content/browser/renderer_host/browser_compositor_view_mac.mm
-@@ -203,7 +203,7 @@
- }
-=======
 diff --git a/content/browser/renderer_host/render_widget_host_view_mac.mm b/content/browser/renderer_host/render_widget_host_view_mac.mm
 index de722efe61cb6823e62f1101b5aa3447f6795687..b258bbb12b5c607e3fec600fbc7bcb376eb00c72 100644
 --- a/content/browser/renderer_host/render_widget_host_view_mac.mm
 +++ b/content/browser/renderer_host/render_widget_host_view_mac.mm
 @@ -486,7 +486,11 @@
      return;
->>>>>>> a46b50fc
  
    host()->WasHidden();
 -  browser_compositor_->SetRenderWidgetHostIsHidden(true);
