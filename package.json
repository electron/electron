{
  "name": "electron",
  "version": "0.0.0-development",
  "repository": "https://github.com/electron/electron",
  "description": "Build cross platform desktop apps with JavaScript, HTML, and CSS",
  "devDependencies": {
    "@azure/storage-blob": "^12.9.0",
    "@electron/asar": "^3.2.1",
    "@electron/docs-parser": "^1.1.0",
    "@electron/fiddle-core": "^1.0.4",
    "@electron/github-app-auth": "^2.0.0",
    "@electron/lint-roller": "^1.5.0",
    "@electron/typescript-definitions": "^8.14.0",
    "@octokit/rest": "^19.0.7",
    "@primer/octicons": "^10.0.0",
    "@types/basic-auth": "^1.1.3",
    "@types/busboy": "^1.5.0",
    "@types/chai": "^4.2.12",
    "@types/chai-as-promised": "^7.1.3",
    "@types/dirty-chai": "^2.0.2",
    "@types/express": "^4.17.13",
    "@types/fs-extra": "^9.0.1",
    "@types/klaw": "^3.0.1",
    "@types/minimist": "^1.2.0",
    "@types/mocha": "^7.0.2",
    "@types/node": "^18.11.18",
    "@types/semver": "^7.3.3",
    "@types/send": "^0.14.5",
    "@types/split": "^1.0.0",
    "@types/stream-json": "^1.5.1",
    "@types/temp": "^0.8.34",
    "@types/uuid": "^3.4.6",
    "@types/w3c-web-serial": "^1.0.3",
    "@types/webpack": "^5.28.0",
    "@types/webpack-env": "^1.17.0",
<<<<<<< HEAD
    "@typescript-eslint/eslint-plugin": "^5.54.1",
    "@typescript-eslint/parser": "^5.54.1",
=======
    "@typescript-eslint/eslint-plugin": "^5.59.7",
    "@typescript-eslint/parser": "^5.59.7",
>>>>>>> f5869b6f
    "buffer": "^6.0.3",
    "check-for-leaks": "^1.2.1",
    "colors": "1.4.0",
    "dotenv-safe": "^4.0.4",
    "dugite": "^2.3.0",
    "eslint": "^8.41.0",
    "eslint-config-standard": "^14.1.1",
    "eslint-plugin-import": "^2.26.0",
    "eslint-plugin-mocha": "^7.0.1",
    "eslint-plugin-node": "^11.1.0",
    "eslint-plugin-promise": "^4.2.1",
    "eslint-plugin-standard": "^4.0.1",
    "events": "^3.2.0",
    "express": "^4.16.4",
    "folder-hash": "^2.1.1",
    "fs-extra": "^9.0.1",
    "got": "^11.8.5",
    "husky": "^8.0.1",
    "klaw": "^3.0.0",
    "lint": "^1.1.2",
    "lint-staged": "^10.2.11",
    "minimist": "^1.2.6",
    "null-loader": "^4.0.0",
    "pre-flight": "^1.1.0",
    "process": "^0.11.10",
    "remark-cli": "^10.0.0",
    "remark-preset-lint-markdown-style-guide": "^4.0.0",
    "semver": "^5.6.0",
    "shx": "^0.3.2",
    "stream-json": "^1.7.1",
    "tap-xunit": "^2.4.1",
    "temp": "^0.8.3",
    "timers-browserify": "1.4.2",
    "ts-loader": "^8.0.2",
    "ts-node": "6.2.0",
    "typescript": "^4.5.5",
    "url": "^0.11.0",
    "webpack": "^5.76.0",
    "webpack-cli": "^4.10.0",
    "wrapper-webpack-plugin": "^2.2.0"
  },
  "private": true,
  "scripts": {
    "asar": "asar",
    "generate-version-json": "node script/generate-version-json.js",
    "lint": "node ./script/lint.js && npm run lint:docs",
    "lint:js": "node ./script/lint.js --js",
    "lint:clang-format": "python3 script/run-clang-format.py -r -c shell/ || (echo \"\\nCode not formatted correctly.\" && exit 1)",
    "lint:clang-tidy": "ts-node ./script/run-clang-tidy.ts",
    "lint:cpp": "node ./script/lint.js --cc",
    "lint:objc": "node ./script/lint.js --objc",
    "lint:py": "node ./script/lint.js --py",
    "lint:gn": "node ./script/lint.js --gn",
    "lint:docs": "remark docs -qf && npm run lint:js-in-markdown && npm run create-typescript-definitions && npm run lint:ts-check-js-in-markdown && npm run lint:docs-fiddles && npm run lint:docs-relative-links && npm run lint:markdownlint",
    "lint:docs-fiddles": "standard \"docs/fiddles/**/*.js\"",
    "lint:docs-relative-links": "electron-lint-markdown-links --root docs \"**/*.md\"",
    "lint:markdownlint": "electron-markdownlint \"*.md\" \"docs/**/*.md\"",
    "lint:ts-check-js-in-markdown": "electron-lint-markdown-ts-check --root docs \"**/*.md\" --ignore \"breaking-changes.md\"",
    "lint:js-in-markdown": "electron-lint-markdown-standard --root docs \"**/*.md\"",
    "create-api-json": "node script/create-api-json.js",
    "create-typescript-definitions": "npm run create-api-json && electron-typescript-definitions --api=electron-api.json && node spec/ts-smoke/runner.js",
    "gn-typescript-definitions": "npm run create-typescript-definitions && shx cp electron.d.ts",
    "pre-flight": "pre-flight",
    "gn-check": "node ./script/gn-check.js",
    "gn-format": "python3 script/run-gn-format.py",
    "precommit": "lint-staged",
    "preinstall": "node -e 'process.exit(0)'",
    "pretest": "npm run create-typescript-definitions",
    "prepack": "check-for-leaks",
    "prepare": "husky install",
    "repl": "node ./script/start.js --interactive",
    "start": "node ./script/start.js",
    "test": "node ./script/spec-runner.js",
    "tsc": "tsc",
    "webpack": "webpack"
  },
  "license": "MIT",
  "author": "Electron Community",
  "keywords": [
    "electron"
  ],
  "lint-staged": {
    "*.{js,ts}": [
      "node script/lint.js --js --fix --only --"
    ],
    "*.{js,ts,d.ts}": [
      "ts-node script/gen-filenames.ts"
    ],
    "*.{cc,mm,c,h}": [
      "python3 script/run-clang-format.py -r -c --fix"
    ],
    "*.md": [
      "npm run lint:docs"
    ],
    "*.{gn,gni}": [
      "npm run gn-check",
      "npm run gn-format"
    ],
    "*.py": [
      "node script/lint.js --py --fix --only --"
    ],
    "docs/api/**/*.md": [
      "ts-node script/gen-filenames.ts",
      "electron-markdownlint --config .markdownlint.autofix.json --fix",
      "git add filenames.auto.gni"
    ],
    "{*.patch,.patches}": [
      "node script/lint.js --patches --only --",
      "ts-node script/check-patch-diff.ts"
    ],
    "DEPS": [
      "node script/gen-hunspell-filenames.js",
      "node script/gen-libc++-filenames.js"
    ]
  },
  "resolutions": {
    "nan": "nodejs/nan#16fa32231e2ccd89d2804b3f765319128b20c4ac"
  }
}<|MERGE_RESOLUTION|>--- conflicted
+++ resolved
@@ -33,13 +33,8 @@
     "@types/w3c-web-serial": "^1.0.3",
     "@types/webpack": "^5.28.0",
     "@types/webpack-env": "^1.17.0",
-<<<<<<< HEAD
-    "@typescript-eslint/eslint-plugin": "^5.54.1",
-    "@typescript-eslint/parser": "^5.54.1",
-=======
     "@typescript-eslint/eslint-plugin": "^5.59.7",
     "@typescript-eslint/parser": "^5.59.7",
->>>>>>> f5869b6f
     "buffer": "^6.0.3",
     "check-for-leaks": "^1.2.1",
     "colors": "1.4.0",
