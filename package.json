{
  "name": "electron",
  "version": "0.0.0-development",
  "repository": "https://github.com/electron/electron",
  "description": "Build cross platform desktop apps with JavaScript, HTML, and CSS",
  "devDependencies": {
    "@azure/storage-blob": "^12.24.0",
    "@electron/asar": "^3.2.13",
    "@electron/docs-parser": "^1.2.3",
    "@electron/fiddle-core": "^1.3.4",
    "@electron/github-app-auth": "^2.2.1",
    "@electron/lint-roller": "^2.4.0",
    "@electron/typescript-definitions": "^8.15.8",
    "@octokit/rest": "^20.0.2",
    "@primer/octicons": "^10.0.0",
    "@types/minimist": "^1.2.5",
    "@types/node": "^20.9.0",
    "@types/semver": "^7.5.8",
    "@types/stream-json": "^1.7.7",
    "@types/temp": "^0.9.4",
    "@types/webpack": "^5.28.5",
    "@types/webpack-env": "^1.18.5",
    "@typescript-eslint/eslint-plugin": "^8.6.0",
    "@typescript-eslint/parser": "^8.6.0",
    "buffer": "^6.0.3",
    "chalk": "^4.1.0",
    "check-for-leaks": "^1.2.1",
    "dotenv-safe": "^4.0.4",
    "dugite": "^2.7.1",
    "eslint": "^8.57.1",
    "eslint-config-standard": "^17.1.0",
    "eslint-plugin-import": "^2.30.0",
    "eslint-plugin-mocha": "^10.5.0",
    "eslint-plugin-n": "^16.6.2",
    "eslint-plugin-node": "^11.1.0",
    "eslint-plugin-promise": "^6.6.0",
    "eslint-plugin-standard": "^5.0.0",
    "eslint-plugin-unicorn": "^55.0.0",
    "events": "^3.2.0",
    "folder-hash": "^2.1.1",
    "got": "^11.8.5",
    "husky": "^8.0.1",
    "lint": "^1.1.2",
    "lint-staged": "^10.2.11",
    "markdownlint-cli2": "^0.13.0",
    "minimist": "^1.2.6",
<<<<<<< HEAD
    "null-loader": "^4.0.0",
    "pre-flight": "^2.0.0",
=======
    "null-loader": "^4.0.1",
    "pre-flight": "^1.1.0",
>>>>>>> e64a66bf
    "process": "^0.11.10",
    "remark-cli": "^10.0.0",
    "remark-preset-lint-markdown-style-guide": "^4.0.0",
    "semver": "^7.5.2",
    "shx": "^0.3.2",
    "stream-json": "^1.7.1",
    "tap-xunit": "^2.4.1",
    "temp": "^0.9.4",
    "timers-browserify": "1.4.2",
    "ts-loader": "^8.0.2",
    "ts-node": "6.2.0",
    "typescript": "^5.1.2",
    "url": "^0.11.0",
    "webpack": "^5.94.0",
    "webpack-cli": "^5.1.4",
    "wrapper-webpack-plugin": "^2.2.0"
  },
  "private": true,
  "scripts": {
    "asar": "asar",
    "generate-version-json": "node script/generate-version-json.js",
    "lint": "node ./script/lint.js && npm run lint:docs",
    "lint:js": "node ./script/lint.js --js",
    "lint:clang-format": "python3 script/run-clang-format.py -r -c shell/ || (echo \"\\nCode not formatted correctly.\" && exit 1)",
    "lint:clang-tidy": "ts-node ./script/run-clang-tidy.ts",
    "lint:cpp": "node ./script/lint.js --cc",
    "lint:objc": "node ./script/lint.js --objc",
    "lint:py": "node ./script/lint.js --py",
    "lint:gn": "node ./script/lint.js --gn",
    "lint:docs": "remark docs -qf && npm run lint:js-in-markdown && npm run create-typescript-definitions && npm run lint:ts-check-js-in-markdown && npm run lint:docs-fiddles && npm run lint:docs-relative-links && npm run lint:markdown && npm run lint:api-history",
    "lint:docs-fiddles": "standard \"docs/fiddles/**/*.js\"",
    "lint:docs-relative-links": "lint-roller-markdown-links --root docs \"**/*.md\"",
    "lint:markdown": "node ./script/lint.js --md",
    "lint:ts-check-js-in-markdown": "lint-roller-markdown-ts-check --root docs \"**/*.md\" --ignore \"breaking-changes.md\"",
    "lint:js-in-markdown": "lint-roller-markdown-standard --root docs \"**/*.md\"",
    "lint:api-history": "lint-roller-markdown-api-history --root \"./docs/api/\" --schema \"./docs/api-history.schema.json\" --breaking-changes-file \"./docs/breaking-changes.md\" --check-placement --check-strings \"*.md\"",
    "create-api-json": "node script/create-api-json.js",
    "create-typescript-definitions": "npm run create-api-json && electron-typescript-definitions --api=electron-api.json && node spec/ts-smoke/runner.js",
    "gn-typescript-definitions": "npm run create-typescript-definitions && shx cp electron.d.ts",
    "pre-flight": "pre-flight",
    "gn-check": "node ./script/gn-check.js",
    "gn-format": "python3 script/run-gn-format.py",
    "precommit": "lint-staged",
    "preinstall": "node -e 'process.exit(0)'",
    "pretest": "npm run create-typescript-definitions",
    "prepack": "check-for-leaks",
    "prepare": "husky install",
    "repl": "node ./script/start.js --interactive",
    "start": "node ./script/start.js",
    "test": "node ./script/spec-runner.js",
    "tsc": "tsc",
    "webpack": "webpack"
  },
  "license": "MIT",
  "author": "Electron Community",
  "keywords": [
    "electron"
  ],
  "lint-staged": {
    "*.{js,ts}": [
      "node script/lint.js --js --fix --only --"
    ],
    "*.{js,ts,d.ts}": [
      "ts-node script/gen-filenames.ts"
    ],
    "*.{cc,mm,c,h}": [
      "python3 script/run-clang-format.py -r -c --fix"
    ],
    "*.md": [
      "npm run lint:docs"
    ],
    "*.{gn,gni}": [
      "npm run gn-check",
      "npm run gn-format"
    ],
    "*.py": [
      "node script/lint.js --py --fix --only --"
    ],
    "docs/api/**/*.md": [
      "ts-node script/gen-filenames.ts",
      "markdownlint-cli2 --config .autofix.markdownlint-cli2.jsonc --fix",
      "git add filenames.auto.gni"
    ],
    "{*.patch,.patches}": [
      "node script/lint.js --patches --only --",
      "ts-node script/check-patch-diff.ts"
    ],
    "DEPS": [
      "node script/gen-hunspell-filenames.js",
      "node script/gen-libc++-filenames.js"
    ]
  },
  "resolutions": {
    "nan": "nodejs/nan#e14bdcd1f72d62bca1d541b66da43130384ec213"
  }
}<|MERGE_RESOLUTION|>--- conflicted
+++ resolved
@@ -44,13 +44,8 @@
     "lint-staged": "^10.2.11",
     "markdownlint-cli2": "^0.13.0",
     "minimist": "^1.2.6",
-<<<<<<< HEAD
-    "null-loader": "^4.0.0",
+    "null-loader": "^4.0.1",
     "pre-flight": "^2.0.0",
-=======
-    "null-loader": "^4.0.1",
-    "pre-flight": "^1.1.0",
->>>>>>> e64a66bf
     "process": "^0.11.10",
     "remark-cli": "^10.0.0",
     "remark-preset-lint-markdown-style-guide": "^4.0.0",
