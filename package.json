--- conflicted
+++ resolved
@@ -10,11 +10,7 @@
     "@electron/docs-parser": "^1.1.0",
     "@electron/fiddle-core": "^1.0.4",
     "@electron/github-app-auth": "^1.5.0",
-<<<<<<< HEAD
     "@electron/typescript-definitions": "^8.13.0",
-=======
-    "@electron/typescript-definitions": "^8.12.0",
->>>>>>> cef954e7
     "@octokit/rest": "^18.0.3",
     "@primer/octicons": "^10.0.0",
     "@types/basic-auth": "^1.1.3",
