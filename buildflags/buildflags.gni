# Copyright (c) 2018 GitHub, Inc.
# Use of this source code is governed by the MIT license that can be
# found in the LICENSE file.

declare_args() {
  enable_desktop_capturer = true

  # Allow running Electron as a node binary.
  enable_run_as_node = true

  enable_osr = true

  enable_views_api = true

  enable_pdf_viewer = true

<<<<<<< HEAD
  enable_tts = true
=======
  enable_color_chooser = true
>>>>>>> f07b040c

  enable_picture_in_picture = true

  # Provide a fake location provider for mocking
  # the geolocation responses. Disable it if you
  # need to test with chromium's location provider.
  # Should not be enabled for release build.
  enable_fake_location_provider = !is_official_build

  # Enable Chrome extensions support.
  enable_electron_extensions = true

  # Enable Spellchecker support
  enable_builtin_spellchecker = true
}<|MERGE_RESOLUTION|>--- conflicted
+++ resolved
@@ -14,12 +14,6 @@
 
   enable_pdf_viewer = true
 
-<<<<<<< HEAD
-  enable_tts = true
-=======
-  enable_color_chooser = true
->>>>>>> f07b040c
-
   enable_picture_in_picture = true
 
   # Provide a fake location provider for mocking
