// Copyright (c) 2013 GitHub, Inc.
// Use of this source code is governed by the MIT license that can be
// found in the LICENSE file.

#include "shell/renderer/electron_renderer_client.h"

#include <string>
#include <vector>

#include "base/command_line.h"
#include "content/public/renderer/render_frame.h"
#include "electron/buildflags/buildflags.h"
#include "shell/common/api/electron_bindings.h"
#include "shell/common/asar/asar_util.h"
#include "shell/common/gin_helper/dictionary.h"
#include "shell/common/gin_helper/event_emitter_caller.h"
#include "shell/common/node_bindings.h"
#include "shell/common/node_includes.h"
#include "shell/common/node_util.h"
#include "shell/common/options_switches.h"
#include "shell/renderer/electron_render_frame_observer.h"
#include "shell/renderer/web_worker_observer.h"
#include "third_party/blink/public/common/web_preferences/web_preferences.h"
#include "third_party/blink/public/web/web_document.h"
#include "third_party/blink/public/web/web_local_frame.h"

namespace electron {

namespace {

bool IsDevToolsExtension(content::RenderFrame* render_frame) {
  return static_cast<GURL>(render_frame->GetWebFrame()->GetDocument().Url())
      .SchemeIs("chrome-extension");
}

}  // namespace

ElectronRendererClient::ElectronRendererClient()
    : node_bindings_(
          NodeBindings::Create(NodeBindings::BrowserEnvironment::RENDERER)),
      electron_bindings_(new ElectronBindings(node_bindings_->uv_loop())) {}

ElectronRendererClient::~ElectronRendererClient() {
  asar::ClearArchives();
}

void ElectronRendererClient::RenderFrameCreated(
    content::RenderFrame* render_frame) {
  new ElectronRenderFrameObserver(render_frame, this);
  RendererClientBase::RenderFrameCreated(render_frame);
}

void ElectronRendererClient::RunScriptsAtDocumentStart(
    content::RenderFrame* render_frame) {
  RendererClientBase::RunScriptsAtDocumentStart(render_frame);
  // Inform the document start pharse.
  v8::HandleScope handle_scope(v8::Isolate::GetCurrent());
  node::Environment* env = GetEnvironment(render_frame);
  if (env)
    gin_helper::EmitEvent(env->isolate(), env->process_object(),
                          "document-start");
}

void ElectronRendererClient::RunScriptsAtDocumentEnd(
    content::RenderFrame* render_frame) {
  RendererClientBase::RunScriptsAtDocumentEnd(render_frame);
  // Inform the document end pharse.
  v8::HandleScope handle_scope(v8::Isolate::GetCurrent());
  node::Environment* env = GetEnvironment(render_frame);
  if (env)
    gin_helper::EmitEvent(env->isolate(), env->process_object(),
                          "document-end");
}

void ElectronRendererClient::DidCreateScriptContext(
    v8::Handle<v8::Context> renderer_context,
    content::RenderFrame* render_frame) {
  RendererClientBase::DidCreateScriptContext(renderer_context, render_frame);

  // TODO(zcbenz): Do not create Node environment if node integration is not
  // enabled.

  // Only load node if we are a main frame or a devtools extension
  // unless node support has been explicitly enabled for sub frames
  auto prefs = render_frame->GetBlinkPreferences();
  bool reuse_renderer_processes_enabled =
      prefs.disable_electron_site_instance_overrides;
  // Consider the window not "opened" if it does not have an Opener, or if a
  // user has manually opted in to leaking node in the renderer
  bool is_not_opened =
      !render_frame->GetWebFrame()->Opener() || prefs.node_leakage_in_renderers;
  // Consider this the main frame if it is both a Main Frame and it wasn't
  // opened.  We allow an opened main frame to have node if renderer process
  // reuse is enabled as that will correctly free node environments prevent a
  // leak in child windows.
  bool is_main_frame = render_frame->IsMainFrame() &&
                       (is_not_opened || reuse_renderer_processes_enabled);
  bool is_devtools = IsDevToolsExtension(render_frame);
  bool allow_node_in_subframes = prefs.node_integration_in_sub_frames;
  bool should_load_node =
      (is_main_frame || is_devtools || allow_node_in_subframes) &&
      !IsWebViewFrame(renderer_context, render_frame);
  if (!should_load_node) {
    return;
  }

  injected_frames_.insert(render_frame);

  if (!node_integration_initialized_) {
    node_integration_initialized_ = true;
    node_bindings_->Initialize();
    node_bindings_->PrepareMessageLoop();
  } else if (reuse_renderer_processes_enabled) {
    node_bindings_->PrepareMessageLoop();
  }

  // Setup node tracing controller.
  if (!node::tracing::TraceEventHelper::GetAgent())
    node::tracing::TraceEventHelper::SetAgent(node::CreateAgent());

  // Setup node environment for each window.
  bool initialized = node::InitializeContext(renderer_context);
  CHECK(initialized);

  node::Environment* env =
      node_bindings_->CreateEnvironment(renderer_context, nullptr);

  // If we have disabled the site instance overrides we should prevent loading
  // any non-context aware native module
<<<<<<< HEAD
  if (prefs.disable_electron_site_instance_overrides)
=======
  if (reuse_renderer_processes_enabled)
>>>>>>> 09afaec9
    env->set_force_context_aware(true);
  env->set_warn_context_aware(true);

  environments_.insert(env);

  // Add Electron extended APIs.
  electron_bindings_->BindTo(env->isolate(), env->process_object());
  AddRenderBindings(env->isolate(), env->process_object());
  gin_helper::Dictionary process_dict(env->isolate(), env->process_object());
  process_dict.SetReadOnly("isMainFrame", render_frame->IsMainFrame());

  // Load everything.
  node_bindings_->LoadEnvironment(env);

  if (node_bindings_->uv_env() == nullptr) {
    // Make uv loop being wrapped by window context.
    node_bindings_->set_uv_env(env);

    // Give the node loop a run to make sure everything is ready.
    node_bindings_->RunMessageLoop();
  }
}

void ElectronRendererClient::WillReleaseScriptContext(
    v8::Handle<v8::Context> context,
    content::RenderFrame* render_frame) {
  if (injected_frames_.erase(render_frame) == 0)
    return;

  node::Environment* env = node::Environment::GetCurrent(context);
  if (environments_.erase(env) == 0)
    return;

  gin_helper::EmitEvent(env->isolate(), env->process_object(), "exit");

  // The main frame may be replaced.
  if (env == node_bindings_->uv_env())
    node_bindings_->set_uv_env(nullptr);

  // Destroy the node environment.  We only do this if node support has been
  // enabled for sub-frames to avoid a change-of-behavior / introduce crashes
  // for existing users.
  // We also do this if we have disable electron site instance overrides to
  // avoid memory leaks
  auto prefs = render_frame->GetBlinkPreferences();
  if (prefs.node_integration_in_sub_frames ||
      prefs.disable_electron_site_instance_overrides) {
    node::FreeEnvironment(env);
    if (env == node_bindings_->uv_env())
      node::FreeIsolateData(node_bindings_->isolate_data());
  }

  // ElectronBindings is tracking node environments.
  electron_bindings_->EnvironmentDestroyed(env);
}

bool ElectronRendererClient::ShouldFork(blink::WebLocalFrame* frame,
                                        const GURL& url,
                                        const std::string& http_method,
                                        bool is_initial_navigation,
                                        bool is_server_redirect) {
  // Handle all the navigations and reloads in browser.
  // FIXME We only support GET here because http method will be ignored when
  // the OpenURLFromTab is triggered, which means form posting would not work,
  // we should solve this by patching Chromium in future.
  return http_method == "GET";
}

void ElectronRendererClient::WorkerScriptReadyForEvaluationOnWorkerThread(
    v8::Local<v8::Context> context) {
  // TODO(loc): Note that this will not be correct for in-process child windows
  // with webPreferences that have a different value for nodeIntegrationInWorker
  if (base::CommandLine::ForCurrentProcess()->HasSwitch(
          switches::kNodeIntegrationInWorker)) {
    WebWorkerObserver::GetCurrent()->WorkerScriptReadyForEvaluation(context);
  }
}

void ElectronRendererClient::WillDestroyWorkerContextOnWorkerThread(
    v8::Local<v8::Context> context) {
  // TODO(loc): Note that this will not be correct for in-process child windows
  // with webPreferences that have a different value for nodeIntegrationInWorker
  if (base::CommandLine::ForCurrentProcess()->HasSwitch(
          switches::kNodeIntegrationInWorker)) {
    WebWorkerObserver::GetCurrent()->ContextWillDestroy(context);
  }
}

void ElectronRendererClient::SetupMainWorldOverrides(
    v8::Handle<v8::Context> context,
    content::RenderFrame* render_frame) {
  auto prefs = render_frame->GetBlinkPreferences();
  // We only need to run the isolated bundle if webview is enabled
  if (!prefs.webview_tag)
    return;
  // Setup window overrides in the main world context
  // Wrap the bundle into a function that receives the isolatedWorld as
  // an argument.
  auto* isolate = context->GetIsolate();
  std::vector<v8::Local<v8::String>> isolated_bundle_params = {
      node::FIXED_ONE_BYTE_STRING(isolate, "nodeProcess"),
      node::FIXED_ONE_BYTE_STRING(isolate, "isolatedWorld")};

  auto* env = GetEnvironment(render_frame);
  DCHECK(env);

  std::vector<v8::Local<v8::Value>> isolated_bundle_args = {
      env->process_object(),
      GetContext(render_frame->GetWebFrame(), isolate)->Global()};

  util::CompileAndCall(context, "electron/js2c/isolated_bundle",
                       &isolated_bundle_params, &isolated_bundle_args, nullptr);
}

void ElectronRendererClient::SetupExtensionWorldOverrides(
    v8::Handle<v8::Context> context,
    content::RenderFrame* render_frame,
    int world_id) {
#if BUILDFLAG(ENABLE_ELECTRON_EXTENSIONS)
  NOTREACHED();
#else
  auto* isolate = context->GetIsolate();

  std::vector<v8::Local<v8::String>> isolated_bundle_params = {
      node::FIXED_ONE_BYTE_STRING(isolate, "nodeProcess"),
      node::FIXED_ONE_BYTE_STRING(isolate, "isolatedWorld"),
      node::FIXED_ONE_BYTE_STRING(isolate, "worldId")};

  auto* env = GetEnvironment(render_frame);
  if (!env)
    return;

  std::vector<v8::Local<v8::Value>> isolated_bundle_args = {
      env->process_object(),
      GetContext(render_frame->GetWebFrame(), isolate)->Global(),
      v8::Integer::New(isolate, world_id)};

  util::CompileAndCall(context, "electron/js2c/content_script_bundle",
                       &isolated_bundle_params, &isolated_bundle_args, nullptr);
#endif
}

node::Environment* ElectronRendererClient::GetEnvironment(
    content::RenderFrame* render_frame) const {
  if (injected_frames_.find(render_frame) == injected_frames_.end())
    return nullptr;
  v8::HandleScope handle_scope(v8::Isolate::GetCurrent());
  auto context =
      GetContext(render_frame->GetWebFrame(), v8::Isolate::GetCurrent());
  node::Environment* env = node::Environment::GetCurrent(context);
  if (environments_.find(env) == environments_.end())
    return nullptr;
  return env;
}

}  // namespace electron<|MERGE_RESOLUTION|>--- conflicted
+++ resolved
@@ -127,11 +127,7 @@
 
   // If we have disabled the site instance overrides we should prevent loading
   // any non-context aware native module
-<<<<<<< HEAD
-  if (prefs.disable_electron_site_instance_overrides)
-=======
   if (reuse_renderer_processes_enabled)
->>>>>>> 09afaec9
     env->set_force_context_aware(true);
   env->set_warn_context_aware(true);
 
