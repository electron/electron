// Copyright (c) 2013 GitHub, Inc.
// Use of this source code is governed by the MIT license that can be
// found in the LICENSE file.

#include <string>

#include "base/task/post_task.h"
#include "base/values.h"
#include "content/public/renderer/render_frame.h"
#include "gin/dictionary.h"
#include "gin/handle.h"
#include "gin/object_template_builder.h"
#include "gin/wrappable.h"
#include "services/service_manager/public/cpp/interface_provider.h"
<<<<<<< HEAD
#include "shell/common/native_mate_converters/blink_converter.h"
#include "shell/common/native_mate_converters/value_converter.h"
=======
#include "shell/common/api/api.mojom.h"
#include "shell/common/gin_converters/value_converter_gin_adapter.h"
>>>>>>> b1368193
#include "shell/common/node_bindings.h"
#include "shell/common/node_includes.h"
#include "shell/common/promise_util.h"
#include "third_party/blink/public/web/web_local_frame.h"

using blink::WebLocalFrame;
using content::RenderFrame;

namespace {

RenderFrame* GetCurrentRenderFrame() {
  WebLocalFrame* frame = WebLocalFrame::FrameForCurrentContext();
  if (!frame)
    return nullptr;

  return RenderFrame::FromWebFrame(frame);
}

class IPCRenderer : public gin::Wrappable<IPCRenderer> {
 public:
  static gin::WrapperInfo kWrapperInfo;

  static gin::Handle<IPCRenderer> Create(v8::Isolate* isolate) {
    return gin::CreateHandle(isolate, new IPCRenderer(isolate));
  }

  explicit IPCRenderer(v8::Isolate* isolate)
      : task_runner_(base::CreateSingleThreadTaskRunner({base::ThreadPool()})) {
    RenderFrame* render_frame = GetCurrentRenderFrame();
    DCHECK(render_frame);

    // Bind the interface on the background runner. All accesses will be via
    // the thread-safe pointer. This is to support our "fake-sync"
    // MessageSync() hack; see the comment in IPCRenderer::SendSync.
    electron::mojom::ElectronBrowserPtrInfo info;
    render_frame->GetRemoteInterfaces()->GetInterface(mojo::MakeRequest(&info));
    electron_browser_ptr_ =
        electron::mojom::ThreadSafeElectronBrowserPtr::Create(std::move(info),
                                                              task_runner_);
  }

  // gin::Wrappable:
  gin::ObjectTemplateBuilder GetObjectTemplateBuilder(
      v8::Isolate* isolate) override {
    return gin::Wrappable<IPCRenderer>::GetObjectTemplateBuilder(isolate)
        .SetMethod("send", &IPCRenderer::Send)
        .SetMethod("sendSync", &IPCRenderer::SendSync)
        .SetMethod("sendTo", &IPCRenderer::SendTo)
        .SetMethod("sendToHost", &IPCRenderer::SendToHost)
        .SetMethod("invoke", &IPCRenderer::Invoke);
  }

  const char* GetTypeName() override { return "IPCRenderer"; }

 private:
  void Send(bool internal,
            const std::string& channel,
            const blink::CloneableMessage& arguments) {
    electron_browser_ptr_->get()->Message(internal, channel,
                                          arguments.ShallowClone());
  }

  v8::Local<v8::Promise> Invoke(v8::Isolate* isolate,
                                bool internal,
                                const std::string& channel,
<<<<<<< HEAD
                                const blink::CloneableMessage& arguments) {
    electron::util::Promise<blink::CloneableMessage> p(args->isolate());
    auto handle = p.GetHandle();

    electron_browser_ptr_->get()->Invoke(
        internal, channel, arguments.ShallowClone(),
        base::BindOnce(
            [](electron::util::Promise<blink::CloneableMessage> p,
               blink::CloneableMessage result) { p.Resolve(result); },
            std::move(p)));
=======
                                const base::Value& arguments) {
    electron::util::Promise<base::Value> p(isolate);
    auto handle = p.GetHandle();

    electron_browser_ptr_->get()->Invoke(
        internal, channel, arguments.Clone(),
        base::BindOnce([](electron::util::Promise<base::Value> p,
                          base::Value result) { p.ResolveWithGin(result); },
                       std::move(p)));
>>>>>>> b1368193

    return handle;
  }

  void SendTo(bool internal,
              bool send_to_all,
              int32_t web_contents_id,
              const std::string& channel,
              const base::ListValue& arguments) {
    electron_browser_ptr_->get()->MessageTo(
        internal, send_to_all, web_contents_id, channel, arguments.Clone());
  }

  void SendToHost(const std::string& channel,
                  const base::ListValue& arguments) {
    electron_browser_ptr_->get()->MessageHost(channel, arguments.Clone());
  }

  blink::CloneableMessage SendSync(bool internal,
                                   const std::string& channel,
                                   const blink::CloneableMessage& arguments) {
    // We aren't using a true synchronous mojo call here. We're calling an
    // asynchronous method and blocking on the result. The reason we're doing
    // this is a little complicated, so buckle up.
    //
    // Mojo has a concept of synchronous calls. However, synchronous calls are
    // dangerous. In particular, it's quite possible for two processes to call
    // synchronous methods on each other and cause a deadlock. Mojo has a
    // mechanism to avoid this kind of deadlock: if a process is waiting on the
    // result of a synchronous call, and it receives an incoming call for a
    // synchronous method, it will process that request immediately, even
    // though it's currently blocking. However, if it receives an incoming
    // request for an _asynchronous_ method, that can't cause a deadlock, so it
    // stashes the request on a queue to be processed once the synchronous
    // thing it's waiting on returns.
    //
    // This behavior is useful for preventing deadlocks, but it is inconvenient
    // here because it can result in messages being reordered. If the main
    // process is awaiting the result of a synchronous call (which it does only
    // very rarely, since it's bad to block the main process), and we send
    // first an asynchronous message to the main process, followed by a
    // synchronous message, then the main process will process the synchronous
    // one first.
    //
    // It turns out, Electron has some dependency on message ordering,
    // especially during window shutdown, and getting messages out of order can
    // result in, for example, remote objects disappearing unexpectedly. To
    // avoid these issues and guarantee consistent message ordering, we send
    // all messages to the main process as asynchronous messages. This causes
    // them to always be queued and processed in the same order they were
    // received, even if they were received while the main process was waiting
    // on a synchronous call.
    //
    // However, in the calling process, we still need to block on the result,
    // because the caller is expecting a result synchronously. So we do a bit
    // of a trick: we pass the Mojo handle over to a worker thread, send the
    // asynchronous message from that thread, and then block on the result.
    // It's important that we pass the handle over to the worker thread,
    // because that allows Mojo to process incoming messages (most importantly,
    // the response to our request) on that thread. If we didn't pass it to a
    // worker thread, and instead sent the call from the main thread, we would
    // never receive a response because Mojo wouldn't be able to run its
    // message handling code, because the main thread would be tied up blocking
    // on the WaitableEvent.
    //
    // Phew. If you got this far, here's a gold star: ⭐️

    blink::CloneableMessage result;

    // A task is posted to a worker thread to execute the request so that
    // this thread may block on a waitable event. It is safe to pass raw
    // pointers to |result| and |response_received_event| as this stack frame
    // will survive until the request is complete.

    base::WaitableEvent response_received_event;
    task_runner_->PostTask(
        FROM_HERE, base::BindOnce(&IPCRenderer::SendMessageSyncOnWorkerThread,
                                  base::Unretained(this),
                                  base::Unretained(&response_received_event),
                                  base::Unretained(&result), internal, channel,
                                  arguments.ShallowClone()));
    response_received_event.Wait();
    return result;
  }

  void SendMessageSyncOnWorkerThread(base::WaitableEvent* event,
                                     blink::CloneableMessage* result,
                                     bool internal,
                                     const std::string& channel,
                                     blink::CloneableMessage arguments) {
    electron_browser_ptr_->get()->MessageSync(
        internal, channel, std::move(arguments),
        base::BindOnce(&IPCRenderer::ReturnSyncResponseToMainThread,
                       base::Unretained(event), base::Unretained(result)));
  }

  static void ReturnSyncResponseToMainThread(base::WaitableEvent* event,
                                             blink::CloneableMessage* result,
                                             blink::CloneableMessage response) {
    *result = std::move(response);
    event->Signal();
  }

  scoped_refptr<base::SequencedTaskRunner> task_runner_;
  scoped_refptr<electron::mojom::ThreadSafeElectronBrowserPtr>
      electron_browser_ptr_;
};

gin::WrapperInfo IPCRenderer::kWrapperInfo = {gin::kEmbedderNativeGin};

void Initialize(v8::Local<v8::Object> exports,
                v8::Local<v8::Value> unused,
                v8::Local<v8::Context> context,
                void* priv) {
  gin::Dictionary dict(context->GetIsolate(), exports);
  dict.Set("ipc", IPCRenderer::Create(context->GetIsolate()));
}

}  // namespace

NODE_LINKED_MODULE_CONTEXT_AWARE(atom_renderer_ipc, Initialize)<|MERGE_RESOLUTION|>--- conflicted
+++ resolved
@@ -12,13 +12,9 @@
 #include "gin/object_template_builder.h"
 #include "gin/wrappable.h"
 #include "services/service_manager/public/cpp/interface_provider.h"
-<<<<<<< HEAD
-#include "shell/common/native_mate_converters/blink_converter.h"
-#include "shell/common/native_mate_converters/value_converter.h"
-=======
 #include "shell/common/api/api.mojom.h"
 #include "shell/common/gin_converters/value_converter_gin_adapter.h"
->>>>>>> b1368193
+#include "shell/common/native_mate_converters/blink_converter.h"
 #include "shell/common/node_bindings.h"
 #include "shell/common/node_includes.h"
 #include "shell/common/promise_util.h"
@@ -84,28 +80,16 @@
   v8::Local<v8::Promise> Invoke(v8::Isolate* isolate,
                                 bool internal,
                                 const std::string& channel,
-<<<<<<< HEAD
                                 const blink::CloneableMessage& arguments) {
-    electron::util::Promise<blink::CloneableMessage> p(args->isolate());
     auto handle = p.GetHandle();
+    electron::util::Promise<base::CloneableMessage> p(isolate);
 
     electron_browser_ptr_->get()->Invoke(
         internal, channel, arguments.ShallowClone(),
         base::BindOnce(
             [](electron::util::Promise<blink::CloneableMessage> p,
-               blink::CloneableMessage result) { p.Resolve(result); },
+               blink::CloneableMessage result) { p.ResolveWithGin(result); },
             std::move(p)));
-=======
-                                const base::Value& arguments) {
-    electron::util::Promise<base::Value> p(isolate);
-    auto handle = p.GetHandle();
-
-    electron_browser_ptr_->get()->Invoke(
-        internal, channel, arguments.Clone(),
-        base::BindOnce([](electron::util::Promise<base::Value> p,
-                          base::Value result) { p.ResolveWithGin(result); },
-                       std::move(p)));
->>>>>>> b1368193
 
     return handle;
   }
