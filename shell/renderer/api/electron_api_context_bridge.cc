// Copyright (c) 2019 Slack Technologies, Inc.
// Use of this source code is governed by the MIT license that can be
// found in the LICENSE file.

#include "shell/renderer/api/electron_api_context_bridge.h"

#include <map>
#include <memory>
#include <set>
#include <string>
#include <utility>
#include <vector>

#include "base/no_destructor.h"
#include "base/strings/string_number_conversions.h"
#include "content/public/renderer/render_frame.h"
#include "content/public/renderer/render_frame_observer.h"
#include "shell/common/api/object_life_monitor.h"
#include "shell/common/gin_converters/blink_converter.h"
#include "shell/common/gin_converters/callback_converter.h"
#include "shell/common/gin_helper/dictionary.h"
#include "shell/common/gin_helper/promise.h"
#include "shell/common/node_includes.h"
#include "shell/common/world_ids.h"
#include "third_party/blink/public/web/web_local_frame.h"

namespace electron {

namespace api {

namespace context_bridge {

const char* const kProxyFunctionPrivateKey = "electron_contextBridge_proxy_fn";
const char* const kSupportsDynamicPropertiesPrivateKey =
    "electron_contextBridge_supportsDynamicProperties";

}  // namespace context_bridge

namespace {

static int kMaxRecursion = 1000;

// Returns true if |maybe| is both a value, and that value is true.
inline bool IsTrue(v8::Maybe<bool> maybe) {
  return maybe.IsJust() && maybe.FromJust();
}

content::RenderFrame* GetRenderFrame(const v8::Local<v8::Object>& value) {
  v8::Local<v8::Context> context = value->CreationContext();
  if (context.IsEmpty())
    return nullptr;
  blink::WebLocalFrame* frame = blink::WebLocalFrame::FrameForContext(context);
  if (!frame)
    return nullptr;
  return content::RenderFrame::FromWebFrame(frame);
}

// Sourced from "extensions/renderer/v8_schema_registry.cc"
// Recursively freezes every v8 object on |object|.
bool DeepFreeze(const v8::Local<v8::Object>& object,
                const v8::Local<v8::Context>& context,
                std::set<int> frozen = std::set<int>()) {
  int hash = object->GetIdentityHash();
  if (frozen.find(hash) != frozen.end())
    return true;
  frozen.insert(hash);

  v8::Local<v8::Array> property_names =
      object->GetOwnPropertyNames(context).ToLocalChecked();
  for (uint32_t i = 0; i < property_names->Length(); ++i) {
    v8::Local<v8::Value> child =
        object->Get(context, property_names->Get(context, i).ToLocalChecked())
            .ToLocalChecked();
    if (child->IsObject() && !child->IsTypedArray()) {
      if (!DeepFreeze(v8::Local<v8::Object>::Cast(child), context, frozen))
        return false;
    }
  }
  return IsTrue(
      object->SetIntegrityLevel(context, v8::IntegrityLevel::kFrozen));
}

bool IsPlainObject(const v8::Local<v8::Value>& object) {
  if (!object->IsObject())
    return false;

  return !(object->IsNullOrUndefined() || object->IsDate() ||
           object->IsArgumentsObject() || object->IsBigIntObject() ||
           object->IsBooleanObject() || object->IsNumberObject() ||
           object->IsStringObject() || object->IsSymbolObject() ||
           object->IsNativeError() || object->IsRegExp() ||
           object->IsPromise() || object->IsMap() || object->IsSet() ||
           object->IsMapIterator() || object->IsSetIterator() ||
           object->IsWeakMap() || object->IsWeakSet() ||
           object->IsArrayBuffer() || object->IsArrayBufferView() ||
           object->IsArray() || object->IsDataView() ||
           object->IsSharedArrayBuffer() || object->IsProxy() ||
           object->IsWasmModuleObject() || object->IsModuleNamespaceObject());
}

bool IsPlainArray(const v8::Local<v8::Value>& arr) {
  if (!arr->IsArray())
    return false;

  return !arr->IsTypedArray();
}

void SetPrivate(v8::Local<v8::Context> context,
                v8::Local<v8::Object> target,
                const std::string& key,
                v8::Local<v8::Value> value) {
  target
      ->SetPrivate(
          context,
          v8::Private::ForApi(context->GetIsolate(),
                              gin::StringToV8(context->GetIsolate(), key)),
          value)
      .Check();
}

v8::MaybeLocal<v8::Value> GetPrivate(v8::Local<v8::Context> context,
                                     v8::Local<v8::Object> target,
                                     const std::string& key) {
  return target->GetPrivate(
      context,
      v8::Private::ForApi(context->GetIsolate(),
                          gin::StringToV8(context->GetIsolate(), key)));
}

// Where the context bridge should create the exception it is about to throw
enum BridgeErrorTarget {
  // The source / calling context.  This is default and correct 99% of the time,
  // the caller / context asking for the conversion will receive the error and
  // therefore the error should be made in that context
  kSource,
  // The destination / target context.  This should only be used when the source
  // won't catch the error that results from the value it is passing over the
  // bridge.  This can **only** occur when returning a value from a function as
  // we convert the return value after the method has terminated and execution
  // has been returned to the caller.  In this scenario the error will the be
  // catchable in the "destination" context and therefore we create the error
  // there.
  kDestination
};

}  // namespace

v8::MaybeLocal<v8::Value> PassValueToOtherContext(
    v8::Local<v8::Context> source_context,
    v8::Local<v8::Context> destination_context,
    v8::Local<v8::Value> value,
    context_bridge::ObjectCache* object_cache,
    bool support_dynamic_properties,
    int recursion_depth,
    BridgeErrorTarget error_target = BridgeErrorTarget::kSource) {
  if (recursion_depth >= kMaxRecursion) {
    v8::Context::Scope error_scope(error_target == BridgeErrorTarget::kSource
                                       ? source_context
                                       : destination_context);
    {
      source_context->GetIsolate()->ThrowException(v8::Exception::TypeError(
          gin::StringToV8(source_context->GetIsolate(),
                          "Electron contextBridge recursion depth exceeded.  "
                          "Nested objects "
                          "deeper than 1000 are not supported.")));
      return v8::MaybeLocal<v8::Value>();
    }
  }

<<<<<<< HEAD
=======
  // Certain primitives always use the current contexts prototype and we can
  // pass these through directly which is significantly more performant than
  // copying them. This list of primitives is based on the classification of
  // "primitive value" as defined in the ECMA262 spec
  // https://tc39.es/ecma262/#sec-primitive-value
  if (value->IsString() || value->IsNumber() || value->IsNullOrUndefined() ||
      value->IsBoolean() || value->IsSymbol() || value->IsBigInt()) {
    return v8::MaybeLocal<v8::Value>(value);
  }

>>>>>>> 72d921e4
  // Check Cache
  auto cached_value = object_cache->GetCachedProxiedObject(value);
  if (!cached_value.IsEmpty()) {
    return cached_value;
  }

  // Proxy functions and monitor the lifetime in the new context to release
  // the global handle at the right time.
  if (value->IsFunction()) {
    auto func = v8::Local<v8::Function>::Cast(value);

    {
      v8::Context::Scope destination_scope(destination_context);
      v8::Local<v8::Object> state =
          v8::Object::New(destination_context->GetIsolate());
      SetPrivate(destination_context, state,
                 context_bridge::kProxyFunctionPrivateKey, func);
      SetPrivate(destination_context, state,
                 context_bridge::kSupportsDynamicPropertiesPrivateKey,
                 gin::ConvertToV8(destination_context->GetIsolate(),
                                  support_dynamic_properties));
      v8::Local<v8::Value> proxy_func;
      if (!v8::Function::New(destination_context, ProxyFunctionWrapper, state)
               .ToLocal(&proxy_func))
        return v8::MaybeLocal<v8::Value>();
      object_cache->CacheProxiedObject(value, proxy_func);
      return v8::MaybeLocal<v8::Value>(proxy_func);
    }
  }

  // Proxy promises as they have a safe and guaranteed memory lifecycle
  if (value->IsPromise()) {
    v8::Context::Scope destination_scope(destination_context);
    {
      auto source_promise = v8::Local<v8::Promise>::Cast(value);
      // Make the promise a shared_ptr so that when the original promise is
      // freed the proxy promise is correctly freed as well instead of being
      // left dangling
      std::shared_ptr<gin_helper::Promise<v8::Local<v8::Value>>>
          proxied_promise(new gin_helper::Promise<v8::Local<v8::Value>>(
              destination_context->GetIsolate()));
      v8::Local<v8::Promise> proxied_promise_handle =
          proxied_promise->GetHandle();

      v8::Global<v8::Context> global_then_source_context(
          source_context->GetIsolate(), source_context);
      v8::Global<v8::Context> global_then_destination_context(
          destination_context->GetIsolate(), destination_context);
      global_then_source_context.SetWeak();
      global_then_destination_context.SetWeak();
      auto then_cb = base::BindOnce(
          [](std::shared_ptr<gin_helper::Promise<v8::Local<v8::Value>>>
                 proxied_promise,
             v8::Isolate* isolate,
             v8::Global<v8::Context> global_source_context,
             v8::Global<v8::Context> global_destination_context,
             v8::Local<v8::Value> result) {
            if (global_source_context.IsEmpty() ||
                global_destination_context.IsEmpty())
              return;
            context_bridge::ObjectCache object_cache;
            auto val =
                PassValueToOtherContext(global_source_context.Get(isolate),
                                        global_destination_context.Get(isolate),
                                        result, &object_cache, false, 0);
            if (!val.IsEmpty())
              proxied_promise->Resolve(val.ToLocalChecked());
          },
          proxied_promise, destination_context->GetIsolate(),
          std::move(global_then_source_context),
          std::move(global_then_destination_context));

      v8::Global<v8::Context> global_catch_source_context(
          source_context->GetIsolate(), source_context);
      v8::Global<v8::Context> global_catch_destination_context(
          destination_context->GetIsolate(), destination_context);
      global_catch_source_context.SetWeak();
      global_catch_destination_context.SetWeak();
      auto catch_cb = base::BindOnce(
          [](std::shared_ptr<gin_helper::Promise<v8::Local<v8::Value>>>
                 proxied_promise,
             v8::Isolate* isolate,
             v8::Global<v8::Context> global_source_context,
             v8::Global<v8::Context> global_destination_context,
             v8::Local<v8::Value> result) {
            if (global_source_context.IsEmpty() ||
                global_destination_context.IsEmpty())
              return;
            context_bridge::ObjectCache object_cache;
            auto val =
                PassValueToOtherContext(global_source_context.Get(isolate),
                                        global_destination_context.Get(isolate),
                                        result, &object_cache, false, 0);
            if (!val.IsEmpty())
              proxied_promise->Reject(val.ToLocalChecked());
          },
          proxied_promise, destination_context->GetIsolate(),
          std::move(global_catch_source_context),
          std::move(global_catch_destination_context));

      ignore_result(source_promise->Then(
          source_context,
          v8::Local<v8::Function>::Cast(
              gin::ConvertToV8(destination_context->GetIsolate(), then_cb)),
          v8::Local<v8::Function>::Cast(
              gin::ConvertToV8(destination_context->GetIsolate(), catch_cb))));

      object_cache->CacheProxiedObject(value, proxied_promise_handle);
      return v8::MaybeLocal<v8::Value>(proxied_promise_handle);
    }
  }

  // Errors aren't serializable currently, we need to pull the message out and
  // re-construct in the destination context
  if (value->IsNativeError()) {
    v8::Context::Scope destination_context_scope(destination_context);
    return v8::MaybeLocal<v8::Value>(v8::Exception::Error(
        v8::Exception::CreateMessage(destination_context->GetIsolate(), value)
            ->Get()));
  }

  // Manually go through the array and pass each value individually into a new
  // array so that functions deep inside arrays get proxied or arrays of
  // promises are proxied correctly.
  if (IsPlainArray(value)) {
    v8::Context::Scope destination_context_scope(destination_context);
    {
      v8::Local<v8::Array> arr = v8::Local<v8::Array>::Cast(value);
      size_t length = arr->Length();
      v8::Local<v8::Array> cloned_arr =
          v8::Array::New(destination_context->GetIsolate(), length);
      for (size_t i = 0; i < length; i++) {
        auto value_for_array = PassValueToOtherContext(
            source_context, destination_context,
            arr->Get(source_context, i).ToLocalChecked(), object_cache,
            support_dynamic_properties, recursion_depth + 1);
        if (value_for_array.IsEmpty())
          return v8::MaybeLocal<v8::Value>();

        if (!IsTrue(cloned_arr->Set(destination_context, static_cast<int>(i),
                                    value_for_array.ToLocalChecked()))) {
          return v8::MaybeLocal<v8::Value>();
        }
      }
      object_cache->CacheProxiedObject(value, cloned_arr);
      return v8::MaybeLocal<v8::Value>(cloned_arr);
    }
  }

  // Proxy all objects
  if (IsPlainObject(value)) {
    auto object_value = v8::Local<v8::Object>::Cast(value);
    auto passed_value = CreateProxyForAPI(
        object_value, source_context, destination_context, object_cache,
        support_dynamic_properties, recursion_depth + 1);
    if (passed_value.IsEmpty())
      return v8::MaybeLocal<v8::Value>();
    return v8::MaybeLocal<v8::Value>(passed_value.ToLocalChecked());
  }

  // Serializable objects
  blink::CloneableMessage ret;
  {
    v8::Local<v8::Context> error_context =
        error_target == BridgeErrorTarget::kSource ? source_context
                                                   : destination_context;
    v8::Context::Scope error_scope(error_context);
    {
      // V8 serializer will throw an error if required
      if (!gin::ConvertFromV8(error_context->GetIsolate(), value, &ret))
        return v8::MaybeLocal<v8::Value>();
    }
  }

  v8::Context::Scope destination_context_scope(destination_context);
  {
    v8::Local<v8::Value> cloned_value =
        gin::ConvertToV8(destination_context->GetIsolate(), ret);
    object_cache->CacheProxiedObject(value, cloned_value);
    return v8::MaybeLocal<v8::Value>(cloned_value);
  }
}

void ProxyFunctionWrapper(const v8::FunctionCallbackInfo<v8::Value>& info) {
  CHECK(info.Data()->IsObject());
  v8::Local<v8::Object> data = info.Data().As<v8::Object>();
  bool support_dynamic_properties = false;
  gin::Arguments args(info);
  // Context the proxy function was called from
  v8::Local<v8::Context> calling_context = args.isolate()->GetCurrentContext();

  // Pull the original function and its context off of the data private key
  v8::MaybeLocal<v8::Value> sdp_value =
      GetPrivate(calling_context, data,
                 context_bridge::kSupportsDynamicPropertiesPrivateKey);
  v8::MaybeLocal<v8::Value> maybe_func = GetPrivate(
      calling_context, data, context_bridge::kProxyFunctionPrivateKey);
  v8::Local<v8::Value> func_value;
  if (sdp_value.IsEmpty() || maybe_func.IsEmpty() ||
      !gin::ConvertFromV8(args.isolate(), sdp_value.ToLocalChecked(),
                          &support_dynamic_properties) ||
      !maybe_func.ToLocal(&func_value))
    return;

  v8::Local<v8::Function> func = v8::Local<v8::Function>::Cast(func_value);
  v8::Local<v8::Context> func_owning_context = func->CreationContext();

  v8::Context::Scope func_owning_context_scope(func_owning_context);
  context_bridge::ObjectCache object_cache;
  {
    std::vector<v8::Local<v8::Value>> original_args;
    std::vector<v8::Local<v8::Value>> proxied_args;
    args.GetRemaining(&original_args);

    for (auto value : original_args) {
      auto arg =
          PassValueToOtherContext(calling_context, func_owning_context, value,
                                  &object_cache, support_dynamic_properties, 0);
      if (arg.IsEmpty())
        return;
      proxied_args.push_back(arg.ToLocalChecked());
    }

    v8::MaybeLocal<v8::Value> maybe_return_value;
    bool did_error = false;
    std::string error_message;
    {
      v8::TryCatch try_catch(args.isolate());
      maybe_return_value = func->Call(func_owning_context, func,
                                      proxied_args.size(), proxied_args.data());
      if (try_catch.HasCaught()) {
        did_error = true;
        auto message = try_catch.Message();

        if (message.IsEmpty() ||
            !gin::ConvertFromV8(args.isolate(), message->Get(),
                                &error_message)) {
          error_message =
              "An unknown exception occurred in the isolated context, an error "
              "occurred but a valid exception was not thrown.";
        }
      }
    }

    if (did_error) {
      v8::Context::Scope calling_context_scope(calling_context);
      {
        args.isolate()->ThrowException(v8::Exception::Error(
            gin::StringToV8(args.isolate(), error_message)));
        return;
      }
    }

    if (maybe_return_value.IsEmpty())
      return;

    auto ret = PassValueToOtherContext(
        func_owning_context, calling_context,
        maybe_return_value.ToLocalChecked(), &object_cache,
        support_dynamic_properties, 0, BridgeErrorTarget::kDestination);
    if (ret.IsEmpty())
      return;
    info.GetReturnValue().Set(ret.ToLocalChecked());
  }
}

v8::MaybeLocal<v8::Object> CreateProxyForAPI(
    const v8::Local<v8::Object>& api_object,
    const v8::Local<v8::Context>& source_context,
    const v8::Local<v8::Context>& destination_context,
    context_bridge::ObjectCache* object_cache,
    bool support_dynamic_properties,
    int recursion_depth) {
  gin_helper::Dictionary api(source_context->GetIsolate(), api_object);
  v8::Context::Scope destination_context_scope(destination_context);
  {
    gin_helper::Dictionary proxy =
        gin::Dictionary::CreateEmpty(destination_context->GetIsolate());
    object_cache->CacheProxiedObject(api.GetHandle(), proxy.GetHandle());
    auto maybe_keys = api.GetHandle()->GetOwnPropertyNames(
        source_context,
        static_cast<v8::PropertyFilter>(v8::ONLY_ENUMERABLE | v8::SKIP_SYMBOLS),
        v8::KeyConversionMode::kConvertToString);
    if (maybe_keys.IsEmpty())
      return v8::MaybeLocal<v8::Object>(proxy.GetHandle());
    auto keys = maybe_keys.ToLocalChecked();

    uint32_t length = keys->Length();
    std::string key_str;
    for (uint32_t i = 0; i < length; i++) {
      v8::Local<v8::Value> key =
          keys->Get(destination_context, i).ToLocalChecked();
      // Try get the key as a string
      if (!gin::ConvertFromV8(api.isolate(), key, &key_str)) {
        continue;
      }
      if (support_dynamic_properties) {
        v8::Context::Scope source_context_scope(source_context);
        auto maybe_desc = api.GetHandle()->GetOwnPropertyDescriptor(
            source_context, v8::Local<v8::Name>::Cast(key));
        v8::Local<v8::Value> desc_value;
        if (!maybe_desc.ToLocal(&desc_value) || !desc_value->IsObject())
          continue;
        gin_helper::Dictionary desc(api.isolate(), desc_value.As<v8::Object>());
        if (desc.Has("get") || desc.Has("set")) {
          v8::Local<v8::Value> getter;
          v8::Local<v8::Value> setter;
          desc.Get("get", &getter);
          desc.Get("set", &setter);

          {
            v8::Context::Scope destination_context_scope(destination_context);
            v8::Local<v8::Value> getter_proxy;
            v8::Local<v8::Value> setter_proxy;
            if (!getter.IsEmpty()) {
              if (!PassValueToOtherContext(source_context, destination_context,
                                           getter, object_cache, false, 1)
                       .ToLocal(&getter_proxy))
                continue;
            }
            if (!setter.IsEmpty()) {
              if (!PassValueToOtherContext(source_context, destination_context,
                                           setter, object_cache, false, 1)
                       .ToLocal(&setter_proxy))
                continue;
            }

            v8::PropertyDescriptor desc(getter_proxy, setter_proxy);
            ignore_result(proxy.GetHandle()->DefineProperty(
                destination_context, gin::StringToV8(api.isolate(), key_str),
                desc));
          }
          continue;
        }
      }
      v8::Local<v8::Value> value;
      if (!api.Get(key_str, &value))
        continue;

      auto passed_value = PassValueToOtherContext(
          source_context, destination_context, value, object_cache,
          support_dynamic_properties, recursion_depth + 1);
      if (passed_value.IsEmpty())
        return v8::MaybeLocal<v8::Object>();
      proxy.Set(key_str, passed_value.ToLocalChecked());
    }

    return proxy.GetHandle();
  }
}

void ExposeAPIInMainWorld(const std::string& key,
                          v8::Local<v8::Object> api_object,
                          gin_helper::Arguments* args) {
  auto* render_frame = GetRenderFrame(api_object);
  CHECK(render_frame);
  auto* frame = render_frame->GetWebFrame();
  CHECK(frame);
  v8::Local<v8::Context> main_context = frame->MainWorldScriptContext();
  gin_helper::Dictionary global(main_context->GetIsolate(),
                                main_context->Global());

  if (global.Has(key)) {
    args->ThrowError(
        "Cannot bind an API on top of an existing property on the window "
        "object");
    return;
  }

  v8::Local<v8::Context> isolated_context =
      frame->WorldScriptContext(args->isolate(), WorldIDs::ISOLATED_WORLD_ID);

  context_bridge::ObjectCache object_cache;
  v8::Context::Scope main_context_scope(main_context);
  {
    v8::MaybeLocal<v8::Object> maybe_proxy = CreateProxyForAPI(
        api_object, isolated_context, main_context, &object_cache, false, 0);
    if (maybe_proxy.IsEmpty())
      return;
    auto proxy = maybe_proxy.ToLocalChecked();
    if (!DeepFreeze(proxy, main_context))
      return;

    global.SetReadOnlyNonConfigurable(key, proxy);
  }
}

gin_helper::Dictionary TraceKeyPath(const gin_helper::Dictionary& start,
                                    const std::vector<std::string>& key_path) {
  gin_helper::Dictionary current = start;
  for (size_t i = 0; i < key_path.size() - 1; i++) {
    CHECK(current.Get(key_path[i], &current));
  }
  return current;
}

void OverrideGlobalValueFromIsolatedWorld(
    const std::vector<std::string>& key_path,
    v8::Local<v8::Object> value,
    bool support_dynamic_properties) {
  if (key_path.size() == 0)
    return;

  auto* render_frame = GetRenderFrame(value);
  CHECK(render_frame);
  auto* frame = render_frame->GetWebFrame();
  CHECK(frame);
  v8::Local<v8::Context> main_context = frame->MainWorldScriptContext();
  gin_helper::Dictionary global(main_context->GetIsolate(),
                                main_context->Global());

  const std::string final_key = key_path[key_path.size() - 1];
  gin_helper::Dictionary target_object = TraceKeyPath(global, key_path);

  {
    v8::Context::Scope main_context_scope(main_context);
    context_bridge::ObjectCache object_cache;
    v8::MaybeLocal<v8::Value> maybe_proxy =
        PassValueToOtherContext(value->CreationContext(), main_context, value,
                                &object_cache, support_dynamic_properties, 1);
    DCHECK(!maybe_proxy.IsEmpty());
    auto proxy = maybe_proxy.ToLocalChecked();

    target_object.Set(final_key, proxy);
  }
}

bool OverrideGlobalPropertyFromIsolatedWorld(
    const std::vector<std::string>& key_path,
    v8::Local<v8::Object> getter,
    v8::Local<v8::Value> setter,
    gin_helper::Arguments* args) {
  if (key_path.size() == 0)
    return false;

  auto* render_frame = GetRenderFrame(getter);
  CHECK(render_frame);
  auto* frame = render_frame->GetWebFrame();
  CHECK(frame);
  v8::Local<v8::Context> main_context = frame->MainWorldScriptContext();
  gin_helper::Dictionary global(main_context->GetIsolate(),
                                main_context->Global());

  const std::string final_key = key_path[key_path.size() - 1];
  v8::Local<v8::Object> target_object =
      TraceKeyPath(global, key_path).GetHandle();

  {
    v8::Context::Scope main_context_scope(main_context);
    context_bridge::ObjectCache object_cache;
    v8::Local<v8::Value> getter_proxy;
    v8::Local<v8::Value> setter_proxy;
    if (!getter->IsNullOrUndefined()) {
      v8::MaybeLocal<v8::Value> maybe_getter_proxy =
          PassValueToOtherContext(getter->CreationContext(), main_context,
                                  getter, &object_cache, false, 1);
      DCHECK(!maybe_getter_proxy.IsEmpty());
      getter_proxy = maybe_getter_proxy.ToLocalChecked();
    }
    if (!setter->IsNullOrUndefined() && setter->IsObject()) {
      v8::MaybeLocal<v8::Value> maybe_setter_proxy =
          PassValueToOtherContext(getter->CreationContext(), main_context,
                                  setter, &object_cache, false, 1);
      DCHECK(!maybe_setter_proxy.IsEmpty());
      setter_proxy = maybe_setter_proxy.ToLocalChecked();
    }

    v8::PropertyDescriptor desc(getter_proxy, setter_proxy);
    bool success = IsTrue(target_object->DefineProperty(
        main_context, gin::StringToV8(args->isolate(), final_key), desc));
    DCHECK(success);
    return success;
  }
}

bool IsCalledFromMainWorld(v8::Isolate* isolate) {
  auto* render_frame = GetRenderFrame(isolate->GetCurrentContext()->Global());
  CHECK(render_frame);
  auto* frame = render_frame->GetWebFrame();
  CHECK(frame);
  v8::Local<v8::Context> main_context = frame->MainWorldScriptContext();
  return isolate->GetCurrentContext() == main_context;
}

}  // namespace api

}  // namespace electron

namespace {

void Initialize(v8::Local<v8::Object> exports,
                v8::Local<v8::Value> unused,
                v8::Local<v8::Context> context,
                void* priv) {
  v8::Isolate* isolate = context->GetIsolate();
  gin_helper::Dictionary dict(isolate, exports);
  dict.SetMethod("exposeAPIInMainWorld", &electron::api::ExposeAPIInMainWorld);
  dict.SetMethod("_overrideGlobalValueFromIsolatedWorld",
                 &electron::api::OverrideGlobalValueFromIsolatedWorld);
  dict.SetMethod("_overrideGlobalPropertyFromIsolatedWorld",
                 &electron::api::OverrideGlobalPropertyFromIsolatedWorld);
  dict.SetMethod("_isCalledFromMainWorld",
                 &electron::api::IsCalledFromMainWorld);
#ifdef DCHECK_IS_ON
  dict.Set("_isDebug", true);
#endif
}

}  // namespace

NODE_LINKED_MODULE_CONTEXT_AWARE(atom_renderer_context_bridge, Initialize)<|MERGE_RESOLUTION|>--- conflicted
+++ resolved
@@ -167,8 +167,6 @@
     }
   }
 
-<<<<<<< HEAD
-=======
   // Certain primitives always use the current contexts prototype and we can
   // pass these through directly which is significantly more performant than
   // copying them. This list of primitives is based on the classification of
@@ -179,7 +177,6 @@
     return v8::MaybeLocal<v8::Value>(value);
   }
 
->>>>>>> 72d921e4
   // Check Cache
   auto cached_value = object_cache->GetCachedProxiedObject(value);
   if (!cached_value.IsEmpty()) {
