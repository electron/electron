// Copyright (c) 2013 GitHub, Inc.
// Use of this source code is governed by the MIT license that can be
// found in the LICENSE file.

#include "shell/common/api/electron_api_clipboard.h"

#include <map>

#include "base/strings/utf_string_conversions.h"
#include "shell/common/gin_converters/image_converter.h"
#include "shell/common/gin_helper/dictionary.h"
#include "shell/common/node_includes.h"
#include "third_party/skia/include/core/SkBitmap.h"
#include "third_party/skia/include/core/SkImageInfo.h"
#include "third_party/skia/include/core/SkPixmap.h"
#include "ui/base/clipboard/clipboard_format_type.h"
#include "ui/base/clipboard/scoped_clipboard_writer.h"
#include "ui/gfx/codec/png_codec.h"

namespace electron {

namespace api {

ui::ClipboardBuffer Clipboard::GetClipboardBuffer(gin_helper::Arguments* args) {
  std::string type;
  if (args->GetNext(&type) && type == "selection")
    return ui::ClipboardBuffer::kSelection;
  else
    return ui::ClipboardBuffer::kCopyPaste;
}

std::vector<std::u16string> Clipboard::AvailableFormats(
    gin_helper::Arguments* args) {
  std::vector<std::u16string> format_types;
  ui::Clipboard* clipboard = ui::Clipboard::GetForCurrentThread();
  clipboard->ReadAvailableTypes(GetClipboardBuffer(args),
                                /* data_dst = */ nullptr, &format_types);
  return format_types;
}

bool Clipboard::Has(const std::string& format_string,
                    gin_helper::Arguments* args) {
  ui::Clipboard* clipboard = ui::Clipboard::GetForCurrentThread();
  ui::ClipboardFormatType format(
      ui::ClipboardFormatType::GetType(format_string));
  if (format.GetName().empty())
    format = ui::ClipboardFormatType::CustomPlatformType(format_string);
  return clipboard->IsFormatAvailable(format, GetClipboardBuffer(args),
                                      /* data_dst = */ nullptr);
}

std::string Clipboard::Read(const std::string& format_string) {
  ui::Clipboard* clipboard = ui::Clipboard::GetForCurrentThread();
<<<<<<< HEAD
  // Prefer raw platform format names
  ui::ClipboardFormatType rawFormat(
      ui::ClipboardFormatType::CustomPlatformType(format_string));
  bool rawFormatAvailable = clipboard->IsFormatAvailable(
      rawFormat, ui::ClipboardBuffer::kCopyPaste, /* data_dst = */ nullptr);
#if defined(OS_LINUX)
  if (!rawFormatAvailable) {
    rawFormatAvailable = clipboard->IsFormatAvailable(
        rawFormat, ui::ClipboardBuffer::kSelection, /* data_dst = */ nullptr);
  }
#endif
  if (rawFormatAvailable) {
    std::string data;
    clipboard->ReadData(rawFormat, /* data_dst = */ nullptr, &data);
    return data;
  }
  // Otherwise, resolve custom format names
=======

>>>>>>> 190dd31d
  std::map<std::string, std::string> custom_format_names;
  custom_format_names =
      clipboard->ExtractCustomPlatformNames(ui::ClipboardBuffer::kCopyPaste,
                                            /* data_dst = */ nullptr);
#if defined(OS_LINUX)
  if (custom_format_names.find(format_string) == custom_format_names.end()) {
    custom_format_names =
        clipboard->ExtractCustomPlatformNames(ui::ClipboardBuffer::kSelection,
                                              /* data_dst = */ nullptr);
  }
#endif

  ui::ClipboardFormatType format;
  if (custom_format_names.find(format_string) != custom_format_names.end()) {
    format =
        ui::ClipboardFormatType(ui::ClipboardFormatType::CustomPlatformType(
            custom_format_names[format_string]));
  } else {
    format = ui::ClipboardFormatType(
        ui::ClipboardFormatType::CustomPlatformType(format_string));
  }
  std::string data;
  clipboard->ReadData(format, /* data_dst = */ nullptr, &data);
  return data;
}

v8::Local<v8::Value> Clipboard::ReadBuffer(const std::string& format_string,
                                           gin_helper::Arguments* args) {
  std::string data = Read(format_string);
  return node::Buffer::Copy(args->isolate(), data.data(), data.length())
      .ToLocalChecked();
}

void Clipboard::WriteBuffer(const std::string& format,
                            const v8::Local<v8::Value> buffer,
                            gin_helper::Arguments* args) {
  if (!node::Buffer::HasInstance(buffer)) {
    args->ThrowError("buffer must be a node Buffer");
    return;
  }

  ui::ScopedClipboardWriter writer(GetClipboardBuffer(args));
  base::span<const uint8_t> payload_span(
      reinterpret_cast<const uint8_t*>(node::Buffer::Data(buffer)),
      node::Buffer::Length(buffer));
  writer.WriteUnsafeRawData(base::UTF8ToUTF16(format),
                            mojo_base::BigBuffer(payload_span));
}

void Clipboard::Write(const gin_helper::Dictionary& data,
                      gin_helper::Arguments* args) {
  ui::ScopedClipboardWriter writer(GetClipboardBuffer(args));
  std::u16string text, html, bookmark;
  gfx::Image image;

  if (data.Get("text", &text)) {
    writer.WriteText(text);

    if (data.Get("bookmark", &bookmark))
      writer.WriteBookmark(bookmark, base::UTF16ToUTF8(text));
  }

  if (data.Get("rtf", &text)) {
    std::string rtf = base::UTF16ToUTF8(text);
    writer.WriteRTF(rtf);
  }

  if (data.Get("html", &html))
    writer.WriteHTML(html, std::string());

  if (data.Get("image", &image))
    writer.WriteImage(image.AsBitmap());
}

std::u16string Clipboard::ReadText(gin_helper::Arguments* args) {
  std::u16string data;
  ui::Clipboard* clipboard = ui::Clipboard::GetForCurrentThread();
  auto type = GetClipboardBuffer(args);
  if (clipboard->IsFormatAvailable(ui::ClipboardFormatType::PlainTextType(),
                                   type, /* data_dst = */ nullptr)) {
    clipboard->ReadText(type, /* data_dst = */ nullptr, &data);
  } else {
#if defined(OS_WIN)
    if (clipboard->IsFormatAvailable(ui::ClipboardFormatType::PlainTextAType(),
                                     type,
                                     /* data_dst = */ nullptr)) {
      std::string result;
      clipboard->ReadAsciiText(type, /* data_dst = */ nullptr, &result);
      data = base::ASCIIToUTF16(result);
    }
#endif
  }
  return data;
}

void Clipboard::WriteText(const std::u16string& text,
                          gin_helper::Arguments* args) {
  ui::ScopedClipboardWriter writer(GetClipboardBuffer(args));
  writer.WriteText(text);
}

std::u16string Clipboard::ReadRTF(gin_helper::Arguments* args) {
  std::string data;
  ui::Clipboard* clipboard = ui::Clipboard::GetForCurrentThread();
  clipboard->ReadRTF(GetClipboardBuffer(args), /* data_dst = */ nullptr, &data);
  return base::UTF8ToUTF16(data);
}

void Clipboard::WriteRTF(const std::string& text, gin_helper::Arguments* args) {
  ui::ScopedClipboardWriter writer(GetClipboardBuffer(args));
  writer.WriteRTF(text);
}

std::u16string Clipboard::ReadHTML(gin_helper::Arguments* args) {
  std::u16string data;
  std::u16string html;
  std::string url;
  uint32_t start;
  uint32_t end;
  ui::Clipboard* clipboard = ui::Clipboard::GetForCurrentThread();
  clipboard->ReadHTML(GetClipboardBuffer(args), /* data_dst = */ nullptr, &html,
                      &url, &start, &end);
  data = html.substr(start, end - start);
  return data;
}

void Clipboard::WriteHTML(const std::u16string& html,
                          gin_helper::Arguments* args) {
  ui::ScopedClipboardWriter writer(GetClipboardBuffer(args));
  writer.WriteHTML(html, std::string());
}

v8::Local<v8::Value> Clipboard::ReadBookmark(gin_helper::Arguments* args) {
  std::u16string title;
  std::string url;
  gin_helper::Dictionary dict =
      gin_helper::Dictionary::CreateEmpty(args->isolate());
  ui::Clipboard* clipboard = ui::Clipboard::GetForCurrentThread();
  clipboard->ReadBookmark(/* data_dst = */ nullptr, &title, &url);
  dict.Set("title", title);
  dict.Set("url", url);
  return dict.GetHandle();
}

void Clipboard::WriteBookmark(const std::u16string& title,
                              const std::string& url,
                              gin_helper::Arguments* args) {
  ui::ScopedClipboardWriter writer(GetClipboardBuffer(args));
  writer.WriteBookmark(title, url);
}

gfx::Image Clipboard::ReadImage(gin_helper::Arguments* args) {
  ui::Clipboard* clipboard = ui::Clipboard::GetForCurrentThread();
  absl::optional<gfx::Image> image;
  clipboard->ReadPng(
      GetClipboardBuffer(args),
      /* data_dst = */ nullptr,
      base::BindOnce(
          [](absl::optional<gfx::Image>* image,
             const std::vector<uint8_t>& result) {
            SkBitmap bitmap;
            gfx::PNGCodec::Decode(result.data(), result.size(), &bitmap);
            image->emplace(gfx::Image::CreateFrom1xBitmap(bitmap));
          },
          &image));
  DCHECK(image.has_value());
  return image.value();
}

void Clipboard::WriteImage(const gfx::Image& image,
                           gin_helper::Arguments* args) {
  ui::ScopedClipboardWriter writer(GetClipboardBuffer(args));
  SkBitmap orig = image.AsBitmap();
  SkBitmap bmp;

  if (bmp.tryAllocPixels(orig.info()) &&
      orig.readPixels(bmp.info(), bmp.getPixels(), bmp.rowBytes(), 0, 0)) {
    writer.WriteImage(bmp);
  }
}

#if !defined(OS_MAC)
void Clipboard::WriteFindText(const std::u16string& text) {}
std::u16string Clipboard::ReadFindText() {
  return std::u16string();
}
#endif

void Clipboard::Clear(gin_helper::Arguments* args) {
  ui::Clipboard::GetForCurrentThread()->Clear(GetClipboardBuffer(args));
}

}  // namespace api

}  // namespace electron

namespace {

void Initialize(v8::Local<v8::Object> exports,
                v8::Local<v8::Value> unused,
                v8::Local<v8::Context> context,
                void* priv) {
  gin_helper::Dictionary dict(context->GetIsolate(), exports);
  dict.SetMethod("availableFormats",
                 &electron::api::Clipboard::AvailableFormats);
  dict.SetMethod("has", &electron::api::Clipboard::Has);
  dict.SetMethod("read", &electron::api::Clipboard::Read);
  dict.SetMethod("write", &electron::api::Clipboard::Write);
  dict.SetMethod("readText", &electron::api::Clipboard::ReadText);
  dict.SetMethod("writeText", &electron::api::Clipboard::WriteText);
  dict.SetMethod("readRTF", &electron::api::Clipboard::ReadRTF);
  dict.SetMethod("writeRTF", &electron::api::Clipboard::WriteRTF);
  dict.SetMethod("readHTML", &electron::api::Clipboard::ReadHTML);
  dict.SetMethod("writeHTML", &electron::api::Clipboard::WriteHTML);
  dict.SetMethod("readBookmark", &electron::api::Clipboard::ReadBookmark);
  dict.SetMethod("writeBookmark", &electron::api::Clipboard::WriteBookmark);
  dict.SetMethod("readImage", &electron::api::Clipboard::ReadImage);
  dict.SetMethod("writeImage", &electron::api::Clipboard::WriteImage);
  dict.SetMethod("readFindText", &electron::api::Clipboard::ReadFindText);
  dict.SetMethod("writeFindText", &electron::api::Clipboard::WriteFindText);
  dict.SetMethod("readBuffer", &electron::api::Clipboard::ReadBuffer);
  dict.SetMethod("writeBuffer", &electron::api::Clipboard::WriteBuffer);
  dict.SetMethod("clear", &electron::api::Clipboard::Clear);
}

}  // namespace

NODE_LINKED_MODULE_CONTEXT_AWARE(electron_common_clipboard, Initialize)<|MERGE_RESOLUTION|>--- conflicted
+++ resolved
@@ -51,7 +51,6 @@
 
 std::string Clipboard::Read(const std::string& format_string) {
   ui::Clipboard* clipboard = ui::Clipboard::GetForCurrentThread();
-<<<<<<< HEAD
   // Prefer raw platform format names
   ui::ClipboardFormatType rawFormat(
       ui::ClipboardFormatType::CustomPlatformType(format_string));
@@ -69,9 +68,6 @@
     return data;
   }
   // Otherwise, resolve custom format names
-=======
-
->>>>>>> 190dd31d
   std::map<std::string, std::string> custom_format_names;
   custom_format_names =
       clipboard->ExtractCustomPlatformNames(ui::ClipboardBuffer::kCopyPaste,
