// Copyright (c) 2016 GitHub, Inc.
// Use of this source code is governed by the MIT license that can be
// found in the LICENSE file.

#include "shell/common/api/remote/remote_callback_freer.h"

#include "base/strings/utf_string_conversions.h"
#include "base/values.h"
#include "content/public/browser/render_frame_host.h"
#include "content/public/browser/web_contents.h"
#include "electron/shell/common/api/api.mojom.h"
#include "mojo/public/cpp/bindings/associated_remote.h"
#include "third_party/blink/public/common/associated_interfaces/associated_interface_provider.h"

namespace electron {

// static
void RemoteCallbackFreer::BindTo(v8::Isolate* isolate,
                                 v8::Local<v8::Object> target,
                                 int frame_id,
                                 const std::string& context_id,
                                 int object_id,
                                 content::WebContents* web_contents) {
  new RemoteCallbackFreer(isolate, target, frame_id, context_id, object_id,
                          web_contents);
}

RemoteCallbackFreer::RemoteCallbackFreer(v8::Isolate* isolate,
                                         v8::Local<v8::Object> target,
                                         int frame_id,
                                         const std::string& context_id,
                                         int object_id,
                                         content::WebContents* web_contents)
    : ObjectLifeMonitor(isolate, target),
      content::WebContentsObserver(web_contents),
      frame_id_(frame_id),
      context_id_(context_id),
      object_id_(object_id) {}

RemoteCallbackFreer::~RemoteCallbackFreer() = default;

void RemoteCallbackFreer::RunDestructor() {
<<<<<<< HEAD
  auto* frame_host = web_contents()->GetMainFrame();
  if (frame_host) {
    mojo::AssociatedRemote<mojom::ElectronRenderer> electron_renderer;
    frame_host->GetRemoteAssociatedInterfaces()->GetInterface(
        &electron_renderer);
    electron_renderer->DereferenceRemoteJSCallback(context_id_, object_id_);
=======
  auto frames = web_contents()->GetAllFrames();
  auto iter = std::find_if(frames.begin(), frames.end(), [this](auto* f) {
    return f->GetRoutingID() == frame_id_;
  });

  if (iter != frames.end() && (*iter)->IsRenderFrameLive()) {
    mojom::ElectronRendererAssociatedPtr electron_ptr;
    (*iter)->GetRemoteAssociatedInterfaces()->GetInterface(
        mojo::MakeRequest(&electron_ptr));
    electron_ptr->DereferenceRemoteJSCallback(context_id_, object_id_);
>>>>>>> a46b50fc
  }

  Observe(nullptr);
}

void RemoteCallbackFreer::RenderViewDeleted(content::RenderViewHost*) {
  delete this;
}

}  // namespace electron<|MERGE_RESOLUTION|>--- conflicted
+++ resolved
@@ -40,25 +40,15 @@
 RemoteCallbackFreer::~RemoteCallbackFreer() = default;
 
 void RemoteCallbackFreer::RunDestructor() {
-<<<<<<< HEAD
-  auto* frame_host = web_contents()->GetMainFrame();
-  if (frame_host) {
-    mojo::AssociatedRemote<mojom::ElectronRenderer> electron_renderer;
-    frame_host->GetRemoteAssociatedInterfaces()->GetInterface(
-        &electron_renderer);
-    electron_renderer->DereferenceRemoteJSCallback(context_id_, object_id_);
-=======
   auto frames = web_contents()->GetAllFrames();
   auto iter = std::find_if(frames.begin(), frames.end(), [this](auto* f) {
     return f->GetRoutingID() == frame_id_;
   });
 
   if (iter != frames.end() && (*iter)->IsRenderFrameLive()) {
-    mojom::ElectronRendererAssociatedPtr electron_ptr;
-    (*iter)->GetRemoteAssociatedInterfaces()->GetInterface(
-        mojo::MakeRequest(&electron_ptr));
-    electron_ptr->DereferenceRemoteJSCallback(context_id_, object_id_);
->>>>>>> a46b50fc
+    mojo::AssociatedRemote<mojom::ElectronRenderer> electron_renderer;
+    (*iter)->GetRemoteAssociatedInterfaces()->GetInterface(&electron_renderer);
+    electron_renderer->DereferenceRemoteJSCallback(context_id_, object_id_);
   }
 
   Observe(nullptr);
