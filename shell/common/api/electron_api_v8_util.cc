--- conflicted
+++ resolved
@@ -140,18 +140,6 @@
   dict.SetMethod("deleteHiddenValue", &DeleteHiddenValue);
   dict.SetMethod("getObjectHash", &GetObjectHash);
   dict.SetMethod("takeHeapSnapshot", &TakeHeapSnapshot);
-<<<<<<< HEAD
-  dict.SetMethod("createIDWeakMap",
-                 &electron::api::KeyWeakMap<int32_t>::Create);
-=======
-#if BUILDFLAG(ENABLE_REMOTE_MODULE)
-  dict.SetMethod("setRemoteCallbackFreer",
-                 &electron::RemoteCallbackFreer::BindTo);
-  dict.SetMethod(
-      "createDoubleIDWeakMap",
-      &electron::api::KeyWeakMap<std::pair<std::string, int32_t>>::Create);
-#endif
->>>>>>> f9fe8a67
   dict.SetMethod("requestGarbageCollectionForTesting",
                  &RequestGarbageCollectionForTesting);
   dict.SetMethod("isSameOrigin", &IsSameOrigin);
