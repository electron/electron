--- conflicted
+++ resolved
@@ -106,30 +106,6 @@
   return url::Origin::Create(l).IsSameOriginWith(url::Origin::Create(r));
 }
 
-<<<<<<< HEAD
-std::vector<v8::Global<v8::Value>> weakly_tracked_values;
-
-void WeaklyTrackValue(v8::Isolate* isolate, v8::Local<v8::Value> value) {
-  v8::Global<v8::Value> global_value(isolate, value);
-  global_value.SetWeak();
-  weakly_tracked_values.push_back(std::move(global_value));
-}
-
-void ClearWeaklyTrackedValues() {
-  weakly_tracked_values.clear();
-}
-
-std::vector<v8::Local<v8::Value>> GetWeaklyTrackedValues(v8::Isolate* isolate) {
-  std::vector<v8::Local<v8::Value>> locals;
-  for (const auto& value : weakly_tracked_values) {
-    if (!value.IsEmpty())
-      locals.push_back(value.Get(isolate));
-  }
-  return locals;
-}
-
-=======
->>>>>>> da132e02
 // This causes a fatal error by creating a circular extension dependency.
 void TriggerFatalErrorForTesting(v8::Isolate* isolate) {
   static const char* aDeps[] = {"B"};
