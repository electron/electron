// Copyright (c) 2013 GitHub, Inc.
// Use of this source code is governed by the MIT license that can be
// found in the LICENSE file.

#include "shell/common/node_bindings.h"

#include <algorithm>
#include <memory>
#include <set>
#include <string>
#include <unordered_set>
#include <utility>
#include <vector>

#include "base/base_paths.h"
#include "base/command_line.h"
#include "base/environment.h"
#include "base/path_service.h"
#include "base/run_loop.h"
#include "base/strings/string_split.h"
#include "base/strings/utf_string_conversions.h"
#include "base/task/single_thread_task_runner.h"
#include "base/trace_event/trace_event.h"
#include "content/public/browser/browser_thread.h"
#include "content/public/common/content_paths.h"
#include "content/public/common/content_switches.h"
#include "electron/buildflags/buildflags.h"
#include "electron/fuses.h"
#include "shell/browser/api/electron_api_app.h"
#include "shell/common/api/electron_bindings.h"
#include "shell/common/electron_command_line.h"
#include "shell/common/gin_converters/file_path_converter.h"
#include "shell/common/gin_helper/dictionary.h"
#include "shell/common/gin_helper/event.h"
#include "shell/common/gin_helper/event_emitter_caller.h"
#include "shell/common/gin_helper/locker.h"
#include "shell/common/gin_helper/microtasks_scope.h"
#include "shell/common/gin_helper/preventable_event.h"
#include "shell/common/mac/main_application_bundle.h"
#include "shell/common/node_includes.h"
#include "third_party/blink/renderer/bindings/core/v8/v8_initializer.h"  // nogncheck
#include "third_party/electron_node/src/debug_utils.h"

#if !IS_MAS_BUILD()
#include "shell/common/crash_keys.h"
#endif

#define ELECTRON_BROWSER_BINDINGS(V)     \
  V(electron_browser_app)                \
  V(electron_browser_auto_updater)       \
  V(electron_browser_browser_view)       \
  V(electron_browser_content_tracing)    \
  V(electron_browser_crash_reporter)     \
  V(electron_browser_dialog)             \
  V(electron_browser_event_emitter)      \
  V(electron_browser_global_shortcut)    \
  V(electron_browser_in_app_purchase)    \
  V(electron_browser_menu)               \
  V(electron_browser_message_port)       \
  V(electron_browser_native_theme)       \
  V(electron_browser_net)                \
  V(electron_browser_notification)       \
  V(electron_browser_power_monitor)      \
  V(electron_browser_power_save_blocker) \
  V(electron_browser_protocol)           \
  V(electron_browser_printing)           \
  V(electron_browser_push_notifications) \
  V(electron_browser_safe_storage)       \
  V(electron_browser_session)            \
  V(electron_browser_screen)             \
  V(electron_browser_system_preferences) \
  V(electron_browser_base_window)        \
  V(electron_browser_tray)               \
  V(electron_browser_utility_process)    \
  V(electron_browser_view)               \
  V(electron_browser_web_contents)       \
  V(electron_browser_web_contents_view)  \
  V(electron_browser_web_frame_main)     \
  V(electron_browser_web_view_manager)   \
  V(electron_browser_window)

#define ELECTRON_COMMON_BINDINGS(V)   \
  V(electron_common_asar)             \
  V(electron_common_clipboard)        \
  V(electron_common_command_line)     \
  V(electron_common_crashpad_support) \
  V(electron_common_environment)      \
  V(electron_common_features)         \
  V(electron_common_native_image)     \
  V(electron_common_shell)            \
  V(electron_common_v8_util)

#define ELECTRON_RENDERER_BINDINGS(V) \
  V(electron_renderer_context_bridge) \
  V(electron_renderer_crash_reporter) \
  V(electron_renderer_ipc)            \
  V(electron_renderer_web_frame)

#define ELECTRON_UTILITY_BINDINGS(V) V(electron_utility_parent_port)

#define ELECTRON_VIEWS_BINDINGS(V) V(electron_browser_image_view)

#define ELECTRON_DESKTOP_CAPTURER_BINDINGS(V) \
  V(electron_browser_desktop_capturer)

#define ELECTRON_TESTING_BINDINGS(V) V(electron_common_testing)

// This is used to load built-in bindings. Instead of using
// __attribute__((constructor)), we call the _register_<modname>
// function for each built-in bindings explicitly. This is only
// forward declaration. The definitions are in each binding's
// implementation when calling the NODE_LINKED_BINDING_CONTEXT_AWARE.
#define V(modname) void _register_##modname();
ELECTRON_BROWSER_BINDINGS(V)
ELECTRON_COMMON_BINDINGS(V)
ELECTRON_RENDERER_BINDINGS(V)
ELECTRON_UTILITY_BINDINGS(V)
#if BUILDFLAG(ENABLE_VIEWS_API)
ELECTRON_VIEWS_BINDINGS(V)
#endif
#if BUILDFLAG(ENABLE_DESKTOP_CAPTURER)
ELECTRON_DESKTOP_CAPTURER_BINDINGS(V)
#endif
#if DCHECK_IS_ON()
ELECTRON_TESTING_BINDINGS(V)
#endif
#undef V

namespace {

void stop_and_close_uv_loop(uv_loop_t* loop) {
  uv_stop(loop);

  auto const ensure_closing = [](uv_handle_t* handle, void*) {
    // We should be using the UvHandle wrapper everywhere, in which case
    // all handles should already be in a closing state...
    DCHECK(uv_is_closing(handle));
    // ...but if a raw handle got through, through, do the right thing anyway
    if (!uv_is_closing(handle)) {
      uv_close(handle, nullptr);
    }
  };

  uv_walk(loop, ensure_closing, nullptr);

  // All remaining handles are in a closing state now.
  // Pump the event loop so that they can finish closing.
  for (;;)
    if (uv_run(loop, UV_RUN_DEFAULT) == 0)
      break;

  DCHECK_EQ(0, uv_loop_alive(loop));
  node::CheckedUvLoopClose(loop);
}

bool g_is_initialized = false;

void V8FatalErrorCallback(const char* location, const char* message) {
  LOG(ERROR) << "Fatal error in V8: " << location << " " << message;

#if !IS_MAS_BUILD()
  electron::crash_keys::SetCrashKey("electron.v8-fatal.message", message);
  electron::crash_keys::SetCrashKey("electron.v8-fatal.location", location);
#endif

  volatile int* zero = nullptr;
  *zero = 0;
}

bool AllowWasmCodeGenerationCallback(v8::Local<v8::Context> context,
                                     v8::Local<v8::String> source) {
  // If we're running with contextIsolation enabled in the renderer process,
  // fall back to Blink's logic.
  if (node::Environment::GetCurrent(context) == nullptr) {
    if (gin_helper::Locker::IsBrowserProcess())
      return false;
    return blink::V8Initializer::WasmCodeGenerationCheckCallbackInMainThread(
        context, source);
  }

  return node::AllowWasmCodeGenerationCallback(context, source);
}

v8::ModifyCodeGenerationFromStringsResult ModifyCodeGenerationFromStrings(
    v8::Local<v8::Context> context,
    v8::Local<v8::Value> source,
    bool is_code_like) {
  // If we're running with contextIsolation enabled in the renderer process,
  // fall back to Blink's logic.
  if (node::Environment::GetCurrent(context) == nullptr) {
    if (gin_helper::Locker::IsBrowserProcess()) {
      NOTREACHED();
      return {false, {}};
    }
    return blink::V8Initializer::CodeGenerationCheckCallbackInMainThread(
        context, source, is_code_like);
  }

  return node::ModifyCodeGenerationFromStrings(context, source, is_code_like);
}

void ErrorMessageListener(v8::Local<v8::Message> message,
                          v8::Local<v8::Value> data) {
  v8::Isolate* isolate = v8::Isolate::GetCurrent();
  node::Environment* env = node::Environment::GetCurrent(isolate);
  if (env) {
    gin_helper::MicrotasksScope microtasks_scope(
        isolate, env->context()->GetMicrotaskQueue(),
        v8::MicrotasksScope::kDoNotRunMicrotasks);
    // Emit the after() hooks now that the exception has been handled.
    // Analogous to node/lib/internal/process/execution.js#L176-L180
    if (env->async_hooks()->fields()[node::AsyncHooks::kAfter]) {
      while (env->async_hooks()->fields()[node::AsyncHooks::kStackLength]) {
        node::AsyncWrap::EmitAfter(env, env->execution_async_id());
        env->async_hooks()->pop_async_context(env->execution_async_id());
      }
    }

    // Ensure that the async id stack is properly cleared so the async
    // hook stack does not become corrupted.
    env->async_hooks()->clear_async_id_stack();
  }
}

const std::unordered_set<base::StringPiece, base::StringPieceHash>
GetAllowedDebugOptions() {
  if (electron::fuses::IsNodeCliInspectEnabled()) {
    // Only allow DebugOptions in non-ELECTRON_RUN_AS_NODE mode
    return {
        "--inspect",          "--inspect-brk",
        "--inspect-port",     "--debug",
        "--debug-brk",        "--debug-port",
        "--inspect-brk-node", "--inspect-publish-uid",
    };
  }
  // If node CLI inspect support is disabled, allow no debug options.
  return {};
}

// Initialize NODE_OPTIONS to pass to Node.js
// See https://nodejs.org/api/cli.html#cli_node_options_options
void SetNodeOptions(base::Environment* env) {
  // Options that are unilaterally disallowed
  const std::set<std::string> disallowed = {
      "--openssl-config", "--use-bundled-ca", "--use-openssl-ca",
      "--force-fips", "--enable-fips"};

  // Subset of options allowed in packaged apps
  const std::set<std::string> allowed_in_packaged = {"--max-http-header-size",
                                                     "--http-parser"};

  if (env->HasVar("NODE_OPTIONS")) {
    if (electron::fuses::IsNodeOptionsEnabled()) {
      std::string options;
      env->GetVar("NODE_OPTIONS", &options);
      std::vector<std::string> parts = base::SplitString(
          options, " ", base::TRIM_WHITESPACE, base::SPLIT_WANT_NONEMPTY);

      bool is_packaged_app = electron::api::App::IsPackaged();

      for (const auto& part : parts) {
        // Strip off values passed to individual NODE_OPTIONs
        std::string option = part.substr(0, part.find('='));

        if (is_packaged_app &&
            allowed_in_packaged.find(option) == allowed_in_packaged.end()) {
          // Explicitly disallow majority of NODE_OPTIONS in packaged apps
          LOG(ERROR) << "Most NODE_OPTIONs are not supported in packaged apps."
                     << " See documentation for more details.";
          options.erase(options.find(option), part.length());
        } else if (disallowed.find(option) != disallowed.end()) {
          // Remove NODE_OPTIONS specifically disallowed for use in Node.js
          // through Electron owing to constraints like BoringSSL.
          LOG(ERROR) << "The NODE_OPTION " << option
                     << " is not supported in Electron";
          options.erase(options.find(option), part.length());
        }
      }

      // overwrite new NODE_OPTIONS without unsupported variables
      env->SetVar("NODE_OPTIONS", options);
    } else {
      LOG(ERROR) << "NODE_OPTIONS have been disabled in this app";
      env->SetVar("NODE_OPTIONS", "");
    }
  }
}

}  // namespace

namespace electron {

namespace {

base::FilePath GetResourcesPath() {
#if BUILDFLAG(IS_MAC)
  return MainApplicationBundlePath().Append("Contents").Append("Resources");
#else
  auto* command_line = base::CommandLine::ForCurrentProcess();
  base::FilePath exec_path(command_line->GetProgram());
  base::PathService::Get(base::FILE_EXE, &exec_path);

  return exec_path.DirName().Append(FILE_PATH_LITERAL("resources"));
#endif
}

}  // namespace

NodeBindings::NodeBindings(BrowserEnvironment browser_env)
    : browser_env_(browser_env) {
  if (browser_env == BrowserEnvironment::kWorker) {
    uv_loop_init(&worker_loop_);
    uv_loop_ = &worker_loop_;
  } else {
    uv_loop_ = uv_default_loop();
  }

  // Interrupt embed polling when a handle is started.
  uv_loop_configure(uv_loop_, UV_LOOP_INTERRUPT_ON_IO_CHANGE);
}

NodeBindings::~NodeBindings() {
  // Quit the embed thread.
  embed_closed_ = true;
  uv_sem_post(&embed_sem_);

  WakeupEmbedThread();

  // Wait for everything to be done.
  uv_thread_join(&embed_thread_);

  // Clear uv.
  uv_sem_destroy(&embed_sem_);
  dummy_uv_handle_.reset();

  // Clean up worker loop
  if (in_worker_loop())
    stop_and_close_uv_loop(uv_loop_);
}

void NodeBindings::RegisterBuiltinBindings() {
#define V(modname) _register_##modname();
  auto* command_line = base::CommandLine::ForCurrentProcess();
  std::string process_type =
      command_line->GetSwitchValueASCII(::switches::kProcessType);
  if (process_type.empty()) {
    ELECTRON_BROWSER_BINDINGS(V)
#if BUILDFLAG(ENABLE_VIEWS_API)
    ELECTRON_VIEWS_BINDINGS(V)
#endif
#if BUILDFLAG(ENABLE_DESKTOP_CAPTURER)
    ELECTRON_DESKTOP_CAPTURER_BINDINGS(V)
#endif
  }
  ELECTRON_COMMON_BINDINGS(V)
  if (process_type == ::switches::kRendererProcess) {
    ELECTRON_RENDERER_BINDINGS(V)
  }
  if (process_type == ::switches::kUtilityProcess) {
    ELECTRON_UTILITY_BINDINGS(V)
  }
#if DCHECK_IS_ON()
  ELECTRON_TESTING_BINDINGS(V)
#endif
#undef V
}

bool NodeBindings::IsInitialized() {
  return g_is_initialized;
}

// Initialize Node.js cli options to pass to Node.js
// See https://nodejs.org/api/cli.html#cli_options
void NodeBindings::SetNodeCliFlags() {
  const std::unordered_set<base::StringPiece, base::StringPieceHash> allowed =
      GetAllowedDebugOptions();

  const auto argv = base::CommandLine::ForCurrentProcess()->argv();
  std::vector<std::string> args;

  // TODO(codebytere): We need to set the first entry in args to the
  // process name owing to src/node_options-inl.h#L286-L290 but this is
  // redundant and so should be refactored upstream.
  args.reserve(argv.size() + 1);
  args.emplace_back("electron");

  for (const auto& arg : argv) {
#if BUILDFLAG(IS_WIN)
    const auto& option = base::WideToUTF8(arg);
#else
    const auto& option = arg;
#endif
    const auto stripped = base::StringPiece(option).substr(0, option.find('='));

    // Only allow in no-op (--) option or DebugOptions
    if (allowed.count(stripped) != 0 || stripped == "--")
      args.push_back(option);
  }

  // We need to disable Node.js' fetch implementation to prevent
  // conflict with Blink's in renderer and worker processes.
  if (browser_env_ == BrowserEnvironment::kRenderer ||
      browser_env_ == BrowserEnvironment::kWorker) {
    args.push_back("--no-experimental-fetch");
  }

  std::vector<std::string> errors;
  const int exit_code = ProcessGlobalArgs(&args, nullptr, &errors,
                                          node::kDisallowedInEnvironment);

  const std::string err_str = "Error parsing Node.js cli flags ";
  if (exit_code != 0) {
    LOG(ERROR) << err_str;
  } else if (!errors.empty()) {
    LOG(ERROR) << err_str << base::JoinString(errors, " ");
  }
}

void NodeBindings::Initialize() {
  TRACE_EVENT0("electron", "NodeBindings::Initialize");
  // Open node's error reporting system for browser process.

#if BUILDFLAG(IS_LINUX)
  // Get real command line in renderer process forked by zygote.
  if (browser_env_ != BrowserEnvironment::kBrowser)
    ElectronCommandLine::InitializeFromCommandLine();
#endif

  // Explicitly register electron's builtin bindings.
  RegisterBuiltinBindings();

  // Parse and set Node.js cli flags.
  SetNodeCliFlags();

  auto env = base::Environment::Create();
  SetNodeOptions(env.get());

  std::vector<std::string> argv = {"electron"};
  std::vector<std::string> exec_argv;
  std::vector<std::string> errors;
  uint64_t process_flags = node::ProcessFlags::kNoFlags;
  // We do not want the child processes spawned from the utility process
  // to inherit the custom stdio handles created for the parent.
  if (browser_env_ != BrowserEnvironment::kUtility)
    process_flags |= node::ProcessFlags::kEnableStdioInheritance;
  if (!fuses::IsNodeOptionsEnabled())
    process_flags |= node::ProcessFlags::kDisableNodeOptionsEnv;

  int exit_code = node::InitializeNodeWithArgs(
      &argv, &exec_argv, &errors,
      static_cast<node::ProcessFlags::Flags>(process_flags));

  for (const std::string& error : errors)
    fprintf(stderr, "%s: %s\n", argv[0].c_str(), error.c_str());

  if (exit_code != 0)
    exit(exit_code);

#if BUILDFLAG(IS_WIN)
  // uv_init overrides error mode to suppress the default crash dialog, bring
  // it back if user wants to show it.
  if (browser_env_ == BrowserEnvironment::kBrowser ||
      env->HasVar("ELECTRON_DEFAULT_ERROR_MODE"))
    SetErrorMode(GetErrorMode() & ~SEM_NOGPFAULTERRORBOX);
#endif

  v8::Isolate* isolate = v8::Isolate::GetCurrent();
<<<<<<< HEAD
  gin_helper::internal::PreventableEvent::GetConstructor(
      isolate->GetCurrentContext());
=======
  gin_helper::internal::Event::GetConstructor(isolate->GetCurrentContext());
>>>>>>> 71944f2c

  g_is_initialized = true;
}

node::Environment* NodeBindings::CreateEnvironment(
    v8::Handle<v8::Context> context,
    node::MultiIsolatePlatform* platform,
    std::vector<std::string> args,
    std::vector<std::string> exec_args) {
  // Feed node the path to initialization script.
  std::string process_type;
  switch (browser_env_) {
    case BrowserEnvironment::kBrowser:
      process_type = "browser";
      break;
    case BrowserEnvironment::kRenderer:
      process_type = "renderer";
      break;
    case BrowserEnvironment::kWorker:
      process_type = "worker";
      break;
    case BrowserEnvironment::kUtility:
      process_type = "utility";
      break;
  }

  v8::Isolate* isolate = context->GetIsolate();
  gin_helper::Dictionary global(isolate, context->Global());

  if (browser_env_ == BrowserEnvironment::kBrowser) {
    const std::vector<std::string> search_paths = {"app.asar", "app",
                                                   "default_app.asar"};
    const std::vector<std::string> app_asar_search_paths = {"app.asar"};
    context->Global()->SetPrivate(
        context,
        v8::Private::ForApi(
            isolate,
            gin::ConvertToV8(isolate, "appSearchPaths").As<v8::String>()),
        gin::ConvertToV8(isolate,
                         electron::fuses::IsOnlyLoadAppFromAsarEnabled()
                             ? app_asar_search_paths
                             : search_paths));
  }

  base::FilePath resources_path = GetResourcesPath();
  std::string init_script = "electron/js2c/" + process_type + "_init";

  args.insert(args.begin() + 1, init_script);

  if (!isolate_data_)
    isolate_data_ = node::CreateIsolateData(isolate, uv_loop_, platform);

  node::Environment* env;
  uint64_t flags = node::EnvironmentFlags::kDefaultFlags |
                   node::EnvironmentFlags::kHideConsoleWindows |
                   node::EnvironmentFlags::kNoGlobalSearchPaths;

  if (browser_env_ == BrowserEnvironment::kRenderer ||
      browser_env_ == BrowserEnvironment::kWorker) {
    // Only one ESM loader can be registered per isolate -
    // in renderer processes this should be blink. We need to tell Node.js
    // not to register its handler (overriding blinks) in non-browser processes.
    // We also avoid overriding globals like setImmediate, clearImmediate
    // queueMicrotask etc during the bootstrap phase of Node.js
    // for processes that already have these defined by DOM.
    // Check //third_party/electron_node/lib/internal/bootstrap/node.js
    // for the list of overrides on globalThis.
    flags |= node::EnvironmentFlags::kNoRegisterESMLoader |
             node::EnvironmentFlags::kNoBrowserGlobals |
             node::EnvironmentFlags::kNoCreateInspector;
  }

  if (!electron::fuses::IsNodeCliInspectEnabled()) {
    // If --inspect and friends are disabled we also shouldn't listen for
    // SIGUSR1
    flags |= node::EnvironmentFlags::kNoStartDebugSignalHandler;
  }

  {
    v8::TryCatch try_catch(isolate);
    env = node::CreateEnvironment(
        isolate_data_, context, args, exec_args,
        static_cast<node::EnvironmentFlags::Flags>(flags));

    if (try_catch.HasCaught()) {
      std::string err_msg =
          "Failed to initialize node environment in process: " + process_type;
      v8::Local<v8::Message> message = try_catch.Message();
      std::string msg;
      if (!message.IsEmpty() &&
          gin::ConvertFromV8(isolate, message->Get(), &msg))
        err_msg += " , with error: " + msg;
      LOG(ERROR) << err_msg;
    }
  }

  DCHECK(env);

  node::IsolateSettings is;

  // Use a custom fatal error callback to allow us to add
  // crash message and location to CrashReports.
  is.fatal_error_callback = V8FatalErrorCallback;

  // We don't want to abort either in the renderer or browser processes.
  // We already listen for uncaught exceptions and handle them there.
  // For utility process we expect the process to behave as standard
  // Node.js runtime and abort the process with appropriate exit
  // code depending on a handler being set for `uncaughtException` event.
  if (browser_env_ != BrowserEnvironment::kUtility) {
    is.should_abort_on_uncaught_exception_callback = [](v8::Isolate*) {
      return false;
    };
  }

  // Use a custom callback here to allow us to leverage Blink's logic in the
  // renderer process.
  is.allow_wasm_code_generation_callback = AllowWasmCodeGenerationCallback;
  is.modify_code_generation_from_strings_callback =
      ModifyCodeGenerationFromStrings;

  if (browser_env_ == BrowserEnvironment::kBrowser ||
      browser_env_ == BrowserEnvironment::kUtility) {
    // Node.js requires that microtask checkpoints be explicitly invoked.
    is.policy = v8::MicrotasksPolicy::kExplicit;
  } else {
    // Blink expects the microtasks policy to be kScoped, but Node.js expects it
    // to be kExplicit. In the renderer, there can be many contexts within the
    // same isolate, so we don't want to change the existing policy here, which
    // could be either kExplicit or kScoped depending on whether we're executing
    // from within a Node.js or a Blink entrypoint. Instead, the policy is
    // toggled to kExplicit when entering Node.js through UvRunOnce.
    is.policy = context->GetIsolate()->GetMicrotasksPolicy();

    // We do not want to use Node.js' message listener as it interferes with
    // Blink's.
    is.flags &= ~node::IsolateSettingsFlags::MESSAGE_LISTENER_WITH_ERROR_LEVEL;

    // Isolate message listeners are additive (you can add multiple), so instead
    // we add an extra one here to ensure that the async hook stack is properly
    // cleared when errors are thrown.
    context->GetIsolate()->AddMessageListenerWithErrorLevel(
        ErrorMessageListener, v8::Isolate::kMessageError);

    // We do not want to use the promise rejection callback that Node.js uses,
    // because it does not send PromiseRejectionEvents to the global script
    // context. We need to use the one Blink already provides.
    is.flags |=
        node::IsolateSettingsFlags::SHOULD_NOT_SET_PROMISE_REJECTION_CALLBACK;

    // We do not want to use the stack trace callback that Node.js uses,
    // because it relies on Node.js being aware of the current Context and
    // that's not always the case. We need to use the one Blink already
    // provides.
    is.flags |=
        node::IsolateSettingsFlags::SHOULD_NOT_SET_PREPARE_STACK_TRACE_CALLBACK;
  }

  node::SetIsolateUpForNode(context->GetIsolate(), is);

  gin_helper::Dictionary process(context->GetIsolate(), env->process_object());
  process.SetReadOnly("type", process_type);
  process.Set("resourcesPath", resources_path);
  // The path to helper app.
  base::FilePath helper_exec_path;
  base::PathService::Get(content::CHILD_PROCESS_EXE, &helper_exec_path);
  process.Set("helperExecPath", helper_exec_path);

  return env;
}

node::Environment* NodeBindings::CreateEnvironment(
    v8::Handle<v8::Context> context,
    node::MultiIsolatePlatform* platform) {
#if BUILDFLAG(IS_WIN)
  auto& electron_args = ElectronCommandLine::argv();
  std::vector<std::string> args(electron_args.size());
  std::transform(electron_args.cbegin(), electron_args.cend(), args.begin(),
                 [](auto& a) { return base::WideToUTF8(a); });
#else
  auto args = ElectronCommandLine::argv();
#endif
  return CreateEnvironment(context, platform, args, {});
}

void NodeBindings::LoadEnvironment(node::Environment* env) {
  node::LoadEnvironment(env, node::StartExecutionCallback{});
  gin_helper::EmitEvent(env->isolate(), env->process_object(), "loaded");
}

void NodeBindings::PrepareEmbedThread() {
  // IOCP does not change for the process until the loop is recreated,
  // we ensure that there is only a single polling thread satisfying
  // the concurrency limit set from CreateIoCompletionPort call by
  // uv_loop_init for the lifetime of this process.
  // More background can be found at:
  // https://github.com/microsoft/vscode/issues/142786#issuecomment-1061673400
  if (initialized_)
    return;

  // Add dummy handle for libuv, otherwise libuv would quit when there is
  // nothing to do.
  uv_async_init(uv_loop_, dummy_uv_handle_.get(), nullptr);

  // Start worker that will interrupt main loop when having uv events.
  uv_sem_init(&embed_sem_, 0);
  uv_thread_create(&embed_thread_, EmbedThreadRunner, this);
}

void NodeBindings::StartPolling() {
  // Avoid calling UvRunOnce if the loop is already active,
  // otherwise it can lead to situations were the number of active
  // threads processing on IOCP is greater than the concurrency limit.
  if (initialized_)
    return;

  initialized_ = true;

  // The MessageLoop should have been created, remember the one in main thread.
  task_runner_ = base::SingleThreadTaskRunner::GetCurrentDefault();

  // Run uv loop for once to give the uv__io_poll a chance to add all events.
  UvRunOnce();
}

void NodeBindings::UvRunOnce() {
  node::Environment* env = uv_env();

  // When doing navigation without restarting renderer process, it may happen
  // that the node environment is destroyed but the message loop is still there.
  // In this case we should not run uv loop.
  if (!env)
    return;

  v8::HandleScope handle_scope(env->isolate());

  // Enter node context while dealing with uv events.
  v8::Context::Scope context_scope(env->context());

  // Node.js expects `kExplicit` microtasks policy and will run microtasks
  // checkpoints after every call into JavaScript. Since we use a different
  // policy in the renderer - switch to `kExplicit` and then drop back to the
  // previous policy value.
  v8::MicrotaskQueue* microtask_queue = env->context()->GetMicrotaskQueue();
  auto old_policy = microtask_queue->microtasks_policy();
  DCHECK_EQ(microtask_queue->GetMicrotasksScopeDepth(), 0);
  microtask_queue->set_microtasks_policy(v8::MicrotasksPolicy::kExplicit);

  if (browser_env_ != BrowserEnvironment::kBrowser)
    TRACE_EVENT_BEGIN0("devtools.timeline", "FunctionCall");

  // Deal with uv events.
  int r = uv_run(uv_loop_, UV_RUN_NOWAIT);

  if (browser_env_ != BrowserEnvironment::kBrowser)
    TRACE_EVENT_END0("devtools.timeline", "FunctionCall");

  microtask_queue->set_microtasks_policy(old_policy);

  if (r == 0)
    base::RunLoop().QuitWhenIdle();  // Quit from uv.

  // Tell the worker thread to continue polling.
  uv_sem_post(&embed_sem_);
}

void NodeBindings::WakeupMainThread() {
  DCHECK(task_runner_);
  task_runner_->PostTask(FROM_HERE, base::BindOnce(&NodeBindings::UvRunOnce,
                                                   weak_factory_.GetWeakPtr()));
}

void NodeBindings::WakeupEmbedThread() {
  uv_async_send(dummy_uv_handle_.get());
}

// static
void NodeBindings::EmbedThreadRunner(void* arg) {
  auto* self = static_cast<NodeBindings*>(arg);

  while (true) {
    // Wait for the main loop to deal with events.
    uv_sem_wait(&self->embed_sem_);
    if (self->embed_closed_)
      break;

    // Wait for something to happen in uv loop.
    // Note that the PollEvents() is implemented by derived classes, so when
    // this class is being destructed the PollEvents() would not be available
    // anymore. Because of it we must make sure we only invoke PollEvents()
    // when this class is alive.
    self->PollEvents();
    if (self->embed_closed_)
      break;

    // Deal with event in main thread.
    self->WakeupMainThread();
  }
}

}  // namespace electron<|MERGE_RESOLUTION|>--- conflicted
+++ resolved
@@ -465,12 +465,7 @@
 #endif
 
   v8::Isolate* isolate = v8::Isolate::GetCurrent();
-<<<<<<< HEAD
-  gin_helper::internal::PreventableEvent::GetConstructor(
-      isolate->GetCurrentContext());
-=======
   gin_helper::internal::Event::GetConstructor(isolate->GetCurrentContext());
->>>>>>> 71944f2c
 
   g_is_initialized = true;
 }
