// Copyright (c) 2013 GitHub, Inc.
// Use of this source code is governed by the MIT license that can be
// found in the LICENSE file.

#include "shell/common/node_bindings.h"

#include <algorithm>
#include <memory>
#include <set>
#include <string>
#include <unordered_set>
#include <utility>
#include <vector>

#include "base/base_paths.h"
#include "base/command_line.h"
#include "base/environment.h"
#include "base/path_service.h"
#include "base/run_loop.h"
#include "base/strings/string_split.h"
#include "base/strings/utf_string_conversions.h"
#include "base/task/single_thread_task_runner.h"
#include "base/threading/thread_task_runner_handle.h"
#include "base/trace_event/trace_event.h"
#include "content/public/browser/browser_thread.h"
#include "content/public/common/content_paths.h"
#include "electron/buildflags/buildflags.h"
#include "electron/fuses.h"
#include "shell/browser/api/electron_api_app.h"
#include "shell/common/api/electron_bindings.h"
#include "shell/common/electron_command_line.h"
#include "shell/common/gin_converters/file_path_converter.h"
#include "shell/common/gin_helper/dictionary.h"
#include "shell/common/gin_helper/event_emitter_caller.h"
#include "shell/common/gin_helper/locker.h"
#include "shell/common/gin_helper/microtasks_scope.h"
#include "shell/common/mac/main_application_bundle.h"
#include "shell/common/node_includes.h"
#include "third_party/blink/renderer/bindings/core/v8/v8_initializer.h"  // nogncheck
#include "third_party/electron_node/src/debug_utils.h"

#if !IS_MAS_BUILD()
#include "shell/common/crash_keys.h"
#endif

#define ELECTRON_BUILTIN_MODULES(V)      \
  V(electron_browser_app)                \
  V(electron_browser_auto_updater)       \
  V(electron_browser_browser_view)       \
  V(electron_browser_content_tracing)    \
  V(electron_browser_crash_reporter)     \
  V(electron_browser_dialog)             \
  V(electron_browser_event)              \
  V(electron_browser_event_emitter)      \
  V(electron_browser_global_shortcut)    \
  V(electron_browser_in_app_purchase)    \
  V(electron_browser_menu)               \
  V(electron_browser_message_port)       \
  V(electron_browser_native_theme)       \
  V(electron_browser_net)                \
  V(electron_browser_notification)       \
  V(electron_browser_power_monitor)      \
  V(electron_browser_power_save_blocker) \
  V(electron_browser_protocol)           \
  V(electron_browser_printing)           \
  V(electron_browser_push_notifications) \
  V(electron_browser_safe_storage)       \
  V(electron_browser_session)            \
  V(electron_browser_screen)             \
  V(electron_browser_system_preferences) \
  V(electron_browser_base_window)        \
  V(electron_browser_tray)               \
  V(electron_browser_utility_process)    \
  V(electron_browser_view)               \
  V(electron_browser_web_contents)       \
  V(electron_browser_web_contents_view)  \
  V(electron_browser_web_frame_main)     \
  V(electron_browser_web_view_manager)   \
  V(electron_browser_window)             \
  V(electron_common_asar)                \
  V(electron_common_clipboard)           \
  V(electron_common_command_line)        \
  V(electron_common_crashpad_support)    \
  V(electron_common_environment)         \
  V(electron_common_features)            \
  V(electron_common_native_image)        \
  V(electron_common_shell)               \
  V(electron_common_v8_util)             \
  V(electron_renderer_context_bridge)    \
  V(electron_renderer_crash_reporter)    \
  V(electron_renderer_ipc)               \
  V(electron_renderer_web_frame)         \
  V(electron_utility_parent_port)

#define ELECTRON_VIEWS_MODULES(V) V(electron_browser_image_view)

#define ELECTRON_DESKTOP_CAPTURER_MODULE(V) V(electron_browser_desktop_capturer)

#define ELECTRON_TESTING_MODULE(V) V(electron_common_testing)

// This is used to load built-in modules. Instead of using
// __attribute__((constructor)), we call the _register_<modname>
// function for each built-in modules explicitly. This is only
// forward declaration. The definitions are in each module's
// implementation when calling the NODE_LINKED_MODULE_CONTEXT_AWARE.
#define V(modname) void _register_##modname();
ELECTRON_BUILTIN_MODULES(V)
#if BUILDFLAG(ENABLE_VIEWS_API)
ELECTRON_VIEWS_MODULES(V)
#endif
#if BUILDFLAG(ENABLE_DESKTOP_CAPTURER)
ELECTRON_DESKTOP_CAPTURER_MODULE(V)
#endif
#if DCHECK_IS_ON()
ELECTRON_TESTING_MODULE(V)
#endif
#undef V

namespace {

void stop_and_close_uv_loop(uv_loop_t* loop) {
  uv_stop(loop);

  auto const ensure_closing = [](uv_handle_t* handle, void*) {
    // We should be using the UvHandle wrapper everywhere, in which case
    // all handles should already be in a closing state...
    DCHECK(uv_is_closing(handle));
    // ...but if a raw handle got through, through, do the right thing anyway
    if (!uv_is_closing(handle)) {
      uv_close(handle, nullptr);
    }
  };

  uv_walk(loop, ensure_closing, nullptr);

  // All remaining handles are in a closing state now.
  // Pump the event loop so that they can finish closing.
  for (;;)
    if (uv_run(loop, UV_RUN_DEFAULT) == 0)
      break;

  DCHECK_EQ(0, uv_loop_alive(loop));
  node::CheckedUvLoopClose(loop);
}

bool g_is_initialized = false;

void V8FatalErrorCallback(const char* location, const char* message) {
  LOG(ERROR) << "Fatal error in V8: " << location << " " << message;

#if !IS_MAS_BUILD()
  electron::crash_keys::SetCrashKey("electron.v8-fatal.message", message);
  electron::crash_keys::SetCrashKey("electron.v8-fatal.location", location);
#endif

  volatile int* zero = nullptr;
  *zero = 0;
}

bool AllowWasmCodeGenerationCallback(v8::Local<v8::Context> context,
                                     v8::Local<v8::String> source) {
  // If we're running with contextIsolation enabled in the renderer process,
  // fall back to Blink's logic.
  if (node::Environment::GetCurrent(context) == nullptr) {
    if (gin_helper::Locker::IsBrowserProcess())
      return false;
    return blink::V8Initializer::WasmCodeGenerationCheckCallbackInMainThread(
        context, source);
<<<<<<< HEAD
  }

  return node::AllowWasmCodeGenerationCallback(context, source);
}

v8::ModifyCodeGenerationFromStringsResult ModifyCodeGenerationFromStrings(
    v8::Local<v8::Context> context,
    v8::Local<v8::Value> source,
    bool is_code_like) {
  // If we're running with contextIsolation enabled in the renderer process,
  // fall back to Blink's logic.
  if (node::Environment::GetCurrent(context) == nullptr) {
    if (gin_helper::Locker::IsBrowserProcess()) {
      NOTREACHED();
      return {false, {}};
    }
    return blink::V8Initializer::CodeGenerationCheckCallbackInMainThread(
        context, source, is_code_like);
  }

=======
  }

  return node::AllowWasmCodeGenerationCallback(context, source);
}

v8::ModifyCodeGenerationFromStringsResult ModifyCodeGenerationFromStrings(
    v8::Local<v8::Context> context,
    v8::Local<v8::Value> source,
    bool is_code_like) {
  // If we're running with contextIsolation enabled in the renderer process,
  // fall back to Blink's logic.
  if (node::Environment::GetCurrent(context) == nullptr) {
    if (gin_helper::Locker::IsBrowserProcess()) {
      NOTREACHED();
      return {false, {}};
    }
    return blink::V8Initializer::CodeGenerationCheckCallbackInMainThread(
        context, source, is_code_like);
  }

>>>>>>> cb8eddff
  return node::ModifyCodeGenerationFromStrings(context, source, is_code_like);
}

void ErrorMessageListener(v8::Local<v8::Message> message,
                          v8::Local<v8::Value> data) {
  v8::Isolate* isolate = v8::Isolate::GetCurrent();
  node::Environment* env = node::Environment::GetCurrent(isolate);
  if (env) {
    gin_helper::MicrotasksScope microtasks_scope(
        isolate, env->context()->GetMicrotaskQueue(),
        v8::MicrotasksScope::kDoNotRunMicrotasks);
    // Emit the after() hooks now that the exception has been handled.
    // Analogous to node/lib/internal/process/execution.js#L176-L180
    if (env->async_hooks()->fields()[node::AsyncHooks::kAfter]) {
      while (env->async_hooks()->fields()[node::AsyncHooks::kStackLength]) {
        node::AsyncWrap::EmitAfter(env, env->execution_async_id());
        env->async_hooks()->pop_async_context(env->execution_async_id());
      }
    }

    // Ensure that the async id stack is properly cleared so the async
    // hook stack does not become corrupted.
    env->async_hooks()->clear_async_id_stack();
  }
}

const std::unordered_set<base::StringPiece, base::StringPieceHash>
GetAllowedDebugOptions() {
  if (electron::fuses::IsNodeCliInspectEnabled()) {
    // Only allow DebugOptions in non-ELECTRON_RUN_AS_NODE mode
    return {
        "--inspect",          "--inspect-brk",
        "--inspect-port",     "--debug",
        "--debug-brk",        "--debug-port",
        "--inspect-brk-node", "--inspect-publish-uid",
    };
  }
  // If node CLI inspect support is disabled, allow no debug options.
  return {};
}

// Initialize NODE_OPTIONS to pass to Node.js
// See https://nodejs.org/api/cli.html#cli_node_options_options
void SetNodeOptions(base::Environment* env) {
  // Options that are unilaterally disallowed
  const std::set<std::string> disallowed = {
      "--openssl-config", "--use-bundled-ca", "--use-openssl-ca",
      "--force-fips", "--enable-fips"};

  // Subset of options allowed in packaged apps
  const std::set<std::string> allowed_in_packaged = {"--max-http-header-size",
                                                     "--http-parser"};

  if (env->HasVar("NODE_OPTIONS")) {
    if (electron::fuses::IsNodeOptionsEnabled()) {
      std::string options;
      env->GetVar("NODE_OPTIONS", &options);
      std::vector<std::string> parts = base::SplitString(
          options, " ", base::TRIM_WHITESPACE, base::SPLIT_WANT_NONEMPTY);

      bool is_packaged_app = electron::api::App::IsPackaged();

      for (const auto& part : parts) {
        // Strip off values passed to individual NODE_OPTIONs
        std::string option = part.substr(0, part.find('='));

        if (is_packaged_app &&
            allowed_in_packaged.find(option) == allowed_in_packaged.end()) {
          // Explicitly disallow majority of NODE_OPTIONS in packaged apps
          LOG(ERROR) << "Most NODE_OPTIONs are not supported in packaged apps."
                     << " See documentation for more details.";
          options.erase(options.find(option), part.length());
        } else if (disallowed.find(option) != disallowed.end()) {
          // Remove NODE_OPTIONS specifically disallowed for use in Node.js
          // through Electron owing to constraints like BoringSSL.
          LOG(ERROR) << "The NODE_OPTION " << option
                     << " is not supported in Electron";
          options.erase(options.find(option), part.length());
        }
      }

      // overwrite new NODE_OPTIONS without unsupported variables
      env->SetVar("NODE_OPTIONS", options);
    } else {
      LOG(ERROR) << "NODE_OPTIONS have been disabled in this app";
      env->SetVar("NODE_OPTIONS", "");
    }
  }
}

}  // namespace

namespace electron {

namespace {

base::FilePath GetResourcesPath() {
#if BUILDFLAG(IS_MAC)
  return MainApplicationBundlePath().Append("Contents").Append("Resources");
#else
  auto* command_line = base::CommandLine::ForCurrentProcess();
  base::FilePath exec_path(command_line->GetProgram());
  base::PathService::Get(base::FILE_EXE, &exec_path);

  return exec_path.DirName().Append(FILE_PATH_LITERAL("resources"));
#endif
}

}  // namespace

NodeBindings::NodeBindings(BrowserEnvironment browser_env)
    : browser_env_(browser_env) {
  if (browser_env == BrowserEnvironment::kWorker) {
    uv_loop_init(&worker_loop_);
    uv_loop_ = &worker_loop_;
  } else {
    uv_loop_ = uv_default_loop();
  }

  // Interrupt embed polling when a handle is started.
  uv_loop_configure(uv_loop_, UV_LOOP_INTERRUPT_ON_IO_CHANGE);
}

NodeBindings::~NodeBindings() {
  // Quit the embed thread.
  embed_closed_ = true;
  uv_sem_post(&embed_sem_);

  WakeupEmbedThread();

  // Wait for everything to be done.
  uv_thread_join(&embed_thread_);

  // Clear uv.
  uv_sem_destroy(&embed_sem_);
  dummy_uv_handle_.reset();

  // Clean up worker loop
  if (in_worker_loop())
    stop_and_close_uv_loop(uv_loop_);
}

void NodeBindings::RegisterBuiltinModules() {
#define V(modname) _register_##modname();
  ELECTRON_BUILTIN_MODULES(V)
#if BUILDFLAG(ENABLE_VIEWS_API)
  ELECTRON_VIEWS_MODULES(V)
#endif
#if BUILDFLAG(ENABLE_DESKTOP_CAPTURER)
  ELECTRON_DESKTOP_CAPTURER_MODULE(V)
#endif
#if DCHECK_IS_ON()
  ELECTRON_TESTING_MODULE(V)
#endif
#undef V
}

bool NodeBindings::IsInitialized() {
  return g_is_initialized;
}

// Initialize Node.js cli options to pass to Node.js
// See https://nodejs.org/api/cli.html#cli_options
void NodeBindings::SetNodeCliFlags() {
  const std::unordered_set<base::StringPiece, base::StringPieceHash> allowed =
      GetAllowedDebugOptions();

  const auto argv = base::CommandLine::ForCurrentProcess()->argv();
  std::vector<std::string> args;

  // TODO(codebytere): We need to set the first entry in args to the
  // process name owing to src/node_options-inl.h#L286-L290 but this is
  // redundant and so should be refactored upstream.
  args.reserve(argv.size() + 1);
  args.emplace_back("electron");

  for (const auto& arg : argv) {
#if BUILDFLAG(IS_WIN)
    const auto& option = base::WideToUTF8(arg);
#else
    const auto& option = arg;
#endif
    const auto stripped = base::StringPiece(option).substr(0, option.find('='));

    // Only allow in no-op (--) option or DebugOptions
    if (allowed.count(stripped) != 0 || stripped == "--")
      args.push_back(option);
  }

  // We need to disable Node.js' fetch implementation to prevent
  // conflict with Blink's in renderer and worker processes.
  if (browser_env_ == BrowserEnvironment::kRenderer ||
      browser_env_ == BrowserEnvironment::kWorker) {
    args.push_back("--no-experimental-fetch");
  }

  std::vector<std::string> errors;
  const int exit_code = ProcessGlobalArgs(&args, nullptr, &errors,
                                          node::kDisallowedInEnvironment);

  const std::string err_str = "Error parsing Node.js cli flags ";
  if (exit_code != 0) {
    LOG(ERROR) << err_str;
  } else if (!errors.empty()) {
    LOG(ERROR) << err_str << base::JoinString(errors, " ");
  }
}

void NodeBindings::Initialize() {
  TRACE_EVENT0("electron", "NodeBindings::Initialize");
  // Open node's error reporting system for browser process.

#if BUILDFLAG(IS_LINUX)
  // Get real command line in renderer process forked by zygote.
  if (browser_env_ != BrowserEnvironment::kBrowser)
    ElectronCommandLine::InitializeFromCommandLine();
#endif

  // Explicitly register electron's builtin modules.
  RegisterBuiltinModules();

  // Parse and set Node.js cli flags.
  SetNodeCliFlags();

  auto env = base::Environment::Create();
  SetNodeOptions(env.get());

  std::vector<std::string> argv = {"electron"};
  std::vector<std::string> exec_argv;
  std::vector<std::string> errors;
  uint64_t process_flags = node::ProcessFlags::kNoFlags;
  // We do not want the child processes spawned from the utility process
  // to inherit the custom stdio handles created for the parent.
  if (browser_env_ != BrowserEnvironment::kUtility)
    process_flags |= node::ProcessFlags::kEnableStdioInheritance;
  if (!fuses::IsNodeOptionsEnabled())
    process_flags |= node::ProcessFlags::kDisableNodeOptionsEnv;

  int exit_code = node::InitializeNodeWithArgs(
      &argv, &exec_argv, &errors,
      static_cast<node::ProcessFlags::Flags>(process_flags));

  for (const std::string& error : errors)
    fprintf(stderr, "%s: %s\n", argv[0].c_str(), error.c_str());

  if (exit_code != 0)
    exit(exit_code);

#if BUILDFLAG(IS_WIN)
  // uv_init overrides error mode to suppress the default crash dialog, bring
  // it back if user wants to show it.
  if (browser_env_ == BrowserEnvironment::kBrowser ||
      env->HasVar("ELECTRON_DEFAULT_ERROR_MODE"))
    SetErrorMode(GetErrorMode() & ~SEM_NOGPFAULTERRORBOX);
#endif

  g_is_initialized = true;
}

node::Environment* NodeBindings::CreateEnvironment(
    v8::Handle<v8::Context> context,
    node::MultiIsolatePlatform* platform,
    std::vector<std::string> args,
    std::vector<std::string> exec_args) {
  // Feed node the path to initialization script.
  std::string process_type;
  switch (browser_env_) {
    case BrowserEnvironment::kBrowser:
      process_type = "browser";
      break;
    case BrowserEnvironment::kRenderer:
      process_type = "renderer";
      break;
    case BrowserEnvironment::kWorker:
      process_type = "worker";
      break;
    case BrowserEnvironment::kUtility:
      process_type = "utility";
      break;
  }

  v8::Isolate* isolate = context->GetIsolate();
  gin_helper::Dictionary global(isolate, context->Global());

  if (browser_env_ == BrowserEnvironment::kBrowser) {
    const std::vector<std::string> search_paths = {"app.asar", "app",
                                                   "default_app.asar"};
    const std::vector<std::string> app_asar_search_paths = {"app.asar"};
    context->Global()->SetPrivate(
        context,
        v8::Private::ForApi(
            isolate,
            gin::ConvertToV8(isolate, "appSearchPaths").As<v8::String>()),
        gin::ConvertToV8(isolate,
                         electron::fuses::IsOnlyLoadAppFromAsarEnabled()
                             ? app_asar_search_paths
                             : search_paths));
  }

  base::FilePath resources_path = GetResourcesPath();
  std::string init_script = "electron/js2c/" + process_type + "_init";

  args.insert(args.begin() + 1, init_script);

  if (!isolate_data_)
    isolate_data_ = node::CreateIsolateData(isolate, uv_loop_, platform);

  node::Environment* env;
  uint64_t flags = node::EnvironmentFlags::kDefaultFlags |
                   node::EnvironmentFlags::kHideConsoleWindows |
                   node::EnvironmentFlags::kNoGlobalSearchPaths;

  if (browser_env_ == BrowserEnvironment::kRenderer ||
      browser_env_ == BrowserEnvironment::kWorker) {
    // Only one ESM loader can be registered per isolate -
    // in renderer processes this should be blink. We need to tell Node.js
    // not to register its handler (overriding blinks) in non-browser processes.
    // We also avoid overriding globals like setImmediate, clearImmediate
    // queueMicrotask etc during the bootstrap phase of Node.js
    // for processes that already have these defined by DOM.
    // Check //third_party/electron_node/lib/internal/bootstrap/node.js
    // for the list of overrides on globalThis.
    flags |= node::EnvironmentFlags::kNoRegisterESMLoader |
             node::EnvironmentFlags::kNoBrowserGlobals |
             node::EnvironmentFlags::kNoCreateInspector;
  }

  if (!electron::fuses::IsNodeCliInspectEnabled()) {
    // If --inspect and friends are disabled we also shouldn't listen for
    // SIGUSR1
    flags |= node::EnvironmentFlags::kNoStartDebugSignalHandler;
  }

  {
    v8::TryCatch try_catch(isolate);
    env = node::CreateEnvironment(
        isolate_data_, context, args, exec_args,
        static_cast<node::EnvironmentFlags::Flags>(flags));

    if (try_catch.HasCaught()) {
      std::string err_msg =
          "Failed to initialize node environment in process: " + process_type;
      v8::Local<v8::Message> message = try_catch.Message();
      std::string msg;
      if (!message.IsEmpty() &&
          gin::ConvertFromV8(isolate, message->Get(), &msg))
        err_msg += " , with error: " + msg;
      LOG(ERROR) << err_msg;
    }
  }

  DCHECK(env);

  node::IsolateSettings is;

  // Use a custom fatal error callback to allow us to add
  // crash message and location to CrashReports.
  is.fatal_error_callback = V8FatalErrorCallback;

  // We don't want to abort either in the renderer or browser processes.
  // We already listen for uncaught exceptions and handle them there.
  // For utility process we expect the process to behave as standard
  // Node.js runtime and abort the process with appropriate exit
  // code depending on a handler being set for `uncaughtException` event.
  if (browser_env_ != BrowserEnvironment::kUtility) {
    is.should_abort_on_uncaught_exception_callback = [](v8::Isolate*) {
      return false;
    };
  }

  // Use a custom callback here to allow us to leverage Blink's logic in the
  // renderer process.
  is.allow_wasm_code_generation_callback = AllowWasmCodeGenerationCallback;
  is.modify_code_generation_from_strings_callback =
      ModifyCodeGenerationFromStrings;

  if (browser_env_ == BrowserEnvironment::kBrowser ||
      browser_env_ == BrowserEnvironment::kUtility) {
    // Node.js requires that microtask checkpoints be explicitly invoked.
    is.policy = v8::MicrotasksPolicy::kExplicit;
  } else {
    // Blink expects the microtasks policy to be kScoped, but Node.js expects it
    // to be kExplicit. In the renderer, there can be many contexts within the
    // same isolate, so we don't want to change the existing policy here, which
    // could be either kExplicit or kScoped depending on whether we're executing
    // from within a Node.js or a Blink entrypoint. Instead, the policy is
    // toggled to kExplicit when entering Node.js through UvRunOnce.
    is.policy = context->GetIsolate()->GetMicrotasksPolicy();

    // We do not want to use Node.js' message listener as it interferes with
    // Blink's.
    is.flags &= ~node::IsolateSettingsFlags::MESSAGE_LISTENER_WITH_ERROR_LEVEL;

    // Isolate message listeners are additive (you can add multiple), so instead
    // we add an extra one here to ensure that the async hook stack is properly
    // cleared when errors are thrown.
    context->GetIsolate()->AddMessageListenerWithErrorLevel(
        ErrorMessageListener, v8::Isolate::kMessageError);

    // We do not want to use the promise rejection callback that Node.js uses,
    // because it does not send PromiseRejectionEvents to the global script
    // context. We need to use the one Blink already provides.
    is.flags |=
        node::IsolateSettingsFlags::SHOULD_NOT_SET_PROMISE_REJECTION_CALLBACK;

    // We do not want to use the stack trace callback that Node.js uses,
    // because it relies on Node.js being aware of the current Context and
    // that's not always the case. We need to use the one Blink already
    // provides.
    is.flags |=
        node::IsolateSettingsFlags::SHOULD_NOT_SET_PREPARE_STACK_TRACE_CALLBACK;
  }

  node::SetIsolateUpForNode(context->GetIsolate(), is);

  gin_helper::Dictionary process(context->GetIsolate(), env->process_object());
  process.SetReadOnly("type", process_type);
  process.Set("resourcesPath", resources_path);
  // The path to helper app.
  base::FilePath helper_exec_path;
  base::PathService::Get(content::CHILD_PROCESS_EXE, &helper_exec_path);
  process.Set("helperExecPath", helper_exec_path);

  return env;
}

node::Environment* NodeBindings::CreateEnvironment(
    v8::Handle<v8::Context> context,
    node::MultiIsolatePlatform* platform) {
#if BUILDFLAG(IS_WIN)
  auto& electron_args = ElectronCommandLine::argv();
  std::vector<std::string> args(electron_args.size());
  std::transform(electron_args.cbegin(), electron_args.cend(), args.begin(),
                 [](auto& a) { return base::WideToUTF8(a); });
#else
  auto args = ElectronCommandLine::argv();
#endif
  return CreateEnvironment(context, platform, args, {});
}

void NodeBindings::LoadEnvironment(node::Environment* env) {
  node::LoadEnvironment(env, node::StartExecutionCallback{});
  gin_helper::EmitEvent(env->isolate(), env->process_object(), "loaded");
}

void NodeBindings::PrepareEmbedThread() {
  // IOCP does not change for the process until the loop is recreated,
  // we ensure that there is only a single polling thread satisfying
  // the concurrency limit set from CreateIoCompletionPort call by
  // uv_loop_init for the lifetime of this process.
  // More background can be found at:
  // https://github.com/microsoft/vscode/issues/142786#issuecomment-1061673400
  if (initialized_)
    return;

  // Add dummy handle for libuv, otherwise libuv would quit when there is
  // nothing to do.
  uv_async_init(uv_loop_, dummy_uv_handle_.get(), nullptr);

  // Start worker that will interrupt main loop when having uv events.
  uv_sem_init(&embed_sem_, 0);
  uv_thread_create(&embed_thread_, EmbedThreadRunner, this);
}

void NodeBindings::StartPolling() {
  // Avoid calling UvRunOnce if the loop is already active,
  // otherwise it can lead to situations were the number of active
  // threads processing on IOCP is greater than the concurrency limit.
  if (initialized_)
    return;

  initialized_ = true;

  // The MessageLoop should have been created, remember the one in main thread.
  task_runner_ = base::ThreadTaskRunnerHandle::Get();

  // Run uv loop for once to give the uv__io_poll a chance to add all events.
  UvRunOnce();
}

void NodeBindings::UvRunOnce() {
  node::Environment* env = uv_env();

  // When doing navigation without restarting renderer process, it may happen
  // that the node environment is destroyed but the message loop is still there.
  // In this case we should not run uv loop.
  if (!env)
    return;

  v8::HandleScope handle_scope(env->isolate());

  // Enter node context while dealing with uv events.
  v8::Context::Scope context_scope(env->context());

  // Node.js expects `kExplicit` microtasks policy and will run microtasks
  // checkpoints after every call into JavaScript. Since we use a different
  // policy in the renderer - switch to `kExplicit` and then drop back to the
  // previous policy value.
  v8::MicrotaskQueue* microtask_queue = env->context()->GetMicrotaskQueue();
  auto old_policy = microtask_queue->microtasks_policy();
  DCHECK_EQ(microtask_queue->GetMicrotasksScopeDepth(), 0);
  microtask_queue->set_microtasks_policy(v8::MicrotasksPolicy::kExplicit);

  if (browser_env_ != BrowserEnvironment::kBrowser)
    TRACE_EVENT_BEGIN0("devtools.timeline", "FunctionCall");

  // Deal with uv events.
  int r = uv_run(uv_loop_, UV_RUN_NOWAIT);

  if (browser_env_ != BrowserEnvironment::kBrowser)
    TRACE_EVENT_END0("devtools.timeline", "FunctionCall");

  microtask_queue->set_microtasks_policy(old_policy);

  if (r == 0)
    base::RunLoop().QuitWhenIdle();  // Quit from uv.

  // Tell the worker thread to continue polling.
  uv_sem_post(&embed_sem_);
}

void NodeBindings::WakeupMainThread() {
  DCHECK(task_runner_);
  task_runner_->PostTask(FROM_HERE, base::BindOnce(&NodeBindings::UvRunOnce,
                                                   weak_factory_.GetWeakPtr()));
}

void NodeBindings::WakeupEmbedThread() {
  uv_async_send(dummy_uv_handle_.get());
}

// static
void NodeBindings::EmbedThreadRunner(void* arg) {
  auto* self = static_cast<NodeBindings*>(arg);

  while (true) {
    // Wait for the main loop to deal with events.
    uv_sem_wait(&self->embed_sem_);
    if (self->embed_closed_)
      break;

    // Wait for something to happen in uv loop.
    // Note that the PollEvents() is implemented by derived classes, so when
    // this class is being destructed the PollEvents() would not be available
    // anymore. Because of it we must make sure we only invoke PollEvents()
    // when this class is alive.
    self->PollEvents();
    if (self->embed_closed_)
      break;

    // Deal with event in main thread.
    self->WakeupMainThread();
  }
}

}  // namespace electron<|MERGE_RESOLUTION|>--- conflicted
+++ resolved
@@ -166,7 +166,6 @@
       return false;
     return blink::V8Initializer::WasmCodeGenerationCheckCallbackInMainThread(
         context, source);
-<<<<<<< HEAD
   }
 
   return node::AllowWasmCodeGenerationCallback(context, source);
@@ -187,28 +186,6 @@
         context, source, is_code_like);
   }
 
-=======
-  }
-
-  return node::AllowWasmCodeGenerationCallback(context, source);
-}
-
-v8::ModifyCodeGenerationFromStringsResult ModifyCodeGenerationFromStrings(
-    v8::Local<v8::Context> context,
-    v8::Local<v8::Value> source,
-    bool is_code_like) {
-  // If we're running with contextIsolation enabled in the renderer process,
-  // fall back to Blink's logic.
-  if (node::Environment::GetCurrent(context) == nullptr) {
-    if (gin_helper::Locker::IsBrowserProcess()) {
-      NOTREACHED();
-      return {false, {}};
-    }
-    return blink::V8Initializer::CodeGenerationCheckCallbackInMainThread(
-        context, source, is_code_like);
-  }
-
->>>>>>> cb8eddff
   return node::ModifyCodeGenerationFromStrings(context, source, is_code_like);
 }
 
