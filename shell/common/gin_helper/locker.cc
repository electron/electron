--- conflicted
+++ resolved
@@ -15,18 +15,4 @@
 
 Locker::~Locker() = default;
 
-<<<<<<< HEAD
-void Locker::SetIsBrowserProcess(bool is_browser_process) {
-  g_is_browser_process = is_browser_process;
-}
-
-void Locker::SetIsRendererProcess(bool is_renderer_process) {
-  g_is_renderer_process = is_renderer_process;
-}
-
-bool Locker::g_is_browser_process = false;
-bool Locker::g_is_renderer_process = false;
-
-=======
->>>>>>> e19500fa
 }  // namespace gin_helper