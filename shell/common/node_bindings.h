// Copyright (c) 2013 GitHub, Inc.
// Use of this source code is governed by the MIT license that can be
// found in the LICENSE file.

#ifndef ELECTRON_SHELL_COMMON_NODE_BINDINGS_H_
#define ELECTRON_SHELL_COMMON_NODE_BINDINGS_H_

#include <memory>
#include <string>
#include <type_traits>
#include <vector>

#include "base/files/file_path.h"
#include "base/functional/callback.h"
#include "base/memory/raw_ptr.h"
#include "base/memory/raw_ptr_exclusion.h"
#include "base/memory/weak_ptr.h"
<<<<<<< HEAD
#include "third_party/abseil-cpp/absl/types/optional.h"
=======
#include "gin/public/context_holder.h"
#include "gin/public/gin_embedders.h"
#include "shell/common/node_includes.h"
>>>>>>> f30fbebb
#include "uv.h"  // NOLINT(build/include_directory)
#include "v8/include/v8.h"

namespace base {
class SingleThreadTaskRunner;
}

namespace electron {

// A helper class to manage uv_handle_t types, e.g. uv_async_t.
//
// As per the uv docs: "uv_close() MUST be called on each handle before
// memory is released. Moreover, the memory can only be released in
// close_cb or after it has returned." This class encapsulates the work
// needed to follow those requirements.
template <typename T,
          typename std::enable_if<
              // these are the C-style 'subclasses' of uv_handle_t
              std::is_same<T, uv_async_t>::value ||
              std::is_same<T, uv_check_t>::value ||
              std::is_same<T, uv_fs_event_t>::value ||
              std::is_same<T, uv_fs_poll_t>::value ||
              std::is_same<T, uv_idle_t>::value ||
              std::is_same<T, uv_pipe_t>::value ||
              std::is_same<T, uv_poll_t>::value ||
              std::is_same<T, uv_prepare_t>::value ||
              std::is_same<T, uv_process_t>::value ||
              std::is_same<T, uv_signal_t>::value ||
              std::is_same<T, uv_stream_t>::value ||
              std::is_same<T, uv_tcp_t>::value ||
              std::is_same<T, uv_timer_t>::value ||
              std::is_same<T, uv_tty_t>::value ||
              std::is_same<T, uv_udp_t>::value>::type* = nullptr>
class UvHandle {
 public:
  UvHandle() : t_(new T) {}
  ~UvHandle() { reset(); }
  T* get() { return t_; }
  uv_handle_t* handle() { return reinterpret_cast<uv_handle_t*>(t_); }

  void reset() {
    auto* h = handle();
    if (h != nullptr) {
      DCHECK_EQ(0, uv_is_closing(h));
      uv_close(h, OnClosed);
      t_ = nullptr;
    }
  }

 private:
  static void OnClosed(uv_handle_t* handle) {
    delete reinterpret_cast<T*>(handle);
  }

  RAW_PTR_EXCLUSION T* t_ = {};
};

class NodeBindings {
 public:
  enum class BrowserEnvironment { kBrowser, kRenderer, kUtility, kWorker };

  static NodeBindings* Create(BrowserEnvironment browser_env);
  static void RegisterBuiltinBindings();
  static bool IsInitialized();

  virtual ~NodeBindings();

  // Setup V8, libuv.
  void Initialize(v8::Local<v8::Context> context);

  std::vector<std::string> ParseNodeCliFlags();

  // Create the environment and load node.js.
<<<<<<< HEAD
  node::Environment* CreateEnvironment(
      v8::Handle<v8::Context> context,
      node::MultiIsolatePlatform* platform,
      std::vector<std::string> args,
      std::vector<std::string> exec_args,
      absl::optional<base::RepeatingCallback<void()>> on_app_code_ready =
          absl::nullopt);
  node::Environment* CreateEnvironment(
      v8::Handle<v8::Context> context,
      node::MultiIsolatePlatform* platform,
      absl::optional<base::RepeatingCallback<void()>> on_app_code_ready =
          absl::nullopt);
=======
  std::shared_ptr<node::Environment> CreateEnvironment(
      v8::Handle<v8::Context> context,
      node::MultiIsolatePlatform* platform,
      std::vector<std::string> args,
      std::vector<std::string> exec_args);

  std::shared_ptr<node::Environment> CreateEnvironment(
      v8::Handle<v8::Context> context,
      node::MultiIsolatePlatform* platform);
>>>>>>> f30fbebb

  // Load node.js in the environment.
  void LoadEnvironment(node::Environment* env);

  // Prepare embed thread for message loop integration.
  void PrepareEmbedThread();

  // Notify embed thread to start polling after environment is loaded.
  void StartPolling();

  node::IsolateData* isolate_data(v8::Local<v8::Context> context) const {
    if (context->GetNumberOfEmbedderDataFields() <=
        kElectronContextEmbedderDataIndex) {
      return nullptr;
    }
    auto* isolate_data = static_cast<node::IsolateData*>(
        context->GetAlignedPointerFromEmbedderData(
            kElectronContextEmbedderDataIndex));
    CHECK(isolate_data);
    CHECK(isolate_data->event_loop());
    return isolate_data;
  }

  // Gets/sets the environment to wrap uv loop.
  void set_uv_env(node::Environment* env) { uv_env_ = env; }
  node::Environment* uv_env() const { return uv_env_; }

  uv_loop_t* uv_loop() const { return uv_loop_; }

  bool in_worker_loop() const { return uv_loop_ == &worker_loop_; }

  // disable copy
  NodeBindings(const NodeBindings&) = delete;
  NodeBindings& operator=(const NodeBindings&) = delete;

  // Blocks until app code is signaled to be loaded via |SetAppCodeLoaded|.
  // Only has an effect if called in the browser process
  void JoinAppCode();

 protected:
  explicit NodeBindings(BrowserEnvironment browser_env);

  // Called to poll events in new thread.
  virtual void PollEvents() = 0;

  // Run the libuv loop for once.
  void UvRunOnce();

  // Make the main thread run libuv loop.
  void WakeupMainThread();

  // Interrupt the PollEvents.
  void WakeupEmbedThread();

  // Which environment we are running.
  const BrowserEnvironment browser_env_;

  // Current thread's MessageLoop.
  scoped_refptr<base::SingleThreadTaskRunner> task_runner_;

  // Current thread's libuv loop.
  raw_ptr<uv_loop_t> uv_loop_;

 private:
<<<<<<< HEAD
  // Default callback to indicate when the node environment has finished
  // initializing and the primary import chain is fully resolved and executed
  void SetAppCodeLoaded();
=======
  // Choose a reasonable unique index that's higher than any Blink uses
  // and thus unlikely to collide with an existing index.
  static constexpr int kElectronContextEmbedderDataIndex =
      static_cast<int>(gin::kPerContextDataStartIndex) +
      static_cast<int>(gin::kEmbedderElectron);
>>>>>>> f30fbebb

  // Thread to poll uv events.
  static void EmbedThreadRunner(void* arg);

  // Indicates whether polling thread has been created.
  bool initialized_ = false;

  // Indicates whether the app code has finished loading
  // for ESM this is async after the module is loaded
  bool app_code_loaded_ = false;

  // Whether the libuv loop has ended.
  bool embed_closed_ = false;

  // Loop used when constructed in WORKER mode
  uv_loop_t worker_loop_;

  // Dummy handle to make uv's loop not quit.
  UvHandle<uv_async_t> dummy_uv_handle_;

  // Thread for polling events.
  uv_thread_t embed_thread_;

  // Semaphore to wait for main loop in the embed thread.
  uv_sem_t embed_sem_;

  // Environment that to wrap the uv loop.
  raw_ptr<node::Environment> uv_env_ = nullptr;

  // Isolate data used in creating the environment
  raw_ptr<node::IsolateData> isolate_data_ = nullptr;

  base::WeakPtrFactory<NodeBindings> weak_factory_{this};
};

}  // namespace electron

#endif  // ELECTRON_SHELL_COMMON_NODE_BINDINGS_H_<|MERGE_RESOLUTION|>--- conflicted
+++ resolved
@@ -15,13 +15,10 @@
 #include "base/memory/raw_ptr.h"
 #include "base/memory/raw_ptr_exclusion.h"
 #include "base/memory/weak_ptr.h"
-<<<<<<< HEAD
-#include "third_party/abseil-cpp/absl/types/optional.h"
-=======
 #include "gin/public/context_holder.h"
 #include "gin/public/gin_embedders.h"
 #include "shell/common/node_includes.h"
->>>>>>> f30fbebb
+#include "third_party/abseil-cpp/absl/types/optional.h"
 #include "uv.h"  // NOLINT(build/include_directory)
 #include "v8/include/v8.h"
 
@@ -95,30 +92,19 @@
   std::vector<std::string> ParseNodeCliFlags();
 
   // Create the environment and load node.js.
-<<<<<<< HEAD
-  node::Environment* CreateEnvironment(
+  std::shared_ptr<node::Environment> CreateEnvironment(
       v8::Handle<v8::Context> context,
       node::MultiIsolatePlatform* platform,
       std::vector<std::string> args,
       std::vector<std::string> exec_args,
       absl::optional<base::RepeatingCallback<void()>> on_app_code_ready =
           absl::nullopt);
-  node::Environment* CreateEnvironment(
+
+  std::shared_ptr<node::Environment> CreateEnvironment(
       v8::Handle<v8::Context> context,
       node::MultiIsolatePlatform* platform,
       absl::optional<base::RepeatingCallback<void()>> on_app_code_ready =
           absl::nullopt);
-=======
-  std::shared_ptr<node::Environment> CreateEnvironment(
-      v8::Handle<v8::Context> context,
-      node::MultiIsolatePlatform* platform,
-      std::vector<std::string> args,
-      std::vector<std::string> exec_args);
-
-  std::shared_ptr<node::Environment> CreateEnvironment(
-      v8::Handle<v8::Context> context,
-      node::MultiIsolatePlatform* platform);
->>>>>>> f30fbebb
 
   // Load node.js in the environment.
   void LoadEnvironment(node::Environment* env);
@@ -183,20 +169,18 @@
   raw_ptr<uv_loop_t> uv_loop_;
 
  private:
-<<<<<<< HEAD
-  // Default callback to indicate when the node environment has finished
-  // initializing and the primary import chain is fully resolved and executed
-  void SetAppCodeLoaded();
-=======
   // Choose a reasonable unique index that's higher than any Blink uses
   // and thus unlikely to collide with an existing index.
   static constexpr int kElectronContextEmbedderDataIndex =
       static_cast<int>(gin::kPerContextDataStartIndex) +
       static_cast<int>(gin::kEmbedderElectron);
->>>>>>> f30fbebb
 
   // Thread to poll uv events.
   static void EmbedThreadRunner(void* arg);
+
+  // Default callback to indicate when the node environment has finished
+  // initializing and the primary import chain is fully resolved and executed
+  void SetAppCodeLoaded();
 
   // Indicates whether polling thread has been created.
   bool initialized_ = false;
