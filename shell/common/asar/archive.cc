--- conflicted
+++ resolved
@@ -275,15 +275,9 @@
   return true;
 }
 
-<<<<<<< HEAD
 #if !BUILDFLAG(IS_MAC) && !BUILDFLAG(IS_WIN)
-absl::optional<IntegrityPayload> Archive::HeaderIntegrity() const {
-  return absl::nullopt;
-=======
-#if !BUILDFLAG(IS_MAC)
 std::optional<IntegrityPayload> Archive::HeaderIntegrity() const {
   return std::nullopt;
->>>>>>> 892c9d78
 }
 
 std::optional<base::FilePath> Archive::RelativePath() const {
