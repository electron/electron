--- conflicted
+++ resolved
@@ -399,7 +399,6 @@
 
   // Processes the queued command DeleteItem. This will trigger
   // the DeleteFileProgressSink to check for Recycle Bin.
-<<<<<<< HEAD
   if (!SUCCEEDED(pfo->DeleteItem(delete_item.Get(), delete_sink.Get()))) {
     *error = "Failed to enqueue DeleteItem command";
     return false;
@@ -407,6 +406,16 @@
 
   if (!SUCCEEDED(pfo->PerformOperations())) {
     *error = "Failed to perform delete operation";
+    return false;
+  }
+
+  if (!SUCCEEDED(pfo->GetAnyOperationsAborted(&pfAnyOperationsAborted))) {
+    *error = "Failed to check operation status";
+    return false;
+  }
+
+  if (pfAnyOperationsAborted) {
+    *error = "Operation was aborted";
     return false;
   }
 
@@ -423,12 +432,6 @@
 
 bool PlatformTrashItem(const base::FilePath& full_path, std::string* error) {
   return MoveItemToTrashWithError(full_path, false, error);
-=======
-  return SUCCEEDED(pfo->DeleteItem(delete_item.Get(), delete_sink.Get())) &&
-         SUCCEEDED(pfo->PerformOperations()) &&
-         SUCCEEDED(pfo->GetAnyOperationsAborted(&pfAnyOperationsAborted)) &&
-         !pfAnyOperationsAborted;
->>>>>>> bf7dbff8
 }
 
 }  // namespace internal
