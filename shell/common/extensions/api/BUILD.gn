--- conflicted
+++ resolved
@@ -34,14 +34,10 @@
 # Private Targets
 
 generated_json_strings("generated_api_json_strings") {
-<<<<<<< HEAD
   sources = [
     "extension.json",
     "tabs.json",
   ]
-=======
-  sources = [ "tabs.json" ]
->>>>>>> 9636acb9
 
   configs = [ "//build/config:precompiled_headers" ]
   bundle_name = "Electron"
