[
  {
    "namespace": "tabs",
    "description": "Use the <code>chrome.tabs</code> API to interact with the browser's tab system. You can use this API to create, modify, and rearrange tabs in the browser.",
    "types": [
      {
        "id": "TabStatus",
        "type": "string",
        "enum": ["unloaded", "loading", "complete"],
        "description": "The tab's loading status."
      },
      { 
        "id": "MutedInfoReason",
        "type": "string",
        "description": "An event that caused a muted state change.",
        "enum": [
          {"name": "user", "description": "A user input action set the muted state."},
          {"name": "capture", "description": "Tab capture was started, forcing a muted state change."},
          {"name": "extension", "description": "An extension, identified by the extensionId field, set the muted state."}
        ]
      },
      {
        "id": "MutedInfo",
        "type": "object",
        "description": "The tab's muted state and the reason for the last state change.",
        "properties": {
          "muted": {
            "type": "boolean",
            "description": "Whether the tab is muted (prevented from playing sound). The tab may be muted even if it has not played or is not currently playing sound. Equivalent to whether the 'muted' audio indicator is showing."
          },
          "reason": {
            "$ref": "MutedInfoReason",
            "optional": true,
            "description": "The reason the tab was muted or unmuted. Not set if the tab's mute state has never been changed."
          },
          "extensionId": {
            "type": "string",
            "optional": true,
            "description": "The ID of the extension that changed the muted state. Not set if an extension was not the reason the muted state last changed."
          }
        }
      },
      {
        "id": "Tab",
        "type": "object",
        "properties": {
          "id": {"type": "integer", "minimum": -1, "optional": true, "description": "The ID of the tab. Tab IDs are unique within a browser session. Under some circumstances a tab may not be assigned an ID; for example, when querying foreign tabs using the $(ref:sessions) API, in which case a session ID may be present. Tab ID can also be set to <code>chrome.tabs.TAB_ID_NONE</code> for apps and devtools windows."},
          // TODO(kalman): Investigate how this is ending up as -1 (based on window type? a bug?) and whether it should be optional instead.
          "index": {"type": "integer", "minimum": -1, "description": "The zero-based index of the tab within its window."},
          "groupId": {"type": "integer", "minimum": -1, "description": "The ID of the group that the tab belongs to."},
          "windowId": {"type": "integer", "minimum": 0, "description": "The ID of the window that contains the tab."},
          "openerTabId": {"type": "integer", "minimum": 0, "optional": true, "description": "The ID of the tab that opened this tab, if any. This property is only present if the opener tab still exists."},
          "selected": {"type": "boolean", "description": "Whether the tab is selected.", "deprecated": "Please use $(ref:tabs.Tab.highlighted)."},
          "highlighted": {"type": "boolean", "description": "Whether the tab is highlighted."},
          "active": {"type": "boolean", "description": "Whether the tab is active in its window. Does not necessarily mean the window is focused."},
          "pinned": {"type": "boolean", "description": "Whether the tab is pinned."},
          "audible": {"type": "boolean", "optional": true, "description": "Whether the tab has produced sound over the past couple of seconds (but it might not be heard if also muted). Equivalent to whether the 'speaker audio' indicator is showing."},
          "discarded": {"type": "boolean", "description": "Whether the tab is discarded. A discarded tab is one whose content has been unloaded from memory, but is still visible in the tab strip. Its content is reloaded the next time it is activated."},
          "autoDiscardable":  {"type": "boolean", "description": "Whether the tab can be discarded automatically by the browser when resources are low."},
          "mutedInfo": {"$ref": "MutedInfo", "optional": true, "description": "The tab's muted state and the reason for the last state change."},
          "url": {"type": "string", "optional": true, "description": "The last committed URL of the main frame of the tab. This property is only present if the extension's manifest includes the <code>\"tabs\"</code> permission and may be an empty string if the tab has not yet committed. See also $(ref:Tab.pendingUrl)."},
          "pendingUrl": {"type": "string", "optional": true, "description": "The URL the tab is navigating to, before it has committed. This property is only present if the extension's manifest includes the <code>\"tabs\"</code> permission and there is a pending navigation."},
          "title": {"type": "string", "optional": true, "description": "The title of the tab. This property is only present if the extension's manifest includes the <code>\"tabs\"</code> permission."},
          "favIconUrl": {"type": "string", "optional": true, "description": "The URL of the tab's favicon. This property is only present if the extension's manifest includes the <code>\"tabs\"</code> permission. It may also be an empty string if the tab is loading."},
          "status": {
            "$ref": "TabStatus",
            "optional": true,
            "description": "The tab's loading status."
          },
          "incognito": {"type": "boolean", "description": "Whether the tab is in an incognito window."},
          "width": {"type": "integer", "optional": true, "description": "The width of the tab in pixels."},
          "height": {"type": "integer", "optional": true, "description": "The height of the tab in pixels."},
          "sessionId": {"type": "string", "optional": true, "description": "The session ID used to uniquely identify a tab obtained from the $(ref:sessions) API."}
        }
      },
      {
        "id": "ZoomSettingsMode",
        "type": "string",
        "description": "Defines how zoom changes are handled, i.e., which entity is responsible for the actual scaling of the page; defaults to <code>automatic</code>.",
        "enum": [
          {
            "name": "automatic",
            "description": "Zoom changes are handled automatically by the browser."
          },
          {
            "name": "manual",
            "description": "Overrides the automatic handling of zoom changes. The <code>onZoomChange</code> event will still be dispatched, and it is the extension's responsibility to listen for this event and manually scale the page. This mode does not support <code>per-origin</code> zooming, and thus ignores the <code>scope</code> zoom setting and assumes <code>per-tab</code>."
          },
          {
            "name": "disabled",
            "description": "Disables all zooming in the tab. The tab reverts to the default zoom level, and all attempted zoom changes are ignored."
          }
        ]
      },
      {
        "id": "ZoomSettingsScope",
        "type": "string",
        "description": "Defines whether zoom changes persist for the page's origin, or only take effect in this tab; defaults to <code>per-origin</code> when in <code>automatic</code> mode, and <code>per-tab</code> otherwise.",
        "enum": [
          {
            "name": "per-origin",
            "description": "Zoom changes persist in the zoomed page's origin, i.e., all other tabs navigated to that same origin are zoomed as well. Moreover, <code>per-origin</code> zoom changes are saved with the origin, meaning that when navigating to other pages in the same origin, they are all zoomed to the same zoom factor. The <code>per-origin</code> scope is only available in the <code>automatic</code> mode."
          },
          {
            "name": "per-tab",
            "description": "Zoom changes only take effect in this tab, and zoom changes in other tabs do not affect the zooming of this tab. Also, <code>per-tab</code> zoom changes are reset on navigation; navigating a tab always loads pages with their <code>per-origin</code> zoom factors."
          }
        ]
      },
      {
        "id": "ZoomSettings",
        "type": "object",
        "description": "Defines how zoom changes in a tab are handled and at what scope.",
        "properties": {
          "mode": {
            "$ref": "ZoomSettingsMode",
            "description": "Defines how zoom changes are handled, i.e., which entity is responsible for the actual scaling of the page; defaults to <code>automatic</code>.",
            "optional": true
          },
          "scope": {
            "$ref": "ZoomSettingsScope",
            "description": "Defines whether zoom changes persist for the page's origin, or only take effect in this tab; defaults to <code>per-origin</code> when in <code>automatic</code> mode, and <code>per-tab</code> otherwise.",
            "optional": true
          },
          "defaultZoomFactor": {
            "type": "number",
            "optional": true,
            "description": "Used to return the default zoom level for the current tab in calls to tabs.getZoomSettings."
          }
        }
      }
    ],
    "properties": {
      "TAB_ID_NONE": {
        "value": -1,
        "description": "An ID that represents the absence of a browser tab."
      }
    },
    "functions": [
      {
        "name": "get",
        "type": "function",
        "description": "Retrieves details about the specified tab.",
        "parameters": [
          {
            "type": "integer",
            "name": "tabId",
            "minimum": 0
          }
        ],
        "returns_async": {
          "name": "callback",
          "parameters": [
            {"name": "tab", "$ref": "Tab"}
          ]
        }
      },
      {
        "name": "connect",
        "nocompile": true,
        "type": "function",
        "description": "Connects to the content script(s) in the specified tab. The $(ref:runtime.onConnect) event is fired in each content script running in the specified tab for the current extension. For more details, see <a href='messaging'>Content Script Messaging</a>.",
        "parameters": [
          {
            "type": "integer",
            "name": "tabId",
            "minimum": 0
          },
          {
            "type": "object",
            "name": "connectInfo",
            "properties": {
              "name": { "type": "string", "optional": true, "description": "Is passed into onConnect for content scripts that are listening for the connection event." },
              "frameId": {
                "type": "integer",
                "optional": true,
                "minimum": 0,
                "description": "Open a port to a specific <a href='webNavigation#frame_ids'>frame</a> identified by <code>frameId</code> instead of all frames in the tab."
              }
            },
            "optional": true
          }
        ],
        "returns": {
          "$ref": "runtime.Port",
          "description": "A port that can be used to communicate with the content scripts running in the specified tab. The port's $(ref:runtime.Port) event is fired if the tab closes or does not exist. "
        }
      },
      {
        "name": "executeScript",
        "type": "function",
        "description": "Injects JavaScript code into a page. For details, see the <a href='content_scripts#pi'>programmatic injection</a> section of the content scripts doc.",
        "parameters": [
          {"type": "integer", "name": "tabId", "minimum": 0, "optional": true, "description": "The ID of the tab in which to run the script; defaults to the active tab of the current window."},
          {
            "$ref": "extensionTypes.InjectDetails",
            "name": "details",
            "description": "Details of the script to run. Either the code or the file property must be set, but both may not be set at the same time."
          }
        ],
        "returns_async": {
          "name": "callback",
          "optional": true,
          "description": "Called after all the JavaScript has been executed.",
          "parameters": [
            {
              "name": "result",
              "optional": true,
              "type": "array",
              "items": {"type": "any", "minimum": 0},
              "description": "The result of the script in every injected frame."
            }
          ]
        }
      },
      {
        "name": "sendMessage",
        "nocompile": true,
        "type": "function",
        "description": "Sends a single message to the content script(s) in the specified tab, with an optional callback to run when a response is sent back.  The $(ref:runtime.onMessage) event is fired in each content script running in the specified tab for the current extension.",
        "parameters": [
          {
            "type": "integer",
            "name": "tabId",
            "minimum": 0
          },
          {
            "type": "any",
            "name": "message",
            "description": "The message to send. This message should be a JSON-ifiable object."
          },
          {
            "type": "object",
            "name": "options",
            "properties": {
              "frameId": {
                "type": "integer",
                "optional": true,
                "minimum": 0,
                "description": "Send a message to a specific <a href='webNavigation#frame_ids'>frame</a> identified by <code>frameId</code> instead of all frames in the tab."
              }
            },
            "optional": true
          },
          {
            "type": "function",
            "name": "responseCallback",
            "optional": true,
            "parameters": [
              {
                "name": "response",
                "type": "any",
                "description": "The JSON response object sent by the handler of the message. If an error occurs while connecting to the specified tab, the callback is called with no arguments and $(ref:runtime.lastError) is set to the error message."
              }
            ]
          }
        ]
      },
      {
        "name": "setZoom",
        "type": "function",
        "description": "Zooms a specified tab.",
        "parameters": [
          {
            "type": "integer",
            "name": "tabId",
            "minimum": 0,
            "optional": true,
            "description": "The ID of the tab to zoom; defaults to the active tab of the current window."
          },
          {
            "type": "number",
            "name": "zoomFactor",
            "description": "The new zoom factor. A value of <code>0</code> sets the tab to its current default zoom factor. Values greater than <code>0</code> specify a (possibly non-default) zoom factor for the tab."
          }
        ],
        "returns_async": {
          "name": "callback",
          "optional": true,
          "description": "Called after the zoom factor has been changed.",
          "parameters": []
        }
      },
      {
        "name": "getZoom",
        "type": "function",
        "description": "Gets the current zoom factor of a specified tab.",
        "parameters": [
          {
            "type": "integer",
            "name": "tabId",
            "minimum": 0,
            "optional": true,
            "description": "The ID of the tab to get the current zoom factor from; defaults to the active tab of the current window."
          }
        ],
        "returns_async": {
          "name": "callback",
          "description": "Called with the tab's current zoom factor after it has been fetched.",
          "parameters": [
            {
              "type": "number",
              "name": "zoomFactor",
              "description": "The tab's current zoom factor."
            }
          ]
        }
      },
      {
        "name": "setZoomSettings",
        "type": "function",
        "description": "Sets the zoom settings for a specified tab, which define how zoom changes are handled. These settings are reset to defaults upon navigating the tab.",
        "parameters": [
          {
            "type": "integer",
            "name": "tabId",
            "optional": true,
            "minimum": 0,
            "description": "The ID of the tab to change the zoom settings for; defaults to the active tab of the current window."
          },
          {
            "$ref": "ZoomSettings",
            "name": "zoomSettings",
            "description": "Defines how zoom changes are handled and at what scope."
          }
        ],
        "returns_async": {
          "name": "callback",
          "optional": true,
          "description": "Called after the zoom settings are changed.",
          "parameters": []
        }
      },
      {
        "name": "getZoomSettings",
        "type": "function",
        "description": "Gets the current zoom settings of a specified tab.",
        "parameters": [
          {
            "type": "integer",
            "name": "tabId",
            "optional": true,
            "minimum": 0,
            "description": "The ID of the tab to get the current zoom settings from; defaults to the active tab of the current window."
          }
        ],
        "returns_async": {
          "name": "callback",
          "description": "Called with the tab's current zoom settings.",
          "parameters": [
            {
              "$ref": "ZoomSettings",
              "name": "zoomSettings",
              "description": "The tab's current zoom settings."
            }
          ]
        }
      },
      {
        "name": "insertCSS",
        "type": "function",
        "description": "Injects CSS into a page. For details, see the <a href='content_scripts#pi'>programmatic injection</a> section of the content scripts doc.",
        "parameters": [
          {"type": "integer", "name": "tabId", "minimum": 0, "optional": true, "description": "The ID of the tab in which to insert the CSS; defaults to the active tab of the current window."},
          {
            "$ref": "extensionTypes.InjectDetails",
            "name": "details",
            "description": "Details of the CSS text to insert. Either the code or the file property must be set, but both may not be set at the same time."
          }
        ],
        "returns_async": {
          "name": "callback",
          "optional": true,
          "description": "Called when all the CSS has been inserted.",
          "parameters": []
        }
      },
      {
        "name": "removeCSS",
        "type": "function",
        "description": "Removes from a page CSS that was previously injected by a call to $(ref:tabs.insertCSS).",
        "parameters": [
          {
            "type": "integer",
            "name": "tabId",
            "minimum": 0,
            "optional": true,
            "description": "The ID of the tab from which to remove the CSS; defaults to the active tab of the current window."
          },
          {
            "$ref": "extensionTypes.DeleteInjectionDetails",
            "name": "details",
            "description": "Details of the CSS text to remove. Either the code or the file property must be set, but both may not be set at the same time."
          }
<<<<<<< HEAD
=======
        ]
      },
      {
        "name": "update",
        "type": "function",
        "description": "Modifies the properties of a tab. Properties that are not specified in <var>updateProperties</var> are not modified.",
        "parameters": [
          {
            "type": "integer",
            "name": "tabId",
            "minimum": 0,
            "optional": true,
            "description": "Defaults to the selected tab of the <a href='windows#current-window'>current window</a>."
          },
          {
            "type": "object",
            "name": "updateProperties",
            "properties": {
              "url": {
                "type": "string",
                "optional": true,
                "description": "A URL to navigate the tab to. JavaScript URLs are not supported; use $(ref:scripting.executeScript) instead."
              },
              "active": {
                "type": "boolean",
                "optional": true,
                "description": "Whether the tab should be active. Does not affect whether the window is focused (see $(ref:windows.update))."
              },
              "highlighted": {
                "type": "boolean",
                "optional": true,
                "description": "Adds or removes the tab from the current selection."
              },
              "selected": {
                "deprecated": "Please use <em>highlighted</em>.",
                "type": "boolean",
                "optional": true,
                "description": "Whether the tab should be selected."
              },
              "pinned": {
                "type": "boolean",
                "optional": true,
                "description": "Whether the tab should be pinned."
              },
              "muted": {
                "type": "boolean",
                "optional": true,
                "description": "Whether the tab should be muted."
              },
              "openerTabId": {
                "type": "integer",
                "minimum": 0,
                "optional": true,
                "description": "The ID of the tab that opened this tab. If specified, the opener tab must be in the same window as this tab."
              },
              "autoDiscardable": {
                "type": "boolean",
                "optional": true,
                "description": "Whether the tab should be discarded automatically by the browser when resources are low."
              }
            }
          }
>>>>>>> 10c49314
        ],
        "returns_async": {
          "name": "callback",
          "optional": true,
<<<<<<< HEAD
          "description": "Called when all the CSS has been removed.",
          "parameters": []
=======
          "parameters": [
            {
              "name": "tab",
              "$ref": "Tab",
              "optional": true,
              "description": "Details about the updated tab. The $(ref:tabs.Tab) object does not contain <code>url</code>, <code>pendingUrl</code>, <code>title</code>, and <code>favIconUrl</code> if the <code>\"tabs\"</code> permission has not been requested."
            }
          ]
>>>>>>> 10c49314
        }
      }
    ],
    "events": [
      {
        "name": "onZoomChange",
        "type": "function",
        "description": "Fired when a tab is zoomed.",
        "parameters": [{
          "type": "object",
          "name": "ZoomChangeInfo",
          "properties": {
            "tabId": {"type": "integer", "minimum": 0},
            "oldZoomFactor": {"type": "number"},
            "newZoomFactor": {"type": "number"},
            "zoomSettings": {"$ref": "ZoomSettings"}
          }
        }]
      }
    ]
  }
]<|MERGE_RESOLUTION|>--- conflicted
+++ resolved
@@ -392,9 +392,13 @@
             "name": "details",
             "description": "Details of the CSS text to remove. Either the code or the file property must be set, but both may not be set at the same time."
           }
-<<<<<<< HEAD
-=======
-        ]
+        ],
+        "returns_async": {
+          "name": "callback",
+          "optional": true,
+          "description": "Called when all the CSS has been removed.",
+          "parameters": []
+        }
       },
       {
         "name": "update",
@@ -456,15 +460,10 @@
               }
             }
           }
->>>>>>> 10c49314
-        ],
-        "returns_async": {
-          "name": "callback",
-          "optional": true,
-<<<<<<< HEAD
-          "description": "Called when all the CSS has been removed.",
-          "parameters": []
-=======
+        ],
+        "returns_async": {
+          "name": "callback",
+          "optional": true,
           "parameters": [
             {
               "name": "tab",
@@ -473,7 +472,6 @@
               "description": "Details about the updated tab. The $(ref:tabs.Tab) object does not contain <code>url</code>, <code>pendingUrl</code>, <code>title</code>, and <code>favIconUrl</code> if the <code>\"tabs\"</code> permission has not been requested."
             }
           ]
->>>>>>> 10c49314
         }
       }
     ],
