// Copyright (c) 2013 GitHub, Inc.
// Use of this source code is governed by the MIT license that can be
// found in the LICENSE file.

#include "shell/browser/browser.h"

#include <fcntl.h>
#include <stdlib.h>

#include "base/command_line.h"
#include "base/environment.h"
#include "base/process/launch.h"
#include "electron/electron_version.h"
#include "shell/browser/native_window.h"
#include "shell/browser/window_list.h"
#include "shell/common/application_info.h"

#if defined(USE_X11)
#include "chrome/browser/ui/libgtkui/gtk_util.h"
#include "shell/browser/linux/unity_service.h"
#endif

namespace electron {

const char kXdgSettings[] = "xdg-settings";
const char kXdgSettingsDefaultSchemeHandler[] = "default-url-scheme-handler";

// The use of the ForTesting flavors is a hack workaround to avoid having to
// patch these as friends into the associated guard classes.
class LaunchXdgUtilityScopedAllowBaseSyncPrimitives
    : public base::ScopedAllowBaseSyncPrimitivesForTesting {};

class GetXdgAppOutputScopedAllowBlocking
    : public base::ScopedAllowBlockingForTesting {};

bool LaunchXdgUtility(const std::vector<std::string>& argv, int* exit_code) {
  *exit_code = EXIT_FAILURE;
  int devnull = open("/dev/null", O_RDONLY);
  if (devnull < 0)
    return false;

  base::LaunchOptions options;
  options.fds_to_remap.emplace_back(devnull, STDIN_FILENO);

  base::Process process = base::LaunchProcess(argv, options);
  close(devnull);

  if (!process.IsValid())
    return false;
  LaunchXdgUtilityScopedAllowBaseSyncPrimitives allow_base_sync_primitives;
  return process.WaitForExit(exit_code);
}

base::Optional<std::string> GetXdgAppOutput(
    const std::vector<std::string>& argv) {
  std::string reply;
  int success_code;
  GetXdgAppOutputScopedAllowBlocking allow_blocking;
  bool ran_ok = base::GetAppOutputWithExitCode(base::CommandLine(argv), &reply,
                                               &success_code);

  if (!ran_ok || success_code != EXIT_SUCCESS)
    return base::Optional<std::string>();

  return base::make_optional(reply);
}

bool SetDefaultWebClient(const std::string& protocol) {
  std::unique_ptr<base::Environment> env(base::Environment::Create());

  std::vector<std::string> argv = {kXdgSettings, "set"};
  if (!protocol.empty()) {
    argv.emplace_back(kXdgSettingsDefaultSchemeHandler);
    argv.emplace_back(protocol);
  }
<<<<<<< HEAD
  argv.emplace_back(libgtkui::GetDesktopName(env.get()));
=======
  std::string desktop_name;
  if (!env->GetVar("CHROME_DESKTOP", &desktop_name)) {
    return false;
  }
  argv.push_back(desktop_name);
>>>>>>> 0f7ebff8

  int exit_code;
  bool ran_ok = LaunchXdgUtility(argv, &exit_code);
  return ran_ok && exit_code == EXIT_SUCCESS;
}

void Browser::Focus() {
  // Focus on the first visible window.
  for (auto* const window : WindowList::GetWindows()) {
    if (window->IsVisible()) {
      window->Focus(true);
      break;
    }
  }
}

void Browser::AddRecentDocument(const base::FilePath& path) {}

void Browser::ClearRecentDocuments() {}

void Browser::SetAppUserModelID(const base::string16& name) {}

bool Browser::SetAsDefaultProtocolClient(const std::string& protocol,
                                         gin_helper::Arguments* args) {
  return SetDefaultWebClient(protocol);
}

bool Browser::IsDefaultProtocolClient(const std::string& protocol,
                                      gin_helper::Arguments* args) {
  std::unique_ptr<base::Environment> env(base::Environment::Create());

  if (protocol.empty())
    return false;

<<<<<<< HEAD
  const std::vector<std::string> argv = {
      "check", kXdgSettingsDefaultSchemeHandler, protocol,
      libgtkui::GetDesktopName(env.get())};
  const auto output = GetXdgAppOutput(argv);
  if (!output)
=======
  std::vector<std::string> argv;
  argv.emplace_back(kXdgSettings);
  argv.emplace_back("check");
  argv.emplace_back(kXdgSettingsDefaultSchemeHandler);
  argv.push_back(protocol);
  std::string desktop_name;
  if (!env->GetVar("CHROME_DESKTOP", &desktop_name))
    return false;
  argv.push_back(desktop_name);

  std::string reply;
  int success_code;
  bool ran_ok = base::GetAppOutputWithExitCode(base::CommandLine(argv), &reply,
                                               &success_code);

  if (!ran_ok || success_code != EXIT_SUCCESS)
>>>>>>> 0f7ebff8
    return false;

  // Allow any reply that starts with "yes".
  return base::StartsWith(output.value(), "yes", base::CompareCase::SENSITIVE);
}

// Todo implement
bool Browser::RemoveAsDefaultProtocolClient(const std::string& protocol,
                                            gin_helper::Arguments* args) {
  return false;
}

base::string16 Browser::GetApplicationNameForProtocol(const GURL& url) {
  const std::vector<std::string> argv = {
      "xdg-mime", "query", "default",
      std::string("x-scheme-handler/") + url.scheme()};

  return base::ASCIIToUTF16(GetXdgAppOutput(argv).value_or(std::string()));
}

bool Browser::SetBadgeCount(int count) {
  if (IsUnityRunning()) {
    unity::SetDownloadCount(count);
    badge_count_ = count;
    return true;
  } else {
    return false;
  }
}

void Browser::SetLoginItemSettings(LoginItemSettings settings) {}

Browser::LoginItemSettings Browser::GetLoginItemSettings(
    const LoginItemSettings& options) {
  return LoginItemSettings();
}

std::string Browser::GetExecutableFileVersion() const {
  return GetApplicationVersion();
}

std::string Browser::GetExecutableFileProductName() const {
  return GetApplicationName();
}

bool Browser::IsUnityRunning() {
  return unity::IsRunning();
}

bool Browser::IsEmojiPanelSupported() {
  return false;
}

void Browser::ShowAboutPanel() {
  const auto& opts = about_panel_options_;

  if (!opts.is_dict()) {
    LOG(WARNING) << "Called showAboutPanel(), but didn't use "
                    "setAboutPanelSettings() first";
    return;
  }

  GtkWidget* dialogWidget = gtk_about_dialog_new();
  GtkAboutDialog* dialog = GTK_ABOUT_DIALOG(dialogWidget);

  const std::string* str;
  const base::Value* val;

  if ((str = opts.FindStringKey("applicationName"))) {
    gtk_about_dialog_set_program_name(dialog, str->c_str());
  }
  if ((str = opts.FindStringKey("applicationVersion"))) {
    gtk_about_dialog_set_version(dialog, str->c_str());
  }
  if ((str = opts.FindStringKey("copyright"))) {
    gtk_about_dialog_set_copyright(dialog, str->c_str());
  }
  if ((str = opts.FindStringKey("website"))) {
    gtk_about_dialog_set_website(dialog, str->c_str());
  }
  if ((str = opts.FindStringKey("iconPath"))) {
    GError* error = nullptr;
    constexpr int width = 64;   // width of about panel icon in pixels
    constexpr int height = 64;  // height of about panel icon in pixels

    // set preserve_aspect_ratio to true
    GdkPixbuf* icon =
        gdk_pixbuf_new_from_file_at_size(str->c_str(), width, height, &error);
    if (error != nullptr) {
      g_warning("%s", error->message);
      g_clear_error(&error);
    } else {
      gtk_about_dialog_set_logo(dialog, icon);
      g_clear_object(&icon);
    }
  }

  if ((val = opts.FindListKey("authors"))) {
    std::vector<const char*> cstrs;
    for (const auto& authorVal : val->GetList()) {
      if (authorVal.is_string()) {
        cstrs.push_back(authorVal.GetString().c_str());
      }
    }
    if (cstrs.empty()) {
      LOG(WARNING) << "No author strings found in 'authors' array";
    } else {
      cstrs.push_back(nullptr);  // null-terminated char* array
      gtk_about_dialog_set_authors(dialog, cstrs.data());
    }
  }

  gtk_dialog_run(GTK_DIALOG(dialog));
  gtk_widget_destroy(dialogWidget);
}

void Browser::SetAboutPanelOptions(const base::DictionaryValue& options) {
  about_panel_options_ = options.Clone();
}

}  // namespace electron<|MERGE_RESOLUTION|>--- conflicted
+++ resolved
@@ -73,15 +73,11 @@
     argv.emplace_back(kXdgSettingsDefaultSchemeHandler);
     argv.emplace_back(protocol);
   }
-<<<<<<< HEAD
-  argv.emplace_back(libgtkui::GetDesktopName(env.get()));
-=======
   std::string desktop_name;
   if (!env->GetVar("CHROME_DESKTOP", &desktop_name)) {
     return false;
   }
-  argv.push_back(desktop_name);
->>>>>>> 0f7ebff8
+  argv.emplace_back(desktop_name);
 
   int exit_code;
   bool ran_ok = LaunchXdgUtility(argv, &exit_code);
@@ -116,30 +112,14 @@
   if (protocol.empty())
     return false;
 
-<<<<<<< HEAD
-  const std::vector<std::string> argv = {
-      "check", kXdgSettingsDefaultSchemeHandler, protocol,
-      libgtkui::GetDesktopName(env.get())};
+  std::string desktop_name;
+  if (!env->GetVar("CHROME_DESKTOP", &desktop_name))
+    return false;
+  const std::vector<std::string> argv = {kXdgSettings, "check",
+                                         kXdgSettingsDefaultSchemeHandler,
+                                         protocol, desktop_name};
   const auto output = GetXdgAppOutput(argv);
   if (!output)
-=======
-  std::vector<std::string> argv;
-  argv.emplace_back(kXdgSettings);
-  argv.emplace_back("check");
-  argv.emplace_back(kXdgSettingsDefaultSchemeHandler);
-  argv.push_back(protocol);
-  std::string desktop_name;
-  if (!env->GetVar("CHROME_DESKTOP", &desktop_name))
-    return false;
-  argv.push_back(desktop_name);
-
-  std::string reply;
-  int success_code;
-  bool ran_ok = base::GetAppOutputWithExitCode(base::CommandLine(argv), &reply,
-                                               &success_code);
-
-  if (!ran_ok || success_code != EXIT_SUCCESS)
->>>>>>> 0f7ebff8
     return false;
 
   // Allow any reply that starts with "yes".
