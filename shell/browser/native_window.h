--- conflicted
+++ resolved
@@ -49,11 +49,7 @@
 extern const char kElectronNativeWindowKey[];
 
 class ElectronMenuModel;
-<<<<<<< HEAD
-=======
 class BackgroundThrottlingSource;
-class NativeBrowserView;
->>>>>>> 0f68d845
 
 namespace api {
 class BrowserView;
