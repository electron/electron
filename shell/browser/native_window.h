// Copyright (c) 2013 GitHub, Inc.
// Use of this source code is governed by the MIT license that can be
// found in the LICENSE file.

#ifndef ELECTRON_SHELL_BROWSER_NATIVE_WINDOW_H_
#define ELECTRON_SHELL_BROWSER_NATIVE_WINDOW_H_

#include <list>
#include <memory>
#include <optional>
#include <string>
#include <string_view>
#include <vector>

#include "base/containers/queue.h"
#include "base/memory/raw_ptr.h"
#include "base/memory/weak_ptr.h"
#include "base/observer_list.h"
#include "base/strings/cstring_view.h"
#include "base/supports_user_data.h"
#include "base/timer/timer.h"
#include "content/public/browser/desktop_media_id.h"
#include "content/public/browser/web_contents_user_data.h"
#include "extensions/browser/app_window/size_constraints.h"
#include "shell/browser/native_window_observer.h"
#include "third_party/abseil-cpp/absl/container/flat_hash_set.h"
#include "ui/views/widget/widget_delegate.h"

class SkRegion;
class DraggableRegionProvider;
class PrefService;

namespace input {
struct NativeWebKeyboardEvent;
}

namespace gfx {
class Image;
class Point;
class Rect;
enum class ResizeEdge;
class Size;
}  // namespace gfx

namespace gin_helper {
class Dictionary;
class PersistentDictionary;
}  // namespace gin_helper

namespace electron {

class ElectronMenuModel;
class BackgroundThrottlingSource;

namespace api {
class BrowserView;
}

#if BUILDFLAG(IS_MAC)
using NativeWindowHandle = gfx::NativeView;
#else
using NativeWindowHandle = gfx::AcceleratedWidget;
#endif

class NativeWindow : public base::SupportsUserData,
                     public views::WidgetDelegate {
 public:
  ~NativeWindow() override;

  // disable copy
  NativeWindow(const NativeWindow&) = delete;
  NativeWindow& operator=(const NativeWindow&) = delete;

  // Create window with existing WebContents, the caller is responsible for
  // managing the window's live.
  static std::unique_ptr<NativeWindow> Create(
      const gin_helper::Dictionary& options,
      NativeWindow* parent = nullptr);

  [[nodiscard]] static NativeWindow* FromWidget(const views::Widget* widget);

  void InitFromOptions(const gin_helper::Dictionary& options);

  virtual void SetContentView(views::View* view) = 0;

  virtual void Close() = 0;
  virtual void CloseImmediately() = 0;
  virtual bool IsClosed() const;
  virtual void Focus(bool focus) = 0;
  virtual bool IsFocused() const = 0;
  virtual void Show() = 0;
  virtual void ShowInactive() = 0;
  virtual void Hide() = 0;
  virtual bool IsVisible() const = 0;
  virtual bool IsEnabled() const = 0;
  virtual void SetEnabled(bool enable) = 0;
  virtual void Maximize() = 0;
  virtual void Unmaximize() = 0;
  virtual bool IsMaximized() const = 0;
  virtual void Minimize() = 0;
  virtual void Restore() = 0;
  virtual bool IsMinimized() const = 0;
  virtual void SetFullScreen(bool fullscreen) = 0;
  virtual bool IsFullscreen() const = 0;

  virtual void SetBounds(const gfx::Rect& bounds, bool animate = false) = 0;
  virtual gfx::Rect GetBounds() const = 0;
  void SetShape(const std::vector<gfx::Rect>& rects);
  void SetSize(const gfx::Size& size, bool animate = false);
  [[nodiscard]] gfx::Size GetSize() const;

  void SetPosition(const gfx::Point& position, bool animate = false);
  [[nodiscard]] gfx::Point GetPosition() const;

  virtual void SetContentSize(const gfx::Size& size, bool animate = false);
  virtual gfx::Size GetContentSize() const;
  virtual void SetContentBounds(const gfx::Rect& bounds, bool animate = false);
  virtual gfx::Rect GetContentBounds() const;
  virtual bool IsNormal() const;
  virtual gfx::Rect GetNormalBounds() const = 0;
  virtual void SetSizeConstraints(
      const extensions::SizeConstraints& window_constraints);
  virtual extensions::SizeConstraints GetSizeConstraints() const;
  virtual void SetContentSizeConstraints(
      const extensions::SizeConstraints& size_constraints);
  virtual extensions::SizeConstraints GetContentSizeConstraints() const;

  void SetMinimumSize(const gfx::Size& size);
  [[nodiscard]] gfx::Size GetMinimumSize() const;

  void SetMaximumSize(const gfx::Size& size);
  [[nodiscard]] gfx::Size GetMaximumSize() const;

  [[nodiscard]] gfx::Size GetContentMinimumSize() const;
  [[nodiscard]] gfx::Size GetContentMaximumSize() const;

  void SetSheetOffset(const double offsetX, const double offsetY);
  [[nodiscard]] double GetSheetOffsetX() const;
  [[nodiscard]] double GetSheetOffsetY() const;

  virtual void SetResizable(bool resizable) = 0;
  virtual bool MoveAbove(const std::string& sourceId) = 0;
  virtual void MoveTop() = 0;
  virtual bool IsResizable() const = 0;
  virtual void SetMovable(bool movable) = 0;
  virtual bool IsMovable() const = 0;
  virtual void SetMinimizable(bool minimizable) = 0;
  virtual bool IsMinimizable() const = 0;
  virtual void SetMaximizable(bool maximizable) = 0;
  virtual bool IsMaximizable() const = 0;
  virtual void SetFullScreenable(bool fullscreenable) = 0;
  virtual bool IsFullScreenable() const = 0;
  virtual void SetClosable(bool closable) = 0;
  virtual bool IsClosable() const = 0;
  virtual void SetAlwaysOnTop(ui::ZOrderLevel z_order,
                              const std::string& level = "floating",
                              int relativeLevel = 0) = 0;
  virtual ui::ZOrderLevel GetZOrderLevel() const = 0;
  virtual void Center() = 0;
  virtual void Invalidate() = 0;
  [[nodiscard]] virtual bool IsActive() const = 0;
#if BUILDFLAG(IS_MAC)
  virtual std::string GetAlwaysOnTopLevel() const = 0;
  virtual void SetActive(bool is_key) = 0;
  virtual void RemoveChildFromParentWindow() = 0;
  virtual void RemoveChildWindow(NativeWindow* child) = 0;
  virtual void AttachChildren() = 0;
  virtual void DetachChildren() = 0;
#endif

  void SetTitle(std::string_view title);
  [[nodiscard]] std::string GetTitle() const;

  // Ability to augment the window title for the screen readers.
  void SetAccessibleTitle(const std::string& title);
  std::string GetAccessibleTitle();

  virtual void FlashFrame(bool flash) = 0;
  virtual void SetSkipTaskbar(bool skip) = 0;
  virtual void SetExcludedFromShownWindowsMenu(bool excluded) = 0;
  virtual bool IsExcludedFromShownWindowsMenu() const = 0;
  virtual void SetSimpleFullScreen(bool simple_fullscreen) = 0;
  virtual bool IsSimpleFullScreen() const = 0;
  virtual void SetKiosk(bool kiosk) = 0;
  virtual bool IsKiosk() const = 0;
  virtual bool IsTabletMode() const;
  virtual void SetBackgroundColor(SkColor color) = 0;
  virtual SkColor GetBackgroundColor() const = 0;
  virtual void InvalidateShadow() {}

  virtual void SetHasShadow(bool has_shadow) = 0;
  virtual bool HasShadow() const = 0;
  virtual void SetOpacity(const double opacity) = 0;
  virtual double GetOpacity() const = 0;
  virtual void SetRepresentedFilename(const std::string& filename) {}
  virtual std::string GetRepresentedFilename() const;
  virtual void SetDocumentEdited(bool edited) {}
  virtual bool IsDocumentEdited() const;
  virtual void SetIgnoreMouseEvents(bool ignore, bool forward) = 0;
  virtual void SetContentProtection(bool enable) = 0;
  virtual bool IsContentProtected() const = 0;
  virtual void SetFocusable(bool focusable) {}
  virtual bool IsFocusable() const;
  virtual void SetMenu(ElectronMenuModel* menu) {}
  virtual void SetParentWindow(NativeWindow* parent);
  virtual content::DesktopMediaID GetDesktopMediaID() const = 0;
  virtual gfx::NativeView GetNativeView() const = 0;
  virtual gfx::NativeWindow GetNativeWindow() const = 0;
  virtual gfx::AcceleratedWidget GetAcceleratedWidget() const = 0;
  virtual NativeWindowHandle GetNativeWindowHandle() const = 0;

  // Taskbar/Dock APIs.
  enum class ProgressState {
    kNone,           // no progress, no marking
    kIndeterminate,  // progress, indeterminate
    kError,          // progress, errored (red)
    kPaused,         // progress, paused (yellow)
    kNormal,         // progress, not marked (green)
  };

  virtual void SetProgressBar(double progress, const ProgressState state) = 0;
  virtual void SetOverlayIcon(const gfx::Image& overlay,
                              const std::string& description) = 0;

  // Workspace APIs.
  virtual void SetVisibleOnAllWorkspaces(
      bool visible,
      bool visibleOnFullScreen = false,
      bool skipTransformProcessType = false) = 0;

  virtual bool IsVisibleOnAllWorkspaces() const = 0;

  virtual void SetAutoHideCursor(bool auto_hide) {}

  // Vibrancy API
  virtual void SetVibrancy(const std::string& type, int duration);

  const std::string& background_material() const {
    return background_material_;
  }

  virtual void SetBackgroundMaterial(const std::string& type);

  // Traffic Light API
#if BUILDFLAG(IS_MAC)
  virtual void SetWindowButtonVisibility(bool visible) = 0;
  virtual bool GetWindowButtonVisibility() const = 0;
  virtual void SetWindowButtonPosition(std::optional<gfx::Point> position) = 0;
  virtual std::optional<gfx::Point> GetWindowButtonPosition() const = 0;
  virtual void RedrawTrafficLights() = 0;
  virtual void UpdateFrame() = 0;
#endif

// whether windows should be ignored by mission control
#if BUILDFLAG(IS_MAC)
  virtual bool IsHiddenInMissionControl() const = 0;
  virtual void SetHiddenInMissionControl(bool hidden) = 0;
#endif

  // Touchbar API
  virtual void SetTouchBar(std::vector<gin_helper::PersistentDictionary> items);
  virtual void RefreshTouchBarItem(const std::string& item_id) {}
  virtual void SetEscapeTouchBarItem(gin_helper::PersistentDictionary item);

  // Native Tab API
  virtual void SelectPreviousTab() {}
  virtual void SelectNextTab() {}
  virtual void ShowAllTabs() {}
  virtual void MergeAllWindows() {}
  virtual void MoveTabToNewWindow() {}
  virtual void ToggleTabBar() {}
  virtual bool AddTabbedWindow(NativeWindow* window);
  virtual std::optional<std::string> GetTabbingIdentifier() const;

  // Toggle the menu bar.
  virtual void SetAutoHideMenuBar(bool auto_hide) {}
  virtual bool IsMenuBarAutoHide() const;
  virtual void SetMenuBarVisibility(bool visible) {}
  virtual bool IsMenuBarVisible() const;

  virtual bool IsSnapped() const;

  // Set the aspect ratio when resizing window.
  [[nodiscard]] double aspect_ratio() const { return aspect_ratio_; }
  [[nodiscard]] gfx::Size aspect_ratio_extra_size() const {
    return aspect_ratio_extraSize_;
  }
  virtual void SetAspectRatio(double aspect_ratio, const gfx::Size& extra_size);

  // File preview APIs.
  virtual void PreviewFile(const std::string& path,
                           const std::string& display_name) {}
  virtual void CloseFilePreview() {}

  virtual void SetGTKDarkThemeEnabled(bool use_dark_theme) {}

  base::WeakPtr<NativeWindow> GetWeakPtr() {
    return weak_factory_.GetWeakPtr();
  }

  virtual std::optional<gfx::Rect> GetWindowControlsOverlayRect();
  virtual void SetWindowControlsOverlayRect(const gfx::Rect& overlay_rect);

  // Methods called by the WebContents.
  virtual void HandleKeyboardEvent(content::WebContents*,
                                   const input::NativeWebKeyboardEvent& event) {
  }

  // Public API used by platform-dependent delegates and observers to send UI
  // related notifications.
  void NotifyWindowRequestPreferredWidth(int* width);
  void NotifyWindowCloseButtonClicked();
  void NotifyWindowClosed();
  void NotifyWindowQueryEndSession(const std::vector<std::string>& reasons,
                                   bool* prevent_default);
  void NotifyWindowEndSession(const std::vector<std::string>& reasons);
  void NotifyWindowBlur();
  void NotifyWindowFocus();
  void NotifyWindowShow();
  void NotifyWindowIsKeyChanged(bool is_key);
  void NotifyWindowHide();
  void NotifyWindowMaximize();
  void NotifyWindowUnmaximize();
  void NotifyWindowMinimize();
  void NotifyWindowRestore();
  void NotifyWindowMove();
  void NotifyWindowWillResize(const gfx::Rect& new_bounds,
                              gfx::ResizeEdge edge,
                              bool* prevent_default);
  void NotifyWindowResize();
  void NotifyWindowResized();
  void NotifyWindowWillMove(const gfx::Rect& new_bounds, bool* prevent_default);
  void NotifyWindowMoved();
  void NotifyWindowSwipe(const std::string& direction);
  void NotifyWindowRotateGesture(float rotation);
  void NotifyWindowSheetBegin();
  void NotifyWindowSheetEnd();
  virtual void NotifyWindowEnterFullScreen();
  virtual void NotifyWindowLeaveFullScreen();
  void NotifyWindowEnterHtmlFullScreen();
  void NotifyWindowLeaveHtmlFullScreen();
  void NotifyWindowAlwaysOnTopChanged();
  void NotifyWindowExecuteAppCommand(std::string_view command_name);
  void NotifyTouchBarItemInteraction(const std::string& item_id,
                                     base::Value::Dict details);
  void NotifyNewWindowForTab();
  void NotifyWindowSystemContextMenu(int x, int y, bool* prevent_default);
  void NotifyLayoutWindowControlsOverlay();

#if BUILDFLAG(IS_WIN)
  void NotifyWindowMessage(UINT message, WPARAM w_param, LPARAM l_param);
  virtual void SetAccentColor(
      std::variant<std::monostate, bool, SkColor> accent_color) = 0;
  virtual std::variant<bool, std::string> GetAccentColor() const = 0;
  virtual void UpdateWindowAccentColor(bool active) = 0;
#endif

  void AddObserver(NativeWindowObserver* obs) { observers_.AddObserver(obs); }
  void RemoveObserver(NativeWindowObserver* obs) {
    observers_.RemoveObserver(obs);
  }

  // Handle fullscreen transitions.
  void HandlePendingFullscreenTransitions();

  constexpr void set_is_transitioning_fullscreen(const bool val) {
    is_transitioning_fullscreen_ = val;
  }

  [[nodiscard]] constexpr bool is_transitioning_fullscreen() const {
    return is_transitioning_fullscreen_;
  }

  enum class FullScreenTransitionType { kHTML, kNative, kNone };

  void set_fullscreen_transition_type(FullScreenTransitionType type) {
    fullscreen_transition_type_ = type;
  }
  FullScreenTransitionType fullscreen_transition_type() const {
    return fullscreen_transition_type_;
  }

  views::Widget* widget() const { return widget_.get(); }
  views::View* content_view() const { return content_view_; }

  enum class TitleBarStyle : uint8_t {
    kNormal,
    kHidden,
    kHiddenInset,
    kCustomButtonsOnHover,
  };

  [[nodiscard]] TitleBarStyle title_bar_style() const {
    return title_bar_style_;
  }

  bool IsWindowControlsOverlayEnabled() const {
    bool valid_titlebar_style = title_bar_style() == TitleBarStyle::kHidden
#if BUILDFLAG(IS_MAC)
                                ||
                                title_bar_style() == TitleBarStyle::kHiddenInset
#endif
        ;
    return valid_titlebar_style && titlebar_overlay_;
  }

  int titlebar_overlay_height() const { return titlebar_overlay_height_; }

  [[nodiscard]] bool has_frame() const { return has_frame_; }

  NativeWindow* parent() const { return parent_; }

  [[nodiscard]] bool is_modal() const { return is_modal_; }

  [[nodiscard]] constexpr int32_t window_id() const { return window_id_; }

  void add_child_window(NativeWindow* child) {
    child_windows_.push_back(child);
  }

  int NonClientHitTest(const gfx::Point& point);
  void AddDraggableRegionProvider(DraggableRegionProvider* provider);
  void RemoveDraggableRegionProvider(DraggableRegionProvider* provider);

  bool IsTranslucent() const;

  // Adds |source| to |background_throttling_sources_|, triggers update of
  // background throttling state.
  void AddBackgroundThrottlingSource(BackgroundThrottlingSource* source);
  // Removes |source| to |background_throttling_sources_|, triggers update of
  // background throttling state.
  void RemoveBackgroundThrottlingSource(BackgroundThrottlingSource* source);
  // Updates `ui::Compositor` background throttling state based on
  // |background_throttling_sources_|. If at least one of the sources disables
  // throttling, then throttling in the `ui::Compositor` will be disabled.
  void UpdateBackgroundThrottlingState();

  // Saves current window state to the Local State JSON file in
  // app.getPath('userData') via PrefService.
  // This does NOT immediately write to disk - it updates the in-memory
  // preference store and queues an asynchronous write operation. The actual
  // disk write is batched and flushed later.
  void SaveWindowState();
  void DebouncedSaveWindowState();
  // Flushes save_window_state_timer_ that was queued by
  // DebouncedSaveWindowState. This does NOT flush the actual disk write.
  void FlushWindowState();

<<<<<<< HEAD
  // Restores window state - bounds first and then display mode.
  void RestoreWindowState(const gin_helper::Dictionary& options);
  // Applies saved bounds to the window.
  void RestoreBounds(const display::Display& display,
                     const gfx::Rect& saved_work_area,
                     gfx::Rect& saved_bounds);
  // Flushes pending display mode restoration (fullscreen, maximized, kiosk)
  // that was deferred during initialization to respect show=false. This
  // consumes and clears the restore_display_mode_callback_.
  void FlushPendingDisplayMode();

=======
>>>>>>> 578fb0e7
 protected:
  friend class api::BrowserView;

  NativeWindow(const gin_helper::Dictionary& options, NativeWindow* parent);

  void set_titlebar_overlay_height(int height) {
    titlebar_overlay_height_ = height;
  }

  [[nodiscard]] bool has_client_frame() const { return has_client_frame_; }

  [[nodiscard]] bool transparent() const { return transparent_; }

  [[nodiscard]] bool is_closed() const { return is_closed_; }

  [[nodiscard]] bool enable_larger_than_screen() const {
    return enable_larger_than_screen_;
  }

  virtual void OnTitleChanged() {}

  // Converts between content bounds and window bounds.
  virtual gfx::Rect ContentBoundsToWindowBounds(
      const gfx::Rect& bounds) const = 0;
  virtual gfx::Rect WindowBoundsToContentBounds(
      const gfx::Rect& bounds) const = 0;

  // views::WidgetDelegate:
  views::Widget* GetWidget() override;
  const views::Widget* GetWidget() const override;

  void set_content_view(views::View* view) { content_view_ = view; }

  static inline constexpr base::cstring_view kNativeWindowKey =
      "__ELECTRON_NATIVE_WINDOW__";

  // The boolean parsing of the "titleBarOverlay" option
  bool titlebar_overlay_ = false;

  // Minimum and maximum size.
  std::optional<extensions::SizeConstraints> size_constraints_;
  // Same as above but stored as content size, we are storing 2 types of size
  // constraints because converting between them will cause rounding errors
  // on HiDPI displays on some environments.
  std::optional<extensions::SizeConstraints> content_size_constraints_;

  base::queue<bool> pending_transitions_;

  FullScreenTransitionType fullscreen_transition_type_ =
      FullScreenTransitionType::kNone;

  std::list<NativeWindow*> child_windows_;

 private:
  static bool PlatformHasClientFrame();

  std::unique_ptr<views::Widget> widget_ = std::make_unique<views::Widget>();

  static inline int32_t next_id_ = 0;
  const int32_t window_id_ = ++next_id_;

  // Identifier for the window provided by the application.
  // Used by Electron internally for features such as state persistence.
  std::string window_name_;

  // The "titleBarStyle" option.
  const TitleBarStyle title_bar_style_;

  // Whether window has standard frame, but it's drawn by Electron (the client
  // application) instead of the OS. Currently only has meaning on Linux for
  // Wayland hosts.
  const bool has_client_frame_ = PlatformHasClientFrame();

  // Whether window is transparent.
  const bool transparent_;

  // Whether window can be resized larger than screen.
  const bool enable_larger_than_screen_;

  // Is this a modal window.
  const bool is_modal_;

  // Whether window has standard frame.
  const bool has_frame_;

  // The content view, weak ref.
  raw_ptr<views::View> content_view_ = nullptr;

  // The custom height parsed from the "height" option in a Object
  // "titleBarOverlay"
  int titlebar_overlay_height_ = 0;

  // The windows has been closed.
  bool is_closed_ = false;

  // Used to display sheets at the appropriate horizontal and vertical offsets
  // on macOS.
  double sheet_offset_x_ = 0.0;
  double sheet_offset_y_ = 0.0;

  // Used to maintain the aspect ratio of a view which is inside of the
  // content view.
  double aspect_ratio_ = 0.0;
  gfx::Size aspect_ratio_extraSize_;

  // The parent window, it is guaranteed to be valid during this window's life.
  raw_ptr<NativeWindow> parent_ = nullptr;

  bool is_transitioning_fullscreen_ = false;

  std::list<DraggableRegionProvider*> draggable_region_providers_;

  // Observers of this window.
  base::ObserverList<NativeWindowObserver> observers_;

  absl::flat_hash_set<BackgroundThrottlingSource*>
      background_throttling_sources_;

  std::string vibrancy_;
  std::string background_material_;

  gfx::Rect overlay_rect_;

<<<<<<< HEAD
  // Flag to prevent SaveWindowState calls during window restoration.
  bool is_being_restored_ = false;

=======
>>>>>>> 578fb0e7
  // The boolean parsing of the "windowStatePersistence" option
  bool window_state_persistence_enabled_ = false;

  // PrefService is used to persist window bounds and state.
  // Only populated when windowStatePersistence is enabled and window has a
  // valid name.
  raw_ptr<PrefService> prefs_ = nullptr;

<<<<<<< HEAD
  // Whether to restore bounds.
  bool restore_bounds_ = false;
  // Whether to restore display mode.
  bool restore_display_mode_ = false;
  // Callback to restore display mode.
  base::OnceCallback<void()> restore_display_mode_callback_;

  // Timer to debounce window state saving operations.
  base::OneShotTimer save_window_state_timer_;

  // Minimum height of the visible part of a window.
  const int kMinVisibleHeight = 100;
  // Minimum width of the visible part of a window.
  const int kMinVisibleWidth = 100;

=======
  // Timer to debounce window state saving operations.
  base::OneShotTimer save_window_state_timer_;

>>>>>>> 578fb0e7
  base::WeakPtrFactory<NativeWindow> weak_factory_{this};
};

// This class provides a hook to get a NativeWindow from a WebContents.
class NativeWindowRelay
    : public content::WebContentsUserData<NativeWindowRelay> {
 public:
  static void CreateForWebContents(content::WebContents*,
                                   base::WeakPtr<NativeWindow>);

  ~NativeWindowRelay() override;

  NativeWindow* GetNativeWindow() const { return native_window_.get(); }

  WEB_CONTENTS_USER_DATA_KEY_DECL();

 private:
  friend class content::WebContentsUserData<NativeWindow>;
  explicit NativeWindowRelay(content::WebContents* web_contents,
                             base::WeakPtr<NativeWindow> window);

  base::WeakPtr<NativeWindow> native_window_;
};

}  // namespace electron

#endif  // ELECTRON_SHELL_BROWSER_NATIVE_WINDOW_H_<|MERGE_RESOLUTION|>--- conflicted
+++ resolved
@@ -28,6 +28,7 @@
 
 class SkRegion;
 class DraggableRegionProvider;
+class PrefService;
 class PrefService;
 
 namespace input {
@@ -446,7 +447,6 @@
   // DebouncedSaveWindowState. This does NOT flush the actual disk write.
   void FlushWindowState();
 
-<<<<<<< HEAD
   // Restores window state - bounds first and then display mode.
   void RestoreWindowState(const gin_helper::Dictionary& options);
   // Applies saved bounds to the window.
@@ -458,8 +458,6 @@
   // consumes and clears the restore_display_mode_callback_.
   void FlushPendingDisplayMode();
 
-=======
->>>>>>> 578fb0e7
  protected:
   friend class api::BrowserView;
 
@@ -583,12 +581,9 @@
 
   gfx::Rect overlay_rect_;
 
-<<<<<<< HEAD
   // Flag to prevent SaveWindowState calls during window restoration.
   bool is_being_restored_ = false;
 
-=======
->>>>>>> 578fb0e7
   // The boolean parsing of the "windowStatePersistence" option
   bool window_state_persistence_enabled_ = false;
 
@@ -597,7 +592,6 @@
   // valid name.
   raw_ptr<PrefService> prefs_ = nullptr;
 
-<<<<<<< HEAD
   // Whether to restore bounds.
   bool restore_bounds_ = false;
   // Whether to restore display mode.
@@ -613,11 +607,6 @@
   // Minimum width of the visible part of a window.
   const int kMinVisibleWidth = 100;
 
-=======
-  // Timer to debounce window state saving operations.
-  base::OneShotTimer save_window_state_timer_;
-
->>>>>>> 578fb0e7
   base::WeakPtrFactory<NativeWindow> weak_factory_{this};
 };
 
