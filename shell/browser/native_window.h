// Copyright (c) 2013 GitHub, Inc.
// Use of this source code is governed by the MIT license that can be
// found in the LICENSE file.

#ifndef ELECTRON_SHELL_BROWSER_NATIVE_WINDOW_H_
#define ELECTRON_SHELL_BROWSER_NATIVE_WINDOW_H_

#include <list>
#include <memory>
#include <queue>
#include <string>
#include <vector>

#include "base/memory/raw_ptr.h"
#include "base/memory/weak_ptr.h"
#include "base/observer_list.h"
#include "base/supports_user_data.h"
#include "content/public/browser/desktop_media_id.h"
#include "content/public/browser/web_contents_user_data.h"
#include "electron/shell/common/api/api.mojom.h"
#include "extensions/browser/app_window/size_constraints.h"
#include "shell/browser/draggable_region_provider.h"
#include "shell/browser/native_window_observer.h"
#include "shell/browser/ui/inspectable_web_contents_view.h"
#include "third_party/abseil-cpp/absl/types/optional.h"
#include "ui/views/widget/widget_delegate.h"

class SkRegion;

namespace content {
struct NativeWebKeyboardEvent;
}

namespace gfx {
class Image;
class Point;
class Rect;
enum class ResizeEdge;
class Size;
}  // namespace gfx

namespace gin_helper {
class Dictionary;
class PersistentDictionary;
}  // namespace gin_helper

namespace electron {

class ElectronMenuModel;
class BackgroundThrottlingSource;
class NativeBrowserView;

namespace api {
class BrowserView;
}

#if BUILDFLAG(IS_MAC)
typedef NSView* NativeWindowHandle;
#else
typedef gfx::AcceleratedWidget NativeWindowHandle;
#endif

class NativeWindow : public base::SupportsUserData,
                     public views::WidgetDelegate {
 public:
  ~NativeWindow() override;

  // disable copy
  NativeWindow(const NativeWindow&) = delete;
  NativeWindow& operator=(const NativeWindow&) = delete;

  // Create window with existing WebContents, the caller is responsible for
  // managing the window's live.
  static NativeWindow* Create(const gin_helper::Dictionary& options,
                              NativeWindow* parent = nullptr);

  void InitFromOptions(const gin_helper::Dictionary& options);

  virtual void SetContentView(views::View* view) = 0;

  virtual void Close() = 0;
  virtual void CloseImmediately() = 0;
  virtual bool IsClosed() const;
  virtual void Focus(bool focus) = 0;
  virtual bool IsFocused() = 0;
  virtual void Show() = 0;
  virtual void ShowInactive() = 0;
  virtual void Hide() = 0;
  virtual bool IsVisible() = 0;
  virtual bool IsEnabled() = 0;
  virtual void SetEnabled(bool enable) = 0;
  virtual void Maximize() = 0;
  virtual void Unmaximize() = 0;
  virtual bool IsMaximized() = 0;
  virtual void Minimize() = 0;
  virtual void Restore() = 0;
  virtual bool IsMinimized() = 0;
  virtual void SetFullScreen(bool fullscreen) = 0;
  virtual bool IsFullscreen() const = 0;
  virtual void SetBounds(const gfx::Rect& bounds, bool animate = false) = 0;
  virtual gfx::Rect GetBounds() = 0;
  virtual void SetSize(const gfx::Size& size, bool animate = false);
  virtual gfx::Size GetSize();
  virtual void SetPosition(const gfx::Point& position, bool animate = false);
  virtual gfx::Point GetPosition();
  virtual void SetContentSize(const gfx::Size& size, bool animate = false);
  virtual gfx::Size GetContentSize();
  virtual void SetContentBounds(const gfx::Rect& bounds, bool animate = false);
  virtual gfx::Rect GetContentBounds();
  virtual bool IsNormal();
  virtual gfx::Rect GetNormalBounds() = 0;
  virtual void SetSizeConstraints(
      const extensions::SizeConstraints& window_constraints);
  virtual extensions::SizeConstraints GetSizeConstraints() const;
  virtual void SetContentSizeConstraints(
      const extensions::SizeConstraints& size_constraints);
  virtual extensions::SizeConstraints GetContentSizeConstraints() const;
  virtual void SetMinimumSize(const gfx::Size& size);
  virtual gfx::Size GetMinimumSize() const;
  virtual void SetMaximumSize(const gfx::Size& size);
  virtual gfx::Size GetMaximumSize() const;
  virtual gfx::Size GetContentMinimumSize() const;
  virtual gfx::Size GetContentMaximumSize() const;
  virtual void SetSheetOffset(const double offsetX, const double offsetY);
  virtual double GetSheetOffsetX();
  virtual double GetSheetOffsetY();
  virtual void SetResizable(bool resizable) = 0;
  virtual bool MoveAbove(const std::string& sourceId) = 0;
  virtual void MoveTop() = 0;
  virtual bool IsResizable() = 0;
  virtual void SetMovable(bool movable) = 0;
  virtual bool IsMovable() = 0;
  virtual void SetMinimizable(bool minimizable) = 0;
  virtual bool IsMinimizable() = 0;
  virtual void SetMaximizable(bool maximizable) = 0;
  virtual bool IsMaximizable() = 0;
  virtual void SetFullScreenable(bool fullscreenable) = 0;
  virtual bool IsFullScreenable() = 0;
  virtual void SetClosable(bool closable) = 0;
  virtual bool IsClosable() = 0;
  virtual void SetAlwaysOnTop(ui::ZOrderLevel z_order,
                              const std::string& level = "floating",
                              int relativeLevel = 0) = 0;
  virtual ui::ZOrderLevel GetZOrderLevel() = 0;
  virtual void Center() = 0;
  virtual void Invalidate() = 0;
  virtual void SetTitle(const std::string& title) = 0;
  virtual std::string GetTitle() = 0;
#if BUILDFLAG(IS_MAC)
  virtual std::string GetAlwaysOnTopLevel() = 0;
  virtual void SetActive(bool is_key) = 0;
  virtual bool IsActive() const = 0;
  virtual void RemoveChildFromParentWindow() = 0;
  virtual void RemoveChildWindow(NativeWindow* child) = 0;
  virtual void AttachChildren() = 0;
  virtual void DetachChildren() = 0;
#endif

  // Ability to augment the window title for the screen readers.
  void SetAccessibleTitle(const std::string& title);
  std::string GetAccessibleTitle();

  virtual void FlashFrame(bool flash) = 0;
  virtual void SetSkipTaskbar(bool skip) = 0;
  virtual void SetExcludedFromShownWindowsMenu(bool excluded) = 0;
  virtual bool IsExcludedFromShownWindowsMenu() = 0;
  virtual void SetSimpleFullScreen(bool simple_fullscreen) = 0;
  virtual bool IsSimpleFullScreen() = 0;
  virtual void SetKiosk(bool kiosk) = 0;
  virtual bool IsKiosk() = 0;
  virtual bool IsTabletMode() const;
  virtual void SetBackgroundColor(SkColor color) = 0;
  virtual SkColor GetBackgroundColor() = 0;
  virtual void InvalidateShadow();
  virtual void SetHasShadow(bool has_shadow) = 0;
  virtual bool HasShadow() = 0;
  virtual void SetOpacity(const double opacity) = 0;
  virtual double GetOpacity() = 0;
  virtual void SetRepresentedFilename(const std::string& filename);
  virtual std::string GetRepresentedFilename();
  virtual void SetDocumentEdited(bool edited);
  virtual bool IsDocumentEdited();
  virtual void SetIgnoreMouseEvents(bool ignore, bool forward) = 0;
  virtual void SetContentProtection(bool enable) = 0;
  virtual void SetFocusable(bool focusable);
  virtual bool IsFocusable();
  virtual void SetMenu(ElectronMenuModel* menu);
  virtual void SetParentWindow(NativeWindow* parent);
  virtual void AddBrowserView(NativeBrowserView* browser_view) = 0;
  virtual void RemoveBrowserView(NativeBrowserView* browser_view) = 0;
  virtual void SetTopBrowserView(NativeBrowserView* browser_view) = 0;
  virtual content::DesktopMediaID GetDesktopMediaID() const = 0;
  virtual gfx::NativeView GetNativeView() const = 0;
  virtual gfx::NativeWindow GetNativeWindow() const = 0;
  virtual gfx::AcceleratedWidget GetAcceleratedWidget() const = 0;
  virtual NativeWindowHandle GetNativeWindowHandle() const = 0;

  // Taskbar/Dock APIs.
  enum class ProgressState {
    kNone,           // no progress, no marking
    kIndeterminate,  // progress, indeterminate
    kError,          // progress, errored (red)
    kPaused,         // progress, paused (yellow)
    kNormal,         // progress, not marked (green)
  };

  virtual void SetProgressBar(double progress, const ProgressState state) = 0;
  virtual void SetOverlayIcon(const gfx::Image& overlay,
                              const std::string& description) = 0;

  // Workspace APIs.
  virtual void SetVisibleOnAllWorkspaces(
      bool visible,
      bool visibleOnFullScreen = false,
      bool skipTransformProcessType = false) = 0;

  virtual bool IsVisibleOnAllWorkspaces() = 0;

  virtual void SetAutoHideCursor(bool auto_hide);

  // Vibrancy API
  const std::string& vibrancy() const { return vibrancy_; }
  virtual void SetVibrancy(const std::string& type);

  const std::string& background_material() const {
    return background_material_;
  }
  virtual void SetBackgroundMaterial(const std::string& type);

  // Traffic Light API
#if BUILDFLAG(IS_MAC)
  virtual void SetWindowButtonVisibility(bool visible) = 0;
  virtual bool GetWindowButtonVisibility() const = 0;
  virtual void SetWindowButtonPosition(absl::optional<gfx::Point> position) = 0;
  virtual absl::optional<gfx::Point> GetWindowButtonPosition() const = 0;
  virtual void RedrawTrafficLights() = 0;
  virtual void UpdateFrame() = 0;
#endif

// whether windows should be ignored by mission control
#if BUILDFLAG(IS_MAC)
  virtual bool IsHiddenInMissionControl() = 0;
  virtual void SetHiddenInMissionControl(bool hidden) = 0;
#endif

  // Touchbar API
  virtual void SetTouchBar(std::vector<gin_helper::PersistentDictionary> items);
  virtual void RefreshTouchBarItem(const std::string& item_id);
  virtual void SetEscapeTouchBarItem(gin_helper::PersistentDictionary item);

  // Native Tab API
  virtual void SelectPreviousTab();
  virtual void SelectNextTab();
  virtual void ShowAllTabs();
  virtual void MergeAllWindows();
  virtual void MoveTabToNewWindow();
  virtual void ToggleTabBar();
  virtual bool AddTabbedWindow(NativeWindow* window);

  // Toggle the menu bar.
  virtual void SetAutoHideMenuBar(bool auto_hide);
  virtual bool IsMenuBarAutoHide();
  virtual void SetMenuBarVisibility(bool visible);
  virtual bool IsMenuBarVisible();

  // Set the aspect ratio when resizing window.
  double GetAspectRatio();
  gfx::Size GetAspectRatioExtraSize();
  virtual void SetAspectRatio(double aspect_ratio, const gfx::Size& extra_size);

  // File preview APIs.
  virtual void PreviewFile(const std::string& path,
                           const std::string& display_name);
  virtual void CloseFilePreview();

  virtual void SetGTKDarkThemeEnabled(bool use_dark_theme) {}

  // Converts between content bounds and window bounds.
  virtual gfx::Rect ContentBoundsToWindowBounds(
      const gfx::Rect& bounds) const = 0;
  virtual gfx::Rect WindowBoundsToContentBounds(
      const gfx::Rect& bounds) const = 0;

  base::WeakPtr<NativeWindow> GetWeakPtr() {
    return weak_factory_.GetWeakPtr();
  }

  virtual gfx::Rect GetWindowControlsOverlayRect();
  virtual void SetWindowControlsOverlayRect(const gfx::Rect& overlay_rect);

  // Methods called by the WebContents.
  virtual void HandleKeyboardEvent(
      content::WebContents*,
      const content::NativeWebKeyboardEvent& event) {}

  // Public API used by platform-dependent delegates and observers to send UI
  // related notifications.
  void NotifyWindowRequestPreferredWidth(int* width);
  void NotifyWindowCloseButtonClicked();
  void NotifyWindowClosed();
  void NotifyWindowEndSession();
  void NotifyWindowBlur();
  void NotifyWindowFocus();
  void NotifyWindowShow();
  void NotifyWindowIsKeyChanged(bool is_key);
  void NotifyWindowHide();
  void NotifyWindowMaximize();
  void NotifyWindowUnmaximize();
  void NotifyWindowMinimize();
  void NotifyWindowRestore();
  void NotifyWindowMove();
  void NotifyWindowWillResize(const gfx::Rect& new_bounds,
                              const gfx::ResizeEdge& edge,
                              bool* prevent_default);
  void NotifyWindowResize();
  void NotifyWindowResized();
  void NotifyWindowWillMove(const gfx::Rect& new_bounds, bool* prevent_default);
  void NotifyWindowMoved();
  void NotifyWindowSwipe(const std::string& direction);
  void NotifyWindowRotateGesture(float rotation);
  void NotifyWindowSheetBegin();
  void NotifyWindowSheetEnd();
  virtual void NotifyWindowEnterFullScreen();
  virtual void NotifyWindowLeaveFullScreen();
  void NotifyWindowEnterHtmlFullScreen();
  void NotifyWindowLeaveHtmlFullScreen();
  void NotifyWindowAlwaysOnTopChanged();
  void NotifyWindowExecuteAppCommand(const std::string& command);
  void NotifyTouchBarItemInteraction(const std::string& item_id,
                                     base::Value::Dict details);
  void NotifyNewWindowForTab();
  void NotifyWindowSystemContextMenu(int x, int y, bool* prevent_default);
  void NotifyLayoutWindowControlsOverlay();

#if BUILDFLAG(IS_WIN)
  void NotifyWindowMessage(UINT message, WPARAM w_param, LPARAM l_param);
#endif

  void AddObserver(NativeWindowObserver* obs) { observers_.AddObserver(obs); }
  void RemoveObserver(NativeWindowObserver* obs) {
    observers_.RemoveObserver(obs);
  }

  // Handle fullscreen transitions.
  void HandlePendingFullscreenTransitions();

  enum class FullScreenTransitionState { kEntering, kExiting, kNone };

  void set_fullscreen_transition_state(FullScreenTransitionState state) {
    fullscreen_transition_state_ = state;
  }
  FullScreenTransitionState fullscreen_transition_state() const {
    return fullscreen_transition_state_;
  }

  enum class FullScreenTransitionType { kHTML, kNative, kNone };

  void set_fullscreen_transition_type(FullScreenTransitionType type) {
    fullscreen_transition_type_ = type;
  }
  FullScreenTransitionType fullscreen_transition_type() const {
    return fullscreen_transition_type_;
  }

  views::Widget* widget() const { return widget_.get(); }
  views::View* content_view() const { return content_view_; }

  enum class TitleBarStyle {
    kNormal,
    kHidden,
    kHiddenInset,
    kCustomButtonsOnHover,
  };
  TitleBarStyle title_bar_style() const { return title_bar_style_; }
  int titlebar_overlay_height() const { return titlebar_overlay_height_; }
  void set_titlebar_overlay_height(int height) {
    titlebar_overlay_height_ = height;
  }
  bool titlebar_overlay_enabled() const { return titlebar_overlay_; }

  bool has_frame() const { return has_frame_; }
  void set_has_frame(bool has_frame) { has_frame_ = has_frame; }

  bool has_client_frame() const { return has_client_frame_; }
  bool transparent() const { return transparent_; }
  bool enable_larger_than_screen() const { return enable_larger_than_screen_; }

  NativeWindow* parent() const { return parent_; }
  bool is_modal() const { return is_modal_; }

  std::list<NativeBrowserView*> browser_views() const { return browser_views_; }

  int32_t window_id() const { return next_id_; }

  void add_child_window(NativeWindow* child) {
    child_windows_.push_back(child);
  }

  int NonClientHitTest(const gfx::Point& point);
  void AddDraggableRegionProvider(DraggableRegionProvider* provider);
  void RemoveDraggableRegionProvider(DraggableRegionProvider* provider);

<<<<<<< HEAD
  // Adds |source| to |background_throttling_sources_|, triggers update of
  // background throttling state.
  void AddBackgroundThrottlingSource(BackgroundThrottlingSource* source);
  // Removes |source| to |background_throttling_sources_|, triggers update of
  // background throttling state.
  void RemoveBackgroundThrottlingSource(BackgroundThrottlingSource* source);
  // Updates `ui::Compositor` background throttling state based on
  // |background_throttling_sources_|. If at least one of the sources disables
  // throttling, then throttling in the `ui::Compositor` will be disabled.
  void UpdateBackgroundThrottlingState();
=======
  bool IsTranslucent() const;
>>>>>>> f6e8a42c

 protected:
  friend class api::BrowserView;

  NativeWindow(const gin_helper::Dictionary& options, NativeWindow* parent);

  // views::WidgetDelegate:
  views::Widget* GetWidget() override;
  const views::Widget* GetWidget() const override;
  std::u16string GetAccessibleWindowTitle() const override;

  void set_content_view(views::View* view) { content_view_ = view; }

  void add_browser_view(NativeBrowserView* browser_view) {
    browser_views_.push_back(browser_view);
  }
  void remove_browser_view(NativeBrowserView* browser_view) {
    browser_views_.remove_if(
        [&browser_view](NativeBrowserView* n) { return (n == browser_view); });
  }

  // The boolean parsing of the "titleBarOverlay" option
  bool titlebar_overlay_ = false;

  // The custom height parsed from the "height" option in a Object
  // "titleBarOverlay"
  int titlebar_overlay_height_ = 0;

  // The "titleBarStyle" option.
  TitleBarStyle title_bar_style_ = TitleBarStyle::kNormal;

  // Minimum and maximum size.
  absl::optional<extensions::SizeConstraints> size_constraints_;
  // Same as above but stored as content size, we are storing 2 types of size
  // constraints beacause converting between them will cause rounding errors
  // on HiDPI displays on some environments.
  absl::optional<extensions::SizeConstraints> content_size_constraints_;

  std::queue<bool> pending_transitions_;
  FullScreenTransitionState fullscreen_transition_state_ =
      FullScreenTransitionState::kNone;
  FullScreenTransitionType fullscreen_transition_type_ =
      FullScreenTransitionType::kNone;

  std::list<NativeWindow*> child_windows_;

 private:
  std::unique_ptr<views::Widget> widget_;

  static int32_t next_id_;

  // The content view, weak ref.
  raw_ptr<views::View> content_view_ = nullptr;

  // Whether window has standard frame.
  bool has_frame_ = true;

  // Whether window has standard frame, but it's drawn by Electron (the client
  // application) instead of the OS. Currently only has meaning on Linux for
  // Wayland hosts.
  bool has_client_frame_ = false;

  // Whether window is transparent.
  bool transparent_ = false;

  // Whether window can be resized larger than screen.
  bool enable_larger_than_screen_ = false;

  // The windows has been closed.
  bool is_closed_ = false;

  // Used to display sheets at the appropriate horizontal and vertical offsets
  // on macOS.
  double sheet_offset_x_ = 0.0;
  double sheet_offset_y_ = 0.0;

  // Used to maintain the aspect ratio of a view which is inside of the
  // content view.
  double aspect_ratio_ = 0.0;
  gfx::Size aspect_ratio_extraSize_;

  // The parent window, it is guaranteed to be valid during this window's life.
  raw_ptr<NativeWindow> parent_ = nullptr;

  // Is this a modal window.
  bool is_modal_ = false;

  // The browser view layer.
  std::list<NativeBrowserView*> browser_views_;

  std::list<DraggableRegionProvider*> draggable_region_providers_;

  // Observers of this window.
  base::ObserverList<NativeWindowObserver> observers_;

  std::set<BackgroundThrottlingSource*> background_throttling_sources_;

  // Accessible title.
  std::u16string accessible_title_;

  std::string vibrancy_;
  std::string background_material_;

  gfx::Rect overlay_rect_;

  base::WeakPtrFactory<NativeWindow> weak_factory_{this};
};

// This class provides a hook to get a NativeWindow from a WebContents.
class NativeWindowRelay
    : public content::WebContentsUserData<NativeWindowRelay> {
 public:
  static void CreateForWebContents(content::WebContents*,
                                   base::WeakPtr<NativeWindow>);

  ~NativeWindowRelay() override;

  NativeWindow* GetNativeWindow() const { return native_window_.get(); }

  WEB_CONTENTS_USER_DATA_KEY_DECL();

 private:
  friend class content::WebContentsUserData<NativeWindow>;
  explicit NativeWindowRelay(content::WebContents* web_contents,
                             base::WeakPtr<NativeWindow> window);

  base::WeakPtr<NativeWindow> native_window_;
};

}  // namespace electron

#endif  // ELECTRON_SHELL_BROWSER_NATIVE_WINDOW_H_<|MERGE_RESOLUTION|>--- conflicted
+++ resolved
@@ -400,7 +400,8 @@
   void AddDraggableRegionProvider(DraggableRegionProvider* provider);
   void RemoveDraggableRegionProvider(DraggableRegionProvider* provider);
 
-<<<<<<< HEAD
+  bool IsTranslucent() const;
+
   // Adds |source| to |background_throttling_sources_|, triggers update of
   // background throttling state.
   void AddBackgroundThrottlingSource(BackgroundThrottlingSource* source);
@@ -411,9 +412,6 @@
   // |background_throttling_sources_|. If at least one of the sources disables
   // throttling, then throttling in the `ui::Compositor` will be disabled.
   void UpdateBackgroundThrottlingState();
-=======
-  bool IsTranslucent() const;
->>>>>>> f6e8a42c
 
  protected:
   friend class api::BrowserView;
