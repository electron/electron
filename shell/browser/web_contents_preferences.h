--- conflicted
+++ resolved
@@ -92,12 +92,7 @@
   bool node_integration_in_worker_;
   bool disable_html_fullscreen_window_resize_;
   bool webview_tag_;
-<<<<<<< HEAD
-  bool sandbox_;
-=======
   absl::optional<bool> sandbox_;
-  bool native_window_open_;
->>>>>>> 90a3e7f9
   bool context_isolation_;
   bool javascript_;
   bool images_;
