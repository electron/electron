// Copyright (c) 2013 GitHub, Inc.
// Use of this source code is governed by the MIT license that can be
// found in the LICENSE file.

#include "shell/browser/native_window.h"

#include <algorithm>
#include <string>
#include <vector>

#include "base/containers/contains.h"
#include "base/memory/ptr_util.h"
#include "base/memory/raw_ptr.h"
#include "base/strings/utf_string_conversions.h"
#include "base/values.h"
#include "components/prefs/pref_service.h"
#include "components/prefs/scoped_user_pref_update.h"
#include "content/public/browser/web_contents_user_data.h"
#include "include/core/SkColor.h"
#include "shell/browser/background_throttling_source.h"
#include "shell/browser/browser.h"
#include "shell/browser/browser_process_impl.h"
#include "shell/browser/draggable_region_provider.h"
#include "shell/browser/electron_browser_main_parts.h"
#include "shell/browser/native_window_features.h"
#include "shell/browser/ui/drag_util.h"
#include "shell/browser/window_list.h"
#include "shell/common/color_util.h"
#include "shell/common/electron_constants.h"
#include "shell/common/gin_helper/dictionary.h"
#include "shell/common/gin_helper/persistent_dictionary.h"
#include "shell/common/options_switches.h"
#include "ui/base/hit_test.h"
#include "ui/compositor/compositor.h"
#include "ui/display/display.h"
#include "ui/display/screen.h"
#include "ui/display/types/display_constants.h"
#include "ui/views/widget/widget.h"

#if !BUILDFLAG(IS_MAC)
#include "shell/browser/ui/views/frameless_view.h"
#endif

#if BUILDFLAG(IS_WIN)
#include "ui/display/win/screen_win.h"
#include "ui/views/views_features.h"
#endif

#if defined(USE_OZONE)
#include "ui/base/ui_base_features.h"
#include "ui/ozone/public/ozone_platform.h"
#endif

namespace gin {

template <>
struct Converter<electron::NativeWindow::TitleBarStyle> {
  static bool FromV8(v8::Isolate* isolate,
                     v8::Local<v8::Value> val,
                     electron::NativeWindow::TitleBarStyle* out) {
    using TitleBarStyle = electron::NativeWindow::TitleBarStyle;
    std::string title_bar_style;
    if (!ConvertFromV8(isolate, val, &title_bar_style))
      return false;
    if (title_bar_style == "hidden") {
      *out = TitleBarStyle::kHidden;
#if BUILDFLAG(IS_MAC)
    } else if (title_bar_style == "hiddenInset") {
      *out = TitleBarStyle::kHiddenInset;
    } else if (title_bar_style == "customButtonsOnHover") {
      *out = TitleBarStyle::kCustomButtonsOnHover;
#endif
    } else {
      return false;
    }
    return true;
  }
};

}  // namespace gin

namespace electron {

namespace {

#if BUILDFLAG(IS_WIN)
gfx::Size GetExpandedWindowSize(const NativeWindow* window,
                                bool transparent,
                                gfx::Size size) {
  if (!base::FeatureList::IsEnabled(
          views::features::kEnableTransparentHwndEnlargement) ||
      !transparent) {
    return size;
  }

  gfx::Size min_size = display::win::GetScreenWin()->ScreenToDIPSize(
      window->GetAcceleratedWidget(), gfx::Size{64, 64});

  // Some AMD drivers can't display windows that are less than 64x64 pixels,
  // so expand them to be at least that size. http://crbug.com/286609
  gfx::Size expanded(std::max(size.width(), min_size.width()),
                     std::max(size.height(), min_size.height()));
  return expanded;
}
#endif

// Check if display is fake (default display ID) or has invalid dimensions
bool hasInvalidDisplay(const display::Display& display) {
  return display.id() == display::kDefaultDisplayId ||
         display.size().width() == 0 || display.size().height() == 0;
}

}  // namespace

NativeWindow::NativeWindow(const gin_helper::Dictionary& options,
                           NativeWindow* parent)
    : title_bar_style_{options.ValueOrDefault(options::kTitleBarStyle,
                                              TitleBarStyle::kNormal)},
      transparent_{options.ValueOrDefault(options::kTransparent, false)},
      enable_larger_than_screen_{
          options.ValueOrDefault(options::kEnableLargerThanScreen, false)},
      is_modal_{parent != nullptr && options.ValueOrDefault("modal", false)},
      has_frame_{options.ValueOrDefault(options::kFrame, true) &&
                 title_bar_style_ == TitleBarStyle::kNormal},
      parent_{parent} {
#if BUILDFLAG(IS_WIN)
  options.Get(options::kBackgroundMaterial, &background_material_);
#elif BUILDFLAG(IS_MAC)
  options.Get(options::kVibrancyType, &vibrancy_);
#endif

  options.Get(options::kName, &window_name_);

  if (gin_helper::Dictionary persistence_options;
      options.Get(options::kWindowStatePersistence, &persistence_options)) {
    // Restore bounds by default
    restore_bounds_ = true;
    persistence_options.Get(options::kBounds, &restore_bounds_);
    // Restore display mode by default
    restore_display_mode_ = true;
    persistence_options.Get(options::kDisplayMode, &restore_display_mode_);
    window_state_persistence_enabled_ = true;
  } else if (bool flag; options.Get(options::kWindowStatePersistence, &flag)) {
    restore_bounds_ = flag;
    restore_display_mode_ = flag;
    window_state_persistence_enabled_ = flag;
  }

  // Initialize prefs_ to save/restore window bounds if we have a valid window
  // name and window state persistence is enabled.
  if (window_state_persistence_enabled_ && !window_name_.empty()) {
    // Move this out if there's a need to initialize prefs_ for other features
    if (auto* browser_process =
            electron::ElectronBrowserMainParts::Get()->browser_process()) {
      DCHECK(browser_process);
      prefs_ = browser_process->local_state();
    }
  } else if (window_state_persistence_enabled_ && window_name_.empty()) {
    window_state_persistence_enabled_ = false;
    LOG(WARNING) << "Window state persistence enabled but no window name "
                    "provided. Window state will not be persisted.";
  }

  if (gin_helper::Dictionary dict;
      options.Get(options::ktitleBarOverlay, &dict)) {
    titlebar_overlay_ = true;
    titlebar_overlay_height_ = dict.ValueOrDefault(options::kOverlayHeight, 0);
  } else if (bool flag; options.Get(options::ktitleBarOverlay, &flag)) {
    titlebar_overlay_ = flag;
  }

  WindowList::AddWindow(this);
}

NativeWindow::~NativeWindow() {
  // It's possible that the windows gets destroyed before it's closed, in that
  // case we need to ensure the Widget delegate gets destroyed and
  // OnWindowClosed message is still notified.
  if (widget_->widget_delegate())
    widget_->OnNativeWidgetDestroyed();
  NotifyWindowClosed();
}

void NativeWindow::InitFromOptions(const gin_helper::Dictionary& options) {
  // Setup window from options.
  if (int x, y; options.Get(options::kX, &x) && options.Get(options::kY, &y)) {
    SetPosition(gfx::Point{x, y});

#if BUILDFLAG(IS_WIN)
    // FIXME(felixrieseberg): Dirty, dirty workaround for
    // https://github.com/electron/electron/issues/10862
    // Somehow, we need to call `SetBounds` twice to get
    // usable results. The root cause is still unknown.
    SetPosition(gfx::Point{x, y});
#endif
  } else if (bool center; options.Get(options::kCenter, &center) && center) {
    Center();
  }

  const bool use_content_size =
      options.ValueOrDefault(options::kUseContentSize, false);

  // On Linux and Window we may already have maximum size defined.
  extensions::SizeConstraints size_constraints(
      use_content_size ? GetContentSizeConstraints() : GetSizeConstraints());

  const int min_width = options.ValueOrDefault(
      options::kMinWidth, size_constraints.GetMinimumSize().width());
  const int min_height = options.ValueOrDefault(
      options::kMinHeight, size_constraints.GetMinimumSize().height());
  size_constraints.set_minimum_size(gfx::Size(min_width, min_height));

  gfx::Size max_size = size_constraints.GetMaximumSize();
  int max_width = max_size.width() > 0 ? max_size.width() : INT_MAX;
  int max_height = max_size.height() > 0 ? max_size.height() : INT_MAX;
  bool have_max_width = options.Get(options::kMaxWidth, &max_width);
  if (have_max_width && max_width <= 0)
    max_width = INT_MAX;
  bool have_max_height = options.Get(options::kMaxHeight, &max_height);
  if (have_max_height && max_height <= 0)
    max_height = INT_MAX;

  // By default the window has a default maximum size that prevents it
  // from being resized larger than the screen, so we should only set this
  // if the user has passed in values.
  if (have_max_height || have_max_width || !max_size.IsEmpty())
    size_constraints.set_maximum_size(gfx::Size(max_width, max_height));

  if (use_content_size) {
    SetContentSizeConstraints(size_constraints);
  } else {
    SetSizeConstraints(size_constraints);
  }
#if BUILDFLAG(IS_WIN) || BUILDFLAG(IS_LINUX)
  if (bool val; options.Get(options::kClosable, &val))
    SetClosable(val);
#endif

  if (bool val; options.Get(options::kMovable, &val))
    SetMovable(val);

  if (bool val; options.Get(options::kHasShadow, &val))
    SetHasShadow(val);

  if (double val; options.Get(options::kOpacity, &val))
    SetOpacity(val);

  if (bool val; options.Get(options::kAlwaysOnTop, &val) && val)
    SetAlwaysOnTop(ui::ZOrderLevel::kFloatingWindow);

  bool fullscreenable = true;
  bool fullscreen = false;
  if (options.Get(options::kFullscreen, &fullscreen) && !fullscreen) {
    // Disable fullscreen button if 'fullscreen' is specified to false.
#if BUILDFLAG(IS_MAC)
    fullscreenable = false;
#endif
  }

  options.Get(options::kFullScreenable, &fullscreenable);
  SetFullScreenable(fullscreenable);

  // Restore window state (bounds and display mode) at this point in
  // initialization. We deliberately restore bounds before display modes
  // (fullscreen/kiosk) since the target display for these states depends on the
  // window's initial bounds. Also, restoring here ensures we respect min/max
  // width/height and fullscreenable constraints.
  RestoreWindowState(options);

  if (fullscreen && !restore_display_mode_)
    SetFullScreen(true);

  if (bool val; options.Get(options::kResizable, &val))
    SetResizable(val);

  if (bool val; options.Get(options::kSkipTaskbar, &val))
    SetSkipTaskbar(val);

  if (bool val;
      options.Get(options::kKiosk, &val) && val && !restore_display_mode_)
    SetKiosk(val);

#if BUILDFLAG(IS_MAC)
  if (std::string val; options.Get(options::kVibrancyType, &val))
    SetVibrancy(val, 0);
#elif BUILDFLAG(IS_WIN)
  if (std::string val; options.Get(options::kBackgroundMaterial, &val))
    SetBackgroundMaterial(val);
#endif

  SkColor background_color = SK_ColorWHITE;
  if (std::string color; options.Get(options::kBackgroundColor, &color)) {
    background_color = ParseCSSColor(color).value_or(SK_ColorWHITE);
  } else if (IsTranslucent()) {
    background_color = SK_ColorTRANSPARENT;
  }
  SetBackgroundColor(background_color);

  SetTitle(options.ValueOrDefault(options::kTitle, Browser::Get()->GetName()));
  // Save updated window state after restoration adjustments are complete if
  // any.
  SaveWindowState();
  // Then show it.
  if (options.ValueOrDefault(options::kShow, true))
    Show();
}

// static
NativeWindow* NativeWindow::FromWidget(const views::Widget* widget) {
  DCHECK(widget);
  return static_cast<NativeWindow*>(
      widget->GetNativeWindowProperty(kNativeWindowKey.c_str()));
}

void NativeWindow::SetShape(const std::vector<gfx::Rect>& rects) {
  widget()->SetShape(std::make_unique<std::vector<gfx::Rect>>(rects));
}

bool NativeWindow::IsClosed() const {
  return is_closed_;
}

void NativeWindow::SetSize(const gfx::Size& size, bool animate) {
  SetBounds(gfx::Rect(GetPosition(), size), animate);
}

gfx::Size NativeWindow::GetSize() const {
  return GetBounds().size();
}

void NativeWindow::SetPosition(const gfx::Point& position, bool animate) {
  SetBounds(gfx::Rect(position, GetSize()), animate);
}

gfx::Point NativeWindow::GetPosition() const {
  return GetBounds().origin();
}

void NativeWindow::SetContentSize(const gfx::Size& size, bool animate) {
  SetSize(ContentBoundsToWindowBounds(gfx::Rect(size)).size(), animate);
}

gfx::Size NativeWindow::GetContentSize() const {
  return GetContentBounds().size();
}

void NativeWindow::SetContentBounds(const gfx::Rect& bounds, bool animate) {
  SetBounds(ContentBoundsToWindowBounds(bounds), animate);
}

gfx::Rect NativeWindow::GetContentBounds() const {
  return WindowBoundsToContentBounds(GetBounds());
}

bool NativeWindow::IsNormal() const {
  return !IsMinimized() && !IsMaximized() && !IsFullscreen();
}

void NativeWindow::SetSizeConstraints(
    const extensions::SizeConstraints& window_constraints) {
  size_constraints_ = window_constraints;
  content_size_constraints_.reset();
}

extensions::SizeConstraints NativeWindow::GetSizeConstraints() const {
  if (size_constraints_)
    return *size_constraints_;
  if (!content_size_constraints_)
    return {};
  // Convert content size constraints to window size constraints.
  extensions::SizeConstraints constraints;
  if (content_size_constraints_->HasMaximumSize()) {
    gfx::Rect max_bounds = ContentBoundsToWindowBounds(
        gfx::Rect(content_size_constraints_->GetMaximumSize()));
    constraints.set_maximum_size(max_bounds.size());
  }
  if (content_size_constraints_->HasMinimumSize()) {
    gfx::Rect min_bounds = ContentBoundsToWindowBounds(
        gfx::Rect(content_size_constraints_->GetMinimumSize()));
    constraints.set_minimum_size(min_bounds.size());
  }
  return constraints;
}

void NativeWindow::SetContentSizeConstraints(
    const extensions::SizeConstraints& size_constraints) {
  content_size_constraints_ = size_constraints;
  size_constraints_.reset();
}

// Windows/Linux:
// The return value of GetContentSizeConstraints will be passed to Chromium
// to set min/max sizes of window. Note that we are returning content size
// instead of window size because that is what Chromium expects, see the
// comment of |WidgetSizeIsClientSize| in Chromium's codebase to learn more.
//
// macOS:
// The min/max sizes are set directly by calling NSWindow's methods.
extensions::SizeConstraints NativeWindow::GetContentSizeConstraints() const {
  if (content_size_constraints_)
    return *content_size_constraints_;
  if (!size_constraints_)
    return {};
  // Convert window size constraints to content size constraints.
  // Note that we are not caching the results, because Chromium reccalculates
  // window frame size everytime when min/max sizes are passed, and we must
  // do the same otherwise the resulting size with frame included will be wrong.
  extensions::SizeConstraints constraints;
  if (size_constraints_->HasMaximumSize()) {
    gfx::Rect max_bounds = WindowBoundsToContentBounds(
        gfx::Rect(size_constraints_->GetMaximumSize()));
    constraints.set_maximum_size(max_bounds.size());
  }
  if (size_constraints_->HasMinimumSize()) {
    gfx::Rect min_bounds = WindowBoundsToContentBounds(
        gfx::Rect(size_constraints_->GetMinimumSize()));
    constraints.set_minimum_size(min_bounds.size());
  }
  return constraints;
}

void NativeWindow::SetMinimumSize(const gfx::Size& size) {
  extensions::SizeConstraints size_constraints = GetSizeConstraints();
  size_constraints.set_minimum_size(size);
  SetSizeConstraints(size_constraints);
}

gfx::Size NativeWindow::GetMinimumSize() const {
  return GetSizeConstraints().GetMinimumSize();
}

void NativeWindow::SetMaximumSize(const gfx::Size& size) {
  extensions::SizeConstraints size_constraints = GetSizeConstraints();
  size_constraints.set_maximum_size(size);
  SetSizeConstraints(size_constraints);
}

gfx::Size NativeWindow::GetMaximumSize() const {
  return GetSizeConstraints().GetMaximumSize();
}

gfx::Size NativeWindow::GetContentMinimumSize() const {
  return GetContentSizeConstraints().GetMinimumSize();
}

gfx::Size NativeWindow::GetContentMaximumSize() const {
  const auto size_constraints = GetContentSizeConstraints();
  gfx::Size maximum_size = size_constraints.GetMaximumSize();

#if BUILDFLAG(IS_WIN)
  if (size_constraints.HasMaximumSize())
    maximum_size = GetExpandedWindowSize(this, transparent(), maximum_size);
#endif

  return maximum_size;
}

void NativeWindow::SetSheetOffset(const double offsetX, const double offsetY) {
  sheet_offset_x_ = offsetX;
  sheet_offset_y_ = offsetY;
}

double NativeWindow::GetSheetOffsetX() const {
  return sheet_offset_x_;
}

double NativeWindow::GetSheetOffsetY() const {
  return sheet_offset_y_;
}

bool NativeWindow::IsTabletMode() const {
  return false;
}

std::string NativeWindow::GetRepresentedFilename() const {
  return "";
}

bool NativeWindow::IsDocumentEdited() const {
  return false;
}

bool NativeWindow::IsFocusable() const {
  return false;
}

void NativeWindow::SetParentWindow(NativeWindow* parent) {
  parent_ = parent;
}

bool NativeWindow::AddTabbedWindow(NativeWindow* window) {
  return true;  // for non-Mac platforms
}

std::optional<std::string> NativeWindow::GetTabbingIdentifier() const {
  return "";  // for non-Mac platforms
}

void NativeWindow::SetVibrancy(const std::string& type, int duration) {
  vibrancy_ = type;
}

void NativeWindow::SetBackgroundMaterial(const std::string& type) {
  background_material_ = type;
}

void NativeWindow::SetTouchBar(
    std::vector<gin_helper::PersistentDictionary> items) {}

void NativeWindow::SetEscapeTouchBarItem(
    gin_helper::PersistentDictionary item) {}

bool NativeWindow::IsMenuBarAutoHide() const {
  return false;
}

bool NativeWindow::IsMenuBarVisible() const {
  return true;
}

void NativeWindow::SetAspectRatio(double aspect_ratio,
                                  const gfx::Size& extra_size) {
  aspect_ratio_ = aspect_ratio;
  aspect_ratio_extraSize_ = extra_size;
}

bool NativeWindow::IsSnapped() const {
  return false;
}

std::optional<gfx::Rect> NativeWindow::GetWindowControlsOverlayRect() {
  return overlay_rect_;
}

void NativeWindow::SetWindowControlsOverlayRect(const gfx::Rect& overlay_rect) {
  overlay_rect_ = overlay_rect;
}

void NativeWindow::NotifyWindowRequestPreferredWidth(int* width) {
  observers_.Notify(&NativeWindowObserver::RequestPreferredWidth, width);
}

void NativeWindow::NotifyWindowCloseButtonClicked() {
  // First ask the observers whether we want to close.
  bool prevent_default = false;
  observers_.Notify(&NativeWindowObserver::WillCloseWindow, &prevent_default);
  if (prevent_default) {
    WindowList::WindowCloseCancelled(this);
    return;
  }

  // Then ask the observers how should we close the window.
  observers_.Notify(&NativeWindowObserver::OnCloseButtonClicked,
                    &prevent_default);
  if (prevent_default)
    return;

  CloseImmediately();
}

void NativeWindow::NotifyWindowClosed() {
  if (is_closed_)
    return;

  is_closed_ = true;
  observers_.Notify(&NativeWindowObserver::OnWindowClosed);

  WindowList::RemoveWindow(this);
}

void NativeWindow::NotifyWindowQueryEndSession(
    const std::vector<std::string>& reasons,
    bool* prevent_default) {
  observers_.Notify(&NativeWindowObserver::OnWindowQueryEndSession, reasons,
                    prevent_default);
}

void NativeWindow::NotifyWindowEndSession(
    const std::vector<std::string>& reasons) {
  observers_.Notify(&NativeWindowObserver::OnWindowEndSession, reasons);
}

void NativeWindow::NotifyWindowBlur() {
  observers_.Notify(&NativeWindowObserver::OnWindowBlur);
}

void NativeWindow::NotifyWindowFocus() {
  observers_.Notify(&NativeWindowObserver::OnWindowFocus);
}

void NativeWindow::NotifyWindowIsKeyChanged(bool is_key) {
  observers_.Notify(&NativeWindowObserver::OnWindowIsKeyChanged, is_key);
}

void NativeWindow::NotifyWindowShow() {
  observers_.Notify(&NativeWindowObserver::OnWindowShow);
}

void NativeWindow::NotifyWindowHide() {
  observers_.Notify(&NativeWindowObserver::OnWindowHide);
}

void NativeWindow::NotifyWindowMaximize() {
  observers_.Notify(&NativeWindowObserver::OnWindowMaximize);
}

void NativeWindow::NotifyWindowUnmaximize() {
  observers_.Notify(&NativeWindowObserver::OnWindowUnmaximize);
}

void NativeWindow::NotifyWindowMinimize() {
  observers_.Notify(&NativeWindowObserver::OnWindowMinimize);
}

void NativeWindow::NotifyWindowRestore() {
  observers_.Notify(&NativeWindowObserver::OnWindowRestore);
}

void NativeWindow::NotifyWindowWillResize(const gfx::Rect& new_bounds,
                                          const gfx::ResizeEdge edge,
                                          bool* prevent_default) {
  observers_.Notify(&NativeWindowObserver::OnWindowWillResize, new_bounds, edge,
                    prevent_default);
}

void NativeWindow::NotifyWindowWillMove(const gfx::Rect& new_bounds,
                                        bool* prevent_default) {
  observers_.Notify(&NativeWindowObserver::OnWindowWillMove, new_bounds,
                    prevent_default);
}

void NativeWindow::NotifyWindowResize() {
  NotifyLayoutWindowControlsOverlay();
  observers_.Notify(&NativeWindowObserver::OnWindowResize);
}

void NativeWindow::NotifyWindowResized() {
  observers_.Notify(&NativeWindowObserver::OnWindowResized);
}

void NativeWindow::NotifyWindowMove() {
  observers_.Notify(&NativeWindowObserver::OnWindowMove);
}

void NativeWindow::NotifyWindowMoved() {
  observers_.Notify(&NativeWindowObserver::OnWindowMoved);
}

void NativeWindow::NotifyWindowEnterFullScreen() {
  NotifyLayoutWindowControlsOverlay();
  observers_.Notify(&NativeWindowObserver::OnWindowEnterFullScreen);
}

void NativeWindow::NotifyWindowSwipe(const std::string& direction) {
  observers_.Notify(&NativeWindowObserver::OnWindowSwipe, direction);
}

void NativeWindow::NotifyWindowRotateGesture(float rotation) {
  observers_.Notify(&NativeWindowObserver::OnWindowRotateGesture, rotation);
}

void NativeWindow::NotifyWindowSheetBegin() {
  observers_.Notify(&NativeWindowObserver::OnWindowSheetBegin);
}

void NativeWindow::NotifyWindowSheetEnd() {
  observers_.Notify(&NativeWindowObserver::OnWindowSheetEnd);
}

void NativeWindow::NotifyWindowLeaveFullScreen() {
  NotifyLayoutWindowControlsOverlay();
  observers_.Notify(&NativeWindowObserver::OnWindowLeaveFullScreen);
}

void NativeWindow::NotifyWindowEnterHtmlFullScreen() {
  observers_.Notify(&NativeWindowObserver::OnWindowEnterHtmlFullScreen);
}

void NativeWindow::NotifyWindowLeaveHtmlFullScreen() {
  observers_.Notify(&NativeWindowObserver::OnWindowLeaveHtmlFullScreen);
}

void NativeWindow::NotifyWindowAlwaysOnTopChanged() {
  observers_.Notify(&NativeWindowObserver::OnWindowAlwaysOnTopChanged);
}

void NativeWindow::NotifyWindowExecuteAppCommand(
    const std::string_view command_name) {
  observers_.Notify(&NativeWindowObserver::OnExecuteAppCommand, command_name);
}

void NativeWindow::NotifyTouchBarItemInteraction(const std::string& item_id,
                                                 base::Value::Dict details) {
  observers_.Notify(&NativeWindowObserver::OnTouchBarItemResult, item_id,
                    details);
}

void NativeWindow::NotifyNewWindowForTab() {
  observers_.Notify(&NativeWindowObserver::OnNewWindowForTab);
}

void NativeWindow::NotifyWindowSystemContextMenu(int x,
                                                 int y,
                                                 bool* prevent_default) {
  observers_.Notify(&NativeWindowObserver::OnSystemContextMenu, x, y,
                    prevent_default);
}

void NativeWindow::NotifyLayoutWindowControlsOverlay() {
  if (const auto bounds = GetWindowControlsOverlayRect())
    observers_.Notify(&NativeWindowObserver::UpdateWindowControlsOverlay,
                      *bounds);
}

#if BUILDFLAG(IS_WIN)
void NativeWindow::NotifyWindowMessage(UINT message,
                                       WPARAM w_param,
                                       LPARAM l_param) {
  observers_.Notify(&NativeWindowObserver::OnWindowMessage, message, w_param,
                    l_param);
}
#endif

int NativeWindow::NonClientHitTest(const gfx::Point& point) {
#if !BUILDFLAG(IS_MAC)
  // We need to ensure we account for resizing borders on Windows and Linux.
  if ((!has_frame() || has_client_frame()) && IsResizable()) {
    auto* frame =
        static_cast<FramelessView*>(widget()->non_client_view()->frame_view());
    int border_hit = frame->ResizingBorderHitTest(point);
    if (border_hit != HTNOWHERE)
      return border_hit;
  }
#endif

  // This is to disable dragging in HTML5 full screen mode.
  // Details: https://github.com/electron/electron/issues/41002
  if (widget()->IsFullscreen())
    return HTNOWHERE;

  for (auto* provider : draggable_region_providers_) {
    int hit = provider->NonClientHitTest(point);
    if (hit != HTNOWHERE)
      return hit;
  }
  return HTNOWHERE;
}

void NativeWindow::AddDraggableRegionProvider(
    DraggableRegionProvider* provider) {
  if (!base::Contains(draggable_region_providers_, provider)) {
    draggable_region_providers_.push_back(provider);
  }
}

void NativeWindow::RemoveDraggableRegionProvider(
    DraggableRegionProvider* provider) {
  draggable_region_providers_.remove_if(
      [&provider](DraggableRegionProvider* p) { return p == provider; });
}

void NativeWindow::AddBackgroundThrottlingSource(
    BackgroundThrottlingSource* source) {
  auto result = background_throttling_sources_.insert(source);
  DCHECK(result.second) << "Added already stored BackgroundThrottlingSource.";
  UpdateBackgroundThrottlingState();
}

void NativeWindow::RemoveBackgroundThrottlingSource(
    BackgroundThrottlingSource* source) {
  auto result = background_throttling_sources_.erase(source);
  DCHECK(result == 1)
      << "Tried to remove non existing BackgroundThrottlingSource.";
  UpdateBackgroundThrottlingState();
}

void NativeWindow::UpdateBackgroundThrottlingState() {
  if (!widget() || !widget()->GetCompositor()) {
    return;
  }
  bool enable_background_throttling = true;
  for (const auto* background_throttling_source :
       background_throttling_sources_) {
    if (!background_throttling_source->GetBackgroundThrottling()) {
      enable_background_throttling = false;
      break;
    }
  }
  widget()->GetCompositor()->SetBackgroundThrottling(
      enable_background_throttling);
}

views::Widget* NativeWindow::GetWidget() {
  return widget();
}

const views::Widget* NativeWindow::GetWidget() const {
  return widget();
}

std::string NativeWindow::GetTitle() const {
  return base::UTF16ToUTF8(WidgetDelegate::GetWindowTitle());
}

void NativeWindow::SetTitle(const std::string_view title) {
  if (title == GetTitle())
    return;

  WidgetDelegate::SetTitle(base::UTF8ToUTF16(title));
  OnTitleChanged();
}

void NativeWindow::SetAccessibleTitle(const std::string& title) {
  WidgetDelegate::SetAccessibleTitle(base::UTF8ToUTF16(title));
}

std::string NativeWindow::GetAccessibleTitle() const {
  return base::UTF16ToUTF8(GetAccessibleWindowTitle());
}

std::string NativeWindow::GetName() const {
  return window_name_;
}

void NativeWindow::HandlePendingFullscreenTransitions() {
  if (pending_transitions_.empty()) {
    set_fullscreen_transition_type(FullScreenTransitionType::kNone);
    return;
  }

  bool next_transition = pending_transitions_.front();
  pending_transitions_.pop();
  SetFullScreen(next_transition);
}

bool NativeWindow::IsTranslucent() const {
  // Transparent windows are translucent
  if (transparent()) {
    return true;
  }

#if BUILDFLAG(IS_MAC)
  // Windows with vibrancy set are translucent
  if (!vibrancy_.empty())
    return true;
#endif

#if BUILDFLAG(IS_WIN)
  // Windows with certain background materials may be translucent
  if (!background_material_.empty() && background_material_ != "none")
    return true;
#endif

  return false;
}

void NativeWindow::DebouncedSaveWindowState() {
  save_window_state_timer_.Start(
      FROM_HERE, base::Milliseconds(200),
      base::BindOnce(&NativeWindow::SaveWindowState, base::Unretained(this)));
}

void NativeWindow::SaveWindowState() {
  if (!window_state_persistence_enabled_ || is_being_restored_)
    return;

  gfx::Rect bounds = GetBounds();
<<<<<<< HEAD
  const display::Screen* screen = display::Screen::GetScreen();
  DCHECK(screen);
  // GetDisplayMatching returns a fake display with 1920x1080 resolution at
  // (0,0) when no physical displays are attached.
  // https://source.chromium.org/chromium/chromium/src/+/main:ui/display/display.cc;l=184;drc=e4f1aef5f3ec30a28950d766612cc2c04c822c71
  const display::Display display = screen->GetDisplayMatching(bounds);

  // Skip window state persistence when display has invalid dimensions (0x0) or
  // is fake (ID 0xFF). Invalid displays could cause incorrect window bounds to
  // be saved, leading to positioning issues during restoration.
  // https://source.chromium.org/chromium/chromium/src/+/main:ui/display/types/display_constants.h;l=28;drc=e4f1aef5f3ec30a28950d766612cc2c04c822c71
  if (display.id() == display::kDefaultDisplayId ||
      display.size().width() == 0 || display.size().height() == 0) {
    LOG(WARNING)
        << "Window state not saved - no physical display attached or current "
           "display has invalid bounds";
    return;
  }
=======

  if (bounds.width() == 0 || bounds.height() == 0) {
    LOG(WARNING) << "Window state not saved - window bounds are invalid";
    return;
  }

  const display::Screen* screen = display::Screen::GetScreen();
  DCHECK(screen);
  // GetDisplayMatching returns a fake display with 1920x1080 resolution at
  // (0,0) when no physical displays are attached.
  // https://source.chromium.org/chromium/chromium/src/+/main:ui/display/display.cc;l=184;drc=e4f1aef5f3ec30a28950d766612cc2c04c822c71
  const display::Display display = screen->GetDisplayMatching(bounds);

  // Skip window state persistence when display has invalid dimensions (0x0) or
  // is fake (ID 0xFF). Invalid displays could cause incorrect window bounds to
  // be saved, leading to positioning issues during restoration.
  // https://source.chromium.org/chromium/chromium/src/+/main:ui/display/types/display_constants.h;l=28;drc=e4f1aef5f3ec30a28950d766612cc2c04c822c71
  if (hasInvalidDisplay(display)) {
    LOG(WARNING)
        << "Window state not saved - no physical display attached or current "
           "display has invalid bounds";
    return;
  }
>>>>>>> aeb04993

  ScopedDictPrefUpdate update(prefs_, electron::kWindowStates);
  const base::Value::Dict* existing_prefs = update->FindDict(window_name_);

  // When the window is in a special display mode (fullscreen, kiosk, or
  // maximized), save the previously stored window bounds instead of
  // the current bounds. This ensures that when the window is restored, it can
  // be restored to its original position and size if display mode is not
  // preserved via windowStatePersistence.
  if (!IsNormal() && existing_prefs) {
    std::optional<int> left = existing_prefs->FindInt(electron::kLeft);
    std::optional<int> top = existing_prefs->FindInt(electron::kTop);
    std::optional<int> right = existing_prefs->FindInt(electron::kRight);
    std::optional<int> bottom = existing_prefs->FindInt(electron::kBottom);

    if (left && top && right && bottom) {
      bounds = gfx::Rect(*left, *top, *right - *left, *bottom - *top);
    }
  }

  base::Value::Dict window_preferences;
  window_preferences.Set(electron::kLeft, bounds.x());
  window_preferences.Set(electron::kTop, bounds.y());
  window_preferences.Set(electron::kRight, bounds.right());
  window_preferences.Set(electron::kBottom, bounds.bottom());

  window_preferences.Set(electron::kMaximized, IsMaximized());
  window_preferences.Set(electron::kFullscreen, IsFullscreen());
  window_preferences.Set(electron::kKiosk, IsKiosk());

  gfx::Rect work_area = display.work_area();

  window_preferences.Set(electron::kWorkAreaLeft, work_area.x());
  window_preferences.Set(electron::kWorkAreaTop, work_area.y());
  window_preferences.Set(electron::kWorkAreaRight, work_area.right());
  window_preferences.Set(electron::kWorkAreaBottom, work_area.bottom());

  update->Set(window_name_, std::move(window_preferences));
}

void NativeWindow::FlushWindowState() {
  if (save_window_state_timer_.IsRunning()) {
    save_window_state_timer_.FireNow();
  } else {
    SaveWindowState();
  }
}

void NativeWindow::RestoreWindowState(const gin_helper::Dictionary& options) {
  if (!window_state_persistence_enabled_)
    return;

  const base::Value& value = prefs_->GetValue(electron::kWindowStates);
  const base::Value::Dict* window_preferences =
      value.is_dict() ? value.GetDict().FindDict(window_name_) : nullptr;

  if (!window_preferences)
    return;

  std::optional<int> saved_left = window_preferences->FindInt(electron::kLeft);
  std::optional<int> saved_top = window_preferences->FindInt(electron::kTop);
  std::optional<int> saved_right =
      window_preferences->FindInt(electron::kRight);
  std::optional<int> saved_bottom =
      window_preferences->FindInt(electron::kBottom);

  std::optional<int> work_area_left =
      window_preferences->FindInt(electron::kWorkAreaLeft);
  std::optional<int> work_area_top =
      window_preferences->FindInt(electron::kWorkAreaTop);
  std::optional<int> work_area_right =
      window_preferences->FindInt(electron::kWorkAreaRight);
  std::optional<int> work_area_bottom =
      window_preferences->FindInt(electron::kWorkAreaBottom);

  if (!saved_left || !saved_top || !saved_right || !saved_bottom ||
      !work_area_left || !work_area_top || !work_area_right ||
      !work_area_bottom) {
    LOG(WARNING) << "Window state not restored - corrupted values found";
    return;
  }

  gfx::Rect saved_bounds =
      gfx::Rect(*saved_left, *saved_top, *saved_right - *saved_left,
                *saved_bottom - *saved_top);

  display::Screen* screen = display::Screen::GetScreen();
  DCHECK(screen);
<<<<<<< HEAD

  // Set the primary display as the target display for restoration.
  display::Display display = screen->GetPrimaryDisplay();

  // We identify the display with the minimal Manhattan distance to the saved
  // bounds and set it as the target display for restoration.
  int min_displacement = std::numeric_limits<int>::max();

  for (const auto& candidate : screen->GetAllDisplays()) {
    gfx::Rect test_bounds = saved_bounds;
    test_bounds.AdjustToFit(candidate.work_area());
    int displacement = std::abs(test_bounds.x() - saved_bounds.x()) +
                       std::abs(test_bounds.y() - saved_bounds.y());

    if (displacement < min_displacement) {
      min_displacement = displacement;
      display = candidate;
    }
  }
=======
  // GetDisplayMatching returns a fake display with 1920x1080 resolution at
  // (0,0) when no physical displays are attached.
  // https://source.chromium.org/chromium/chromium/src/+/main:ui/display/display.cc;l=184;drc=e4f1aef5f3ec30a28950d766612cc2c04c822c71
  const display::Display display = screen->GetDisplayMatching(saved_bounds);
>>>>>>> aeb04993

  // Skip window state restoration if current display has invalid dimensions or
  // is fake. Restoring from invalid displays (0x0) or fake displays (ID 0xFF)
  // could cause incorrect window positioning when later moved to real displays.
  // https://source.chromium.org/chromium/chromium/src/+/main:ui/display/types/display_constants.h;l=28;drc=e4f1aef5f3ec30a28950d766612cc2c04c822c71
<<<<<<< HEAD
  if (display.id() == display::kDefaultDisplayId ||
      display.size().width() == 0 || display.size().height() == 0) {
=======
  if (hasInvalidDisplay(display)) {
>>>>>>> aeb04993
    LOG(WARNING) << "Window state not restored - no physical display attached "
                    "or current display has invalid bounds";
    return;
  }

  gfx::Rect saved_work_area = gfx::Rect(*work_area_left, *work_area_top,
                                        *work_area_right - *work_area_left,
                                        *work_area_bottom - *work_area_top);

  // Set this to true before RestoreBounds to prevent SaveWindowState from being
  // inadvertently triggered during the restoration process.
  is_being_restored_ = true;

  if (restore_bounds_) {
    RestoreBounds(display, saved_work_area, saved_bounds);
  }

  if (restore_display_mode_) {
    restore_display_mode_callback_ = base::BindOnce(
        [](NativeWindow* window, base::Value::Dict prefs) {
          if (auto kiosk = prefs.FindBool(electron::kKiosk); kiosk && *kiosk) {
            window->SetKiosk(true);
          } else if (auto fs = prefs.FindBool(electron::kFullscreen);
                     fs && *fs) {
            window->SetFullScreen(true);
          } else if (auto max = prefs.FindBool(electron::kMaximized);
                     max && *max) {
            window->Maximize();
          }
        },
        base::Unretained(this), window_preferences->Clone());
  }

  is_being_restored_ = false;
}

void NativeWindow::FlushPendingDisplayMode() {
  if (restore_display_mode_callback_) {
    std::move(restore_display_mode_callback_).Run();
  }
}

// This function is similar to Chromium's window bounds adjustment logic
// https://source.chromium.org/chromium/chromium/src/+/main:chrome/browser/ui/window_sizer/window_sizer.cc;l=350;drc=0ec56065ba588552f21633aa47280ba02c3cd160
void NativeWindow::RestoreBounds(const display::Display& display,
                                 const gfx::Rect& saved_work_area,
                                 gfx::Rect& saved_bounds) {
<<<<<<< HEAD
=======
  if (saved_bounds.width() == 0 || saved_bounds.height() == 0) {
    LOG(WARNING) << "Window bounds not restored - values are invalid";
    return;
  }

>>>>>>> aeb04993
  // Ensure that the window is at least kMinVisibleHeight * kMinVisibleWidth.
  saved_bounds.set_height(std::max(kMinVisibleHeight, saved_bounds.height()));
  saved_bounds.set_width(std::max(kMinVisibleWidth, saved_bounds.width()));

  const gfx::Rect work_area = display.work_area();
  // Ensure that the title bar is not above the work area.
  if (saved_bounds.y() < work_area.y()) {
    saved_bounds.set_y(work_area.y());
  }

  // Reposition and resize the bounds if the saved_work_area is different from
  // the current work area and the current work area doesn't completely contain
  // the bounds.
  if (!saved_work_area.IsEmpty() && saved_work_area != work_area &&
      !work_area.Contains(saved_bounds)) {
    saved_bounds.AdjustToFit(work_area);
  }

#if BUILDFLAG(IS_MAC)
  // On mac, we want to be aggressive about repositioning windows that are
  // partially offscreen.  If the window is partially offscreen horizontally,
  // snap to the nearest edge of the work area. This call also adjusts the
  // height, width if needed to make the window fully visible.
  saved_bounds.AdjustToFit(work_area);
#else
  // On non-Mac platforms, we are less aggressive about repositioning. Simply
  // ensure that at least kMinVisibleWidth * kMinVisibleHeight is visible

  const int min_y = work_area.y() + kMinVisibleHeight - saved_bounds.height();
  const int min_x = work_area.x() + kMinVisibleWidth - saved_bounds.width();
  const int max_y = work_area.bottom() - kMinVisibleHeight;
  const int max_x = work_area.right() - kMinVisibleWidth;
  // Reposition and resize the bounds to make it fully visible inside the work
  // area. `min_x >= max_x` happens when work area and bounds are both small.
  if (min_x >= max_x || min_y >= max_y) {
    saved_bounds.AdjustToFit(work_area);
  } else {
    saved_bounds.set_y(std::clamp(saved_bounds.y(), min_y, max_y));
    saved_bounds.set_x(std::clamp(saved_bounds.x(), min_x, max_x));
  }
#endif  // BUILDFLAG(IS_MAC)

  SetBounds(saved_bounds);
}

// static
bool NativeWindow::PlatformHasClientFrame() {
#if defined(USE_OZONE)
  // Ozone X11 likes to prefer custom frames,
  // but we don't need them unless on Wayland.
  static const bool has_client_frame =
      base::FeatureList::IsEnabled(features::kWaylandWindowDecorations) &&
      !ui::OzonePlatform::GetInstance()
           ->GetPlatformRuntimeProperties()
           .supports_server_side_window_decorations;
  return has_client_frame;
#else
  return false;
#endif
}

// static
void NativeWindowRelay::CreateForWebContents(
    content::WebContents* web_contents,
    base::WeakPtr<NativeWindow> window) {
  DCHECK(web_contents);
  if (!web_contents->GetUserData(UserDataKey())) {
    web_contents->SetUserData(
        UserDataKey(),
        base::WrapUnique(new NativeWindowRelay(web_contents, window)));
  }
}

NativeWindowRelay::NativeWindowRelay(content::WebContents* web_contents,
                                     base::WeakPtr<NativeWindow> window)
    : content::WebContentsUserData<NativeWindowRelay>(*web_contents),
      native_window_(window) {}

NativeWindowRelay::~NativeWindowRelay() = default;

WEB_CONTENTS_USER_DATA_KEY_IMPL(NativeWindowRelay);

}  // namespace electron<|MERGE_RESOLUTION|>--- conflicted
+++ resolved
@@ -865,26 +865,6 @@
     return;
 
   gfx::Rect bounds = GetBounds();
-<<<<<<< HEAD
-  const display::Screen* screen = display::Screen::GetScreen();
-  DCHECK(screen);
-  // GetDisplayMatching returns a fake display with 1920x1080 resolution at
-  // (0,0) when no physical displays are attached.
-  // https://source.chromium.org/chromium/chromium/src/+/main:ui/display/display.cc;l=184;drc=e4f1aef5f3ec30a28950d766612cc2c04c822c71
-  const display::Display display = screen->GetDisplayMatching(bounds);
-
-  // Skip window state persistence when display has invalid dimensions (0x0) or
-  // is fake (ID 0xFF). Invalid displays could cause incorrect window bounds to
-  // be saved, leading to positioning issues during restoration.
-  // https://source.chromium.org/chromium/chromium/src/+/main:ui/display/types/display_constants.h;l=28;drc=e4f1aef5f3ec30a28950d766612cc2c04c822c71
-  if (display.id() == display::kDefaultDisplayId ||
-      display.size().width() == 0 || display.size().height() == 0) {
-    LOG(WARNING)
-        << "Window state not saved - no physical display attached or current "
-           "display has invalid bounds";
-    return;
-  }
-=======
 
   if (bounds.width() == 0 || bounds.height() == 0) {
     LOG(WARNING) << "Window state not saved - window bounds are invalid";
@@ -908,7 +888,6 @@
            "display has invalid bounds";
     return;
   }
->>>>>>> aeb04993
 
   ScopedDictPrefUpdate update(prefs_, electron::kWindowStates);
   const base::Value::Dict* existing_prefs = update->FindDict(window_name_);
@@ -997,7 +976,6 @@
 
   display::Screen* screen = display::Screen::GetScreen();
   DCHECK(screen);
-<<<<<<< HEAD
 
   // Set the primary display as the target display for restoration.
   display::Display display = screen->GetPrimaryDisplay();
@@ -1017,23 +995,12 @@
       display = candidate;
     }
   }
-=======
-  // GetDisplayMatching returns a fake display with 1920x1080 resolution at
-  // (0,0) when no physical displays are attached.
-  // https://source.chromium.org/chromium/chromium/src/+/main:ui/display/display.cc;l=184;drc=e4f1aef5f3ec30a28950d766612cc2c04c822c71
-  const display::Display display = screen->GetDisplayMatching(saved_bounds);
->>>>>>> aeb04993
 
   // Skip window state restoration if current display has invalid dimensions or
   // is fake. Restoring from invalid displays (0x0) or fake displays (ID 0xFF)
   // could cause incorrect window positioning when later moved to real displays.
   // https://source.chromium.org/chromium/chromium/src/+/main:ui/display/types/display_constants.h;l=28;drc=e4f1aef5f3ec30a28950d766612cc2c04c822c71
-<<<<<<< HEAD
-  if (display.id() == display::kDefaultDisplayId ||
-      display.size().width() == 0 || display.size().height() == 0) {
-=======
   if (hasInvalidDisplay(display)) {
->>>>>>> aeb04993
     LOG(WARNING) << "Window state not restored - no physical display attached "
                     "or current display has invalid bounds";
     return;
@@ -1081,14 +1048,11 @@
 void NativeWindow::RestoreBounds(const display::Display& display,
                                  const gfx::Rect& saved_work_area,
                                  gfx::Rect& saved_bounds) {
-<<<<<<< HEAD
-=======
   if (saved_bounds.width() == 0 || saved_bounds.height() == 0) {
     LOG(WARNING) << "Window bounds not restored - values are invalid";
     return;
   }
 
->>>>>>> aeb04993
   // Ensure that the window is at least kMinVisibleHeight * kMinVisibleWidth.
   saved_bounds.set_height(std::max(kMinVisibleHeight, saved_bounds.height()));
   saved_bounds.set_width(std::max(kMinVisibleWidth, saved_bounds.width()));
