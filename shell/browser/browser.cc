--- conflicted
+++ resolved
@@ -200,7 +200,6 @@
   // Now that we've reached that point, it's time to freeze their values.
   // FIXME: setPath() should reject changes to these paths after this point
   base::FilePath user_data;
-<<<<<<< HEAD
   base::PathService::Get(DIR_USER_DATA, &user_data);
   base::PathService::Override(DIR_USER_DATA, user_data);
   base::PathService::Override(chrome::DIR_USER_DATA, user_data);
@@ -213,10 +212,6 @@
   base::PathService::Override(
       chrome::DIR_APP_DICTIONARIES,
       user_data.Append(base::FilePath::FromUTF8Unsafe("Dictionaries")));
-=======
-  if (base::PathService::Get(chrome::DIR_USER_DATA, &user_data))
-    base::CreateDirectoryAndGetError(user_data, nullptr);
->>>>>>> e5aa13e2
 
   is_ready_ = true;
   if (ready_promise_) {
