--- conflicted
+++ resolved
@@ -147,7 +147,6 @@
   bluetooth_pairing_handler_ = handler;
 }
 
-<<<<<<< HEAD
 // static
 bool ElectronPermissionManager::IsGeolocationDisabledViaCommandLine() {
 // Remove platform check once flag is extended to other platforms
@@ -157,14 +156,13 @@
 #else
   return false;
 #endif
-=======
+
 bool ElectronPermissionManager::HasPermissionRequestHandler() const {
   return !request_handler_.is_null();
 }
 
 bool ElectronPermissionManager::HasPermissionCheckHandler() const {
   return !check_handler_.is_null();
->>>>>>> e44b96bb
 }
 
 void ElectronPermissionManager::RequestPermissionWithDetails(
@@ -234,7 +232,9 @@
                 render_frame_host->GetProcess()->GetDeprecatedID());
       } else if (permission_type == blink::PermissionType::GEOLOCATION) {
         if (IsGeolocationDisabledViaCommandLine()) {
-          statuses.push_back(blink::mojom::PermissionStatus::DENIED);
+          results.push_back(content::PermissionResult(
+              blink::mojom::PermissionStatus::DENIED,
+              content::PermissionStatusSource::UNSPECIFIED));
           continue;
         } else {
           ElectronBrowserMainParts::Get()
@@ -242,14 +242,9 @@
               ->UserDidOptIntoLocationServices();
         }
       }
-<<<<<<< HEAD
-
-      statuses.push_back(blink::mojom::PermissionStatus::GRANTED);
-=======
       results.push_back(content::PermissionResult(
           blink::mojom::PermissionStatus::GRANTED,
           content::PermissionStatusSource::UNSPECIFIED));
->>>>>>> e44b96bb
     }
     std::move(response_callback).Run(results);
     return;
