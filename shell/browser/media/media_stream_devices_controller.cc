// Copyright (c) 2012 The Chromium Authors. All rights reserved.
// Use of this source code is governed by a BSD-style license that can be
// found in the LICENSE-CHROMIUM file.

#include "shell/browser/media/media_stream_devices_controller.h"

#include <memory>
#include <utility>

#include "chrome/browser/media/webrtc/desktop_media_list.h"
#include "chrome/browser/media/webrtc/native_desktop_media_list.h"
#include "content/public/browser/desktop_capture.h"
#include "content/public/browser/desktop_media_id.h"
#include "content/public/browser/media_stream_request.h"
#include "shell/browser/electron_browser_context.h"
#include "shell/browser/media/media_capture_devices_dispatcher.h"
#include "third_party/blink/public/mojom/mediastream/media_stream.mojom.h"
#include "third_party/webrtc/modules/desktop_capture/desktop_capturer.h"

namespace electron {

namespace {

bool HasAnyAvailableDevice() {
  const blink::MediaStreamDevices& audio_devices =
      MediaCaptureDevicesDispatcher::GetInstance()->GetAudioCaptureDevices();
  const blink::MediaStreamDevices& video_devices =
      MediaCaptureDevicesDispatcher::GetInstance()->GetVideoCaptureDevices();

  return !(audio_devices.empty() && video_devices.empty());
}

}  // namespace

MediaStreamDevicesController::MediaStreamDevicesController(
    const content::MediaStreamRequest& request,
    content::MediaResponseCallback callback)
    : request_(request),
      callback_(std::move(callback)),
      // For MEDIA_OPEN_DEVICE requests (Pepper) we always request both webcam
      // and microphone to avoid popping two infobars.
      microphone_requested_(
          request.audio_type ==
              blink::mojom::MediaStreamType::DEVICE_AUDIO_CAPTURE ||
          request.request_type == blink::MEDIA_OPEN_DEVICE_PEPPER_ONLY),
      webcam_requested_(
          request.video_type ==
              blink::mojom::MediaStreamType::DEVICE_VIDEO_CAPTURE ||
          request.request_type == blink::MEDIA_OPEN_DEVICE_PEPPER_ONLY) {}

MediaStreamDevicesController::~MediaStreamDevicesController() {
  if (!callback_.is_null()) {
    std::move(callback_).Run(
        blink::mojom::StreamDevicesSet(),
        blink::mojom::MediaStreamRequestResult::FAILED_DUE_TO_SHUTDOWN,
        std::unique_ptr<content::MediaStreamUI>());
  }
}

void MediaStreamDevicesController::TakeAction() {
  // Do special handling of desktop screen cast.
  if (request_.audio_type ==
          blink::mojom::MediaStreamType::GUM_TAB_AUDIO_CAPTURE ||
      request_.video_type ==
          blink::mojom::MediaStreamType::GUM_TAB_VIDEO_CAPTURE ||
      request_.audio_type ==
          blink::mojom::MediaStreamType::GUM_DESKTOP_AUDIO_CAPTURE ||
      request_.video_type ==
          blink::mojom::MediaStreamType::GUM_DESKTOP_VIDEO_CAPTURE) {
    HandleUserMediaRequest();
    return;
  }

  content::RenderFrameHost* rfh = content::RenderFrameHost::FromID(
      request_.render_process_id, request_.render_frame_id);
  if (!rfh)
    return;

  content::BrowserContext* browser_context = rfh->GetBrowserContext();
  ElectronBrowserContext* electron_browser_context =
      static_cast<ElectronBrowserContext*>(browser_context);
  if (electron_browser_context->ChooseMediaDevice(request_,
                                                  std::move(callback_)))
    return;

  // Deny the request if there is no device attached to the OS.
  if (HasAnyAvailableDevice())
    Accept();
  else
    Deny(blink::mojom::MediaStreamRequestResult::NO_HARDWARE);
}

void MediaStreamDevicesController::Accept() {
  // Get the default devices for the request.
  blink::mojom::StreamDevicesSetPtr stream_devices_set =
      blink::mojom::StreamDevicesSet::New();
<<<<<<< HEAD

  // TODO(crbug.com/1300883): Generalize to multiple streams.
=======
>>>>>>> 5d120359
  stream_devices_set->stream_devices.emplace_back(
      blink::mojom::StreamDevices::New());
  blink::mojom::StreamDevices& stream_devices =
      *stream_devices_set->stream_devices[0];
<<<<<<< HEAD
  if (!(microphone_requested_ || webcam_requested_)) {
=======

  if (microphone_requested_ || webcam_requested_) {
>>>>>>> 5d120359
    switch (request_.request_type) {
      case blink::MEDIA_OPEN_DEVICE_PEPPER_ONLY: {
        const blink::MediaStreamDevice* device = nullptr;
        // For open device request pick the desired device or fall back to the
        // first available of the given type.
        if (request_.audio_type ==
            blink::mojom::MediaStreamType::DEVICE_AUDIO_CAPTURE) {
          device =
              MediaCaptureDevicesDispatcher::GetInstance()
                  ->GetRequestedAudioDevice(request_.requested_audio_device_id);
          // TODO(wjia): Confirm this is the intended behavior.
          if (!device) {
            device = MediaCaptureDevicesDispatcher::GetInstance()
                         ->GetFirstAvailableAudioDevice();
          }
          if (device)
            stream_devices.audio_device = *device;
        } else if (request_.video_type ==
                   blink::mojom::MediaStreamType::DEVICE_VIDEO_CAPTURE) {
          // Pepper API opens only one device at a time.
          device =
              MediaCaptureDevicesDispatcher::GetInstance()
                  ->GetRequestedVideoDevice(request_.requested_video_device_id);
          // TODO(wjia): Confirm this is the intended behavior.
          if (!device) {
            device = MediaCaptureDevicesDispatcher::GetInstance()
                         ->GetFirstAvailableVideoDevice();
          }
          if (device)
            stream_devices.video_device = *device;
        }
        break;
      }
      case blink::MEDIA_GENERATE_STREAM: {
        bool needs_audio_device = microphone_requested_;
        bool needs_video_device = webcam_requested_;

        // Get the exact audio or video device if an id is specified.
        if (!request_.requested_audio_device_id.empty()) {
          const blink::MediaStreamDevice* audio_device =
              MediaCaptureDevicesDispatcher::GetInstance()
                  ->GetRequestedAudioDevice(request_.requested_audio_device_id);
          if (audio_device) {
            stream_devices.audio_device = *audio_device;
            needs_audio_device = false;
          }
        }
        if (!request_.requested_video_device_id.empty()) {
          const blink::MediaStreamDevice* video_device =
              MediaCaptureDevicesDispatcher::GetInstance()
                  ->GetRequestedVideoDevice(request_.requested_video_device_id);
          if (video_device) {
            stream_devices.video_device = *video_device;
            needs_video_device = false;
          }
        }

        // If either or both audio and video devices were requested but not
        // specified by id, get the default devices.
        if (needs_audio_device || needs_video_device) {
          MediaCaptureDevicesDispatcher::GetInstance()->GetDefaultDevices(
              needs_audio_device, needs_video_device, stream_devices);
        }
        break;
      }
      case blink::MEDIA_DEVICE_ACCESS: {
        // Get the default devices for the request.
        MediaCaptureDevicesDispatcher::GetInstance()->GetDefaultDevices(
            microphone_requested_, webcam_requested_, stream_devices);
        break;
      }
      case blink::MEDIA_DEVICE_UPDATE: {
        NOTREACHED();
        break;
      }
      case blink::MEDIA_GET_OPEN_DEVICE: {
        // Transferred tracks, that use blink::MEDIA_GET_OPEN_DEVICE type, do
        // not need to get permissions for blink::mojom::StreamDevices as those
        // are controlled by the original context.
        NOTREACHED();
        break;
      }
    }
  }

  std::move(callback_).Run(*stream_devices_set,
                           blink::mojom::MediaStreamRequestResult::OK,
                           std::unique_ptr<content::MediaStreamUI>());
}

void MediaStreamDevicesController::Deny(
    blink::mojom::MediaStreamRequestResult result) {
  std::move(callback_).Run(blink::mojom::StreamDevicesSet(), result,
                           std::unique_ptr<content::MediaStreamUI>());
}

void MediaStreamDevicesController::HandleUserMediaRequest() {
<<<<<<< HEAD
  // Get the default devices for the request.
  blink::mojom::StreamDevicesSetPtr stream_devices_set =
      blink::mojom::StreamDevicesSet::New();

  // TODO(crbug.com/1300883): Generalize to multiple streams.
=======
  blink::mojom::StreamDevicesSetPtr stream_devices_set =
      blink::mojom::StreamDevicesSet::New();
>>>>>>> 5d120359
  stream_devices_set->stream_devices.emplace_back(
      blink::mojom::StreamDevices::New());
  blink::mojom::StreamDevices& devices = *stream_devices_set->stream_devices[0];

  if (request_.audio_type ==
      blink::mojom::MediaStreamType::GUM_TAB_AUDIO_CAPTURE) {
    devices.audio_device = blink::MediaStreamDevice(
        blink::mojom::MediaStreamType::GUM_TAB_AUDIO_CAPTURE, "", "");
  }
  if (request_.video_type ==
      blink::mojom::MediaStreamType::GUM_TAB_VIDEO_CAPTURE) {
    devices.video_device = blink::MediaStreamDevice(
        blink::mojom::MediaStreamType::GUM_TAB_VIDEO_CAPTURE, "", "");
  }
  if (request_.audio_type ==
      blink::mojom::MediaStreamType::GUM_DESKTOP_AUDIO_CAPTURE) {
    devices.audio_device = blink::MediaStreamDevice(
        blink::mojom::MediaStreamType::GUM_DESKTOP_AUDIO_CAPTURE, "loopback",
        "System Audio");
  }
  if (request_.video_type ==
      blink::mojom::MediaStreamType::GUM_DESKTOP_VIDEO_CAPTURE) {
    content::DesktopMediaID screen_id;
    // If the device id wasn't specified then this is a screen capture request
    // (i.e. chooseDesktopMedia() API wasn't used to generate device id).
    if (request_.requested_video_device_id.empty()) {
      screen_id = content::DesktopMediaID(content::DesktopMediaID::TYPE_SCREEN,
                                          -1 /* kFullDesktopScreenId */);
    } else {
      screen_id =
          content::DesktopMediaID::Parse(request_.requested_video_device_id);
    }

    devices.video_device = blink::MediaStreamDevice(
        blink::mojom::MediaStreamType::GUM_DESKTOP_VIDEO_CAPTURE,
        screen_id.ToString(), "Screen");
  }

  bool empty =
      !devices.audio_device.has_value() && !devices.video_device.has_value();
  std::move(callback_).Run(
      *stream_devices_set,
      empty ? blink::mojom::MediaStreamRequestResult::NO_HARDWARE
            : blink::mojom::MediaStreamRequestResult::OK,
      std::unique_ptr<content::MediaStreamUI>());
}

}  // namespace electron<|MERGE_RESOLUTION|>--- conflicted
+++ resolved
@@ -94,21 +94,12 @@
   // Get the default devices for the request.
   blink::mojom::StreamDevicesSetPtr stream_devices_set =
       blink::mojom::StreamDevicesSet::New();
-<<<<<<< HEAD
-
   // TODO(crbug.com/1300883): Generalize to multiple streams.
-=======
->>>>>>> 5d120359
   stream_devices_set->stream_devices.emplace_back(
       blink::mojom::StreamDevices::New());
   blink::mojom::StreamDevices& stream_devices =
       *stream_devices_set->stream_devices[0];
-<<<<<<< HEAD
-  if (!(microphone_requested_ || webcam_requested_)) {
-=======
-
   if (microphone_requested_ || webcam_requested_) {
->>>>>>> 5d120359
     switch (request_.request_type) {
       case blink::MEDIA_OPEN_DEVICE_PEPPER_ONLY: {
         const blink::MediaStreamDevice* device = nullptr;
@@ -206,16 +197,11 @@
 }
 
 void MediaStreamDevicesController::HandleUserMediaRequest() {
-<<<<<<< HEAD
   // Get the default devices for the request.
   blink::mojom::StreamDevicesSetPtr stream_devices_set =
       blink::mojom::StreamDevicesSet::New();
 
   // TODO(crbug.com/1300883): Generalize to multiple streams.
-=======
-  blink::mojom::StreamDevicesSetPtr stream_devices_set =
-      blink::mojom::StreamDevicesSet::New();
->>>>>>> 5d120359
   stream_devices_set->stream_devices.emplace_back(
       blink::mojom::StreamDevices::New());
   blink::mojom::StreamDevices& devices = *stream_devices_set->stream_devices[0];
