// Copyright (c) 2013 GitHub, Inc.
// Use of this source code is governed by the MIT license that can be
// found in the LICENSE file.

#include "shell/browser/electron_browser_main_parts.h"

#include <memory>

#include <utility>

#if defined(OS_LINUX)
#include <glib.h>  // for g_setenv()
#endif

#include "base/base_switches.h"
#include "base/command_line.h"
#include "base/feature_list.h"
#include "base/message_loop/message_loop.h"
#include "base/path_service.h"
#include "base/strings/string_number_conversions.h"
#include "base/strings/utf_string_conversions.h"
#include "chrome/browser/icon_manager.h"
#include "content/public/browser/browser_thread.h"
#include "content/public/browser/child_process_security_policy.h"
#include "content/public/browser/device_service.h"
#include "content/public/browser/web_ui_controller_factory.h"
#include "content/public/common/content_features.h"
#include "content/public/common/content_switches.h"
#include "content/public/common/result_codes.h"
#include "electron/buildflags/buildflags.h"
#include "media/base/localized_strings.h"
#include "services/network/public/cpp/features.h"
#include "services/tracing/public/cpp/stack_sampling/tracing_sampler_profiler.h"
#include "shell/app/electron_main_delegate.h"
#include "shell/browser/api/electron_api_app.h"
#include "shell/browser/atom_paths.h"
#include "shell/browser/browser.h"
#include "shell/browser/browser_process_impl.h"
#include "shell/browser/electron_browser_client.h"
#include "shell/browser/electron_browser_context.h"
#include "shell/browser/electron_web_ui_controller_factory.h"
#include "shell/browser/feature_list.h"
#include "shell/browser/javascript_environment.h"
#include "shell/browser/media/media_capture_devices_dispatcher.h"
#include "shell/browser/node_debugger.h"
#include "shell/browser/ui/devtools_manager_delegate.h"
#include "shell/common/api/electron_bindings.h"
#include "shell/common/application_info.h"
#include "shell/common/asar/asar_util.h"
#include "shell/common/gin_helper/trackable_object.h"
#include "shell/common/node_bindings.h"
#include "shell/common/node_includes.h"
#include "ui/base/idle/idle.h"
#include "ui/base/ui_base_switches.h"

#if defined(USE_AURA)
#include "ui/display/display.h"
#include "ui/display/screen.h"
#include "ui/views/widget/desktop_aura/desktop_screen.h"
#include "ui/wm/core/wm_state.h"
#endif

#if defined(USE_X11)
#include "base/environment.h"
#include "base/threading/thread_task_runner_handle.h"
#include "ui/base/x/x11_util.h"
#include "ui/base/x/x11_util_internal.h"
#include "ui/events/devices/x11/touch_factory_x11.h"
#include "ui/gfx/x/x11_types.h"
#include "ui/gtk/gtk_ui.h"
#include "ui/gtk/gtk_ui_delegate.h"
#include "ui/gtk/gtk_util.h"
#include "ui/gtk/x/gtk_ui_delegate_x11.h"
#include "ui/views/linux_ui/linux_ui.h"
#endif

#if defined(OS_WIN)
#include "ui/base/cursor/cursor_loader_win.h"
#include "ui/base/l10n/l10n_util.h"
#include "ui/base/l10n/l10n_util_win.h"
#include "ui/display/win/dpi.h"
#include "ui/gfx/system_fonts_win.h"
#include "ui/strings/grit/app_locale_settings.h"
#endif

#if defined(OS_MACOSX)
#include "shell/browser/ui/cocoa/views_delegate_mac.h"
#else
#include "shell/browser/ui/views/electron_views_delegate.h"
#endif

#if defined(OS_LINUX)
#include "device/bluetooth/bluetooth_adapter_factory.h"
#include "device/bluetooth/dbus/dbus_bluez_manager_wrapper_linux.h"
#endif

#if BUILDFLAG(ENABLE_ELECTRON_EXTENSIONS)
#include "components/keyed_service/content/browser_context_dependency_manager.h"
#include "extensions/browser/browser_context_keyed_service_factories.h"
#include "extensions/common/extension_api.h"
#include "shell/browser/extensions/electron_browser_context_keyed_service_factories.h"
#include "shell/browser/extensions/electron_extensions_browser_client.h"
#include "shell/common/extensions/electron_extensions_client.h"
#endif  // BUILDFLAG(ENABLE_ELECTRON_EXTENSIONS)

#if BUILDFLAG(ENABLE_BUILTIN_SPELLCHECKER)
#include "chrome/browser/spellchecker/spellcheck_factory.h"  // nogncheck
#endif

namespace electron {

namespace {

template <typename T>
void Erase(T* container, typename T::iterator iter) {
  container->erase(iter);
}

#if defined(OS_WIN)
// gfx::Font callbacks
void AdjustUIFont(gfx::win::FontAdjustment* font_adjustment) {
  l10n_util::NeedOverrideDefaultUIFont(&font_adjustment->font_family_override,
                                       &font_adjustment->font_scale);
  font_adjustment->font_scale *= display::win::GetAccessibilityFontScale();
}

int GetMinimumFontSize() {
  int min_font_size;
  base::StringToInt(l10n_util::GetStringUTF16(IDS_MINIMUM_UI_FONT_SIZE),
                    &min_font_size);
  return min_font_size;
}
#endif

base::string16 MediaStringProvider(media::MessageId id) {
  switch (id) {
    case media::DEFAULT_AUDIO_DEVICE_NAME:
      return base::ASCIIToUTF16("Default");
#if defined(OS_WIN)
    case media::COMMUNICATIONS_AUDIO_DEVICE_NAME:
      return base::ASCIIToUTF16("Communications");
#endif
    default:
      return base::string16();
  }
}

#if defined(USE_X11)
// Indicates that we're currently responding to an IO error (by shutting down).
bool g_in_x11_io_error_handler = false;

// Number of seconds to wait for UI thread to get an IO error if we get it on
// the background thread.
const int kWaitForUIThreadSeconds = 10;

int BrowserX11ErrorHandler(Display* d, XErrorEvent* error) {
  if (!g_in_x11_io_error_handler && base::ThreadTaskRunnerHandle::IsSet()) {
    base::ThreadTaskRunnerHandle::Get()->PostTask(
        FROM_HERE, base::BindOnce(&ui::LogErrorEventDescription, d, *error));
  }
  return 0;
}

// This function is used to help us diagnose crash dumps that happen
// during the shutdown process.
NOINLINE void WaitingForUIThreadToHandleIOError() {
  // Ensure function isn't optimized away.
  asm("");
  sleep(kWaitForUIThreadSeconds);
}

int BrowserX11IOErrorHandler(Display* d) {
  if (!content::BrowserThread::CurrentlyOn(content::BrowserThread::UI)) {
    // Wait for the UI thread (which has a different connection to the X server)
    // to get the error. We can't call shutdown from this thread without
    // tripping an error. Doing it through a function so that we'll be able
    // to see it in any crash dumps.
    WaitingForUIThreadToHandleIOError();
    return 0;
  }

  // If there's an IO error it likely means the X server has gone away.
  // If this DCHECK fails, then that means SessionEnding() below triggered some
  // code that tried to talk to the X server, resulting in yet another error.
  DCHECK(!g_in_x11_io_error_handler);

  g_in_x11_io_error_handler = true;
  LOG(ERROR) << "X IO error received (X server probably went away)";
  base::ThreadTaskRunnerHandle::Get()->PostTask(
      FROM_HERE, base::RunLoop::QuitCurrentWhenIdleClosureDeprecated());

  return 0;
}

int X11EmptyErrorHandler(Display* d, XErrorEvent* error) {
  return 0;
}

int X11EmptyIOErrorHandler(Display* d) {
  return 0;
}
#endif

}  // namespace

// static
ElectronBrowserMainParts* ElectronBrowserMainParts::self_ = nullptr;

ElectronBrowserMainParts::ElectronBrowserMainParts(
    const content::MainFunctionParams& params)
    : fake_browser_process_(new BrowserProcessImpl),
      browser_(new Browser),
      node_bindings_(
          NodeBindings::Create(NodeBindings::BrowserEnvironment::BROWSER)),
      electron_bindings_(new ElectronBindings(uv_default_loop())) {
  DCHECK(!self_) << "Cannot have two ElectronBrowserMainParts";
  self_ = this;
}

ElectronBrowserMainParts::~ElectronBrowserMainParts() {
  asar::ClearArchives();
}

// static
ElectronBrowserMainParts* ElectronBrowserMainParts::Get() {
  DCHECK(self_);
  return self_;
}

bool ElectronBrowserMainParts::SetExitCode(int code) {
  if (!exit_code_)
    return false;

  *exit_code_ = code;
  return true;
}

int ElectronBrowserMainParts::GetExitCode() {
  return exit_code_ != nullptr ? *exit_code_ : 0;
}

void ElectronBrowserMainParts::RegisterDestructionCallback(
    base::OnceClosure callback) {
  // The destructors should be called in reversed order, so dependencies between
  // JavaScript objects can be correctly resolved.
  // For example WebContentsView => WebContents => Session.
  destructors_.insert(destructors_.begin(), std::move(callback));
}

int ElectronBrowserMainParts::PreEarlyInitialization() {
  AtomPaths::Register();

  field_trial_list_ = std::make_unique<base::FieldTrialList>(nullptr);
#if defined(USE_X11)
<<<<<<< HEAD
  views::LinuxUI::SetInstance(BuildGtkUi());
=======
  OverrideLinuxAppDataPath();
>>>>>>> 59c1c12e

  // Installs the X11 error handlers for the browser process used during
  // startup. They simply print error messages and exit because
  // we can't shutdown properly while creating and initializing services.
  ui::SetX11ErrorHandlers(nullptr, nullptr);
#endif

#if defined(OS_POSIX)
  HandleSIGCHLD();
#endif

  return service_manager::RESULT_CODE_NORMAL_EXIT;
}

void ElectronBrowserMainParts::PostEarlyInitialization() {
  // A workaround was previously needed because there was no ThreadTaskRunner
  // set.  If this check is failing we may need to re-add that workaround
  DCHECK(base::ThreadTaskRunnerHandle::IsSet());

  // The ProxyResolverV8 has setup a complete V8 environment, in order to
  // avoid conflicts we only initialize our V8 environment after that.
  js_env_ = std::make_unique<JavascriptEnvironment>(node_bindings_->uv_loop());

  v8::HandleScope scope(js_env_->isolate());

  node_bindings_->Initialize();
  // Create the global environment.
  node::Environment* env = node_bindings_->CreateEnvironment(
      js_env_->context(), js_env_->platform());
  node_env_ = std::make_unique<NodeEnvironment>(env);

  // Enable support for v8 inspector
  node_debugger_ = std::make_unique<NodeDebugger>(env);
  node_debugger_->Start();

  // Add Electron extended APIs.
  electron_bindings_->BindTo(js_env_->isolate(), env->process_object());

  // Load everything.
  node_bindings_->LoadEnvironment(env);

  // Wrap the uv loop with global env.
  node_bindings_->set_uv_env(env);

  // We already initialized the feature list in PreEarlyInitialization(), but
  // the user JS script would not have had a chance to alter the command-line
  // switches at that point. Lets reinitialize it here to pick up the
  // command-line changes.
  base::FeatureList::ClearInstanceForTesting();
  InitializeFeatureList();

  // Initialize after user script environment creation.
  fake_browser_process_->PostEarlyInitialization();
}

int ElectronBrowserMainParts::PreCreateThreads() {
#if defined(USE_AURA)
  display::Screen* screen = views::CreateDesktopScreen();
  display::Screen::SetScreenInstance(screen);
#if defined(USE_X11)
  views::LinuxUI::instance()->UpdateDeviceScaleFactor();
#endif
#endif

  if (!views::LayoutProvider::Get())
    layout_provider_ = std::make_unique<views::LayoutProvider>();

  // Initialize the app locale.
  fake_browser_process_->SetApplicationLocale(
      ElectronBrowserClient::Get()->GetApplicationLocale());

  // Force MediaCaptureDevicesDispatcher to be created on UI thread.
  MediaCaptureDevicesDispatcher::GetInstance();

  // Force MediaCaptureDevicesDispatcher to be created on UI thread.
  MediaCaptureDevicesDispatcher::GetInstance();

#if defined(OS_MACOSX)
  ui::InitIdleMonitor();
#endif

  fake_browser_process_->PreCreateThreads();

  // Notify observers.
  Browser::Get()->PreCreateThreads();

  return 0;
}

void ElectronBrowserMainParts::PostCreateThreads() {
  base::PostTask(
      FROM_HERE, {content::BrowserThread::IO},
      base::BindOnce(&tracing::TracingSamplerProfiler::CreateOnChildThread));
}

void ElectronBrowserMainParts::PostDestroyThreads() {
#if BUILDFLAG(ENABLE_ELECTRON_EXTENSIONS)
  extensions_browser_client_.reset();
  extensions::ExtensionsBrowserClient::Set(nullptr);
#endif
#if defined(OS_LINUX)
  device::BluetoothAdapterFactory::Shutdown();
  bluez::DBusBluezManagerWrapperLinux::Shutdown();
#endif
  fake_browser_process_->PostDestroyThreads();
}

void ElectronBrowserMainParts::ToolkitInitialized() {
#if defined(USE_X11)
  // In Aura/X11, Gtk-based LinuxUI implementation is used.
  gtk_ui_delegate_ = std::make_unique<ui::GtkUiDelegateX11>(gfx::GetXDisplay());
  ui::GtkUiDelegate::SetInstance(gtk_ui_delegate_.get());
  views::LinuxUI::SetInstance(BuildGtkUi(ui::GtkUiDelegate::instance()));
#endif

#if defined(USE_AURA) && defined(USE_X11)
  views::LinuxUI::instance()->Initialize();
#endif

#if defined(USE_AURA)
  wm_state_ = std::make_unique<wm::WMState>();
#endif

#if defined(OS_WIN)
  gfx::win::SetAdjustFontCallback(&AdjustUIFont);
  gfx::win::SetGetMinimumFontSizeCallback(&GetMinimumFontSize);

  wchar_t module_name[MAX_PATH] = {0};
  if (GetModuleFileName(NULL, module_name, base::size(module_name)))
    ui::CursorLoaderWin::SetCursorResourceModule(module_name);
#endif

#if defined(OS_MACOSX)
  views_delegate_.reset(new ViewsDelegateMac);
#else
  views_delegate_ = std::make_unique<ViewsDelegate>();
#endif
}

void ElectronBrowserMainParts::PreMainMessageLoopRun() {
  // Run user's main script before most things get initialized, so we can have
  // a chance to setup everything.
  node_bindings_->PrepareMessageLoop();
  node_bindings_->RunMessageLoop();

  // url::Add*Scheme are not threadsafe, this helps prevent data races.
  url::LockSchemeRegistries();

#if BUILDFLAG(ENABLE_ELECTRON_EXTENSIONS)
  extensions_client_ = std::make_unique<ElectronExtensionsClient>();
  extensions::ExtensionsClient::Set(extensions_client_.get());

  // BrowserContextKeyedAPIServiceFactories require an ExtensionsBrowserClient.
  extensions_browser_client_ =
      std::make_unique<ElectronExtensionsBrowserClient>();
  extensions::ExtensionsBrowserClient::Set(extensions_browser_client_.get());

  extensions::EnsureBrowserContextKeyedServiceFactoriesBuilt();
  extensions::electron::EnsureBrowserContextKeyedServiceFactoriesBuilt();
#endif

#if BUILDFLAG(ENABLE_BUILTIN_SPELLCHECKER)
  SpellcheckServiceFactory::GetInstance();
#endif

#if defined(USE_X11)
  ui::TouchFactory::SetTouchDeviceListFromCommandLine();
#endif

  // Start idle gc.
  gc_timer_.Start(FROM_HERE, base::TimeDelta::FromMinutes(1),
                  base::BindRepeating(&v8::Isolate::LowMemoryNotification,
                                      base::Unretained(js_env_->isolate())));

  content::WebUIControllerFactory::RegisterFactory(
      ElectronWebUIControllerFactory::GetInstance());

  // --remote-debugging-port
  auto* command_line = base::CommandLine::ForCurrentProcess();
  if (command_line->HasSwitch(switches::kRemoteDebuggingPort))
    DevToolsManagerDelegate::StartHttpHandler();

#if !defined(OS_MACOSX)
  // The corresponding call in macOS is in ElectronApplicationDelegate.
  Browser::Get()->WillFinishLaunching();
  Browser::Get()->DidFinishLaunching(base::DictionaryValue());
#endif

  // Notify observers that main thread message loop was initialized.
  Browser::Get()->PreMainMessageLoopRun();
}

bool ElectronBrowserMainParts::MainMessageLoopRun(int* result_code) {
  js_env_->OnMessageLoopCreated();
  exit_code_ = result_code;
  return content::BrowserMainParts::MainMessageLoopRun(result_code);
}

void ElectronBrowserMainParts::PreDefaultMainMessageLoopRun(
    base::OnceClosure quit_closure) {
  Browser::Get()->SetMainMessageLoopQuitClosure(std::move(quit_closure));
}

void ElectronBrowserMainParts::PostMainMessageLoopStart() {
#if defined(USE_X11)
  // Installs the X11 error handlers for the browser process after the
  // main message loop has started. This will allow us to exit cleanly
  // if X exits before us.
  ui::SetX11ErrorHandlers(BrowserX11ErrorHandler, BrowserX11IOErrorHandler);
#endif
#if defined(OS_LINUX)
  bluez::DBusBluezManagerWrapperLinux::Initialize();
#endif
#if defined(OS_POSIX)
  HandleShutdownSignals();
#endif
}

void ElectronBrowserMainParts::PostMainMessageLoopRun() {
#if defined(USE_X11)
  // Unset the X11 error handlers. The X11 error handlers log the errors using a
  // |PostTask()| on the message-loop. But since the message-loop is in the
  // process of terminating, this can cause errors.
  ui::SetX11ErrorHandlers(X11EmptyErrorHandler, X11EmptyIOErrorHandler);
#endif

#if defined(OS_MACOSX)
  FreeAppDelegate();
#endif

  // Make sure destruction callbacks are called before message loop is
  // destroyed, otherwise some objects that need to be deleted on IO thread
  // won't be freed.
  // We don't use ranged for loop because iterators are getting invalided when
  // the callback runs.
  for (auto iter = destructors_.begin(); iter != destructors_.end();) {
    base::OnceClosure callback = std::move(*iter);
    if (!callback.is_null())
      std::move(callback).Run();
    ++iter;
  }

  // Destroy node platform after all destructors_ are executed, as they may
  // invoke Node/V8 APIs inside them.
  node_debugger_->Stop();
  js_env_->OnMessageLoopDestroying();
  node_env_.reset();

  fake_browser_process_->PostMainMessageLoopRun();
}

#if !defined(OS_MACOSX)
void ElectronBrowserMainParts::PreMainMessageLoopStart() {
  PreMainMessageLoopStartCommon();
}
#endif

void ElectronBrowserMainParts::PreMainMessageLoopStartCommon() {
#if defined(OS_MACOSX)
  InitializeMainNib();
  RegisterURLHandler();
#endif
  media::SetLocalizedStringProvider(MediaStringProvider);
}

device::mojom::GeolocationControl*
ElectronBrowserMainParts::GetGeolocationControl() {
  if (!geolocation_control_) {
    content::GetDeviceService().BindGeolocationControl(
        geolocation_control_.BindNewPipeAndPassReceiver());
  }
  return geolocation_control_.get();
}

IconManager* ElectronBrowserMainParts::GetIconManager() {
  DCHECK_CURRENTLY_ON(content::BrowserThread::UI);
  if (!icon_manager_.get())
    icon_manager_ = std::make_unique<IconManager>();
  return icon_manager_.get();
}

}  // namespace electron<|MERGE_RESOLUTION|>--- conflicted
+++ resolved
@@ -252,11 +252,6 @@
 
   field_trial_list_ = std::make_unique<base::FieldTrialList>(nullptr);
 #if defined(USE_X11)
-<<<<<<< HEAD
-  views::LinuxUI::SetInstance(BuildGtkUi());
-=======
-  OverrideLinuxAppDataPath();
->>>>>>> 59c1c12e
 
   // Installs the X11 error handlers for the browser process used during
   // startup. They simply print error messages and exit because
