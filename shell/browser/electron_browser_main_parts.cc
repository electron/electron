--- conflicted
+++ resolved
@@ -154,21 +154,7 @@
 // the background thread.
 const int kWaitForUIThreadSeconds = 10;
 
-<<<<<<< HEAD
-int BrowserX11ErrorHandler(Display* d, XErrorEvent* error) {
-=======
-void OverrideLinuxAppDataPath() {
-  base::FilePath path;
-  if (base::PathService::Get(DIR_APP_DATA, &path))
-    return;
-  std::unique_ptr<base::Environment> env(base::Environment::Create());
-  path = base::nix::GetXDGDirectory(env.get(), base::nix::kXdgConfigHomeEnvVar,
-                                    base::nix::kDotConfigDir);
-  base::PathService::Override(DIR_APP_DATA, path);
-}
-
 int BrowserX11ErrorHandler(Display* d, XErrorEvent* e) {
->>>>>>> f6f05c34
   if (!g_in_x11_io_error_handler && base::ThreadTaskRunnerHandle::IsSet()) {
     base::ThreadTaskRunnerHandle::Get()->PostTask(
         FROM_HERE,
