--- conflicted
+++ resolved
@@ -224,7 +224,6 @@
       bool first_auth_attempt,
       LoginAuthRequiredCallback auth_required_callback) override;
   void SiteInstanceGotProcess(content::SiteInstance* site_instance) override;
-<<<<<<< HEAD
   std::vector<std::unique_ptr<blink::URLLoaderThrottle>>
   CreateURLLoaderThrottles(
       const network::ResourceRequest& request,
@@ -234,12 +233,10 @@
       int frame_tree_node_id) override;
   base::flat_set<std::string> GetPluginMimeTypesWithExternalHandlers(
       content::BrowserContext* browser_context) override;
-=======
   bool IsSuitableHost(content::RenderProcessHost* process_host,
                       const GURL& site_url) override;
   bool ShouldUseProcessPerSite(content::BrowserContext* browser_context,
                                const GURL& effective_url) override;
->>>>>>> e2a5de92
 
   // content::RenderProcessHostObserver:
   void RenderProcessHostDestroyed(content::RenderProcessHost* host) override;
