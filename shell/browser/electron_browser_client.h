// Copyright (c) 2013 GitHub, Inc.
// Use of this source code is governed by the MIT license that can be
// found in the LICENSE file.

#ifndef SHELL_BROWSER_ELECTRON_BROWSER_CLIENT_H_
#define SHELL_BROWSER_ELECTRON_BROWSER_CLIENT_H_

#include <map>
#include <memory>
#include <set>
#include <string>
#include <vector>

#include "base/files/file_path.h"
#include "base/synchronization/lock.h"
#include "content/public/browser/content_browser_client.h"
#include "content/public/browser/render_process_host_observer.h"
#include "content/public/browser/web_contents.h"
#include "electron/buildflags/buildflags.h"
#include "net/ssl/client_cert_identity.h"
#include "services/metrics/public/cpp/ukm_source_id.h"
#include "shell/browser/bluetooth/electron_bluetooth_delegate.h"
#include "shell/browser/serial/electron_serial_delegate.h"

namespace content {
class ClientCertificateDelegate;
class QuotaPermissionContext;
}  // namespace content

namespace net {
class SSLCertRequestInfo;
}

namespace electron {

class NotificationPresenter;
class PlatformNotificationService;

class ElectronBrowserClient : public content::ContentBrowserClient,
                              public content::RenderProcessHostObserver {
 public:
  static ElectronBrowserClient* Get();
  static void SetApplicationLocale(const std::string& locale);

  ElectronBrowserClient();
  ~ElectronBrowserClient() override;

  using Delegate = content::ContentBrowserClient;
  void set_delegate(Delegate* delegate) { delegate_ = delegate; }

  // Returns the WebContents for pending render processes.
  content::WebContents* GetWebContentsFromProcessID(int process_id);

  NotificationPresenter* GetNotificationPresenter();

  void WebNotificationAllowed(int render_process_id,
                              base::OnceCallback<void(bool, bool)> callback);

  // content::NavigatorDelegate
  std::vector<std::unique_ptr<content::NavigationThrottle>>
  CreateThrottlesForNavigation(content::NavigationHandle* handle) override;

  // content::ContentBrowserClient:
  std::string GetApplicationLocale() override;
  base::FilePath GetFontLookupTableCacheDir() override;
  bool ShouldEnableStrictSiteIsolation() override;
  void BindHostReceiverForRenderer(
      content::RenderProcessHost* render_process_host,
      mojo::GenericPendingReceiver receiver) override;
  void RegisterBrowserInterfaceBindersForFrame(
      content::RenderFrameHost* render_frame_host,
      mojo::BinderMapWithContext<content::RenderFrameHost*>* map) override;
  void BindBadgeServiceReceiverFromServiceWorker(
      content::RenderProcessHost* service_worker_process_host,
      const GURL& service_worker_scope,
      mojo::PendingReceiver<blink::mojom::BadgeService> receiver) override;
#if defined(OS_LINUX)
  void GetAdditionalMappedFilesForChildProcess(
      const base::CommandLine& command_line,
      int child_process_id,
      content::PosixFileDescriptorInfo* mappings) override;
#endif

  std::string GetUserAgent() override;
  void SetUserAgent(const std::string& user_agent);

  content::SerialDelegate* GetSerialDelegate() override;

  content::BluetoothDelegate* GetBluetoothDelegate() override;

 protected:
  void RenderProcessWillLaunch(content::RenderProcessHost* host) override;
  content::SpeechRecognitionManagerDelegate*
  CreateSpeechRecognitionManagerDelegate() override;
  content::TtsPlatform* GetTtsPlatform() override;

  void OverrideWebkitPrefs(content::WebContents* web_contents,
                           blink::web_pref::WebPreferences* prefs) override;
  void RegisterPendingSiteInstance(
      content::RenderFrameHost* render_frame_host,
      content::SiteInstance* pending_site_instance) override;
  void AppendExtraCommandLineSwitches(base::CommandLine* command_line,
                                      int child_process_id) override;
  void DidCreatePpapiPlugin(content::BrowserPpapiHost* browser_host) override;
  std::string GetGeolocationApiKey() override;
  scoped_refptr<content::QuotaPermissionContext> CreateQuotaPermissionContext()
      override;
  content::GeneratedCodeCacheSettings GetGeneratedCodeCacheSettings(
      content::BrowserContext* context) override;
  void AllowCertificateError(
      content::WebContents* web_contents,
      int cert_error,
      const net::SSLInfo& ssl_info,
      const GURL& request_url,
      bool is_main_frame_request,
      bool strict_enforcement,
      base::OnceCallback<void(content::CertificateRequestResultType)> callback)
      override;
  base::OnceClosure SelectClientCertificate(
      content::WebContents* web_contents,
      net::SSLCertRequestInfo* cert_request_info,
      net::ClientCertIdentityList client_certs,
      std::unique_ptr<content::ClientCertificateDelegate> delegate) override;
  bool CanCreateWindow(content::RenderFrameHost* opener,
                       const GURL& opener_url,
                       const GURL& opener_top_level_frame_url,
                       const url::Origin& source_origin,
                       content::mojom::WindowContainerType container_type,
                       const GURL& target_url,
                       const content::Referrer& referrer,
                       const std::string& frame_name,
                       WindowOpenDisposition disposition,
                       const blink::mojom::WindowFeatures& features,
                       const std::string& raw_features,
                       const scoped_refptr<network::ResourceRequestBody>& body,
                       bool user_gesture,
                       bool opener_suppressed,
                       bool* no_javascript_access) override;
#if BUILDFLAG(ENABLE_PICTURE_IN_PICTURE)
  std::unique_ptr<content::OverlayWindow> CreateWindowForPictureInPicture(
      content::PictureInPictureWindowController* controller) override;
#endif
  void GetAdditionalAllowedSchemesForFileSystem(
      std::vector<std::string>* additional_schemes) override;
  void GetAdditionalWebUISchemes(
      std::vector<std::string>* additional_schemes) override;
  void SiteInstanceDeleting(content::SiteInstance* site_instance) override;
  std::unique_ptr<net::ClientCertStore> CreateClientCertStore(
      content::BrowserContext* browser_context) override;
  std::unique_ptr<device::LocationProvider> OverrideSystemLocationProvider()
      override;
  void ConfigureNetworkContextParams(
      content::BrowserContext* browser_context,
      bool in_memory,
      const base::FilePath& relative_partition_path,
      network::mojom::NetworkContextParams* network_context_params,
      cert_verifier::mojom::CertVerifierCreationParams*
          cert_verifier_creation_params) override;
  network::mojom::NetworkContext* GetSystemNetworkContext() override;
  content::MediaObserver* GetMediaObserver() override;
  std::unique_ptr<content::DevToolsManagerDelegate>
  CreateDevToolsManagerDelegate() override;
  content::PlatformNotificationService* GetPlatformNotificationService(
      content::BrowserContext* browser_context) override;
  std::unique_ptr<content::BrowserMainParts> CreateBrowserMainParts(
      const content::MainFunctionParams&) override;
  base::FilePath GetDefaultDownloadDirectory() override;
  scoped_refptr<network::SharedURLLoaderFactory>
  GetSystemSharedURLLoaderFactory() override;
  void OnNetworkServiceCreated(
      network::mojom::NetworkService* network_service) override;
  std::vector<base::FilePath> GetNetworkContextsParentDirectory() override;
  std::string GetProduct() override;
  void RegisterNonNetworkNavigationURLLoaderFactories(
      int frame_tree_node_id,
      ukm::SourceIdObj ukm_source_id,
      NonNetworkURLLoaderFactoryMap* factories) override;
  void RegisterNonNetworkWorkerMainResourceURLLoaderFactories(
      content::BrowserContext* browser_context,
      NonNetworkURLLoaderFactoryMap* factories) override;
  void RegisterNonNetworkSubresourceURLLoaderFactories(
      int render_process_id,
      int render_frame_id,
      NonNetworkURLLoaderFactoryMap* factories) override;
  void CreateWebSocket(
      content::RenderFrameHost* frame,
      WebSocketFactory factory,
      const GURL& url,
      const net::SiteForCookies& site_for_cookies,
      const base::Optional<std::string>& user_agent,
      mojo::PendingRemote<network::mojom::WebSocketHandshakeClient>
          handshake_client) override;
  bool WillInterceptWebSocket(content::RenderFrameHost*) override;
  bool WillCreateURLLoaderFactory(
      content::BrowserContext* browser_context,
      content::RenderFrameHost* frame,
      int render_process_id,
      URLLoaderFactoryType type,
      const url::Origin& request_initiator,
      base::Optional<int64_t> navigation_id,
      ukm::SourceIdObj ukm_source_id,
      mojo::PendingReceiver<network::mojom::URLLoaderFactory>* factory_receiver,
      mojo::PendingRemote<network::mojom::TrustedURLLoaderHeaderClient>*
          header_client,
      bool* bypass_redirect_checks,
      bool* disable_secure_dns,
      network::mojom::URLLoaderFactoryOverridePtr* factory_override) override;
  bool ShouldTreatURLSchemeAsFirstPartyWhenTopLevel(
      base::StringPiece scheme,
      bool is_embedded_origin_secure) override;
  void OverrideURLLoaderFactoryParams(
      content::BrowserContext* browser_context,
      const url::Origin& origin,
      bool is_for_isolated_world,
      network::mojom::URLLoaderFactoryParams* factory_params) override;
#if defined(OS_WIN)
  bool PreSpawnChild(sandbox::TargetPolicy* policy,
                     sandbox::policy::SandboxType sandbox_type,
                     ChildSpawnFlags flags) override;
#endif
  bool BindAssociatedReceiverFromFrame(
      content::RenderFrameHost* render_frame_host,
      const std::string& interface_name,
      mojo::ScopedInterfaceEndpointHandle* handle) override;

  bool HandleExternalProtocol(
      const GURL& url,
      content::WebContents::OnceGetter web_contents_getter,
      int child_id,
      int frame_tree_node_id,
      content::NavigationUIData* navigation_data,
      bool is_main_frame,
      ui::PageTransition page_transition,
      bool has_user_gesture,
      const base::Optional<url::Origin>& initiating_origin,
      mojo::PendingRemote<network::mojom::URLLoaderFactory>* out_factory)
      override;
  std::unique_ptr<content::LoginDelegate> CreateLoginDelegate(
      const net::AuthChallengeInfo& auth_info,
      content::WebContents* web_contents,
      const content::GlobalRequestID& request_id,
      bool is_main_frame,
      const GURL& url,
      scoped_refptr<net::HttpResponseHeaders> response_headers,
      bool first_auth_attempt,
      LoginAuthRequiredCallback auth_required_callback) override;
  void SiteInstanceGotProcess(content::SiteInstance* site_instance) override;
  std::vector<std::unique_ptr<blink::URLLoaderThrottle>>
  CreateURLLoaderThrottles(
      const network::ResourceRequest& request,
      content::BrowserContext* browser_context,
      const base::RepeatingCallback<content::WebContents*()>& wc_getter,
      content::NavigationUIData* navigation_ui_data,
      int frame_tree_node_id) override;
  base::flat_set<std::string> GetPluginMimeTypesWithExternalHandlers(
      content::BrowserContext* browser_context) override;
  bool IsSuitableHost(content::RenderProcessHost* process_host,
                      const GURL& site_url) override;
  bool ShouldUseProcessPerSite(content::BrowserContext* browser_context,
                               const GURL& effective_url) override;
  bool ArePersistentMediaDeviceIDsAllowed(
      content::BrowserContext* browser_context,
      const GURL& scope,
      const GURL& site_for_cookies,
      const base::Optional<url::Origin>& top_frame_origin) override;

  // content::RenderProcessHostObserver:
  void RenderProcessHostDestroyed(content::RenderProcessHost* host) override;
  void RenderProcessReady(content::RenderProcessHost* host) override;
  void RenderProcessExited(
      content::RenderProcessHost* host,
      const content::ChildProcessTerminationInfo& info) override;

 private:
<<<<<<< HEAD
  bool ShouldForceNewSiteInstance(content::RenderFrameHost* current_rfh,
                                  content::RenderFrameHost* speculative_rfh,
                                  content::BrowserContext* browser_context,
                                  const GURL& dest_url,
                                  bool has_response_started) const;
  bool NavigationWasRedirectedCrossSite(
      content::BrowserContext* browser_context,
      content::SiteInstance* current_instance,
      content::SiteInstance* speculative_instance,
      const GURL& dest_url,
      bool has_response_started) const;
  std::string GetAffinityPreference(content::RenderFrameHost* rfh) const;
=======
  struct ProcessPreferences {
    bool sandbox = false;
    bool native_window_open = false;
    bool disable_popups = false;
    bool web_security = true;
    content::BrowserContext* browser_context = nullptr;
  };

  void AddProcessPreferences(int process_id, ProcessPreferences prefs);
  void RemoveProcessPreferences(int process_id);
  bool IsProcessObserved(int process_id) const;
  bool RendererUsesNativeWindowOpen(int process_id) const;
  bool RendererDisablesPopups(int process_id) const;
>>>>>>> d2654c65
  content::SiteInstance* GetSiteInstanceFromAffinity(
      content::BrowserContext* browser_context,
      const GURL& url,
      content::RenderFrameHost* rfh) const;

  bool IsRendererSubFrame(int process_id) const;

  // pending_render_process => web contents.
  std::map<int, content::WebContents*> pending_processes_;

  std::set<int> renderer_is_subframe_;

  std::unique_ptr<PlatformNotificationService> notification_service_;
  std::unique_ptr<NotificationPresenter> notification_presenter_;

  Delegate* delegate_ = nullptr;

  std::string user_agent_override_ = "";

  // Simple shared ID generator, used by ProxyingURLLoaderFactory and
  // ProxyingWebSocket classes.
  uint64_t next_id_ = 0;

  std::unique_ptr<ElectronSerialDelegate> serial_delegate_;
  std::unique_ptr<ElectronBluetoothDelegate> bluetooth_delegate_;

  DISALLOW_COPY_AND_ASSIGN(ElectronBrowserClient);
};

}  // namespace electron

#endif  // SHELL_BROWSER_ELECTRON_BROWSER_CLIENT_H_<|MERGE_RESOLUTION|>--- conflicted
+++ resolved
@@ -272,34 +272,6 @@
       const content::ChildProcessTerminationInfo& info) override;
 
  private:
-<<<<<<< HEAD
-  bool ShouldForceNewSiteInstance(content::RenderFrameHost* current_rfh,
-                                  content::RenderFrameHost* speculative_rfh,
-                                  content::BrowserContext* browser_context,
-                                  const GURL& dest_url,
-                                  bool has_response_started) const;
-  bool NavigationWasRedirectedCrossSite(
-      content::BrowserContext* browser_context,
-      content::SiteInstance* current_instance,
-      content::SiteInstance* speculative_instance,
-      const GURL& dest_url,
-      bool has_response_started) const;
-  std::string GetAffinityPreference(content::RenderFrameHost* rfh) const;
-=======
-  struct ProcessPreferences {
-    bool sandbox = false;
-    bool native_window_open = false;
-    bool disable_popups = false;
-    bool web_security = true;
-    content::BrowserContext* browser_context = nullptr;
-  };
-
-  void AddProcessPreferences(int process_id, ProcessPreferences prefs);
-  void RemoveProcessPreferences(int process_id);
-  bool IsProcessObserved(int process_id) const;
-  bool RendererUsesNativeWindowOpen(int process_id) const;
-  bool RendererDisablesPopups(int process_id) const;
->>>>>>> d2654c65
   content::SiteInstance* GetSiteInstanceFromAffinity(
       content::BrowserContext* browser_context,
       const GURL& url,
