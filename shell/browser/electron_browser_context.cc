--- conflicted
+++ resolved
@@ -419,7 +419,6 @@
   ssl_config_client_ = std::move(client);
 }
 
-<<<<<<< HEAD
 void ElectronBrowserContext::SetMediaRequestHandler(
     MediaRequestHandler handler) {
   media_request_handler_ = handler;
@@ -466,7 +465,8 @@
       std::move(callback));
   media_request_handler_.Run(request, std::move(callbackJs));
   return true;
-=======
+}
+
 void ElectronBrowserContext::GrantDevicePermission(
     const url::Origin& origin,
     const base::Value& device,
@@ -574,7 +574,6 @@
   }
 
   return false;
->>>>>>> 5d120359
 }
 
 // static
