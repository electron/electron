--- conflicted
+++ resolved
@@ -145,13 +145,8 @@
       mojo::PendingReceiver<network::mojom::URLLoader> loader,
       network::mojom::URLResponseHeadPtr head,
       const network::ResourceRequest& original_request,
-<<<<<<< HEAD
-      base::FilePath path,
-      gin_helper::Dictionary opts);
-=======
       const base::FilePath& path,
       const gin_helper::Dictionary& opts);
->>>>>>> 512e56ba
   static void StartLoadingHttp(
       mojo::PendingRemote<network::mojom::URLLoaderClient> client,
       mojo::PendingReceiver<network::mojom::URLLoader> loader,
