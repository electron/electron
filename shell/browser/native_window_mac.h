--- conflicted
+++ resolved
@@ -228,16 +228,6 @@
   base::scoped_nsobject<ElectronPreviewItem> preview_item_;
   base::scoped_nsobject<ElectronTouchBar> touch_bar_;
 
-<<<<<<< HEAD
-  // Event monitor for scroll wheel event.
-  id wheel_event_monitor_;
-=======
-  // The NSView that used as contentView of window.
-  //
-  // For frameless window it would fill the whole window.
-  base::scoped_nsobject<NSView> container_view_;
->>>>>>> f82a863f
-
   // The views::View that fills the client area.
   std::unique_ptr<RootViewMac> root_view_;
 
