// Copyright (c) 2013 GitHub, Inc.
// Use of this source code is governed by the MIT license that can be
// found in the LICENSE file.

#ifndef SHELL_BROWSER_NATIVE_WINDOW_MAC_H_
#define SHELL_BROWSER_NATIVE_WINDOW_MAC_H_

#import <Cocoa/Cocoa.h>

#include <memory>
#include <string>
#include <tuple>
#include <vector>

#include "base/mac/scoped_nsobject.h"
#include "shell/browser/native_window.h"
#include "ui/native_theme/native_theme_observer.h"
#include "ui/views/controls/native/native_view_host.h"

@class ElectronNSWindow;
@class ElectronNSWindowDelegate;
@class ElectronPreviewItem;
@class ElectronTouchBar;
@class CustomWindowButtonView;

namespace electron {

class RootViewMac;

class NativeWindowMac : public NativeWindow, public ui::NativeThemeObserver {
 public:
  NativeWindowMac(const gin_helper::Dictionary& options, NativeWindow* parent);
  ~NativeWindowMac() override;

  // NativeWindow:
  void SetContentView(views::View* view) override;
  void Close() override;
  void CloseImmediately() override;
  void Focus(bool focus) override;
  bool IsFocused() override;
  void Show() override;
  void ShowInactive() override;
  void Hide() override;
  bool IsVisible() override;
  bool IsEnabled() override;
  void SetEnabled(bool enable) override;
  void Maximize() override;
  void Unmaximize() override;
  bool IsMaximized() override;
  void Minimize() override;
  void Restore() override;
  bool IsMinimized() override;
  void SetFullScreen(bool fullscreen) override;
  bool IsFullscreen() const override;
  void SetBounds(const gfx::Rect& bounds, bool animate = false) override;
  gfx::Rect GetBounds() override;
  bool IsNormal() override;
  gfx::Rect GetNormalBounds() override;
  void SetContentSizeConstraints(
      const extensions::SizeConstraints& size_constraints) override;
  void SetResizable(bool resizable) override;
  bool MoveAbove(const std::string& sourceId) override;
  void MoveTop() override;
  bool IsResizable() override;
  void SetMovable(bool movable) override;
  void SetAspectRatio(double aspect_ratio,
                      const gfx::Size& extra_size) override;
  void PreviewFile(const std::string& path,
                   const std::string& display_name) override;
  void CloseFilePreview() override;
  bool IsMovable() override;
  void SetMinimizable(bool minimizable) override;
  bool IsMinimizable() override;
  void SetMaximizable(bool maximizable) override;
  bool IsMaximizable() override;
  void SetFullScreenable(bool fullscreenable) override;
  bool IsFullScreenable() override;
  void SetClosable(bool closable) override;
  bool IsClosable() override;
  void SetAlwaysOnTop(ui::ZOrderLevel z_order,
                      const std::string& level,
                      int relativeLevel) override;
  ui::ZOrderLevel GetZOrderLevel() override;
  void Center() override;
  void Invalidate() override;
  void SetTitle(const std::string& title) override;
  std::string GetTitle() override;
  void FlashFrame(bool flash) override;
  void SetSkipTaskbar(bool skip) override;
  void SetExcludedFromShownWindowsMenu(bool excluded) override;
  bool IsExcludedFromShownWindowsMenu() override;
  void SetSimpleFullScreen(bool simple_fullscreen) override;
  bool IsSimpleFullScreen() override;
  void SetKiosk(bool kiosk) override;
  bool IsKiosk() override;
  void SetBackgroundColor(SkColor color) override;
  SkColor GetBackgroundColor() override;
  void SetHasShadow(bool has_shadow) override;
  bool HasShadow() override;
  void SetOpacity(const double opacity) override;
  double GetOpacity() override;
  void SetRepresentedFilename(const std::string& filename) override;
  std::string GetRepresentedFilename() override;
  void SetDocumentEdited(bool edited) override;
  bool IsDocumentEdited() override;
  void SetIgnoreMouseEvents(bool ignore, bool forward) override;
  void SetContentProtection(bool enable) override;
  void SetFocusable(bool focusable) override;
  void AddBrowserView(NativeBrowserView* browser_view) override;
  void RemoveBrowserView(NativeBrowserView* browser_view) override;
  void SetParentWindow(NativeWindow* parent) override;
  content::DesktopMediaID GetDesktopMediaID() const override;
  gfx::NativeView GetNativeView() const override;
  gfx::NativeWindow GetNativeWindow() const override;
  gfx::AcceleratedWidget GetAcceleratedWidget() const override;
  NativeWindowHandle GetNativeWindowHandle() const override;
  void SetProgressBar(double progress, const ProgressState state) override;
  void SetOverlayIcon(const gfx::Image& overlay,
                      const std::string& description) override;

  void SetVisibleOnAllWorkspaces(bool visible) override;
  bool IsVisibleOnAllWorkspaces() override;

  void SetAutoHideCursor(bool auto_hide) override;

  void SelectPreviousTab() override;
  void SelectNextTab() override;
  void MergeAllWindows() override;
  void MoveTabToNewWindow() override;
  void ToggleTabBar() override;
  bool AddTabbedWindow(NativeWindow* window) override;

  bool SetWindowButtonVisibility(bool visible) override;

  void SetVibrancy(const std::string& type) override;
  void SetTouchBar(
      std::vector<gin_helper::PersistentDictionary> items) override;
  void RefreshTouchBarItem(const std::string& item_id) override;
  void SetEscapeTouchBarItem(gin_helper::PersistentDictionary item) override;
  void SetGTKDarkThemeEnabled(bool use_dark_theme) override {}

  gfx::Rect ContentBoundsToWindowBounds(const gfx::Rect& bounds) const override;
  gfx::Rect WindowBoundsToContentBounds(const gfx::Rect& bounds) const override;

  // Use a custom content view instead of Chromium's BridgedContentView.
  void OverrideNSWindowContentView();

  // Set the attribute of NSWindow while work around a bug of zoom button.
  void SetStyleMask(bool on, NSUInteger flag);
  void SetCollectionBehavior(bool on, NSUInteger flag);
  void SetWindowLevel(int level);

  // Custom traffic light positioning
  void RepositionTrafficLights();
  void SetExitingFullScreen(bool flag);
<<<<<<< HEAD
  void SetTrafficLightPosition(const gfx::Point& position) override;
  gfx::Point GetTrafficLightPosition() const override;
=======
  void OnNativeThemeUpdated(ui::NativeTheme* observed_theme) override;
>>>>>>> 3c19aee7

  enum class TitleBarStyle {
    NORMAL,
    HIDDEN,
    HIDDEN_INSET,
    CUSTOM_BUTTONS_ON_HOVER,
  };
  TitleBarStyle title_bar_style() const { return title_bar_style_; }

  ElectronPreviewItem* preview_item() const { return preview_item_.get(); }
  ElectronTouchBar* touch_bar() const { return touch_bar_.get(); }
  bool zoom_to_page_width() const { return zoom_to_page_width_; }
  bool fullscreen_window_title() const { return fullscreen_window_title_; }
  bool always_simple_fullscreen() const { return always_simple_fullscreen_; }
  bool exiting_fullscreen() const { return exiting_fullscreen_; }

 protected:
  // views::WidgetDelegate:
  bool CanResize() const override;
  views::View* GetContentsView() override;

 private:
  // Add custom layers to the content view.
  void AddContentViewLayers(bool minimizable, bool closable);

  void InternalSetParentWindow(NativeWindow* parent, bool attach);
  void SetForwardMouseMessages(bool forward);

  ElectronNSWindow* window_;  // Weak ref, managed by widget_.

  base::scoped_nsobject<ElectronNSWindowDelegate> window_delegate_;
  base::scoped_nsobject<ElectronPreviewItem> preview_item_;
  base::scoped_nsobject<ElectronTouchBar> touch_bar_;
  base::scoped_nsobject<CustomWindowButtonView> buttons_view_;

  // Event monitor for scroll wheel event.
  id wheel_event_monitor_;

  // The NSView that used as contentView of window.
  //
  // For frameless window it would fill the whole window.
  base::scoped_nsobject<NSView> container_view_;

  // The views::View that fills the client area.
  std::unique_ptr<RootViewMac> root_view_;

  bool is_kiosk_ = false;
  bool was_fullscreen_ = false;
  bool zoom_to_page_width_ = false;
  bool fullscreen_window_title_ = false;
  bool resizable_ = true;
  bool exiting_fullscreen_ = false;
  gfx::Point traffic_light_position_;

  NSInteger attention_request_id_ = 0;  // identifier from requestUserAttention

  // The presentation options before entering kiosk mode.
  NSApplicationPresentationOptions kiosk_options_;

  // The "titleBarStyle" option.
  TitleBarStyle title_bar_style_ = TitleBarStyle::NORMAL;

  // The visibility mode of window button controls when explicitly set through
  // setWindowButtonVisibility().
  base::Optional<bool> window_button_visibility_;

  // Simple (pre-Lion) Fullscreen Settings
  bool always_simple_fullscreen_ = false;
  bool is_simple_fullscreen_ = false;
  bool was_maximizable_ = false;
  bool was_movable_ = false;
  NSRect original_frame_;
  NSInteger original_level_;
  NSUInteger simple_fullscreen_mask_;

  base::scoped_nsobject<NSColor> background_color_before_vibrancy_;
  bool transparency_before_vibrancy_ = false;

  // The presentation options before entering simple fullscreen mode.
  NSApplicationPresentationOptions simple_fullscreen_options_;

  DISALLOW_COPY_AND_ASSIGN(NativeWindowMac);
};

}  // namespace electron

#endif  // SHELL_BROWSER_NATIVE_WINDOW_MAC_H_<|MERGE_RESOLUTION|>--- conflicted
+++ resolved
@@ -153,12 +153,9 @@
   // Custom traffic light positioning
   void RepositionTrafficLights();
   void SetExitingFullScreen(bool flag);
-<<<<<<< HEAD
   void SetTrafficLightPosition(const gfx::Point& position) override;
   gfx::Point GetTrafficLightPosition() const override;
-=======
   void OnNativeThemeUpdated(ui::NativeTheme* observed_theme) override;
->>>>>>> 3c19aee7
 
   enum class TitleBarStyle {
     NORMAL,
