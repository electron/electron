// Copyright (c) 2014 GitHub, Inc.
// Use of this source code is governed by the MIT license that can be
// found in the LICENSE file.

#include "shell/browser/native_window_views.h"

#if BUILDFLAG(IS_WIN)
#include <wrl/client.h>
#endif

#include <memory>
#include <utility>
#include <vector>

#include "base/cxx17_backports.h"
#include "base/stl_util.h"
#include "base/strings/utf_string_conversions.h"
#include "content/public/browser/browser_thread.h"
#include "content/public/browser/desktop_media_id.h"
#include "shell/browser/api/electron_api_web_contents.h"
#include "shell/browser/ui/inspectable_web_contents.h"
#include "shell/browser/ui/views/inspectable_web_contents_view_views.h"
#include "shell/browser/ui/views/root_view.h"
#include "shell/browser/web_contents_preferences.h"
#include "shell/browser/web_view_manager.h"
#include "shell/browser/window_list.h"
#include "shell/common/electron_constants.h"
#include "shell/common/gin_converters/image_converter.h"
#include "shell/common/gin_helper/dictionary.h"
#include "shell/common/options_switches.h"
#include "ui/aura/window_tree_host.h"
#include "ui/base/hit_test.h"
#include "ui/gfx/image/image.h"
#include "ui/gfx/native_widget_types.h"
#include "ui/views/background.h"
#include "ui/views/controls/webview/unhandled_keyboard_event_handler.h"
#include "ui/views/controls/webview/webview.h"
#include "ui/views/widget/native_widget_private.h"
#include "ui/views/widget/widget.h"
#include "ui/views/window/client_view.h"
#include "ui/wm/core/shadow_types.h"
#include "ui/wm/core/window_util.h"

#if BUILDFLAG(IS_LINUX)
#include "base/strings/string_util.h"
#include "shell/browser/browser.h"
#include "shell/browser/linux/unity_service.h"
#include "shell/browser/ui/electron_desktop_window_tree_host_linux.h"
#include "shell/browser/ui/views/client_frame_view_linux.h"
#include "shell/browser/ui/views/frameless_view.h"
#include "shell/browser/ui/views/native_frame_view.h"
#include "shell/common/platform_util.h"
#include "ui/views/widget/desktop_aura/desktop_native_widget_aura.h"
#include "ui/views/window/native_frame_view.h"

#if defined(USE_OZONE)
#include "shell/browser/ui/views/global_menu_bar_x11.h"
#include "shell/browser/ui/x/event_disabler.h"
#include "shell/browser/ui/x/x_window_utils.h"
#include "ui/base/x/x11_util.h"
#include "ui/gfx/x/shape.h"
#include "ui/gfx/x/x11_atom_cache.h"
#include "ui/gfx/x/xproto.h"
#include "ui/gfx/x/xproto_util.h"
#include "ui/ozone/public/ozone_platform.h"
#endif

#elif BUILDFLAG(IS_WIN)
#include "base/win/win_util.h"
#include "content/public/common/color_parser.h"
#include "shell/browser/ui/views/win_frame_view.h"
#include "shell/browser/ui/win/electron_desktop_native_widget_aura.h"
#include "skia/ext/skia_utils_win.h"
#include "ui/base/win/shell.h"
#include "ui/display/screen.h"
#include "ui/display/win/screen_win.h"
#include "ui/gfx/color_utils.h"
#endif

namespace electron {

#if BUILDFLAG(IS_WIN)

// Similar to the ones in display::win::ScreenWin, but with rounded values
// These help to avoid problems that arise from unresizable windows where the
// original ceil()-ed values can cause calculation errors, since converting
// both ways goes through a ceil() call. Related issue: #15816
gfx::Rect ScreenToDIPRect(HWND hwnd, const gfx::Rect& pixel_bounds) {
  float scale_factor = display::win::ScreenWin::GetScaleFactorForHWND(hwnd);
  gfx::Rect dip_rect = ScaleToRoundedRect(pixel_bounds, 1.0f / scale_factor);
  dip_rect.set_origin(
      display::win::ScreenWin::ScreenToDIPRect(hwnd, pixel_bounds).origin());
  return dip_rect;
}

#endif

namespace {

#if BUILDFLAG(IS_WIN)
const LPCWSTR kUniqueTaskBarClassName = L"Shell_TrayWnd";

void FlipWindowStyle(HWND handle, bool on, DWORD flag) {
  DWORD style = ::GetWindowLong(handle, GWL_STYLE);
  if (on)
    style |= flag;
  else
    style &= ~flag;
  ::SetWindowLong(handle, GWL_STYLE, style);
  // Window's frame styles are cached so we need to call SetWindowPos
  // with the SWP_FRAMECHANGED flag to update cache properly.
  ::SetWindowPos(handle, 0, 0, 0, 0, 0,  // ignored
                 SWP_FRAMECHANGED | SWP_NOMOVE | SWP_NOSIZE | SWP_NOZORDER |
                     SWP_NOACTIVATE | SWP_NOOWNERZORDER);
}

gfx::Rect DIPToScreenRect(HWND hwnd, const gfx::Rect& pixel_bounds) {
  float scale_factor = display::win::ScreenWin::GetScaleFactorForHWND(hwnd);
  gfx::Rect screen_rect = ScaleToRoundedRect(pixel_bounds, scale_factor);
  screen_rect.set_origin(
      display::win::ScreenWin::DIPToScreenRect(hwnd, pixel_bounds).origin());
  return screen_rect;
}

#endif

#if defined(USE_OZONE)

bool CreateGlobalMenuBar() {
  return ui::OzonePlatform::GetInstance()
      ->GetPlatformProperties()
      .supports_global_application_menus;
}

#endif

#if defined(USE_OZONE_PLATFORM_X11)

bool IsX11() {
  return ui::OzonePlatform::GetInstance()
      ->GetPlatformProperties()
      .electron_can_call_x11;
}

#endif

class NativeWindowClientView : public views::ClientView {
 public:
  NativeWindowClientView(views::Widget* widget,
                         views::View* root_view,
                         NativeWindowViews* window)
      : views::ClientView(widget, root_view), window_(window) {}
  ~NativeWindowClientView() override = default;

  // disable copy
  NativeWindowClientView(const NativeWindowClientView&) = delete;
  NativeWindowClientView& operator=(const NativeWindowClientView&) = delete;

  views::CloseRequestResult OnWindowCloseRequested() override {
    window_->NotifyWindowCloseButtonClicked();
    return views::CloseRequestResult::kCannotClose;
  }

 private:
  NativeWindowViews* window_;
};

}  // namespace

NativeWindowViews::NativeWindowViews(const gin_helper::Dictionary& options,
                                     NativeWindow* parent)
    : NativeWindow(options, parent),
      root_view_(std::make_unique<RootView>(this)),
      keyboard_event_handler_(
          std::make_unique<views::UnhandledKeyboardEventHandler>()) {
  options.Get(options::kTitle, &title_);

  bool menu_bar_autohide;
  if (options.Get(options::kAutoHideMenuBar, &menu_bar_autohide))
    root_view_->SetAutoHideMenuBar(menu_bar_autohide);

#if BUILDFLAG(IS_WIN)
  // On Windows we rely on the CanResize() to indicate whether window can be
  // resized, and it should be set before window is created.
  options.Get(options::kResizable, &resizable_);
  options.Get(options::kMinimizable, &minimizable_);
  options.Get(options::kMaximizable, &maximizable_);

  // Transparent window must not have thick frame.
  options.Get("thickFrame", &thick_frame_);
  if (transparent())
    thick_frame_ = false;

  overlay_button_color_ = color_utils::GetSysSkColor(COLOR_BTNFACE);
  overlay_symbol_color_ = color_utils::GetSysSkColor(COLOR_BTNTEXT);

  v8::Local<v8::Value> titlebar_overlay;
  if (options.Get(options::ktitleBarOverlay, &titlebar_overlay) &&
      titlebar_overlay->IsObject()) {
    gin_helper::Dictionary titlebar_overlay_obj =
        gin::Dictionary::CreateEmpty(options.isolate());
    options.Get(options::ktitleBarOverlay, &titlebar_overlay_obj);

    std::string overlay_color_string;
    if (titlebar_overlay_obj.Get(options::kOverlayButtonColor,
                                 &overlay_color_string)) {
      bool success = content::ParseCssColorString(overlay_color_string,
                                                  &overlay_button_color_);
      DCHECK(success);
    }

    std::string overlay_symbol_color_string;
    if (titlebar_overlay_obj.Get(options::kOverlaySymbolColor,
                                 &overlay_symbol_color_string)) {
      bool success = content::ParseCssColorString(overlay_symbol_color_string,
                                                  &overlay_symbol_color_);
      DCHECK(success);
    }
  }

  if (title_bar_style_ != TitleBarStyle::kNormal)
    set_has_frame(false);
#endif

  if (enable_larger_than_screen())
    // We need to set a default maximum window size here otherwise Windows
    // will not allow us to resize the window larger than scree.
    // Setting directly to INT_MAX somehow doesn't work, so we just divide
    // by 10, which should still be large enough.
    SetContentSizeConstraints(extensions::SizeConstraints(
        gfx::Size(), gfx::Size(INT_MAX / 10, INT_MAX / 10)));

  int width = 800, height = 600;
  options.Get(options::kWidth, &width);
  options.Get(options::kHeight, &height);
  gfx::Rect bounds(0, 0, width, height);
  widget_size_ = bounds.size();

  widget()->AddObserver(this);

  views::Widget::InitParams params;
  params.ownership = views::Widget::InitParams::WIDGET_OWNS_NATIVE_WIDGET;
  params.bounds = bounds;
  params.delegate = this;
  params.type = views::Widget::InitParams::TYPE_WINDOW;
  params.remove_standard_frame = !has_frame() || has_client_frame();

  // If a client frame, we need to draw our own shadows.
  if (transparent() || has_client_frame())
    params.opacity = views::Widget::InitParams::WindowOpacity::kTranslucent;

  // The given window is most likely not rectangular since it uses
  // transparency and has no standard frame, don't show a shadow for it.
  if (transparent() && !has_frame())
    params.shadow_type = views::Widget::InitParams::ShadowType::kNone;

  bool focusable;
  if (options.Get(options::kFocusable, &focusable) && !focusable)
    params.activatable = views::Widget::InitParams::Activatable::kNo;

#if BUILDFLAG(IS_WIN)
  if (parent)
    params.parent = parent->GetNativeWindow();

  params.native_widget = new ElectronDesktopNativeWidgetAura(this);
#elif BUILDFLAG(IS_LINUX)
  std::string name = Browser::Get()->GetName();
  // Set WM_WINDOW_ROLE.
  params.wm_role_name = "browser-window";
  // Set WM_CLASS.
  params.wm_class_name = base::ToLowerASCII(name);
  params.wm_class_class = name;
  // Set Wayland application ID.
  params.wayland_app_id = platform_util::GetXdgAppId();

  auto* native_widget = new views::DesktopNativeWidgetAura(widget());
  params.native_widget = native_widget;
  params.desktop_window_tree_host =
      new ElectronDesktopWindowTreeHostLinux(this, native_widget);
#endif

  widget()->Init(std::move(params));
  SetCanResize(resizable_);

  bool fullscreen = false;
  options.Get(options::kFullscreen, &fullscreen);

  std::string window_type;
  options.Get(options::kType, &window_type);

#if BUILDFLAG(IS_LINUX)
  // Set _GTK_THEME_VARIANT to dark if we have "dark-theme" option set.
  bool use_dark_theme = false;
  if (options.Get(options::kDarkTheme, &use_dark_theme) && use_dark_theme) {
    SetGTKDarkThemeEnabled(use_dark_theme);
  }

  if (parent)
    SetParentWindow(parent);
#endif

#if defined(USE_OZONE_PLATFORM_X11)
  if (IsX11()) {
    // Before the window is mapped the SetWMSpecState can not work, so we have
    // to manually set the _NET_WM_STATE.
    std::vector<x11::Atom> state_atom_list;

    // Before the window is mapped, there is no SHOW_FULLSCREEN_STATE.
    if (fullscreen) {
      state_atom_list.push_back(x11::GetAtom("_NET_WM_STATE_FULLSCREEN"));
    }

    if (parent) {
      // Force using dialog type for child window.
      window_type = "dialog";

      // Modal window needs the _NET_WM_STATE_MODAL hint.
      if (is_modal())
        state_atom_list.push_back(x11::GetAtom("_NET_WM_STATE_MODAL"));
    }

    if (!state_atom_list.empty())
      SetArrayProperty(static_cast<x11::Window>(GetAcceleratedWidget()),
                       x11::GetAtom("_NET_WM_STATE"), x11::Atom::ATOM,
                       state_atom_list);

    // Set the _NET_WM_WINDOW_TYPE.
    if (!window_type.empty())
      SetWindowType(static_cast<x11::Window>(GetAcceleratedWidget()),
                    window_type);
  }
#endif

#if BUILDFLAG(IS_WIN)
  if (!has_frame()) {
    // Set Window style so that we get a minimize and maximize animation when
    // frameless.
    DWORD frame_style = WS_CAPTION | WS_OVERLAPPED;
    if (resizable_)
      frame_style |= WS_THICKFRAME;
    if (minimizable_)
      frame_style |= WS_MINIMIZEBOX;
    if (maximizable_)
      frame_style |= WS_MAXIMIZEBOX;
    // We should not show a frame for transparent window.
    if (!thick_frame_)
      frame_style &= ~(WS_THICKFRAME | WS_CAPTION);
    ::SetWindowLong(GetAcceleratedWidget(), GWL_STYLE, frame_style);
  }

  LONG ex_style = ::GetWindowLong(GetAcceleratedWidget(), GWL_EXSTYLE);
  if (window_type == "toolbar")
    ex_style |= WS_EX_TOOLWINDOW;
  ::SetWindowLong(GetAcceleratedWidget(), GWL_EXSTYLE, ex_style);
#endif

  if (has_frame() && !has_client_frame()) {
    // TODO(zcbenz): This was used to force using native frame on Windows 2003,
    // we should check whether setting it in InitParams can work.
    widget()->set_frame_type(views::Widget::FrameType::kForceNative);
    widget()->FrameTypeChanged();
#if BUILDFLAG(IS_WIN)
    // thickFrame also works for normal window.
    if (!thick_frame_)
      FlipWindowStyle(GetAcceleratedWidget(), false, WS_THICKFRAME);
#endif
  }

  // Default content view.
  SetContentView(new views::View());

  gfx::Size size = bounds.size();
  if (has_frame() &&
      options.Get(options::kUseContentSize, &use_content_size_) &&
      use_content_size_)
    size = ContentBoundsToWindowBounds(gfx::Rect(size)).size();

  widget()->CenterWindow(size);

#if BUILDFLAG(IS_WIN)
  // Save initial window state.
  if (fullscreen)
    last_window_state_ = ui::SHOW_STATE_FULLSCREEN;
  else
    last_window_state_ = ui::SHOW_STATE_NORMAL;
#endif

  // Listen to mouse events.
  aura::Window* window = GetNativeWindow();
  if (window)
    window->AddPreTargetHandler(this);

#if BUILDFLAG(IS_LINUX)
  // On linux after the widget is initialized we might have to force set the
  // bounds if the bounds are smaller than the current display
  SetBounds(gfx::Rect(GetPosition(), bounds.size()), false);
#endif

  SetOwnedByWidget(false);
  RegisterDeleteDelegateCallback(base::BindOnce(
      [](NativeWindowViews* window) {
        if (window->is_modal() && window->parent()) {
          auto* parent = window->parent();
          // Enable parent window after current window gets closed.
          static_cast<NativeWindowViews*>(parent)->DecrementChildModals();
          // Focus on parent window.
          parent->Focus(true);
        }

        window->NotifyWindowClosed();
      },
      this));
}

NativeWindowViews::~NativeWindowViews() {
  widget()->RemoveObserver(this);

#if BUILDFLAG(IS_WIN)
  // Disable mouse forwarding to relinquish resources, should any be held.
  SetForwardMouseMessages(false);
#endif

  aura::Window* window = GetNativeWindow();
  if (window)
    window->RemovePreTargetHandler(this);
}

void NativeWindowViews::SetGTKDarkThemeEnabled(bool use_dark_theme) {
#if defined(USE_OZONE_PLATFORM_X11)
  if (IsX11()) {
    const std::string color = use_dark_theme ? "dark" : "light";
    x11::SetStringProperty(static_cast<x11::Window>(GetAcceleratedWidget()),
                           x11::GetAtom("_GTK_THEME_VARIANT"),
                           x11::GetAtom("UTF8_STRING"), color);
  }
#endif
}

void NativeWindowViews::SetContentView(views::View* view) {
  if (content_view()) {
    root_view_->RemoveChildView(content_view());
  }
  set_content_view(view);
  focused_view_ = view;
  root_view_->AddChildView(content_view());
  root_view_->Layout();
}

void NativeWindowViews::Close() {
  if (!IsClosable()) {
    WindowList::WindowCloseCancelled(this);
    return;
  }

  widget()->Close();
}

void NativeWindowViews::CloseImmediately() {
  widget()->CloseNow();
}

void NativeWindowViews::Focus(bool focus) {
  // For hidden window focus() should do nothing.
  if (!IsVisible())
    return;

  if (focus) {
    widget()->Activate();
  } else {
    widget()->Deactivate();
  }
}

bool NativeWindowViews::IsFocused() {
  return widget()->IsActive();
}

void NativeWindowViews::Show() {
  if (is_modal() && NativeWindow::parent() &&
      !widget()->native_widget_private()->IsVisible())
    static_cast<NativeWindowViews*>(parent())->IncrementChildModals();

  widget()->native_widget_private()->Show(GetRestoredState(), gfx::Rect());

  // explicitly focus the window
  widget()->Activate();

  NotifyWindowShow();

#if defined(USE_OZONE)
  if (global_menu_bar_)
    global_menu_bar_->OnWindowMapped();
#endif

#if defined(USE_OZONE_PLATFORM_X11)
  // On X11, setting Z order before showing the window doesn't take effect,
  // so we have to call it again.
  if (IsX11())
    widget()->SetZOrderLevel(widget()->GetZOrderLevel());
#endif
}

void NativeWindowViews::ShowInactive() {
  widget()->ShowInactive();

  NotifyWindowShow();

#if defined(USE_OZONE)
  if (global_menu_bar_)
    global_menu_bar_->OnWindowMapped();
#endif
}

void NativeWindowViews::Hide() {
  if (is_modal() && NativeWindow::parent())
    static_cast<NativeWindowViews*>(parent())->DecrementChildModals();

  widget()->Hide();

  NotifyWindowHide();

#if defined(USE_OZONE)
  if (global_menu_bar_)
    global_menu_bar_->OnWindowUnmapped();
#endif

#if BUILDFLAG(IS_WIN)
  // When the window is removed from the taskbar via win.hide(),
  // the thumbnail buttons need to be set up again.
  // Ensure that when the window is hidden,
  // the taskbar host is notified that it should re-add them.
  taskbar_host_.SetThumbarButtonsAdded(false);
#endif
}

bool NativeWindowViews::IsVisible() {
  return widget()->IsVisible();
}

bool NativeWindowViews::IsEnabled() {
#if BUILDFLAG(IS_WIN)
  return ::IsWindowEnabled(GetAcceleratedWidget());
#elif BUILDFLAG(IS_LINUX)
#if defined(USE_OZONE_PLATFORM_X11)
  if (IsX11())
    return !event_disabler_.get();
#endif
  NOTIMPLEMENTED();
  return true;
#endif
}

void NativeWindowViews::IncrementChildModals() {
  num_modal_children_++;
  SetEnabledInternal(ShouldBeEnabled());
}

void NativeWindowViews::DecrementChildModals() {
  if (num_modal_children_ > 0) {
    num_modal_children_--;
  }
  SetEnabledInternal(ShouldBeEnabled());
}

void NativeWindowViews::SetEnabled(bool enable) {
  if (enable != is_enabled_) {
    is_enabled_ = enable;
    SetEnabledInternal(ShouldBeEnabled());
  }
}

bool NativeWindowViews::ShouldBeEnabled() {
  return is_enabled_ && (num_modal_children_ == 0);
}

void NativeWindowViews::SetEnabledInternal(bool enable) {
  if (enable && IsEnabled()) {
    return;
  } else if (!enable && !IsEnabled()) {
    return;
  }

#if BUILDFLAG(IS_WIN)
  ::EnableWindow(GetAcceleratedWidget(), enable);
#elif defined(USE_OZONE_PLATFORM_X11)
  if (IsX11()) {
    views::DesktopWindowTreeHostPlatform* tree_host =
        views::DesktopWindowTreeHostLinux::GetHostForWidget(
            GetAcceleratedWidget());
    if (enable) {
      tree_host->RemoveEventRewriter(event_disabler_.get());
      event_disabler_.reset();
    } else {
      event_disabler_ = std::make_unique<EventDisabler>();
      tree_host->AddEventRewriter(event_disabler_.get());
    }
  }
#endif
}

#if BUILDFLAG(IS_LINUX)
void NativeWindowViews::Maximize() {
  if (IsVisible()) {
    widget()->Maximize();
  } else {
    widget()->native_widget_private()->Show(ui::SHOW_STATE_MAXIMIZED,
                                            gfx::Rect());
    NotifyWindowShow();
  }
}
#endif

void NativeWindowViews::Unmaximize() {
  if (IsMaximized()) {
#if BUILDFLAG(IS_WIN)
    if (transparent()) {
      SetBounds(restore_bounds_, false);
      NotifyWindowUnmaximize();
      return;
    }
#endif

    widget()->Restore();
  }
}

bool NativeWindowViews::IsMaximized() {
  if (widget()->IsMaximized()) {
    return true;
  } else {
#if BUILDFLAG(IS_WIN)
    if (transparent()) {
      // Compare the size of the window with the size of the display
      auto display = display::Screen::GetScreen()->GetDisplayNearestWindow(
          GetNativeWindow());
      // Maximized if the window is the same dimensions and placement as the
      // display
      return GetBounds() == display.work_area();
    }
#endif

    return false;
  }
}

void NativeWindowViews::Minimize() {
  if (IsVisible())
    widget()->Minimize();
  else
    widget()->native_widget_private()->Show(ui::SHOW_STATE_MINIMIZED,
                                            gfx::Rect());
}

void NativeWindowViews::Restore() {
  widget()->Restore();
}

bool NativeWindowViews::IsMinimized() {
  return widget()->IsMinimized();
}

void NativeWindowViews::SetFullScreen(bool fullscreen) {
  if (!IsFullScreenable())
    return;

#if BUILDFLAG(IS_WIN)
  // There is no native fullscreen state on Windows.
  bool leaving_fullscreen = IsFullscreen() && !fullscreen;

  if (fullscreen) {
    last_window_state_ = ui::SHOW_STATE_FULLSCREEN;
    NotifyWindowEnterFullScreen();
  } else {
    last_window_state_ = ui::SHOW_STATE_NORMAL;
    NotifyWindowLeaveFullScreen();
  }

  // For window without WS_THICKFRAME style, we can not call SetFullscreen().
  // This path will be used for transparent windows as well.
  if (!thick_frame_) {
    if (fullscreen) {
      restore_bounds_ = GetBounds();
      auto display =
          display::Screen::GetScreen()->GetDisplayNearestPoint(GetPosition());
      SetBounds(display.bounds(), false);
    } else {
      SetBounds(restore_bounds_, false);
    }
    return;
  }

  // We set the new value after notifying, so we can handle the size event
  // correctly.
  widget()->SetFullscreen(fullscreen);

  // If restoring from fullscreen and the window isn't visible, force visible,
  // else a non-responsive window shell could be rendered.
  // (this situation may arise when app starts with fullscreen: true)
  // Note: the following must be after "widget()->SetFullscreen(fullscreen);"
  if (leaving_fullscreen && !IsVisible())
    FlipWindowStyle(GetAcceleratedWidget(), true, WS_VISIBLE);
#else
  if (IsVisible())
    widget()->SetFullscreen(fullscreen);
  else if (fullscreen)
    widget()->native_widget_private()->Show(ui::SHOW_STATE_FULLSCREEN,
                                            gfx::Rect());

  // Auto-hide menubar when in fullscreen.
  if (fullscreen)
    SetMenuBarVisibility(false);
  else
    SetMenuBarVisibility(!IsMenuBarAutoHide());
#endif
}

bool NativeWindowViews::IsFullscreen() const {
  return widget()->IsFullscreen();
}

void NativeWindowViews::SetBounds(const gfx::Rect& bounds, bool animate) {
#if BUILDFLAG(IS_WIN)
  if (is_moving_ || is_resizing_) {
    pending_bounds_change_ = bounds;
  }
#endif

#if BUILDFLAG(IS_WIN) || BUILDFLAG(IS_LINUX)
  // On Linux and Windows the minimum and maximum size should be updated with
  // window size when window is not resizable.
  if (!resizable_) {
    SetMaximumSize(bounds.size());
    SetMinimumSize(bounds.size());
  }
#endif

  widget()->SetBounds(bounds);
}

gfx::Rect NativeWindowViews::GetBounds() {
#if BUILDFLAG(IS_WIN)
  if (IsMinimized())
    return widget()->GetRestoredBounds();
#endif

  return widget()->GetWindowBoundsInScreen();
}

gfx::Rect NativeWindowViews::GetContentBounds() {
  return content_view() ? content_view()->GetBoundsInScreen() : gfx::Rect();
}

gfx::Size NativeWindowViews::GetContentSize() {
#if BUILDFLAG(IS_WIN)
  if (IsMinimized())
    return NativeWindow::GetContentSize();
#endif

  return content_view() ? content_view()->size() : gfx::Size();
}

gfx::Rect NativeWindowViews::GetNormalBounds() {
  return widget()->GetRestoredBounds();
}

void NativeWindowViews::SetContentSizeConstraints(
    const extensions::SizeConstraints& size_constraints) {
  NativeWindow::SetContentSizeConstraints(size_constraints);
#if BUILDFLAG(IS_WIN)
  // Changing size constraints would force adding the WS_THICKFRAME style, so
  // do nothing if thickFrame is false.
  if (!thick_frame_)
    return;
#endif
  // widget_delegate() is only available after Init() is called, we make use of
  // this to determine whether native widget has initialized.
  if (widget() && widget()->widget_delegate())
    widget()->OnSizeConstraintsChanged();
  if (resizable_)
    old_size_constraints_ = size_constraints;
}

void NativeWindowViews::SetResizable(bool resizable) {
  if (resizable != resizable_) {
    // On Linux there is no "resizable" property of a window, we have to set
    // both the minimum and maximum size to the window size to achieve it.
    if (resizable) {
      SetContentSizeConstraints(old_size_constraints_);
      SetMaximizable(maximizable_);
    } else {
      old_size_constraints_ = GetContentSizeConstraints();
      resizable_ = false;
      gfx::Size content_size = GetContentSize();
      SetContentSizeConstraints(
          extensions::SizeConstraints(content_size, content_size));
    }
  }
#if BUILDFLAG(IS_WIN)
  if (has_frame() && thick_frame_)
    FlipWindowStyle(GetAcceleratedWidget(), resizable, WS_THICKFRAME);
#endif
  resizable_ = resizable;
  SetCanResize(resizable_);
}

bool NativeWindowViews::MoveAbove(const std::string& sourceId) {
  const content::DesktopMediaID id = content::DesktopMediaID::Parse(sourceId);
  if (id.type != content::DesktopMediaID::TYPE_WINDOW)
    return false;

#if BUILDFLAG(IS_WIN)
  const HWND otherWindow = reinterpret_cast<HWND>(id.id);
  if (!::IsWindow(otherWindow))
    return false;

  ::SetWindowPos(GetAcceleratedWidget(), GetWindow(otherWindow, GW_HWNDPREV), 0,
                 0, 0, 0,
                 SWP_NOACTIVATE | SWP_NOMOVE | SWP_NOSIZE | SWP_SHOWWINDOW);
#elif defined(USE_OZONE_PLATFORM_X11)
  if (IsX11()) {
    if (!IsWindowValid(static_cast<x11::Window>(id.id)))
      return false;

    electron::MoveWindowAbove(static_cast<x11::Window>(GetAcceleratedWidget()),
                              static_cast<x11::Window>(id.id));
  }
#endif

  return true;
}

void NativeWindowViews::MoveTop() {
// TODO(julien.isorce): fix chromium in order to use existing
// widget()->StackAtTop().
#if BUILDFLAG(IS_WIN)
  gfx::Point pos = GetPosition();
  gfx::Size size = GetSize();
  ::SetWindowPos(GetAcceleratedWidget(), HWND_TOP, pos.x(), pos.y(),
                 size.width(), size.height(),
                 SWP_NOACTIVATE | SWP_NOMOVE | SWP_NOSIZE | SWP_SHOWWINDOW);
#elif defined(USE_OZONE_PLATFORM_X11)
  if (IsX11())
    electron::MoveWindowToForeground(
        static_cast<x11::Window>(GetAcceleratedWidget()));
#endif
}

bool NativeWindowViews::IsResizable() {
#if BUILDFLAG(IS_WIN)
  if (has_frame())
    return ::GetWindowLong(GetAcceleratedWidget(), GWL_STYLE) & WS_THICKFRAME;
#endif
  return resizable_;
}

void NativeWindowViews::SetAspectRatio(double aspect_ratio,
                                       const gfx::Size& extra_size) {
  NativeWindow::SetAspectRatio(aspect_ratio, extra_size);
  gfx::SizeF aspect(aspect_ratio, 1.0);
  // Scale up because SetAspectRatio() truncates aspect value to int
  aspect.Scale(100);

  widget()->SetAspectRatio(aspect);
}

void NativeWindowViews::SetMovable(bool movable) {
  movable_ = movable;
}

bool NativeWindowViews::IsMovable() {
#if BUILDFLAG(IS_WIN)
  return movable_;
#else
  return true;  // Not implemented on Linux.
#endif
}

void NativeWindowViews::SetMinimizable(bool minimizable) {
#if BUILDFLAG(IS_WIN)
  FlipWindowStyle(GetAcceleratedWidget(), minimizable, WS_MINIMIZEBOX);
  if (IsWindowControlsOverlayEnabled()) {
    auto* frame_view =
        static_cast<WinFrameView*>(widget()->non_client_view()->frame_view());
    frame_view->caption_button_container()->UpdateButtons();
  }
#endif
  minimizable_ = minimizable;
}

bool NativeWindowViews::IsMinimizable() {
#if BUILDFLAG(IS_WIN)
  return ::GetWindowLong(GetAcceleratedWidget(), GWL_STYLE) & WS_MINIMIZEBOX;
#else
  return true;  // Not implemented on Linux.
#endif
}

void NativeWindowViews::SetMaximizable(bool maximizable) {
#if BUILDFLAG(IS_WIN)
  FlipWindowStyle(GetAcceleratedWidget(), maximizable, WS_MAXIMIZEBOX);
  if (IsWindowControlsOverlayEnabled()) {
    auto* frame_view =
        static_cast<WinFrameView*>(widget()->non_client_view()->frame_view());
    frame_view->caption_button_container()->UpdateButtons();
  }
#endif
  maximizable_ = maximizable;
}

bool NativeWindowViews::IsMaximizable() {
#if BUILDFLAG(IS_WIN)
  return ::GetWindowLong(GetAcceleratedWidget(), GWL_STYLE) & WS_MAXIMIZEBOX;
#else
  return true;  // Not implemented on Linux.
#endif
}

void NativeWindowViews::SetExcludedFromShownWindowsMenu(bool excluded) {}

bool NativeWindowViews::IsExcludedFromShownWindowsMenu() {
  // return false on unsupported platforms
  return false;
}

void NativeWindowViews::SetFullScreenable(bool fullscreenable) {
  fullscreenable_ = fullscreenable;
}

bool NativeWindowViews::IsFullScreenable() {
  return fullscreenable_;
}

void NativeWindowViews::SetClosable(bool closable) {
#if BUILDFLAG(IS_WIN)
  HMENU menu = GetSystemMenu(GetAcceleratedWidget(), false);
  if (closable) {
    EnableMenuItem(menu, SC_CLOSE, MF_BYCOMMAND | MF_ENABLED);
  } else {
    EnableMenuItem(menu, SC_CLOSE, MF_BYCOMMAND | MF_DISABLED | MF_GRAYED);
  }
  if (IsWindowControlsOverlayEnabled()) {
    auto* frame_view =
        static_cast<WinFrameView*>(widget()->non_client_view()->frame_view());
    frame_view->caption_button_container()->UpdateButtons();
  }
#endif
}

bool NativeWindowViews::IsClosable() {
#if BUILDFLAG(IS_WIN)
  HMENU menu = GetSystemMenu(GetAcceleratedWidget(), false);
  MENUITEMINFO info;
  memset(&info, 0, sizeof(info));
  info.cbSize = sizeof(info);
  info.fMask = MIIM_STATE;
  if (!GetMenuItemInfo(menu, SC_CLOSE, false, &info)) {
    return false;
  }
  return !(info.fState & MFS_DISABLED);
#elif BUILDFLAG(IS_LINUX)
  return true;
#endif
}

void NativeWindowViews::SetAlwaysOnTop(ui::ZOrderLevel z_order,
                                       const std::string& level,
                                       int relativeLevel) {
  bool level_changed = z_order != widget()->GetZOrderLevel();
  widget()->SetZOrderLevel(z_order);

#if BUILDFLAG(IS_WIN)
  // Reset the placement flag.
  behind_task_bar_ = false;
  if (z_order != ui::ZOrderLevel::kNormal) {
    // On macOS the window is placed behind the Dock for the following levels.
    // Re-use the same names on Windows to make it easier for the user.
    static const std::vector<std::string> levels = {
        "floating", "torn-off-menu", "modal-panel", "main-menu", "status"};
    behind_task_bar_ = base::Contains(levels, level);
  }
#endif
  MoveBehindTaskBarIfNeeded();

  // This must be notified at the very end or IsAlwaysOnTop
  // will not yet have been updated to reflect the new status
  if (level_changed)
    NativeWindow::NotifyWindowAlwaysOnTopChanged();
}

ui::ZOrderLevel NativeWindowViews::GetZOrderLevel() {
  return widget()->GetZOrderLevel();
}

void NativeWindowViews::Center() {
  widget()->CenterWindow(GetSize());
}

void NativeWindowViews::Invalidate() {
  widget()->SchedulePaintInRect(gfx::Rect(GetBounds().size()));
}

void NativeWindowViews::SetTitle(const std::string& title) {
  title_ = title;
  widget()->UpdateWindowTitle();
}

std::string NativeWindowViews::GetTitle() {
  return title_;
}

void NativeWindowViews::FlashFrame(bool flash) {
#if BUILDFLAG(IS_WIN)
  // The Chromium's implementation has a bug stopping flash.
  if (!flash) {
    FLASHWINFO fwi;
    fwi.cbSize = sizeof(fwi);
    fwi.hwnd = GetAcceleratedWidget();
    fwi.dwFlags = FLASHW_STOP;
    fwi.uCount = 0;
    FlashWindowEx(&fwi);
    return;
  }
#endif
  widget()->FlashFrame(flash);
}

void NativeWindowViews::SetSkipTaskbar(bool skip) {
#if BUILDFLAG(IS_WIN)
  Microsoft::WRL::ComPtr<ITaskbarList> taskbar;
  if (FAILED(::CoCreateInstance(CLSID_TaskbarList, nullptr,
                                CLSCTX_INPROC_SERVER,
                                IID_PPV_ARGS(&taskbar))) ||
      FAILED(taskbar->HrInit()))
    return;
  if (skip) {
    taskbar->DeleteTab(GetAcceleratedWidget());
  } else {
    taskbar->AddTab(GetAcceleratedWidget());
    taskbar_host_.RestoreThumbarButtons(GetAcceleratedWidget());
  }
#endif
}

void NativeWindowViews::SetSimpleFullScreen(bool simple_fullscreen) {
  SetFullScreen(simple_fullscreen);
}

bool NativeWindowViews::IsSimpleFullScreen() {
  return IsFullscreen();
}

void NativeWindowViews::SetKiosk(bool kiosk) {
  SetFullScreen(kiosk);
}

bool NativeWindowViews::IsKiosk() {
  return IsFullscreen();
}

bool NativeWindowViews::IsTabletMode() const {
#if BUILDFLAG(IS_WIN)
  return base::win::IsWindows10OrGreaterTabletMode(GetAcceleratedWidget());
#else
  return false;
#endif
}

SkColor NativeWindowViews::GetBackgroundColor() {
  auto* background = root_view_->background();
  if (!background)
    return SK_ColorTRANSPARENT;
  return background->get_color();
}

void NativeWindowViews::SetBackgroundColor(SkColor background_color) {
  // web views' background color.
  root_view_->SetBackground(views::CreateSolidBackground(background_color));

#if BUILDFLAG(IS_WIN)
  // Set the background color of native window.
  HBRUSH brush = CreateSolidBrush(skia::SkColorToCOLORREF(background_color));
  ULONG_PTR previous_brush =
      SetClassLongPtr(GetAcceleratedWidget(), GCLP_HBRBACKGROUND,
                      reinterpret_cast<LONG_PTR>(brush));
  if (previous_brush)
    DeleteObject((HBRUSH)previous_brush);
  InvalidateRect(GetAcceleratedWidget(), NULL, 1);
#endif
}

void NativeWindowViews::SetHasShadow(bool has_shadow) {
  wm::SetShadowElevation(GetNativeWindow(),
                         has_shadow ? wm::kShadowElevationInactiveWindow
                                    : wm::kShadowElevationNone);
}

bool NativeWindowViews::HasShadow() {
  return GetNativeWindow()->GetProperty(wm::kShadowElevationKey) !=
         wm::kShadowElevationNone;
}

void NativeWindowViews::SetOpacity(const double opacity) {
#if BUILDFLAG(IS_WIN)
  const double boundedOpacity = base::clamp(opacity, 0.0, 1.0);
  HWND hwnd = GetAcceleratedWidget();
  if (!layered_) {
    LONG ex_style = ::GetWindowLong(hwnd, GWL_EXSTYLE);
    ex_style |= WS_EX_LAYERED;
    ::SetWindowLong(hwnd, GWL_EXSTYLE, ex_style);
    layered_ = true;
  }
  ::SetLayeredWindowAttributes(hwnd, 0, boundedOpacity * 255, LWA_ALPHA);
  opacity_ = boundedOpacity;
#else
  opacity_ = 1.0;  // setOpacity unsupported on Linux
#endif
}

double NativeWindowViews::GetOpacity() {
  return opacity_;
}

void NativeWindowViews::SetIgnoreMouseEvents(bool ignore, bool forward) {
#if BUILDFLAG(IS_WIN)
  LONG ex_style = ::GetWindowLong(GetAcceleratedWidget(), GWL_EXSTYLE);
  if (ignore)
    ex_style |= (WS_EX_TRANSPARENT | WS_EX_LAYERED);
  else
    ex_style &= ~(WS_EX_TRANSPARENT | WS_EX_LAYERED);
  if (layered_)
    ex_style |= WS_EX_LAYERED;
  ::SetWindowLong(GetAcceleratedWidget(), GWL_EXSTYLE, ex_style);

  // Forwarding is always disabled when not ignoring mouse messages.
  if (!ignore) {
    SetForwardMouseMessages(false);
  } else {
    SetForwardMouseMessages(forward);
  }
#elif defined(USE_OZONE_PLATFORM_X11)
  if (IsX11()) {
    auto* connection = x11::Connection::Get();
    if (ignore) {
      x11::Rectangle r{0, 0, 1, 1};
      connection->shape().Rectangles({
          .operation = x11::Shape::So::Set,
          .destination_kind = x11::Shape::Sk::Input,
          .ordering = x11::ClipOrdering::YXBanded,
          .destination_window =
              static_cast<x11::Window>(GetAcceleratedWidget()),
          .rectangles = {r},
      });
    } else {
      connection->shape().Mask({
          .operation = x11::Shape::So::Set,
          .destination_kind = x11::Shape::Sk::Input,
          .destination_window =
              static_cast<x11::Window>(GetAcceleratedWidget()),
          .source_bitmap = x11::Pixmap::None,
      });
    }
  }
#endif
}

void NativeWindowViews::SetContentProtection(bool enable) {
#if BUILDFLAG(IS_WIN)
  HWND hwnd = GetAcceleratedWidget();
  DWORD affinity = enable ? WDA_EXCLUDEFROMCAPTURE : WDA_NONE;
  ::SetWindowDisplayAffinity(hwnd, affinity);
  if (!layered_) {
    // Workaround to prevent black window on screen capture after hiding and
    // showing the BrowserWindow.
    LONG ex_style = ::GetWindowLong(hwnd, GWL_EXSTYLE);
    ex_style |= WS_EX_LAYERED;
    ::SetWindowLong(hwnd, GWL_EXSTYLE, ex_style);
    layered_ = true;
  }
#endif
}

void NativeWindowViews::SetFocusable(bool focusable) {
  widget()->widget_delegate()->SetCanActivate(focusable);
#if BUILDFLAG(IS_WIN)
  LONG ex_style = ::GetWindowLong(GetAcceleratedWidget(), GWL_EXSTYLE);
  if (focusable)
    ex_style &= ~WS_EX_NOACTIVATE;
  else
    ex_style |= WS_EX_NOACTIVATE;
  ::SetWindowLong(GetAcceleratedWidget(), GWL_EXSTYLE, ex_style);
  SetSkipTaskbar(!focusable);
  Focus(false);
#endif
}

bool NativeWindowViews::IsFocusable() {
  bool can_activate = widget()->widget_delegate()->CanActivate();
#if BUILDFLAG(IS_WIN)
  LONG ex_style = ::GetWindowLong(GetAcceleratedWidget(), GWL_EXSTYLE);
  bool no_activate = ex_style & WS_EX_NOACTIVATE;
  return !no_activate && can_activate;
#else
  return can_activate;
#endif
}

void NativeWindowViews::SetMenu(ElectronMenuModel* menu_model) {
#if defined(USE_OZONE)
  // Remove global menu bar.
  if (global_menu_bar_ && menu_model == nullptr) {
    global_menu_bar_.reset();
    root_view_->UnregisterAcceleratorsWithFocusManager();
    return;
  }

  // Use global application menu bar when possible.
  if (CreateGlobalMenuBar() && ShouldUseGlobalMenuBar()) {
    if (!global_menu_bar_)
      global_menu_bar_ = std::make_unique<GlobalMenuBarX11>(this);
    if (global_menu_bar_->IsServerStarted()) {
      root_view_->RegisterAcceleratorsWithFocusManager(menu_model);
      global_menu_bar_->SetMenu(menu_model);
      return;
    }
  }
#endif

  // Should reset content size when setting menu.
  gfx::Size content_size = GetContentSize();
  bool should_reset_size = use_content_size_ && has_frame() &&
                           !IsMenuBarAutoHide() &&
                           ((!!menu_model) != root_view_->HasMenu());

  root_view_->SetMenu(menu_model);

  if (should_reset_size) {
    // Enlarge the size constraints for the menu.
    int menu_bar_height = root_view_->GetMenuBarHeight();
    extensions::SizeConstraints constraints = GetContentSizeConstraints();
    if (constraints.HasMinimumSize()) {
      gfx::Size min_size = constraints.GetMinimumSize();
      min_size.set_height(min_size.height() + menu_bar_height);
      constraints.set_minimum_size(min_size);
    }
    if (constraints.HasMaximumSize()) {
      gfx::Size max_size = constraints.GetMaximumSize();
      max_size.set_height(max_size.height() + menu_bar_height);
      constraints.set_maximum_size(max_size);
    }
    SetContentSizeConstraints(constraints);

    // Resize the window to make sure content size is not changed.
    SetContentSize(content_size);
  }
}

void NativeWindowViews::SetParentWindow(NativeWindow* parent) {
  NativeWindow::SetParentWindow(parent);

#if defined(USE_OZONE_PLATFORM_X11)
  if (IsX11())
    x11::SetProperty(
        static_cast<x11::Window>(GetAcceleratedWidget()),
        x11::Atom::WM_TRANSIENT_FOR, x11::Atom::WINDOW,
        parent ? static_cast<x11::Window>(parent->GetAcceleratedWidget())
               : ui::GetX11RootWindow());
#elif BUILDFLAG(IS_WIN)
  // To set parentship between windows into Windows is better to play with the
  //  owner instead of the parent, as Windows natively seems to do if a parent
  //  is specified at window creation time.
  // For do this we must NOT use the ::SetParent function, instead we must use
  //  the ::GetWindowLongPtr or ::SetWindowLongPtr functions with "nIndex" set
  //  to "GWLP_HWNDPARENT" which actually means the window owner.
  HWND hwndParent = parent ? parent->GetAcceleratedWidget() : NULL;
  if (hwndParent ==
      (HWND)::GetWindowLongPtr(GetAcceleratedWidget(), GWLP_HWNDPARENT))
    return;
  ::SetWindowLongPtr(GetAcceleratedWidget(), GWLP_HWNDPARENT,
                     (LONG_PTR)hwndParent);
  // Ensures the visibility
  if (IsVisible()) {
    WINDOWPLACEMENT wp;
    wp.length = sizeof(WINDOWPLACEMENT);
    ::GetWindowPlacement(GetAcceleratedWidget(), &wp);
    ::ShowWindow(GetAcceleratedWidget(), SW_HIDE);
    ::ShowWindow(GetAcceleratedWidget(), wp.showCmd);
    ::BringWindowToTop(GetAcceleratedWidget());
  }
#endif
}

gfx::NativeView NativeWindowViews::GetNativeView() const {
  return widget()->GetNativeView();
}

gfx::NativeWindow NativeWindowViews::GetNativeWindow() const {
  return widget()->GetNativeWindow();
}

void NativeWindowViews::SetProgressBar(double progress,
                                       NativeWindow::ProgressState state) {
#if BUILDFLAG(IS_WIN)
  taskbar_host_.SetProgressBar(GetAcceleratedWidget(), progress, state);
#elif BUILDFLAG(IS_LINUX)
  if (unity::IsRunning()) {
    unity::SetProgressFraction(progress);
  }
#endif
}

void NativeWindowViews::SetOverlayIcon(const gfx::Image& overlay,
                                       const std::string& description) {
#if BUILDFLAG(IS_WIN)
  SkBitmap overlay_bitmap = overlay.AsBitmap();
  taskbar_host_.SetOverlayIcon(GetAcceleratedWidget(), overlay_bitmap,
                               description);
#endif
}

void NativeWindowViews::SetAutoHideMenuBar(bool auto_hide) {
  root_view_->SetAutoHideMenuBar(auto_hide);
}

bool NativeWindowViews::IsMenuBarAutoHide() {
  return root_view_->IsMenuBarAutoHide();
}

void NativeWindowViews::SetMenuBarVisibility(bool visible) {
  root_view_->SetMenuBarVisibility(visible);
}

bool NativeWindowViews::IsMenuBarVisible() {
  return root_view_->IsMenuBarVisible();
}

void NativeWindowViews::SetVisibleOnAllWorkspaces(
    bool visible,
    bool visibleOnFullScreen,
    bool skipTransformProcessType) {
  widget()->SetVisibleOnAllWorkspaces(visible);
}

bool NativeWindowViews::IsVisibleOnAllWorkspaces() {
#if defined(USE_OZONE_PLATFORM_X11)
  if (IsX11()) {
    // Use the presence/absence of _NET_WM_STATE_STICKY in _NET_WM_STATE to
    // determine whether the current window is visible on all workspaces.
    x11::Atom sticky_atom = x11::GetAtom("_NET_WM_STATE_STICKY");
    std::vector<x11::Atom> wm_states;
    GetArrayProperty(static_cast<x11::Window>(GetAcceleratedWidget()),
                     x11::GetAtom("_NET_WM_STATE"), &wm_states);
    return std::find(wm_states.begin(), wm_states.end(), sticky_atom) !=
           wm_states.end();
  }
#endif
  return false;
}

content::DesktopMediaID NativeWindowViews::GetDesktopMediaID() const {
  const gfx::AcceleratedWidget accelerated_widget = GetAcceleratedWidget();
  content::DesktopMediaID::Id window_handle = content::DesktopMediaID::kNullId;
  content::DesktopMediaID::Id aura_id = content::DesktopMediaID::kNullId;
#if BUILDFLAG(IS_WIN)
  window_handle =
      reinterpret_cast<content::DesktopMediaID::Id>(accelerated_widget);
#elif BUILDFLAG(IS_LINUX)
  window_handle = static_cast<uint32_t>(accelerated_widget);
#endif
  aura::WindowTreeHost* const host =
      aura::WindowTreeHost::GetForAcceleratedWidget(accelerated_widget);
  aura::Window* const aura_window = host ? host->window() : nullptr;
  if (aura_window) {
    aura_id = content::DesktopMediaID::RegisterNativeWindow(
                  content::DesktopMediaID::TYPE_WINDOW, aura_window)
                  .window_id;
  }

  // No constructor to pass the aura_id. Make sure to not use the other
  // constructor that has a third parameter, it is for yet another purpose.
  content::DesktopMediaID result = content::DesktopMediaID(
      content::DesktopMediaID::TYPE_WINDOW, window_handle);

  // Confusing but this is how content::DesktopMediaID is designed. The id
  // property is the window handle whereas the window_id property is an id
  // given by a map containing all aura instances.
  result.window_id = aura_id;
  return result;
}

gfx::AcceleratedWidget NativeWindowViews::GetAcceleratedWidget() const {
  if (GetNativeWindow() && GetNativeWindow()->GetHost())
    return GetNativeWindow()->GetHost()->GetAcceleratedWidget();
  else
    return gfx::kNullAcceleratedWidget;
}

NativeWindowHandle NativeWindowViews::GetNativeWindowHandle() const {
  return GetAcceleratedWidget();
}

gfx::Rect NativeWindowViews::ContentBoundsToWindowBounds(
    const gfx::Rect& bounds) const {
  if (!has_frame())
    return bounds;

  gfx::Rect window_bounds(bounds);
#if BUILDFLAG(IS_WIN)
  if (widget()->non_client_view()) {
    HWND hwnd = GetAcceleratedWidget();
    gfx::Rect dpi_bounds = DIPToScreenRect(hwnd, bounds);
    window_bounds = ScreenToDIPRect(
        hwnd, widget()->non_client_view()->GetWindowBoundsForClientBounds(
                  dpi_bounds));
  }
#endif

  if (root_view_->HasMenu() && root_view_->IsMenuBarVisible()) {
    int menu_bar_height = root_view_->GetMenuBarHeight();
    window_bounds.set_y(window_bounds.y() - menu_bar_height);
    window_bounds.set_height(window_bounds.height() + menu_bar_height);
  }
  return window_bounds;
}

gfx::Rect NativeWindowViews::WindowBoundsToContentBounds(
    const gfx::Rect& bounds) const {
  if (!has_frame())
    return bounds;

  gfx::Rect content_bounds(bounds);
#if BUILDFLAG(IS_WIN)
  HWND hwnd = GetAcceleratedWidget();
  content_bounds.set_size(DIPToScreenRect(hwnd, content_bounds).size());
  RECT rect;
  SetRectEmpty(&rect);
  DWORD style = ::GetWindowLong(hwnd, GWL_STYLE);
  DWORD ex_style = ::GetWindowLong(hwnd, GWL_EXSTYLE);
  AdjustWindowRectEx(&rect, style, FALSE, ex_style);
  content_bounds.set_width(content_bounds.width() - (rect.right - rect.left));
  content_bounds.set_height(content_bounds.height() - (rect.bottom - rect.top));
  content_bounds.set_size(ScreenToDIPRect(hwnd, content_bounds).size());
#endif

  if (root_view_->HasMenu() && root_view_->IsMenuBarVisible()) {
    int menu_bar_height = root_view_->GetMenuBarHeight();
    content_bounds.set_y(content_bounds.y() + menu_bar_height);
    content_bounds.set_height(content_bounds.height() - menu_bar_height);
  }
  return content_bounds;
}

#if BUILDFLAG(IS_WIN)
void NativeWindowViews::SetIcon(HICON window_icon, HICON app_icon) {
  // We are responsible for storing the images.
  window_icon_ = base::win::ScopedHICON(CopyIcon(window_icon));
  app_icon_ = base::win::ScopedHICON(CopyIcon(app_icon));

  HWND hwnd = GetAcceleratedWidget();
  SendMessage(hwnd, WM_SETICON, ICON_SMALL,
              reinterpret_cast<LPARAM>(window_icon_.get()));
  SendMessage(hwnd, WM_SETICON, ICON_BIG,
              reinterpret_cast<LPARAM>(app_icon_.get()));
}
#elif BUILDFLAG(IS_LINUX)
void NativeWindowViews::SetIcon(const gfx::ImageSkia& icon) {
  auto* tree_host = views::DesktopWindowTreeHostLinux::GetHostForWidget(
      GetAcceleratedWidget());
  tree_host->SetWindowIcons(icon, {});
}
#endif

void NativeWindowViews::OnWidgetActivationChanged(views::Widget* changed_widget,
                                                  bool active) {
  if (changed_widget != widget())
    return;

  if (active) {
    MoveBehindTaskBarIfNeeded();
    NativeWindow::NotifyWindowFocus();
  } else {
    NativeWindow::NotifyWindowBlur();
  }

  // Hide menu bar when window is blurred.
  if (!active && IsMenuBarAutoHide() && IsMenuBarVisible())
    SetMenuBarVisibility(false);

  root_view_->ResetAltState();
}

void NativeWindowViews::OnWidgetBoundsChanged(views::Widget* changed_widget,
                                              const gfx::Rect& bounds) {
  if (changed_widget != widget())
    return;

  // Note: We intentionally use `GetBounds()` instead of `bounds` to properly
  // handle minimized windows on Windows.
  const auto new_bounds = GetBounds();
  if (widget_size_ != new_bounds.size()) {
    NotifyWindowResize();
    widget_size_ = new_bounds.size();
  }
}

void NativeWindowViews::OnWidgetDestroying(views::Widget* widget) {
  aura::Window* window = GetNativeWindow();
  if (window)
    window->RemovePreTargetHandler(this);
}

void NativeWindowViews::OnWidgetDestroyed(views::Widget* changed_widget) {
  widget_destroyed_ = true;
}

views::View* NativeWindowViews::GetInitiallyFocusedView() {
  return focused_view_;
}

bool NativeWindowViews::CanMaximize() const {
  return resizable_ && maximizable_;
}

bool NativeWindowViews::CanMinimize() const {
#if BUILDFLAG(IS_WIN)
  return minimizable_;
#elif BUILDFLAG(IS_LINUX)
  return true;
#endif
}

std::u16string NativeWindowViews::GetWindowTitle() const {
  return base::UTF8ToUTF16(title_);
}

views::View* NativeWindowViews::GetContentsView() {
  return root_view_.get();
}

bool NativeWindowViews::ShouldDescendIntoChildForEventHandling(
    gfx::NativeView child,
    const gfx::Point& location) {
<<<<<<< HEAD
=======
  // App window should claim mouse events that fall within any BrowserViews'
  // draggable region.
  for (auto* view : inspectable_views()) {
    auto* inspectable_view =
        static_cast<InspectableWebContentsViewViews*>(view);
    if (inspectable_view->IsContainedInDraggableRegion(content_view(),
                                                       location))
      return false;
  }

>>>>>>> b9464d89
  // App window should claim mouse events that fall within the draggable region.
  if (draggable_region() &&
      draggable_region()->contains(location.x(), location.y()))
    return false;

  // And the events on border for dragging resizable frameless window.
  if ((!has_frame() || has_client_frame()) && resizable_) {
    auto* frame =
        static_cast<FramelessView*>(widget()->non_client_view()->frame_view());
    return frame->ResizingBorderHitTest(location) == HTNOWHERE;
  }

  return true;
}

views::ClientView* NativeWindowViews::CreateClientView(views::Widget* widget) {
  return new NativeWindowClientView(widget, root_view_.get(), this);
}

std::unique_ptr<views::NonClientFrameView>
NativeWindowViews::CreateNonClientFrameView(views::Widget* widget) {
#if BUILDFLAG(IS_WIN)
  auto frame_view = std::make_unique<WinFrameView>();
  frame_view->Init(this, widget);
  return frame_view;
#else
  if (has_frame() && !has_client_frame()) {
    return std::make_unique<NativeFrameView>(this, widget);
  } else {
    auto frame_view = has_frame() && has_client_frame()
                          ? std::make_unique<ClientFrameViewLinux>()
                          : std::make_unique<FramelessView>();
    frame_view->Init(this, widget);
    return frame_view;
  }
#endif
}

void NativeWindowViews::OnWidgetMove() {
  NotifyWindowMove();
}

void NativeWindowViews::HandleKeyboardEvent(
    content::WebContents*,
    const content::NativeWebKeyboardEvent& event) {
  if (widget_destroyed_)
    return;

#if BUILDFLAG(IS_LINUX)
  if (event.windows_key_code == ui::VKEY_BROWSER_BACK)
    NotifyWindowExecuteAppCommand(kBrowserBackward);
  else if (event.windows_key_code == ui::VKEY_BROWSER_FORWARD)
    NotifyWindowExecuteAppCommand(kBrowserForward);
#endif

  keyboard_event_handler_->HandleKeyboardEvent(event,
                                               root_view_->GetFocusManager());
  root_view_->HandleKeyEvent(event);
}

void NativeWindowViews::OnMouseEvent(ui::MouseEvent* event) {
  if (event->type() != ui::ET_MOUSE_PRESSED)
    return;

  // Alt+Click should not toggle menu bar.
  root_view_->ResetAltState();

#if BUILDFLAG(IS_LINUX)
  if (event->changed_button_flags() == ui::EF_BACK_MOUSE_BUTTON)
    NotifyWindowExecuteAppCommand(kBrowserBackward);
  else if (event->changed_button_flags() == ui::EF_FORWARD_MOUSE_BUTTON)
    NotifyWindowExecuteAppCommand(kBrowserForward);
#endif
}

ui::WindowShowState NativeWindowViews::GetRestoredState() {
  if (IsMaximized()) {
#if BUILDFLAG(IS_WIN)
    // Only restore Maximized state when window is NOT transparent style
    if (!transparent()) {
      return ui::SHOW_STATE_MAXIMIZED;
    }
#else
    return ui::SHOW_STATE_MAXIMIZED;
#endif
  }

  if (IsFullscreen())
    return ui::SHOW_STATE_FULLSCREEN;

  return ui::SHOW_STATE_NORMAL;
}

void NativeWindowViews::MoveBehindTaskBarIfNeeded() {
#if BUILDFLAG(IS_WIN)
  if (behind_task_bar_) {
    const HWND task_bar_hwnd = ::FindWindow(kUniqueTaskBarClassName, nullptr);
    ::SetWindowPos(GetAcceleratedWidget(), task_bar_hwnd, 0, 0, 0, 0,
                   SWP_NOMOVE | SWP_NOSIZE | SWP_NOACTIVATE);
  }
#endif
  // TODO(julien.isorce): Implement X11 case.
}

// static
NativeWindow* NativeWindow::Create(const gin_helper::Dictionary& options,
                                   NativeWindow* parent) {
  return new NativeWindowViews(options, parent);
}

}  // namespace electron<|MERGE_RESOLUTION|>--- conflicted
+++ resolved
@@ -1539,8 +1539,6 @@
 bool NativeWindowViews::ShouldDescendIntoChildForEventHandling(
     gfx::NativeView child,
     const gfx::Point& location) {
-<<<<<<< HEAD
-=======
   // App window should claim mouse events that fall within any BrowserViews'
   // draggable region.
   for (auto* view : inspectable_views()) {
@@ -1551,7 +1549,6 @@
       return false;
   }
 
->>>>>>> b9464d89
   // App window should claim mouse events that fall within the draggable region.
   if (draggable_region() &&
       draggable_region()->contains(location.x(), location.y()))
