// Copyright (c) 2016 GitHub, Inc.
// Use of this source code is governed by the MIT license that can be
// found in the LICENSE file.

#include "shell/browser/osr/osr_render_widget_host_view.h"

#include <algorithm>
#include <memory>
#include <utility>
#include <vector>

#include "base/callback_helpers.h"
#include "base/location.h"
#include "base/memory/ptr_util.h"
#include "base/optional.h"
#include "base/single_thread_task_runner.h"
#include "base/task/post_task.h"
#include "base/time/time.h"
#include "components/viz/common/features.h"
#include "components/viz/common/frame_sinks/copy_output_request.h"
#include "components/viz/common/frame_sinks/delay_based_time_source.h"
#include "components/viz/common/gl_helper.h"
#include "components/viz/common/quads/render_pass.h"
#include "content/browser/renderer_host/cursor_manager.h"  // nogncheck
#include "content/browser/renderer_host/input/synthetic_gesture_target.h"  // nogncheck
#include "content/browser/renderer_host/render_widget_host_delegate.h"  // nogncheck
#include "content/browser/renderer_host/render_widget_host_owner_delegate.h"  // nogncheck
#include "content/common/view_messages.h"
#include "content/public/browser/browser_task_traits.h"
#include "content/public/browser/browser_thread.h"
#include "content/public/browser/context_factory.h"
#include "content/public/browser/gpu_data_manager.h"
#include "content/public/browser/render_process_host.h"
#include "media/base/video_frame.h"
#include "third_party/blink/public/platform/web_input_event.h"
#include "third_party/skia/include/core/SkCanvas.h"
#include "ui/compositor/compositor.h"
#include "ui/compositor/layer.h"
#include "ui/compositor/layer_type.h"
#include "ui/display/screen.h"
#include "ui/events/base_event_utils.h"
#include "ui/events/event_constants.h"
#include "ui/gfx/canvas.h"
#include "ui/gfx/geometry/dip_util.h"
#include "ui/gfx/image/image_skia.h"
#include "ui/gfx/native_widget_types.h"
#include "ui/gfx/skbitmap_operations.h"
#include "ui/latency/latency_info.h"

namespace electron {

namespace {

const float kDefaultScaleFactor = 1.0;

ui::MouseEvent UiMouseEventFromWebMouseEvent(blink::WebMouseEvent event) {
  ui::EventType type = ui::EventType::ET_UNKNOWN;
  switch (event.GetType()) {
    case blink::WebInputEvent::kMouseDown:
      type = ui::EventType::ET_MOUSE_PRESSED;
      break;
    case blink::WebInputEvent::kMouseUp:
      type = ui::EventType::ET_MOUSE_RELEASED;
      break;
    case blink::WebInputEvent::kMouseMove:
      type = ui::EventType::ET_MOUSE_MOVED;
      break;
    case blink::WebInputEvent::kMouseEnter:
      type = ui::EventType::ET_MOUSE_ENTERED;
      break;
    case blink::WebInputEvent::kMouseLeave:
      type = ui::EventType::ET_MOUSE_EXITED;
      break;
    case blink::WebInputEvent::kMouseWheel:
      type = ui::EventType::ET_MOUSEWHEEL;
      break;
    default:
      type = ui::EventType::ET_UNKNOWN;
      break;
  }

  int button_flags = 0;
  switch (event.button) {
    case blink::WebMouseEvent::Button::kBack:
      button_flags |= ui::EventFlags::EF_BACK_MOUSE_BUTTON;
      break;
    case blink::WebMouseEvent::Button::kForward:
      button_flags |= ui::EventFlags::EF_FORWARD_MOUSE_BUTTON;
      break;
    case blink::WebMouseEvent::Button::kLeft:
      button_flags |= ui::EventFlags::EF_LEFT_MOUSE_BUTTON;
      break;
    case blink::WebMouseEvent::Button::kMiddle:
      button_flags |= ui::EventFlags::EF_MIDDLE_MOUSE_BUTTON;
      break;
    case blink::WebMouseEvent::Button::kRight:
      button_flags |= ui::EventFlags::EF_RIGHT_MOUSE_BUTTON;
      break;
    default:
      button_flags = 0;
      break;
  }

  ui::MouseEvent ui_event(type,
                          gfx::Point(std::floor(event.PositionInWidget().x),
                                     std::floor(event.PositionInWidget().y)),
                          gfx::Point(std::floor(event.PositionInWidget().x),
                                     std::floor(event.PositionInWidget().y)),
                          ui::EventTimeForNow(), button_flags, button_flags);
  ui_event.SetClickCount(event.click_count);

  return ui_event;
}

ui::MouseWheelEvent UiMouseWheelEventFromWebMouseEvent(
    blink::WebMouseWheelEvent event) {
  return ui::MouseWheelEvent(UiMouseEventFromWebMouseEvent(event),
                             std::floor(event.delta_x),
                             std::floor(event.delta_y));
}

}  // namespace

class AtomBeginFrameTimer : public viz::DelayBasedTimeSourceClient {
 public:
  AtomBeginFrameTimer(int frame_rate_threshold_us,
                      const base::Closure& callback)
      : callback_(callback) {
<<<<<<< HEAD
    time_source_.reset(new viz::DelayBasedTimeSource(
        base::CreateSingleThreadTaskRunner({content::BrowserThread::UI})
            .get()));
=======
    time_source_ = std::make_unique<viz::DelayBasedTimeSource>(
        base::CreateSingleThreadTaskRunnerWithTraits(
            {content::BrowserThread::UI})
            .get());
>>>>>>> f566e562
    time_source_->SetTimebaseAndInterval(
        base::TimeTicks(),
        base::TimeDelta::FromMicroseconds(frame_rate_threshold_us));
    time_source_->SetClient(this);
  }

  void SetActive(bool active) { time_source_->SetActive(active); }

  bool IsActive() const { return time_source_->Active(); }

  void SetFrameRateThresholdUs(int frame_rate_threshold_us) {
    time_source_->SetTimebaseAndInterval(
        base::TimeTicks::Now(),
        base::TimeDelta::FromMicroseconds(frame_rate_threshold_us));
  }

 private:
  void OnTimerTick() override { callback_.Run(); }

  const base::Closure callback_;
  std::unique_ptr<viz::DelayBasedTimeSource> time_source_;

  DISALLOW_COPY_AND_ASSIGN(AtomBeginFrameTimer);
};

class AtomDelegatedFrameHostClient : public content::DelegatedFrameHostClient {
 public:
  explicit AtomDelegatedFrameHostClient(OffScreenRenderWidgetHostView* view)
      : view_(view) {}

  ui::Layer* DelegatedFrameHostGetLayer() const override {
    return view_->GetRootLayer();
  }

  bool DelegatedFrameHostIsVisible() const override {
    return view_->IsShowing();
  }

  SkColor DelegatedFrameHostGetGutterColor() const override {
    if (view_->render_widget_host()->delegate() &&
        view_->render_widget_host()->delegate()->IsFullscreenForCurrentTab()) {
      return SK_ColorWHITE;
    }
    return *view_->GetBackgroundColor();
  }

  void OnFrameTokenChanged(uint32_t frame_token) override {
    view_->render_widget_host()->DidProcessFrame(frame_token);
  }

  float GetDeviceScaleFactor() const override {
    return view_->GetDeviceScaleFactor();
  }

  std::vector<viz::SurfaceId> CollectSurfaceIdsForEviction() override {
    return view_->render_widget_host()->CollectSurfaceIdsForEviction();
  }

  bool ShouldShowStaleContentOnEviction() override { return false; }

  void OnBeginFrame(base::TimeTicks frame_time) override {}
  void InvalidateLocalSurfaceIdOnEviction() override {}

 private:
  OffScreenRenderWidgetHostView* const view_;

  DISALLOW_COPY_AND_ASSIGN(AtomDelegatedFrameHostClient);
};

OffScreenRenderWidgetHostView::OffScreenRenderWidgetHostView(
    bool transparent,
    bool painting,
    int frame_rate,
    const OnPaintCallback& callback,
    content::RenderWidgetHost* host,
    OffScreenRenderWidgetHostView* parent_host_view,
    gfx::Size initial_size)
    : content::RenderWidgetHostViewBase(host),
      render_widget_host_(content::RenderWidgetHostImpl::From(host)),
      parent_host_view_(parent_host_view),
      transparent_(transparent),
      callback_(callback),
      frame_rate_(frame_rate),
      size_(initial_size),
      painting_(painting),
      is_showing_(false),
      cursor_manager_(new content::CursorManager(this)),
      mouse_wheel_phase_handler_(this),
      backing_(new SkBitmap),
      weak_ptr_factory_(this) {
  DCHECK(render_widget_host_);
  bool is_guest_view_hack = parent_host_view_ != nullptr;

  current_device_scale_factor_ = kDefaultScaleFactor;

  delegated_frame_host_allocator_.GenerateId();
  delegated_frame_host_allocation_ =
      delegated_frame_host_allocator_.GetCurrentLocalSurfaceIdAllocation();
  compositor_allocator_.GenerateId();
  compositor_allocation_ =
      compositor_allocator_.GetCurrentLocalSurfaceIdAllocation();

  delegated_frame_host_client_ =
      std::make_unique<AtomDelegatedFrameHostClient>(this);
  delegated_frame_host_ = std::make_unique<content::DelegatedFrameHost>(
      AllocateFrameSinkId(is_guest_view_hack),
      delegated_frame_host_client_.get(),
      true /* should_register_frame_sink_id */);

  root_layer_ = std::make_unique<ui::Layer>(ui::LAYER_SOLID_COLOR);

  bool opaque = SkColorGetA(background_color_) == SK_AlphaOPAQUE;
  GetRootLayer()->SetFillsBoundsOpaquely(opaque);
  GetRootLayer()->SetColor(background_color_);

  content::ImageTransportFactory* factory =
      content::ImageTransportFactory::GetInstance();

  ui::ContextFactoryPrivate* context_factory_private =
      factory->GetContextFactoryPrivate();
<<<<<<< HEAD
  compositor_.reset(new ui::Compositor(
      context_factory_private->AllocateFrameSinkId(),
      content::GetContextFactory(), context_factory_private,
      base::ThreadTaskRunnerHandle::Get(), false /* enable_pixel_canvas */,
      false /* use_external_begin_frame_control */));
=======
  compositor_ = std::make_unique<ui::Compositor>(
      context_factory_private->AllocateFrameSinkId(),
      content::GetContextFactory(), context_factory_private,
      base::ThreadTaskRunnerHandle::Get(), false /* enable_pixel_canvas */,
      this);
>>>>>>> f566e562
  compositor_->SetAcceleratedWidget(gfx::kNullAcceleratedWidget);
  compositor_->SetRootLayer(root_layer_.get());

  GetCompositor()->SetDelegate(this);

  ResizeRootLayer(false);
  render_widget_host_->SetView(this);
  InstallTransparency();

  if (content::GpuDataManager::GetInstance()->HardwareAccelerationEnabled()) {
    video_consumer_ = std::make_unique<OffScreenVideoConsumer>(
        this, base::BindRepeating(&OffScreenRenderWidgetHostView::OnPaint,
                                  weak_ptr_factory_.GetWeakPtr()));
    video_consumer_->SetActive(IsPainting());
    video_consumer_->SetFrameRate(GetFrameRate());
  }
}

OffScreenRenderWidgetHostView::~OffScreenRenderWidgetHostView() {
  // Marking the DelegatedFrameHost as removed from the window hierarchy is
  // necessary to remove all connections to its old ui::Compositor.
  if (is_showing_)
    delegated_frame_host_->WasHidden(
        content::DelegatedFrameHost::HiddenCause::kOther);
  delegated_frame_host_->DetachFromCompositor();

  delegated_frame_host_.reset();
  compositor_.reset();
  root_layer_.reset();
}

content::BrowserAccessibilityManager*
OffScreenRenderWidgetHostView::CreateBrowserAccessibilityManager(
    content::BrowserAccessibilityDelegate*,
    bool) {
  return nullptr;
}

void OffScreenRenderWidgetHostView::OnBeginFrameTimerTick() {
  const base::TimeTicks frame_time = base::TimeTicks::Now();
  const base::TimeDelta vsync_period =
      base::TimeDelta::FromMicroseconds(frame_rate_threshold_us_);
  SendBeginFrame(frame_time, vsync_period);
}

void OffScreenRenderWidgetHostView::SendBeginFrame(
    base::TimeTicks frame_time,
    base::TimeDelta vsync_period) {
  base::TimeTicks display_time = frame_time + vsync_period;

  base::TimeDelta estimated_browser_composite_time =
      base::TimeDelta::FromMicroseconds(
          (1.0f * base::Time::kMicrosecondsPerSecond) / (3.0f * 60));

  base::TimeTicks deadline = display_time - estimated_browser_composite_time;

  const viz::BeginFrameArgs& begin_frame_args = viz::BeginFrameArgs::Create(
      BEGINFRAME_FROM_HERE, begin_frame_source_.source_id(),
      begin_frame_number_, frame_time, deadline, vsync_period,
      viz::BeginFrameArgs::NORMAL);
  DCHECK(begin_frame_args.IsValid());
  begin_frame_number_++;

  compositor_->context_factory_private()->IssueExternalBeginFrame(
      compositor_.get(), begin_frame_args, /* force */ true,
      base::NullCallback());
}

void OffScreenRenderWidgetHostView::InitAsChild(gfx::NativeView) {
  DCHECK(parent_host_view_);

  if (parent_host_view_->child_host_view_) {
    parent_host_view_->child_host_view_->CancelWidget();
  }

  parent_host_view_->set_child_host_view(this);
  parent_host_view_->Hide();

  ResizeRootLayer(false);
  SetPainting(parent_host_view_->IsPainting());
}

void OffScreenRenderWidgetHostView::SetSize(const gfx::Size& size) {
  size_ = size;
  SynchronizeVisualProperties();
}

void OffScreenRenderWidgetHostView::SetBounds(const gfx::Rect& new_bounds) {
  SetSize(new_bounds.size());
}

gfx::NativeView OffScreenRenderWidgetHostView::GetNativeView() {
  return gfx::NativeView();
}

gfx::NativeViewAccessible
OffScreenRenderWidgetHostView::GetNativeViewAccessible() {
  return gfx::NativeViewAccessible();
}

ui::TextInputClient* OffScreenRenderWidgetHostView::GetTextInputClient() {
  return nullptr;
}

void OffScreenRenderWidgetHostView::Focus() {}

bool OffScreenRenderWidgetHostView::HasFocus() {
  return false;
}

bool OffScreenRenderWidgetHostView::IsSurfaceAvailableForCopy() {
  return GetDelegatedFrameHost()->CanCopyFromCompositingSurface();
}

void OffScreenRenderWidgetHostView::Show() {
  if (is_showing_)
    return;

  is_showing_ = true;

  delegated_frame_host_->AttachToCompositor(compositor_.get());
  delegated_frame_host_->WasShown(
      GetLocalSurfaceIdAllocation().local_surface_id(),
      GetRootLayer()->bounds().size(), base::nullopt);

  if (render_widget_host_)
    render_widget_host_->WasShown(base::nullopt);
}

void OffScreenRenderWidgetHostView::Hide() {
  if (!is_showing_)
    return;

  if (render_widget_host_)
    render_widget_host_->WasHidden();

  // TODO(deermichel): correct or kOther?
  GetDelegatedFrameHost()->WasHidden(
      content::DelegatedFrameHost::HiddenCause::kOccluded);
  GetDelegatedFrameHost()->DetachFromCompositor();

  is_showing_ = false;
}

bool OffScreenRenderWidgetHostView::IsShowing() {
  return is_showing_;
}

void OffScreenRenderWidgetHostView::EnsureSurfaceSynchronizedForWebTest() {
  ++latest_capture_sequence_number_;
  SynchronizeVisualProperties();
}

gfx::Rect OffScreenRenderWidgetHostView::GetViewBounds() {
  if (IsPopupWidget())
    return popup_position_;

  return gfx::Rect(size_);
}

void OffScreenRenderWidgetHostView::SetBackgroundColor(SkColor color) {
  // The renderer will feed its color back to us with the first CompositorFrame.
  // We short-cut here to show a sensible color before that happens.
  UpdateBackgroundColorFromRenderer(color);

  if (render_widget_host_ && render_widget_host_->owner_delegate()) {
    render_widget_host_->owner_delegate()->SetBackgroundOpaque(
        SkColorGetA(color) == SK_AlphaOPAQUE);
  }
}

base::Optional<SkColor> OffScreenRenderWidgetHostView::GetBackgroundColor() {
  return background_color_;
}

void OffScreenRenderWidgetHostView::UpdateBackgroundColor() {
  NOTREACHED();
}

gfx::Size OffScreenRenderWidgetHostView::GetVisibleViewportSize() {
  return size_;
}

void OffScreenRenderWidgetHostView::SetInsets(const gfx::Insets& insets) {}

bool OffScreenRenderWidgetHostView::LockMouse(
    bool request_unadjusted_movement) {
  return false;
}

void OffScreenRenderWidgetHostView::UnlockMouse() {}

void OffScreenRenderWidgetHostView::TakeFallbackContentFrom(
    content::RenderWidgetHostView* view) {
  DCHECK(!static_cast<content::RenderWidgetHostViewBase*>(view)
              ->IsRenderWidgetHostViewChildFrame());
  DCHECK(!static_cast<content::RenderWidgetHostViewBase*>(view)
              ->IsRenderWidgetHostViewGuest());
  OffScreenRenderWidgetHostView* view_osr =
      static_cast<OffScreenRenderWidgetHostView*>(view);
  SetBackgroundColor(view_osr->background_color_);
  if (GetDelegatedFrameHost() && view_osr->GetDelegatedFrameHost()) {
    GetDelegatedFrameHost()->TakeFallbackContentFrom(
        view_osr->GetDelegatedFrameHost());
  }
  host()->GetContentRenderingTimeoutFrom(view_osr->host());
}

void OffScreenRenderWidgetHostView::DidCreateNewRendererCompositorFrameSink(
    viz::mojom::CompositorFrameSinkClient* renderer_compositor_frame_sink) {
  renderer_compositor_frame_sink_ = renderer_compositor_frame_sink;

  if (GetDelegatedFrameHost()) {
    GetDelegatedFrameHost()->DidCreateNewRendererCompositorFrameSink(
        renderer_compositor_frame_sink_);
  }
}

void OffScreenRenderWidgetHostView::SubmitCompositorFrame(
    const viz::LocalSurfaceId& local_surface_id,
    viz::CompositorFrame frame,
    base::Optional<viz::HitTestRegionList> hit_test_region_list) {
  NOTREACHED();
}

void OffScreenRenderWidgetHostView::ResetFallbackToFirstNavigationSurface() {
  GetDelegatedFrameHost()->ResetFallbackToFirstNavigationSurface();
}

void OffScreenRenderWidgetHostView::InitAsPopup(
    content::RenderWidgetHostView* parent_host_view,
    const gfx::Rect& pos) {
  DCHECK_EQ(parent_host_view_, parent_host_view);
  DCHECK_EQ(widget_type_, content::WidgetType::kPopup);

  if (parent_host_view_->popup_host_view_) {
    parent_host_view_->popup_host_view_->CancelWidget();
  }

  parent_host_view_->set_popup_host_view(this);
  parent_callback_ =
      base::BindRepeating(&OffScreenRenderWidgetHostView::OnPopupPaint,
                          parent_host_view_->weak_ptr_factory_.GetWeakPtr());

  popup_position_ = pos;

  ResizeRootLayer(false);
  SetPainting(parent_host_view_->IsPainting());
  if (video_consumer_) {
    video_consumer_->SizeChanged();
  }
  Show();
}

void OffScreenRenderWidgetHostView::InitAsFullscreen(
    content::RenderWidgetHostView*) {}

void OffScreenRenderWidgetHostView::UpdateCursor(const content::WebCursor&) {}

content::CursorManager* OffScreenRenderWidgetHostView::GetCursorManager() {
  return cursor_manager_.get();
}

void OffScreenRenderWidgetHostView::SetIsLoading(bool loading) {}

void OffScreenRenderWidgetHostView::TextInputStateChanged(
    const content::TextInputState& params) {}

void OffScreenRenderWidgetHostView::ImeCancelComposition() {}

void OffScreenRenderWidgetHostView::RenderProcessGone() {
  Destroy();
}

void OffScreenRenderWidgetHostView::Destroy() {
  if (!is_destroyed_) {
    is_destroyed_ = true;

    if (parent_host_view_ != nullptr) {
      CancelWidget();
    } else {
      if (popup_host_view_)
        popup_host_view_->CancelWidget();
      if (child_host_view_)
        child_host_view_->CancelWidget();
      if (!guest_host_views_.empty()) {
        // Guest RWHVs will be destroyed when the associated RWHVGuest is
        // destroyed. This parent RWHV may be destroyed first, so disassociate
        // the guest RWHVs here without destroying them.
        for (auto* guest_host_view : guest_host_views_)
          guest_host_view->parent_host_view_ = nullptr;
        guest_host_views_.clear();
      }
      for (auto* proxy_view : proxy_views_)
        proxy_view->RemoveObserver();
      Hide();
    }
  }

  delete this;
}

void OffScreenRenderWidgetHostView::SetTooltipText(const base::string16&) {}

uint32_t OffScreenRenderWidgetHostView::GetCaptureSequenceNumber() const {
  return latest_capture_sequence_number_;
}

void OffScreenRenderWidgetHostView::CopyFromSurface(
    const gfx::Rect& src_rect,
    const gfx::Size& output_size,
    base::OnceCallback<void(const SkBitmap&)> callback) {
  GetDelegatedFrameHost()->CopyFromCompositingSurface(src_rect, output_size,
                                                      std::move(callback));
}

void OffScreenRenderWidgetHostView::GetScreenInfo(
    content::ScreenInfo* screen_info) {
  screen_info->depth = 24;
  screen_info->depth_per_component = 8;
  screen_info->orientation_angle = 0;
  screen_info->device_scale_factor = current_device_scale_factor_;
  screen_info->orientation_type =
      content::SCREEN_ORIENTATION_VALUES_LANDSCAPE_PRIMARY;
  screen_info->rect = gfx::Rect(size_);
  screen_info->available_rect = gfx::Rect(size_);
}

void OffScreenRenderWidgetHostView::InitAsGuest(
    content::RenderWidgetHostView* parent_host_view,
    content::RenderWidgetHostViewGuest* guest_view) {
  parent_host_view_->AddGuestHostView(this);
  SetPainting(parent_host_view_->IsPainting());
}

void OffScreenRenderWidgetHostView::TransformPointToRootSurface(
    gfx::PointF* point) {}

gfx::Rect OffScreenRenderWidgetHostView::GetBoundsInRootWindow() {
  return gfx::Rect(size_);
}

viz::SurfaceId OffScreenRenderWidgetHostView::GetCurrentSurfaceId() const {
  return GetDelegatedFrameHost()
             ? GetDelegatedFrameHost()->GetCurrentSurfaceId()
             : viz::SurfaceId();
}

std::unique_ptr<content::SyntheticGestureTarget>
OffScreenRenderWidgetHostView::CreateSyntheticGestureTarget() {
  NOTIMPLEMENTED();
  return nullptr;
}

void OffScreenRenderWidgetHostView::ImeCompositionRangeChanged(
    const gfx::Range&,
    const std::vector<gfx::Rect>&) {}

gfx::Size OffScreenRenderWidgetHostView::GetCompositorViewportPixelSize() {
  return gfx::ScaleToCeiledSize(GetRequestedRendererSize(),
                                current_device_scale_factor_);
}

content::RenderWidgetHostViewBase*
OffScreenRenderWidgetHostView::CreateViewForWidget(
    content::RenderWidgetHost* render_widget_host,
    content::RenderWidgetHost* embedder_render_widget_host,
    content::WebContentsView* web_contents_view) {
  if (render_widget_host->GetView()) {
    return static_cast<content::RenderWidgetHostViewBase*>(
        render_widget_host->GetView());
  }

  OffScreenRenderWidgetHostView* embedder_host_view = nullptr;
  if (embedder_render_widget_host) {
    embedder_host_view = static_cast<OffScreenRenderWidgetHostView*>(
        embedder_render_widget_host->GetView());
  }

  return new OffScreenRenderWidgetHostView(
      transparent_, true, embedder_host_view->GetFrameRate(), callback_,
      render_widget_host, embedder_host_view, size());
}

const viz::FrameSinkId& OffScreenRenderWidgetHostView::GetFrameSinkId() const {
  return GetDelegatedFrameHost()->frame_sink_id();
}

void OffScreenRenderWidgetHostView::DidNavigate() {
  ResizeRootLayer(true);
  if (delegated_frame_host_)
    delegated_frame_host_->DidNavigate();
}

bool OffScreenRenderWidgetHostView::TransformPointToCoordSpaceForView(
    const gfx::PointF& point,
    RenderWidgetHostViewBase* target_view,
    gfx::PointF* transformed_point) {
  if (target_view == this) {
    *transformed_point = point;
    return true;
  }

  return false;
}

void OffScreenRenderWidgetHostView::CancelWidget() {
  if (render_widget_host_)
    render_widget_host_->LostCapture();
  Hide();

  if (parent_host_view_) {
    if (parent_host_view_->popup_host_view_ == this) {
      parent_host_view_->set_popup_host_view(nullptr);
    } else if (parent_host_view_->child_host_view_ == this) {
      parent_host_view_->set_child_host_view(nullptr);
      parent_host_view_->Show();
    } else {
      parent_host_view_->RemoveGuestHostView(this);
    }
    parent_host_view_ = nullptr;
  }

  if (render_widget_host_ && !is_destroyed_) {
    is_destroyed_ = true;
    // Results in a call to Destroy().
    render_widget_host_->ShutdownAndDestroyWidget(true);
  }
}

void OffScreenRenderWidgetHostView::AddGuestHostView(
    OffScreenRenderWidgetHostView* guest_host) {
  guest_host_views_.insert(guest_host);
}

void OffScreenRenderWidgetHostView::RemoveGuestHostView(
    OffScreenRenderWidgetHostView* guest_host) {
  guest_host_views_.erase(guest_host);
}

void OffScreenRenderWidgetHostView::AddViewProxy(OffscreenViewProxy* proxy) {
  proxy->SetObserver(this);
  proxy_views_.insert(proxy);
}

void OffScreenRenderWidgetHostView::RemoveViewProxy(OffscreenViewProxy* proxy) {
  proxy->RemoveObserver();
  proxy_views_.erase(proxy);
}

void OffScreenRenderWidgetHostView::ProxyViewDestroyed(
    OffscreenViewProxy* proxy) {
  proxy_views_.erase(proxy);
  Invalidate();
}

std::unique_ptr<viz::HostDisplayClient>
OffScreenRenderWidgetHostView::CreateHostDisplayClient(
    ui::Compositor* compositor) {
  host_display_client_ = new OffScreenHostDisplayClient(
      gfx::kNullAcceleratedWidget,
      base::BindRepeating(&OffScreenRenderWidgetHostView::OnPaint,
                          weak_ptr_factory_.GetWeakPtr()));
  host_display_client_->SetActive(IsPainting());
  return base::WrapUnique(host_display_client_);
}

bool OffScreenRenderWidgetHostView::InstallTransparency() {
  if (transparent_) {
    SetBackgroundColor(SkColor());
    compositor_->SetBackgroundColor(SK_ColorTRANSPARENT);
    return true;
  }
  return false;
}

void OffScreenRenderWidgetHostView::SetNeedsBeginFrames(
    bool needs_begin_frames) {
  SetupFrameRate(true);
  begin_frame_timer_->SetActive(needs_begin_frames);
}

void OffScreenRenderWidgetHostView::SetWantsAnimateOnlyBeginFrames() {}

#if defined(OS_MACOSX)
void OffScreenRenderWidgetHostView::SetActive(bool active) {}

void OffScreenRenderWidgetHostView::ShowDefinitionForSelection() {}

void OffScreenRenderWidgetHostView::SpeakSelection() {}

bool OffScreenRenderWidgetHostView::UpdateNSViewAndDisplay() {
  return false;
}
#endif

void OffScreenRenderWidgetHostView::OnPaint(const gfx::Rect& damage_rect,
                                            const SkBitmap& bitmap) {
  backing_ = std::make_unique<SkBitmap>();
  backing_->allocN32Pixels(bitmap.width(), bitmap.height(), !transparent_);
  bitmap.readPixels(backing_->pixmap());

  if (IsPopupWidget() && parent_callback_) {
    parent_callback_.Run(this->popup_position_);
  } else {
    CompositeFrame(damage_rect);
  }
}

gfx::Size OffScreenRenderWidgetHostView::SizeInPixels() {
  if (IsPopupWidget()) {
    return gfx::ConvertSizeToPixel(current_device_scale_factor_,
                                   popup_position_.size());
  } else {
    return gfx::ConvertSizeToPixel(current_device_scale_factor_,
                                   GetViewBounds().size());
  }
}

void OffScreenRenderWidgetHostView::CompositeFrame(
    const gfx::Rect& damage_rect) {
  HoldResize();

  gfx::Size size_in_pixels = SizeInPixels();

  SkBitmap frame;

  // Optimize for the case when there is no popup
  if (proxy_views_.size() == 0 && !popup_host_view_) {
    frame = GetBacking();
  } else {
    frame.allocN32Pixels(size_in_pixels.width(), size_in_pixels.height(),
                         false);
    if (!GetBacking().drawsNothing()) {
      SkCanvas canvas(frame);
      canvas.writePixels(GetBacking(), 0, 0);

      if (popup_host_view_ && !popup_host_view_->GetBacking().drawsNothing()) {
        gfx::Rect rect = popup_host_view_->popup_position_;
        gfx::Point origin_in_pixels = gfx::ConvertPointToPixel(
            current_device_scale_factor_, rect.origin());
        canvas.writePixels(popup_host_view_->GetBacking(), origin_in_pixels.x(),
                           origin_in_pixels.y());
      }

      for (auto* proxy_view : proxy_views_) {
        gfx::Rect rect = proxy_view->GetBounds();
        gfx::Point origin_in_pixels = gfx::ConvertPointToPixel(
            current_device_scale_factor_, rect.origin());
        canvas.writePixels(*proxy_view->GetBitmap(), origin_in_pixels.x(),
                           origin_in_pixels.y());
      }
    }
  }

  paint_callback_running_ = true;
  callback_.Run(gfx::IntersectRects(gfx::Rect(size_in_pixels), damage_rect),
                frame);
  paint_callback_running_ = false;

  ReleaseResize();
}

void OffScreenRenderWidgetHostView::OnPopupPaint(const gfx::Rect& damage_rect) {
  InvalidateBounds(
      gfx::ConvertRectToPixel(current_device_scale_factor_, damage_rect));
}

void OffScreenRenderWidgetHostView::OnProxyViewPaint(
    const gfx::Rect& damage_rect) {
  InvalidateBounds(
      gfx::ConvertRectToPixel(current_device_scale_factor_, damage_rect));
}

void OffScreenRenderWidgetHostView::HoldResize() {
  if (!hold_resize_)
    hold_resize_ = true;
}

void OffScreenRenderWidgetHostView::ReleaseResize() {
  if (!hold_resize_)
    return;

  hold_resize_ = false;
  if (pending_resize_) {
    pending_resize_ = false;
    base::PostTask(
        FROM_HERE, {content::BrowserThread::UI},
        base::BindOnce(
            &OffScreenRenderWidgetHostView::SynchronizeVisualProperties,
            weak_ptr_factory_.GetWeakPtr()));
  }
}

void OffScreenRenderWidgetHostView::SynchronizeVisualProperties() {
  if (hold_resize_) {
    if (!pending_resize_)
      pending_resize_ = true;
    return;
  }

  ResizeRootLayer(true);
}

void OffScreenRenderWidgetHostView::SendMouseEvent(
    const blink::WebMouseEvent& event) {
  for (auto* proxy_view : proxy_views_) {
    gfx::Rect bounds = proxy_view->GetBounds();
    if (bounds.Contains(event.PositionInWidget().x,
                        event.PositionInWidget().y)) {
      blink::WebMouseEvent proxy_event(event);
      proxy_event.SetPositionInWidget(
          proxy_event.PositionInWidget().x - bounds.x(),
          proxy_event.PositionInWidget().y - bounds.y());

      ui::MouseEvent ui_event = UiMouseEventFromWebMouseEvent(proxy_event);
      proxy_view->OnEvent(&ui_event);
      return;
    }
  }

  if (!IsPopupWidget()) {
    if (popup_host_view_ &&
        popup_host_view_->popup_position_.Contains(
            event.PositionInWidget().x, event.PositionInWidget().y)) {
      blink::WebMouseEvent popup_event(event);
      popup_event.SetPositionInWidget(
          popup_event.PositionInWidget().x -
              popup_host_view_->popup_position_.x(),
          popup_event.PositionInWidget().y -
              popup_host_view_->popup_position_.y());

      popup_host_view_->ProcessMouseEvent(popup_event, ui::LatencyInfo());
      return;
    }
  }

  if (!render_widget_host_)
    return;
  render_widget_host_->ForwardMouseEvent(event);
}

void OffScreenRenderWidgetHostView::SendMouseWheelEvent(
    const blink::WebMouseWheelEvent& event) {
  for (auto* proxy_view : proxy_views_) {
    gfx::Rect bounds = proxy_view->GetBounds();
    if (bounds.Contains(event.PositionInWidget().x,
                        event.PositionInWidget().y)) {
      blink::WebMouseWheelEvent proxy_event(event);
      proxy_event.SetPositionInWidget(
          proxy_event.PositionInWidget().x - bounds.x(),
          proxy_event.PositionInWidget().y - bounds.y());

      ui::MouseWheelEvent ui_event =
          UiMouseWheelEventFromWebMouseEvent(proxy_event);
      proxy_view->OnEvent(&ui_event);
      return;
    }
  }

  blink::WebMouseWheelEvent mouse_wheel_event(event);

  bool should_route_event =
      render_widget_host_->delegate() &&
      render_widget_host_->delegate()->GetInputEventRouter();
  mouse_wheel_phase_handler_.SendWheelEndForTouchpadScrollingIfNeeded(
      should_route_event);
  mouse_wheel_phase_handler_.AddPhaseIfNeededAndScheduleEndEvent(
      mouse_wheel_event, false);

  if (!IsPopupWidget()) {
    if (popup_host_view_) {
      if (popup_host_view_->popup_position_.Contains(
              mouse_wheel_event.PositionInWidget().x,
              mouse_wheel_event.PositionInWidget().y)) {
        blink::WebMouseWheelEvent popup_mouse_wheel_event(mouse_wheel_event);
        popup_mouse_wheel_event.SetPositionInWidget(
            mouse_wheel_event.PositionInWidget().x -
                popup_host_view_->popup_position_.x(),
            mouse_wheel_event.PositionInWidget().y -
                popup_host_view_->popup_position_.y());
        popup_mouse_wheel_event.SetPositionInScreen(
            popup_mouse_wheel_event.PositionInWidget().x,
            popup_mouse_wheel_event.PositionInWidget().y);

        popup_host_view_->SendMouseWheelEvent(popup_mouse_wheel_event);
        return;
      } else {
        // Scrolling outside of the popup widget so destroy it.
        // Execute asynchronously to avoid deleting the widget from inside some
        // other callback.
        base::PostTask(
            FROM_HERE, {content::BrowserThread::UI},
            base::BindOnce(&OffScreenRenderWidgetHostView::CancelWidget,
                           popup_host_view_->weak_ptr_factory_.GetWeakPtr()));
      }
    } else if (!guest_host_views_.empty()) {
      for (auto* guest_host_view : guest_host_views_) {
        if (!guest_host_view->render_widget_host_ ||
            !guest_host_view->render_widget_host_->GetView()) {
          continue;
        }
        const gfx::Rect& guest_bounds =
            guest_host_view->render_widget_host_->GetView()->GetViewBounds();
        if (guest_bounds.Contains(mouse_wheel_event.PositionInWidget().x,
                                  mouse_wheel_event.PositionInWidget().y)) {
          blink::WebMouseWheelEvent guest_mouse_wheel_event(mouse_wheel_event);
          guest_mouse_wheel_event.SetPositionInWidget(
              mouse_wheel_event.PositionInWidget().x - guest_bounds.x(),
              mouse_wheel_event.PositionInWidget().y - guest_bounds.y());
          guest_mouse_wheel_event.SetPositionInScreen(
              guest_mouse_wheel_event.PositionInWidget().x,
              guest_mouse_wheel_event.PositionInWidget().y);

          guest_host_view->SendMouseWheelEvent(guest_mouse_wheel_event);
          return;
        }
      }
    }
  }
  if (!render_widget_host_)
    return;
  render_widget_host_->ForwardWheelEvent(event);
}

void OffScreenRenderWidgetHostView::SetPainting(bool painting) {
  painting_ = painting;

  if (popup_host_view_) {
    popup_host_view_->SetPainting(painting);
  }

  for (auto* guest_host_view : guest_host_views_)
    guest_host_view->SetPainting(painting);

  if (video_consumer_) {
    video_consumer_->SetActive(IsPainting());
  } else if (host_display_client_) {
    host_display_client_->SetActive(IsPainting());
  }
}

bool OffScreenRenderWidgetHostView::IsPainting() const {
  return painting_;
}

void OffScreenRenderWidgetHostView::SetFrameRate(int frame_rate) {
  if (parent_host_view_) {
    if (parent_host_view_->GetFrameRate() == GetFrameRate())
      return;

    frame_rate_ = parent_host_view_->GetFrameRate();
  } else {
    if (frame_rate <= 0)
      frame_rate = 1;
    if (frame_rate > 240)
      frame_rate = 240;

    frame_rate_ = frame_rate;
  }

  SetupFrameRate(true);

  if (video_consumer_) {
    video_consumer_->SetFrameRate(GetFrameRate());
  }

  for (auto* guest_host_view : guest_host_views_)
    guest_host_view->SetFrameRate(frame_rate);
}

int OffScreenRenderWidgetHostView::GetFrameRate() const {
  return frame_rate_;
}

ui::Compositor* OffScreenRenderWidgetHostView::GetCompositor() const {
  return compositor_.get();
}

ui::Layer* OffScreenRenderWidgetHostView::GetRootLayer() const {
  return root_layer_.get();
}

const viz::LocalSurfaceIdAllocation&
OffScreenRenderWidgetHostView::GetLocalSurfaceIdAllocation() const {
  return delegated_frame_host_allocation_;
}

content::DelegatedFrameHost*
OffScreenRenderWidgetHostView::GetDelegatedFrameHost() const {
  return delegated_frame_host_.get();
}

void OffScreenRenderWidgetHostView::SetupFrameRate(bool force) {
  if (!force && frame_rate_threshold_us_ != 0)
    return;

  frame_rate_threshold_us_ = 1000000 / frame_rate_;

  if (begin_frame_timer_.get()) {
    begin_frame_timer_->SetFrameRateThresholdUs(frame_rate_threshold_us_);
  } else {
    begin_frame_timer_ = std::make_unique<AtomBeginFrameTimer>(
        frame_rate_threshold_us_,
        base::BindRepeating(
            &OffScreenRenderWidgetHostView::OnBeginFrameTimerTick,
            weak_ptr_factory_.GetWeakPtr()));
  }
}

void OffScreenRenderWidgetHostView::Invalidate() {
  InvalidateBounds(gfx::Rect(GetRequestedRendererSize()));
}

void OffScreenRenderWidgetHostView::InvalidateBounds(const gfx::Rect& bounds) {
  CompositeFrame(bounds);
}

void OffScreenRenderWidgetHostView::ResizeRootLayer(bool force) {
  SetupFrameRate(false);

  display::Display display =
      display::Screen::GetScreen()->GetDisplayNearestView(GetNativeView());
  const float scaleFactor = display.device_scale_factor();
  const bool scaleFactorDidChange =
      (scaleFactor != current_device_scale_factor_);

  current_device_scale_factor_ = scaleFactor;

  gfx::Size size;
  if (!IsPopupWidget())
    size = GetViewBounds().size();
  else
    size = popup_position_.size();

  if (!force && !scaleFactorDidChange &&
      size == GetRootLayer()->bounds().size())
    return;

  GetRootLayer()->SetBounds(gfx::Rect(size));

  const gfx::Size& size_in_pixels =
      gfx::ConvertSizeToPixel(current_device_scale_factor_, size);

  compositor_allocator_.GenerateId();
  compositor_allocation_ =
      compositor_allocator_.GetCurrentLocalSurfaceIdAllocation();

  GetCompositor()->SetScaleAndSize(current_device_scale_factor_, size_in_pixels,
                                   compositor_allocation_);

  delegated_frame_host_allocator_.GenerateId();
  delegated_frame_host_allocation_ =
      delegated_frame_host_allocator_.GetCurrentLocalSurfaceIdAllocation();

  bool resized = true;
  GetDelegatedFrameHost()->EmbedSurface(
      delegated_frame_host_allocation_.local_surface_id(), size,
      cc::DeadlinePolicy::UseDefaultDeadline());

  // Note that |render_widget_host_| will retrieve resize parameters from the
  // DelegatedFrameHost, so it must have SynchronizeVisualProperties called
  // after.
  if (resized && render_widget_host_) {
    render_widget_host_->SynchronizeVisualProperties();
  }
}

viz::FrameSinkId OffScreenRenderWidgetHostView::AllocateFrameSinkId(
    bool is_guest_view_hack) {
  // GuestViews have two RenderWidgetHostViews and so we need to make sure
  // we don't have FrameSinkId collisions.
  // The FrameSinkId generated here must be unique with FrameSinkId allocated
  // in ContextFactoryPrivate.
  content::ImageTransportFactory* factory =
      content::ImageTransportFactory::GetInstance();
  return is_guest_view_hack
             ? factory->GetContextFactoryPrivate()->AllocateFrameSinkId()
             : viz::FrameSinkId(base::checked_cast<uint32_t>(
                                    render_widget_host_->GetProcess()->GetID()),
                                base::checked_cast<uint32_t>(
                                    render_widget_host_->GetRoutingID()));
}

void OffScreenRenderWidgetHostView::UpdateBackgroundColorFromRenderer(
    SkColor color) {
  if (color == background_color_)
    return;
  background_color_ = color;

  bool opaque = SkColorGetA(color) == SK_AlphaOPAQUE;
  GetRootLayer()->SetFillsBoundsOpaquely(opaque);
  GetRootLayer()->SetColor(color);
}

}  // namespace electron<|MERGE_RESOLUTION|>--- conflicted
+++ resolved
@@ -126,16 +126,8 @@
   AtomBeginFrameTimer(int frame_rate_threshold_us,
                       const base::Closure& callback)
       : callback_(callback) {
-<<<<<<< HEAD
-    time_source_.reset(new viz::DelayBasedTimeSource(
-        base::CreateSingleThreadTaskRunner({content::BrowserThread::UI})
-            .get()));
-=======
     time_source_ = std::make_unique<viz::DelayBasedTimeSource>(
-        base::CreateSingleThreadTaskRunnerWithTraits(
-            {content::BrowserThread::UI})
-            .get());
->>>>>>> f566e562
+        base::CreateSingleThreadTaskRunner({content::BrowserThread::UI}).get());
     time_source_->SetTimebaseAndInterval(
         base::TimeTicks(),
         base::TimeDelta::FromMicroseconds(frame_rate_threshold_us));
@@ -256,19 +248,11 @@
 
   ui::ContextFactoryPrivate* context_factory_private =
       factory->GetContextFactoryPrivate();
-<<<<<<< HEAD
-  compositor_.reset(new ui::Compositor(
-      context_factory_private->AllocateFrameSinkId(),
-      content::GetContextFactory(), context_factory_private,
-      base::ThreadTaskRunnerHandle::Get(), false /* enable_pixel_canvas */,
-      false /* use_external_begin_frame_control */));
-=======
   compositor_ = std::make_unique<ui::Compositor>(
       context_factory_private->AllocateFrameSinkId(),
       content::GetContextFactory(), context_factory_private,
       base::ThreadTaskRunnerHandle::Get(), false /* enable_pixel_canvas */,
-      this);
->>>>>>> f566e562
+      false /* use_external_begin_frame_control */);
   compositor_->SetAcceleratedWidget(gfx::kNullAcceleratedWidget);
   compositor_->SetRootLayer(root_layer_.get());
 
