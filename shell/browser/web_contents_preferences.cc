--- conflicted
+++ resolved
@@ -148,11 +148,8 @@
       blink::mojom::ImageAnimationPolicy::kImageAnimationPolicyAllowed;
   preload_path_ = std::nullopt;
   v8_cache_options_ = blink::mojom::V8CacheOptions::kDefault;
-<<<<<<< HEAD
+  deprecated_paste_enabled_ = false;
   corner_smoothing_css_ = true;
-=======
-  deprecated_paste_enabled_ = false;
->>>>>>> 3dad07f3
 
 #if BUILDFLAG(IS_MAC)
   scroll_bounce_ = false;
@@ -482,11 +479,9 @@
 
   prefs->v8_cache_options = v8_cache_options_;
 
-<<<<<<< HEAD
+  prefs->dom_paste_enabled = deprecated_paste_enabled_;
+
   renderer_prefs->electron_corner_smoothing_css = corner_smoothing_css_;
-=======
-  prefs->dom_paste_enabled = deprecated_paste_enabled_;
->>>>>>> 3dad07f3
 }
 
 WEB_CONTENTS_USER_DATA_KEY_IMPL(WebContentsPreferences);
