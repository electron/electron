// Copyright (c) 2013 GitHub, Inc.
// Use of this source code is governed by the MIT license that can be
// found in the LICENSE file.

#include "shell/browser/api/atom_api_app.h"

#include <memory>

#include <string>
#include <vector>

#include "base/command_line.h"
#include "base/environment.h"
#include "base/files/file_path.h"
#include "base/files/file_util.h"
#include "base/optional.h"
#include "base/path_service.h"
#include "base/system/sys_info.h"
#include "chrome/browser/browser_process.h"
#include "chrome/browser/icon_manager.h"
#include "content/browser/gpu/compositor_util.h"        // nogncheck
#include "content/browser/gpu/gpu_data_manager_impl.h"  // nogncheck
#include "content/public/browser/browser_accessibility_state.h"
#include "content/public/browser/browser_child_process_host.h"
#include "content/public/browser/child_process_data.h"
#include "content/public/browser/client_certificate_delegate.h"
#include "content/public/browser/gpu_data_manager.h"
#include "content/public/browser/render_frame_host.h"
#include "content/public/common/content_switches.h"
#include "media/audio/audio_manager.h"
#include "net/ssl/client_cert_identity.h"
#include "net/ssl/ssl_cert_request_info.h"
#include "services/service_manager/sandbox/switches.h"
#include "shell/browser/api/atom_api_menu.h"
#include "shell/browser/api/atom_api_session.h"
#include "shell/browser/api/atom_api_web_contents.h"
#include "shell/browser/api/gpuinfo_manager.h"
#include "shell/browser/atom_browser_context.h"
#include "shell/browser/atom_browser_main_parts.h"
#include "shell/browser/atom_paths.h"
#include "shell/browser/login_handler.h"
#include "shell/browser/relauncher.h"
#include "shell/common/application_info.h"
#include "shell/common/atom_command_line.h"
#include "shell/common/gin_converters/callback_converter.h"
#include "shell/common/gin_converters/file_path_converter.h"
#include "shell/common/gin_converters/gurl_converter.h"
#include "shell/common/gin_converters/image_converter.h"
#include "shell/common/gin_converters/net_converter.h"
#include "shell/common/gin_converters/value_converter.h"
#include "shell/common/gin_helper/dictionary.h"
#include "shell/common/gin_helper/object_template_builder.h"
#include "shell/common/node_includes.h"
#include "shell/common/options_switches.h"
#include "ui/gfx/image/image.h"

#if defined(OS_WIN)
#include "base/strings/utf_string_conversions.h"
#include "shell/browser/ui/win/jump_list.h"
#endif

#if defined(OS_MACOSX)
#include <CoreFoundation/CoreFoundation.h>
#include "shell/browser/ui/cocoa/atom_bundle_mover.h"
#endif

using electron::Browser;

namespace gin {

#if defined(OS_WIN)
template <>
struct Converter<electron::ProcessIntegrityLevel> {
  static v8::Local<v8::Value> ToV8(v8::Isolate* isolate,
                                   electron::ProcessIntegrityLevel value) {
    switch (value) {
      case electron::ProcessIntegrityLevel::Untrusted:
        return StringToV8(isolate, "untrusted");
      case electron::ProcessIntegrityLevel::Low:
        return StringToV8(isolate, "low");
      case electron::ProcessIntegrityLevel::Medium:
        return StringToV8(isolate, "medium");
      case electron::ProcessIntegrityLevel::High:
        return StringToV8(isolate, "high");
      default:
        return StringToV8(isolate, "unknown");
    }
  }
};

template <>
struct Converter<Browser::UserTask> {
  static bool FromV8(v8::Isolate* isolate,
                     v8::Local<v8::Value> val,
                     Browser::UserTask* out) {
    gin_helper::Dictionary dict;
    if (!ConvertFromV8(isolate, val, &dict))
      return false;
    if (!dict.Get("program", &(out->program)) ||
        !dict.Get("title", &(out->title)))
      return false;
    if (dict.Get("iconPath", &(out->icon_path)) &&
        !dict.Get("iconIndex", &(out->icon_index)))
      return false;
    dict.Get("arguments", &(out->arguments));
    dict.Get("description", &(out->description));
    dict.Get("workingDirectory", &(out->working_dir));
    return true;
  }
};

using electron::JumpListCategory;
using electron::JumpListItem;
using electron::JumpListResult;

template <>
struct Converter<JumpListItem::Type> {
  static bool FromV8(v8::Isolate* isolate,
                     v8::Local<v8::Value> val,
                     JumpListItem::Type* out) {
    std::string item_type;
    if (!ConvertFromV8(isolate, val, &item_type))
      return false;

    if (item_type == "task")
      *out = JumpListItem::Type::TASK;
    else if (item_type == "separator")
      *out = JumpListItem::Type::SEPARATOR;
    else if (item_type == "file")
      *out = JumpListItem::Type::FILE;
    else
      return false;

    return true;
  }

  static v8::Local<v8::Value> ToV8(v8::Isolate* isolate,
                                   JumpListItem::Type val) {
    std::string item_type;
    switch (val) {
      case JumpListItem::Type::TASK:
        item_type = "task";
        break;

      case JumpListItem::Type::SEPARATOR:
        item_type = "separator";
        break;

      case JumpListItem::Type::FILE:
        item_type = "file";
        break;
    }
    return gin::ConvertToV8(isolate, item_type);
  }
};

template <>
struct Converter<JumpListItem> {
  static bool FromV8(v8::Isolate* isolate,
                     v8::Local<v8::Value> val,
                     JumpListItem* out) {
    gin_helper::Dictionary dict;
    if (!ConvertFromV8(isolate, val, &dict))
      return false;

    if (!dict.Get("type", &(out->type)))
      return false;

    switch (out->type) {
      case JumpListItem::Type::TASK:
        if (!dict.Get("program", &(out->path)) ||
            !dict.Get("title", &(out->title)))
          return false;

        if (dict.Get("iconPath", &(out->icon_path)) &&
            !dict.Get("iconIndex", &(out->icon_index)))
          return false;

        dict.Get("args", &(out->arguments));
        dict.Get("description", &(out->description));
        dict.Get("workingDirectory", &(out->working_dir));
        return true;

      case JumpListItem::Type::SEPARATOR:
        return true;

      case JumpListItem::Type::FILE:
        return dict.Get("path", &(out->path));
    }

    assert(false);
    return false;
  }

  static v8::Local<v8::Value> ToV8(v8::Isolate* isolate,
                                   const JumpListItem& val) {
    gin_helper::Dictionary dict = gin::Dictionary::CreateEmpty(isolate);
    dict.Set("type", val.type);

    switch (val.type) {
      case JumpListItem::Type::TASK:
        dict.Set("program", val.path);
        dict.Set("args", val.arguments);
        dict.Set("title", val.title);
        dict.Set("iconPath", val.icon_path);
        dict.Set("iconIndex", val.icon_index);
        dict.Set("description", val.description);
        dict.Set("workingDirectory", val.working_dir);
        break;

      case JumpListItem::Type::SEPARATOR:
        break;

      case JumpListItem::Type::FILE:
        dict.Set("path", val.path);
        break;
    }
    return dict.GetHandle();
  }
};

template <>
struct Converter<JumpListCategory::Type> {
  static bool FromV8(v8::Isolate* isolate,
                     v8::Local<v8::Value> val,
                     JumpListCategory::Type* out) {
    std::string category_type;
    if (!ConvertFromV8(isolate, val, &category_type))
      return false;

    if (category_type == "tasks")
      *out = JumpListCategory::Type::TASKS;
    else if (category_type == "frequent")
      *out = JumpListCategory::Type::FREQUENT;
    else if (category_type == "recent")
      *out = JumpListCategory::Type::RECENT;
    else if (category_type == "custom")
      *out = JumpListCategory::Type::CUSTOM;
    else
      return false;

    return true;
  }

  static v8::Local<v8::Value> ToV8(v8::Isolate* isolate,
                                   JumpListCategory::Type val) {
    std::string category_type;
    switch (val) {
      case JumpListCategory::Type::TASKS:
        category_type = "tasks";
        break;

      case JumpListCategory::Type::FREQUENT:
        category_type = "frequent";
        break;

      case JumpListCategory::Type::RECENT:
        category_type = "recent";
        break;

      case JumpListCategory::Type::CUSTOM:
        category_type = "custom";
        break;
    }
    return gin::ConvertToV8(isolate, category_type);
  }
};

template <>
struct Converter<JumpListCategory> {
  static bool FromV8(v8::Isolate* isolate,
                     v8::Local<v8::Value> val,
                     JumpListCategory* out) {
    gin_helper::Dictionary dict;
    if (!ConvertFromV8(isolate, val, &dict))
      return false;

    if (dict.Get("name", &(out->name)) && out->name.empty())
      return false;

    if (!dict.Get("type", &(out->type))) {
      if (out->name.empty())
        out->type = JumpListCategory::Type::TASKS;
      else
        out->type = JumpListCategory::Type::CUSTOM;
    }

    if ((out->type == JumpListCategory::Type::TASKS) ||
        (out->type == JumpListCategory::Type::CUSTOM)) {
      if (!dict.Get("items", &(out->items)))
        return false;
    }

    return true;
  }
};

// static
template <>
struct Converter<JumpListResult> {
  static v8::Local<v8::Value> ToV8(v8::Isolate* isolate, JumpListResult val) {
    std::string result_code;
    switch (val) {
      case JumpListResult::SUCCESS:
        result_code = "ok";
        break;

      case JumpListResult::ARGUMENT_ERROR:
        result_code = "argumentError";
        break;

      case JumpListResult::GENERIC_ERROR:
        result_code = "error";
        break;

      case JumpListResult::CUSTOM_CATEGORY_SEPARATOR_ERROR:
        result_code = "invalidSeparatorError";
        break;

      case JumpListResult::MISSING_FILE_TYPE_REGISTRATION_ERROR:
        result_code = "fileTypeRegistrationError";
        break;

      case JumpListResult::CUSTOM_CATEGORY_ACCESS_DENIED_ERROR:
        result_code = "customCategoryAccessDeniedError";
        break;
    }
    return ConvertToV8(isolate, result_code);
  }
};
#endif

template <>
struct Converter<Browser::LoginItemSettings> {
  static bool FromV8(v8::Isolate* isolate,
                     v8::Local<v8::Value> val,
                     Browser::LoginItemSettings* out) {
    gin_helper::Dictionary dict;
    if (!ConvertFromV8(isolate, val, &dict))
      return false;

    dict.Get("openAtLogin", &(out->open_at_login));
    dict.Get("openAsHidden", &(out->open_as_hidden));
    dict.Get("path", &(out->path));
    dict.Get("args", &(out->args));
    return true;
  }

  static v8::Local<v8::Value> ToV8(v8::Isolate* isolate,
                                   Browser::LoginItemSettings val) {
    gin_helper::Dictionary dict = gin::Dictionary::CreateEmpty(isolate);
    dict.Set("openAtLogin", val.open_at_login);
    dict.Set("openAsHidden", val.open_as_hidden);
    dict.Set("restoreState", val.restore_state);
    dict.Set("wasOpenedAtLogin", val.opened_at_login);
    dict.Set("wasOpenedAsHidden", val.opened_as_hidden);
    return dict.GetHandle();
  }
};

template <>
struct Converter<content::CertificateRequestResultType> {
  static bool FromV8(v8::Isolate* isolate,
                     v8::Local<v8::Value> val,
                     content::CertificateRequestResultType* out) {
    bool b;
    if (!ConvertFromV8(isolate, val, &b))
      return false;
    *out = b ? content::CERTIFICATE_REQUEST_RESULT_TYPE_CONTINUE
             : content::CERTIFICATE_REQUEST_RESULT_TYPE_CANCEL;
    return true;
  }
};

}  // namespace gin

namespace electron {

namespace api {

namespace {

IconLoader::IconSize GetIconSizeByString(const std::string& size) {
  if (size == "small") {
    return IconLoader::IconSize::SMALL;
  } else if (size == "large") {
    return IconLoader::IconSize::LARGE;
  }
  return IconLoader::IconSize::NORMAL;
}

bool NotificationCallbackWrapper(
    const base::RepeatingCallback<
        void(const base::CommandLine::StringVector& command_line,
             const base::FilePath& current_directory)>& callback,
    const base::CommandLine::StringVector& cmd,
    const base::FilePath& cwd) {
  // Make sure the callback is called after app gets ready.
  if (Browser::Get()->is_ready()) {
    callback.Run(cmd, cwd);
  } else {
    scoped_refptr<base::SingleThreadTaskRunner> task_runner(
        base::ThreadTaskRunnerHandle::Get());
    task_runner->PostTask(
        FROM_HERE, base::BindOnce(base::IgnoreResult(callback), cmd, cwd));
  }
  // ProcessSingleton needs to know whether current process is quiting.
  return !Browser::Get()->is_shutting_down();
}

void GotPrivateKey(std::shared_ptr<content::ClientCertificateDelegate> delegate,
                   scoped_refptr<net::X509Certificate> cert,
                   scoped_refptr<net::SSLPrivateKey> private_key) {
  delegate->ContinueWithCertificate(cert, private_key);
}

void OnClientCertificateSelected(
    v8::Isolate* isolate,
    std::shared_ptr<content::ClientCertificateDelegate> delegate,
    std::shared_ptr<net::ClientCertIdentityList> identities,
    gin_helper::Arguments* args) {
  if (args->Length() == 2) {
    delegate->ContinueWithCertificate(nullptr, nullptr);
    return;
  }

  v8::Local<v8::Value> val;
  args->GetNext(&val);
  if (val->IsNull()) {
    delegate->ContinueWithCertificate(nullptr, nullptr);
    return;
  }

  gin_helper::Dictionary cert_data;
  if (!gin::ConvertFromV8(isolate, val, &cert_data)) {
    args->ThrowError("Must pass valid certificate object.");
    return;
  }

  std::string data;
  if (!cert_data.Get("data", &data))
    return;

  auto certs = net::X509Certificate::CreateCertificateListFromBytes(
      data.c_str(), data.length(), net::X509Certificate::FORMAT_AUTO);
  if (!certs.empty()) {
    scoped_refptr<net::X509Certificate> cert(certs[0].get());
    for (size_t i = 0; i < identities->size(); ++i) {
      if (cert->EqualsExcludingChain((*identities)[i]->certificate())) {
        net::ClientCertIdentity::SelfOwningAcquirePrivateKey(
            std::move((*identities)[i]),
            base::BindRepeating(&GotPrivateKey, delegate, std::move(cert)));
        break;
      }
    }
  }
}

void PassLoginInformation(scoped_refptr<LoginHandler> login_handler,
                          gin_helper::Arguments* args) {
  base::string16 username, password;
  if (args->GetNext(&username) && args->GetNext(&password))
    login_handler->Login(username, password);
  else
    login_handler->CancelAuth();
}

#if defined(USE_NSS_CERTS)
int ImportIntoCertStore(CertificateManagerModel* model,
                        const base::DictionaryValue& options) {
  std::string file_data, cert_path;
  base::string16 password;
  net::ScopedCERTCertificateList imported_certs;
  int rv = -1;
  options.GetString("certificate", &cert_path);
  options.GetString("password", &password);

  if (!cert_path.empty()) {
    if (base::ReadFileToString(base::FilePath(cert_path), &file_data)) {
      auto module = model->cert_db()->GetPrivateSlot();
      rv = model->ImportFromPKCS12(module.get(), file_data, password, true,
                                   &imported_certs);
      if (imported_certs.size() > 1) {
        auto it = imported_certs.begin();
        ++it;  // skip first which would  be the client certificate.
        for (; it != imported_certs.end(); ++it)
          rv &= model->SetCertTrust(it->get(), net::CA_CERT,
                                    net::NSSCertDatabase::TRUSTED_SSL);
      }
    }
  }
  return rv;
}
#endif

void OnIconDataAvailable(gin_helper::Promise<gfx::Image> promise,
                         gfx::Image icon) {
  if (!icon.IsEmpty()) {
    promise.Resolve(icon);
  } else {
    promise.RejectWithErrorMessage("Failed to get file icon.");
  }
}

}  // namespace

App::App(v8::Isolate* isolate) {
  static_cast<AtomBrowserClient*>(AtomBrowserClient::Get())->set_delegate(this);
  Browser::Get()->AddObserver(this);
  content::GpuDataManager::GetInstance()->AddObserver(this);

  base::ProcessId pid = base::GetCurrentProcId();
  auto process_metric = std::make_unique<electron::ProcessMetric>(
      content::PROCESS_TYPE_BROWSER, base::GetCurrentProcessHandle(),
      base::ProcessMetrics::CreateCurrentProcessMetrics());
  app_metrics_[pid] = std::move(process_metric);
  Init(isolate);
}

App::~App() {
  static_cast<AtomBrowserClient*>(AtomBrowserClient::Get())
      ->set_delegate(nullptr);
  Browser::Get()->RemoveObserver(this);
  content::GpuDataManager::GetInstance()->RemoveObserver(this);
  content::BrowserChildProcessObserver::Remove(this);
}

void App::OnBeforeQuit(bool* prevent_default) {
  if (Emit("before-quit")) {
    *prevent_default = true;
  }
}

void App::OnWillQuit(bool* prevent_default) {
  if (Emit("will-quit")) {
    *prevent_default = true;
  }
}

void App::OnWindowAllClosed() {
  Emit("window-all-closed");
}

void App::OnQuit() {
  int exitCode = AtomBrowserMainParts::Get()->GetExitCode();
  Emit("quit", exitCode);

  if (process_singleton_) {
    process_singleton_->Cleanup();
    process_singleton_.reset();
  }
}

void App::OnOpenFile(bool* prevent_default, const std::string& file_path) {
  if (Emit("open-file", file_path)) {
    *prevent_default = true;
  }
}

void App::OnOpenURL(const std::string& url) {
  Emit("open-url", url);
}

void App::OnActivate(bool has_visible_windows) {
  Emit("activate", has_visible_windows);
}

void App::OnWillFinishLaunching() {
  Emit("will-finish-launching");
}

void App::OnFinishLaunching(const base::DictionaryValue& launch_info) {
#if defined(OS_LINUX)
  // Set the application name for audio streams shown in external
  // applications. Only affects pulseaudio currently.
  media::AudioManager::SetGlobalAppName(Browser::Get()->GetName());
#endif
  Emit("ready", launch_info);
}

void App::OnPreMainMessageLoopRun() {
  content::BrowserChildProcessObserver::Add(this);
  if (process_singleton_) {
    process_singleton_->OnBrowserReady();
  }
}

void App::OnAccessibilitySupportChanged() {
  Emit("accessibility-support-changed", IsAccessibilitySupportEnabled());
}

#if defined(OS_MACOSX)
void App::OnWillContinueUserActivity(bool* prevent_default,
                                     const std::string& type) {
  if (Emit("will-continue-activity", type)) {
    *prevent_default = true;
  }
}

void App::OnDidFailToContinueUserActivity(const std::string& type,
                                          const std::string& error) {
  Emit("continue-activity-error", type, error);
}

void App::OnContinueUserActivity(bool* prevent_default,
                                 const std::string& type,
                                 const base::DictionaryValue& user_info) {
  if (Emit("continue-activity", type, user_info)) {
    *prevent_default = true;
  }
}

void App::OnUserActivityWasContinued(const std::string& type,
                                     const base::DictionaryValue& user_info) {
  Emit("activity-was-continued", type, user_info);
}

void App::OnUpdateUserActivityState(bool* prevent_default,
                                    const std::string& type,
                                    const base::DictionaryValue& user_info) {
  if (Emit("update-activity-state", type, user_info)) {
    *prevent_default = true;
  }
}

void App::OnNewWindowForTab() {
  Emit("new-window-for-tab");
}
#endif

void App::OnLogin(scoped_refptr<LoginHandler> login_handler,
                  const base::DictionaryValue& request_details) {
  v8::Locker locker(isolate());
  v8::HandleScope handle_scope(isolate());
  bool prevent_default = false;
  content::WebContents* web_contents = login_handler->GetWebContents();
  if (web_contents) {
    prevent_default =
        Emit("login", WebContents::FromOrCreate(isolate(), web_contents),
             request_details, *login_handler->auth_info(),
             base::BindOnce(&PassLoginInformation,
                            base::RetainedRef(login_handler)));
  }

  // Default behavior is to always cancel the auth.
  if (!prevent_default)
    login_handler->CancelAuth();
}

bool App::CanCreateWindow(
    content::RenderFrameHost* opener,
    const GURL& opener_url,
    const GURL& opener_top_level_frame_url,
    const url::Origin& source_origin,
    content::mojom::WindowContainerType container_type,
    const GURL& target_url,
    const content::Referrer& referrer,
    const std::string& frame_name,
    WindowOpenDisposition disposition,
    const blink::mojom::WindowFeatures& features,
    const std::vector<std::string>& additional_features,
    const scoped_refptr<network::ResourceRequestBody>& body,
    bool user_gesture,
    bool opener_suppressed,
    bool* no_javascript_access) {
  v8::Locker locker(isolate());
  v8::HandleScope handle_scope(isolate());
  content::WebContents* web_contents =
      content::WebContents::FromRenderFrameHost(opener);
  if (web_contents) {
    auto api_web_contents = WebContents::From(isolate(), web_contents);
    // No need to emit any event if the WebContents is not available in JS.
    if (!api_web_contents.IsEmpty()) {
      api_web_contents->OnCreateWindow(target_url, referrer, frame_name,
                                       disposition, additional_features, body);
    }
  }

  return false;
}

void App::AllowCertificateError(
    content::WebContents* web_contents,
    int cert_error,
    const net::SSLInfo& ssl_info,
    const GURL& request_url,
    bool is_main_frame_request,
    bool strict_enforcement,
    const base::RepeatingCallback<void(content::CertificateRequestResultType)>&
        callback) {
  v8::Locker locker(isolate());
  v8::HandleScope handle_scope(isolate());
  bool prevent_default = Emit(
      "certificate-error", WebContents::FromOrCreate(isolate(), web_contents),
      request_url, net::ErrorToString(cert_error), ssl_info.cert, callback);

  // Deny the certificate by default.
  if (!prevent_default)
    callback.Run(content::CERTIFICATE_REQUEST_RESULT_TYPE_DENY);
}

base::OnceClosure App::SelectClientCertificate(
    content::WebContents* web_contents,
    net::SSLCertRequestInfo* cert_request_info,
    net::ClientCertIdentityList identities,
    std::unique_ptr<content::ClientCertificateDelegate> delegate) {
  std::shared_ptr<content::ClientCertificateDelegate> shared_delegate(
      delegate.release());

  // Convert the ClientCertIdentityList to a CertificateList
  // to avoid changes in the API.
  auto client_certs = net::CertificateList();
  for (const std::unique_ptr<net::ClientCertIdentity>& identity : identities)
    client_certs.emplace_back(identity->certificate());

  auto shared_identities =
      std::make_shared<net::ClientCertIdentityList>(std::move(identities));

  bool prevent_default =
      Emit("select-client-certificate",
           WebContents::FromOrCreate(isolate(), web_contents),
           cert_request_info->host_and_port.ToString(), std::move(client_certs),
           base::BindOnce(&OnClientCertificateSelected, isolate(),
                          shared_delegate, shared_identities));

  // Default to first certificate from the platform store.
  if (!prevent_default) {
    scoped_refptr<net::X509Certificate> cert =
        (*shared_identities)[0]->certificate();
    net::ClientCertIdentity::SelfOwningAcquirePrivateKey(
        std::move((*shared_identities)[0]),
        base::BindRepeating(&GotPrivateKey, shared_delegate, std::move(cert)));
  }
  return base::OnceClosure();
}

void App::OnGpuInfoUpdate() {
  Emit("gpu-info-update");
}

void App::OnGpuProcessCrashed(base::TerminationStatus status) {
  Emit("gpu-process-crashed",
       status == base::TERMINATION_STATUS_PROCESS_WAS_KILLED);
}

void App::BrowserChildProcessLaunchedAndConnected(
    const content::ChildProcessData& data) {
  ChildProcessLaunched(data.process_type, data.GetProcess().Handle());
}

void App::BrowserChildProcessHostDisconnected(
    const content::ChildProcessData& data) {
  ChildProcessDisconnected(base::GetProcId(data.GetProcess().Handle()));
}

void App::BrowserChildProcessCrashed(
    const content::ChildProcessData& data,
    const content::ChildProcessTerminationInfo& info) {
  ChildProcessDisconnected(base::GetProcId(data.GetProcess().Handle()));
}

void App::BrowserChildProcessKilled(
    const content::ChildProcessData& data,
    const content::ChildProcessTerminationInfo& info) {
  ChildProcessDisconnected(base::GetProcId(data.GetProcess().Handle()));
}

void App::RenderProcessReady(content::RenderProcessHost* host) {
  ChildProcessLaunched(content::PROCESS_TYPE_RENDERER,
                       host->GetProcess().Handle());

  // TODO(jeremy): this isn't really the right place to be creating
  // `WebContents` instances, but this was implicitly happening before in
  // `RenderProcessPreferences`, so this is at least more explicit...
  content::WebContents* web_contents =
      AtomBrowserClient::Get()->GetWebContentsFromProcessID(host->GetID());
  if (web_contents)
    WebContents::FromOrCreate(v8::Isolate::GetCurrent(), web_contents);
}

void App::RenderProcessDisconnected(base::ProcessId host_pid) {
  ChildProcessDisconnected(host_pid);
}

void App::ChildProcessLaunched(int process_type, base::ProcessHandle handle) {
  auto pid = base::GetProcId(handle);

#if defined(OS_MACOSX)
  auto metrics = base::ProcessMetrics::CreateProcessMetrics(
      handle, content::BrowserChildProcessHost::GetPortProvider());
#else
  auto metrics = base::ProcessMetrics::CreateProcessMetrics(handle);
#endif
  app_metrics_[pid] = std::make_unique<electron::ProcessMetric>(
      process_type, handle, std::move(metrics));
}

void App::ChildProcessDisconnected(base::ProcessId pid) {
  app_metrics_.erase(pid);
}

base::FilePath App::GetAppPath() const {
  return app_path_;
}

void App::SetAppPath(const base::FilePath& app_path) {
  app_path_ = app_path;
}

void App::SetAppLogsPath(gin_helper::ErrorThrower thrower,
                         base::Optional<base::FilePath> custom_path) {
  base::FilePath logs_path;
  if (custom_path.has_value()) {
    if (!custom_path->IsAbsolute()) {
      thrower.ThrowError("Path must be absolute");
      return;
    }
    logs_path = custom_path.value();
  } else {
    AppPathService::GetDefault(DIR_APP_LOGS, &logs_path);
  }
  AppPathService::Override(DIR_APP_LOGS, logs_path);
}

base::FilePath App::GetPath(gin_helper::ErrorThrower thrower,
                            const std::string& name) {
  base::FilePath path;
  bool succeed = AppPathService::Get(name, &path);
  if (!succeed)
    thrower.ThrowError("Failed to get '" + name + "' path");

  return path;
}

void App::SetPath(gin_helper::ErrorThrower thrower,
                  const std::string& name,
                  const base::FilePath& path) {
  if (!path.IsAbsolute()) {
    thrower.ThrowError("Path must be absolute");
    return;
  }
<<<<<<< HEAD
  bool succeed = AppPathService::Override(name, path);
=======

  bool succeed = false;
  int key = GetPathConstant(name);
  if (key >= 0) {
    succeed =
        base::PathService::OverrideAndCreateIfNeeded(key, path, true, false);
    if (key == DIR_USER_DATA) {
      succeed |= base::PathService::OverrideAndCreateIfNeeded(
          chrome::DIR_USER_DATA, path, true, false);
    }
  }
>>>>>>> 9b01bb00
  if (!succeed)
    thrower.ThrowError("Failed to set path");
}

void App::SetDesktopName(const std::string& desktop_name) {
#if defined(OS_LINUX)
  std::unique_ptr<base::Environment> env(base::Environment::Create());
  env->SetVar("CHROME_DESKTOP", desktop_name);
#endif
}

std::string App::GetLocale() {
  return g_browser_process->GetApplicationLocale();
}

std::string App::GetLocaleCountryCode() {
  std::string region;
#if defined(OS_WIN)
  WCHAR locale_name[LOCALE_NAME_MAX_LENGTH] = {0};

  if (GetLocaleInfoEx(LOCALE_NAME_USER_DEFAULT, LOCALE_SISO3166CTRYNAME,
                      (LPWSTR)&locale_name,
                      sizeof(locale_name) / sizeof(WCHAR)) ||
      GetLocaleInfoEx(LOCALE_NAME_SYSTEM_DEFAULT, LOCALE_SISO3166CTRYNAME,
                      (LPWSTR)&locale_name,
                      sizeof(locale_name) / sizeof(WCHAR))) {
    base::WideToUTF8(locale_name, wcslen(locale_name), &region);
  }
#elif defined(OS_MACOSX)
  CFLocaleRef locale = CFLocaleCopyCurrent();
  CFStringRef value = CFStringRef(
      static_cast<CFTypeRef>(CFLocaleGetValue(locale, kCFLocaleCountryCode)));
  const CFIndex kCStringSize = 128;
  char temporaryCString[kCStringSize] = {0};
  CFStringGetCString(value, temporaryCString, kCStringSize,
                     kCFStringEncodingUTF8);
  region = temporaryCString;
#else
  const char* locale_ptr = setlocale(LC_TIME, nullptr);
  if (!locale_ptr)
    locale_ptr = setlocale(LC_NUMERIC, nullptr);
  if (locale_ptr) {
    std::string locale = locale_ptr;
    std::string::size_type rpos = locale.find('.');
    if (rpos != std::string::npos)
      locale = locale.substr(0, rpos);
    rpos = locale.find('_');
    if (rpos != std::string::npos && rpos + 1 < locale.size())
      region = locale.substr(rpos + 1);
  }
#endif
  return region.size() == 2 ? region : std::string();
}

void App::OnSecondInstance(const base::CommandLine::StringVector& cmd,
                           const base::FilePath& cwd) {
  Emit("second-instance", cmd, cwd);
}

bool App::HasSingleInstanceLock() const {
  if (process_singleton_)
    return true;
  return false;
}

bool App::RequestSingleInstanceLock() {
  if (HasSingleInstanceLock())
    return true;

  base::FilePath user_dir;
  AppPathService::Get(DIR_USER_DATA, &user_dir);

  auto cb = base::BindRepeating(&App::OnSecondInstance, base::Unretained(this));

  process_singleton_ = std::make_unique<ProcessSingleton>(
      user_dir, base::BindRepeating(NotificationCallbackWrapper, cb));

  switch (process_singleton_->NotifyOtherProcessOrCreate()) {
    case ProcessSingleton::NotifyResult::LOCK_ERROR:
    case ProcessSingleton::NotifyResult::PROFILE_IN_USE:
    case ProcessSingleton::NotifyResult::PROCESS_NOTIFIED: {
      process_singleton_.reset();
      return false;
    }
    case ProcessSingleton::NotifyResult::PROCESS_NONE:
    default:  // Shouldn't be needed, but VS warns if it is not there.
      return true;
  }
}

void App::ReleaseSingleInstanceLock() {
  if (process_singleton_) {
    process_singleton_->Cleanup();
    process_singleton_.reset();
  }
}

bool App::Relaunch(gin_helper::Arguments* js_args) {
  // Parse parameters.
  bool override_argv = false;
  base::FilePath exec_path;
  relauncher::StringVector args;

  gin_helper::Dictionary options;
  if (js_args->GetNext(&options)) {
    if (options.Get("execPath", &exec_path) | options.Get("args", &args))
      override_argv = true;
  }

  if (!override_argv) {
    const relauncher::StringVector& argv = electron::AtomCommandLine::argv();
    return relauncher::RelaunchApp(argv);
  }

  relauncher::StringVector argv;
  argv.reserve(1 + args.size());

  if (exec_path.empty()) {
    base::FilePath current_exe_path;
    base::PathService::Get(base::FILE_EXE, &current_exe_path);
    argv.push_back(current_exe_path.value());
  } else {
    argv.push_back(exec_path.value());
  }

  argv.insert(argv.end(), args.begin(), args.end());

  return relauncher::RelaunchApp(argv);
}

void App::DisableHardwareAcceleration(gin_helper::ErrorThrower thrower) {
  if (Browser::Get()->is_ready()) {
    thrower.ThrowError(
        "app.disableHardwareAcceleration() can only be called "
        "before app is ready");
    return;
  }
  content::GpuDataManager::GetInstance()->DisableHardwareAcceleration();
}

void App::DisableDomainBlockingFor3DAPIs(gin_helper::ErrorThrower thrower) {
  if (Browser::Get()->is_ready()) {
    thrower.ThrowError(
        "app.disableDomainBlockingFor3DAPIs() can only be called "
        "before app is ready");
    return;
  }
  content::GpuDataManagerImpl::GetInstance()
      ->DisableDomainBlockingFor3DAPIsForTesting();
}

bool App::IsAccessibilitySupportEnabled() {
  auto* ax_state = content::BrowserAccessibilityState::GetInstance();
  return ax_state->IsAccessibleBrowser();
}

void App::SetAccessibilitySupportEnabled(gin_helper::ErrorThrower thrower,
                                         bool enabled) {
  if (!Browser::Get()->is_ready()) {
    thrower.ThrowError(
        "app.setAccessibilitySupportEnabled() can only be called "
        "after app is ready");
    return;
  }

  auto* ax_state = content::BrowserAccessibilityState::GetInstance();
  if (enabled) {
    ax_state->OnScreenReaderDetected();
  } else {
    ax_state->DisableAccessibility();
  }
  Browser::Get()->OnAccessibilitySupportChanged();
}

Browser::LoginItemSettings App::GetLoginItemSettings(
    gin_helper::Arguments* args) {
  Browser::LoginItemSettings options;
  args->GetNext(&options);
  return Browser::Get()->GetLoginItemSettings(options);
}

#if defined(USE_NSS_CERTS)
void App::ImportCertificate(const base::DictionaryValue& options,
                            net::CompletionRepeatingCallback callback) {
  auto browser_context = AtomBrowserContext::From("", false);
  if (!certificate_manager_model_) {
    auto copy = base::DictionaryValue::From(
        base::Value::ToUniquePtrValue(options.Clone()));
    CertificateManagerModel::Create(
        browser_context.get(),
        base::BindRepeating(&App::OnCertificateManagerModelCreated,
                            base::Unretained(this), base::Passed(&copy),
                            callback));
    return;
  }

  int rv = ImportIntoCertStore(certificate_manager_model_.get(), options);
  std::move(callback).Run(rv);
}

void App::OnCertificateManagerModelCreated(
    std::unique_ptr<base::DictionaryValue> options,
    net::CompletionOnceCallback callback,
    std::unique_ptr<CertificateManagerModel> model) {
  certificate_manager_model_ = std::move(model);
  int rv =
      ImportIntoCertStore(certificate_manager_model_.get(), *(options.get()));
  std::move(callback).Run(rv);
}
#endif

#if defined(OS_WIN)
v8::Local<v8::Value> App::GetJumpListSettings() {
  JumpList jump_list(Browser::Get()->GetAppUserModelID());

  int min_items = 10;
  std::vector<JumpListItem> removed_items;
  if (jump_list.Begin(&min_items, &removed_items)) {
    // We don't actually want to change anything, so abort the transaction.
    jump_list.Abort();
  } else {
    LOG(ERROR) << "Failed to begin Jump List transaction.";
  }

  gin_helper::Dictionary dict = gin::Dictionary::CreateEmpty(isolate());
  dict.Set("minItems", min_items);
  dict.Set("removedItems", gin::ConvertToV8(isolate(), removed_items));
  return dict.GetHandle();
}

JumpListResult App::SetJumpList(v8::Local<v8::Value> val,
                                gin_helper::Arguments* args) {
  std::vector<JumpListCategory> categories;
  bool delete_jump_list = val->IsNull();
  if (!delete_jump_list &&
      !gin::ConvertFromV8(args->isolate(), val, &categories)) {
    args->ThrowError("Argument must be null or an array of categories");
    return JumpListResult::ARGUMENT_ERROR;
  }

  JumpList jump_list(Browser::Get()->GetAppUserModelID());

  if (delete_jump_list) {
    return jump_list.Delete() ? JumpListResult::SUCCESS
                              : JumpListResult::GENERIC_ERROR;
  }

  // Start a transaction that updates the JumpList of this application.
  if (!jump_list.Begin())
    return JumpListResult::GENERIC_ERROR;

  JumpListResult result = jump_list.AppendCategories(categories);
  // AppendCategories may have failed to add some categories, but it's better
  // to have something than nothing so try to commit the changes anyway.
  if (!jump_list.Commit()) {
    LOG(ERROR) << "Failed to commit changes to custom Jump List.";
    // It's more useful to return the earlier error code that might give
    // some indication as to why the transaction actually failed, so don't
    // overwrite it with a "generic error" code here.
    if (result == JumpListResult::SUCCESS)
      result = JumpListResult::GENERIC_ERROR;
  }

  return result;
}
#endif  // defined(OS_WIN)

v8::Local<v8::Promise> App::GetFileIcon(const base::FilePath& path,
                                        gin_helper::Arguments* args) {
  gin_helper::Promise<gfx::Image> promise(isolate());
  v8::Local<v8::Promise> handle = promise.GetHandle();
  base::FilePath normalized_path = path.NormalizePathSeparators();

  IconLoader::IconSize icon_size;
  gin_helper::Dictionary options;
  if (!args->GetNext(&options)) {
    icon_size = IconLoader::IconSize::NORMAL;
  } else {
    std::string icon_size_string;
    options.Get("size", &icon_size_string);
    icon_size = GetIconSizeByString(icon_size_string);
  }

  auto* icon_manager = AtomBrowserMainParts::Get()->GetIconManager();
  gfx::Image* icon =
      icon_manager->LookupIconFromFilepath(normalized_path, icon_size);
  if (icon) {
    promise.Resolve(*icon);
  } else {
    icon_manager->LoadIcon(
        normalized_path, icon_size,
        base::BindOnce(&OnIconDataAvailable, std::move(promise)),
        &cancelable_task_tracker_);
  }
  return handle;
}

std::vector<gin_helper::Dictionary> App::GetAppMetrics(v8::Isolate* isolate) {
  std::vector<gin_helper::Dictionary> result;
  result.reserve(app_metrics_.size());
  int processor_count = base::SysInfo::NumberOfProcessors();

  for (const auto& process_metric : app_metrics_) {
    gin_helper::Dictionary pid_dict = gin::Dictionary::CreateEmpty(isolate);
    gin_helper::Dictionary cpu_dict = gin::Dictionary::CreateEmpty(isolate);

    // TODO(zcbenz): Just call SetHidden when this file is converted to gin.
    gin_helper::Dictionary(isolate, pid_dict.GetHandle())
        .SetHidden("simple", true);
    gin_helper::Dictionary(isolate, cpu_dict.GetHandle())
        .SetHidden("simple", true);

    cpu_dict.Set(
        "percentCPUUsage",
        process_metric.second->metrics->GetPlatformIndependentCPUUsage() /
            processor_count);

#if !defined(OS_WIN)
    cpu_dict.Set("idleWakeupsPerSecond",
                 process_metric.second->metrics->GetIdleWakeupsPerSecond());
#else
    // Chrome's underlying process_metrics.cc will throw a non-fatal warning
    // that this method isn't implemented on Windows, so set it to 0 instead
    // of calling it
    cpu_dict.Set("idleWakeupsPerSecond", 0);
#endif

    pid_dict.Set("cpu", cpu_dict);
    pid_dict.Set("pid", process_metric.second->process.Pid());
    pid_dict.Set("type", content::GetProcessTypeNameInEnglish(
                             process_metric.second->type));
    pid_dict.Set("creationTime",
                 process_metric.second->process.CreationTime().ToJsTime());

#if !defined(OS_LINUX)
    auto memory_info = process_metric.second->GetMemoryInfo();

    gin_helper::Dictionary memory_dict = gin::Dictionary::CreateEmpty(isolate);
    // TODO(zcbenz): Just call SetHidden when this file is converted to gin.
    gin_helper::Dictionary(isolate, memory_dict.GetHandle())
        .SetHidden("simple", true);
    memory_dict.Set("workingSetSize",
                    static_cast<double>(memory_info.working_set_size >> 10));
    memory_dict.Set(
        "peakWorkingSetSize",
        static_cast<double>(memory_info.peak_working_set_size >> 10));

#if defined(OS_WIN)
    memory_dict.Set("privateBytes",
                    static_cast<double>(memory_info.private_bytes >> 10));
#endif

    pid_dict.Set("memory", memory_dict);
#endif

#if defined(OS_MACOSX)
    pid_dict.Set("sandboxed", process_metric.second->IsSandboxed());
#elif defined(OS_WIN)
    auto integrity_level = process_metric.second->GetIntegrityLevel();
    auto sandboxed = ProcessMetric::IsSandboxed(integrity_level);
    pid_dict.Set("integrityLevel", integrity_level);
    pid_dict.Set("sandboxed", sandboxed);
#endif

    result.push_back(pid_dict);
  }

  return result;
}

v8::Local<v8::Value> App::GetGPUFeatureStatus(v8::Isolate* isolate) {
  auto status = content::GetFeatureStatus();
  base::DictionaryValue temp;
  return gin::ConvertToV8(isolate, status ? *status : temp);
}

v8::Local<v8::Promise> App::GetGPUInfo(v8::Isolate* isolate,
                                       const std::string& info_type) {
  auto* const gpu_data_manager = content::GpuDataManagerImpl::GetInstance();
  gin_helper::Promise<base::DictionaryValue> promise(isolate);
  v8::Local<v8::Promise> handle = promise.GetHandle();
  if (info_type != "basic" && info_type != "complete") {
    promise.RejectWithErrorMessage(
        "Invalid info type. Use 'basic' or 'complete'");
    return handle;
  }
  std::string reason;
  if (!gpu_data_manager->GpuAccessAllowed(&reason)) {
    promise.RejectWithErrorMessage("GPU access not allowed. Reason: " + reason);
    return handle;
  }

  auto* const info_mgr = GPUInfoManager::GetInstance();
  if (info_type == "complete") {
#if defined(OS_WIN) || defined(OS_MACOSX)
    info_mgr->FetchCompleteInfo(std::move(promise));
#else
    info_mgr->FetchBasicInfo(std::move(promise));
#endif
  } else /* (info_type == "basic") */ {
    info_mgr->FetchBasicInfo(std::move(promise));
  }
  return handle;
}

static void RemoveNoSandboxSwitch(base::CommandLine* command_line) {
  if (command_line->HasSwitch(service_manager::switches::kNoSandbox)) {
    const base::CommandLine::CharType* noSandboxArg =
        FILE_PATH_LITERAL("--no-sandbox");
    base::CommandLine::StringVector modified_command_line;
    for (auto& arg : command_line->argv()) {
      if (arg.compare(noSandboxArg) != 0) {
        modified_command_line.push_back(arg);
      }
    }
    command_line->InitFromArgv(modified_command_line);
  }
}

void App::EnableSandbox(gin_helper::ErrorThrower thrower) {
  if (Browser::Get()->is_ready()) {
    thrower.ThrowError(
        "app.enableSandbox() can only be called "
        "before app is ready");
    return;
  }

  auto* command_line = base::CommandLine::ForCurrentProcess();
  RemoveNoSandboxSwitch(command_line);
  command_line->AppendSwitch(switches::kEnableSandbox);
}

void App::SetUserAgentFallback(const std::string& user_agent) {
  AtomBrowserClient::Get()->SetUserAgent(user_agent);
}

std::string App::GetUserAgentFallback() {
  return AtomBrowserClient::Get()->GetUserAgent();
}

void App::SetBrowserClientCanUseCustomSiteInstance(bool should_disable) {
  AtomBrowserClient::Get()->SetCanUseCustomSiteInstance(should_disable);
}
bool App::CanBrowserClientUseCustomSiteInstance() {
  return AtomBrowserClient::Get()->CanUseCustomSiteInstance();
}

#if defined(OS_MACOSX)
bool App::MoveToApplicationsFolder(gin_helper::ErrorThrower thrower,
                                   gin::Arguments* args) {
  return AtomBundleMover::Move(thrower, args);
}

bool App::IsInApplicationsFolder() {
  return AtomBundleMover::IsCurrentAppInApplicationsFolder();
}

int DockBounce(gin_helper::Arguments* args) {
  int request_id = -1;
  std::string type = "informational";
  args->GetNext(&type);

  if (type == "critical")
    request_id = Browser::Get()->DockBounce(Browser::BounceType::CRITICAL);
  else if (type == "informational")
    request_id = Browser::Get()->DockBounce(Browser::BounceType::INFORMATIONAL);
  return request_id;
}

void DockSetMenu(electron::api::Menu* menu) {
  Browser::Get()->DockSetMenu(menu->model());
}

v8::Local<v8::Value> App::GetDockAPI(v8::Isolate* isolate) {
  if (dock_.IsEmpty()) {
    // Initialize the Dock API, the methods are bound to "dock" which exists
    // for the lifetime of "app"
    auto browser = base::Unretained(Browser::Get());
    gin_helper::Dictionary dock_obj = gin::Dictionary::CreateEmpty(isolate);
    dock_obj.SetMethod("bounce", &DockBounce);
    dock_obj.SetMethod(
        "cancelBounce",
        base::BindRepeating(&Browser::DockCancelBounce, browser));
    dock_obj.SetMethod(
        "downloadFinished",
        base::BindRepeating(&Browser::DockDownloadFinished, browser));
    dock_obj.SetMethod(
        "setBadge", base::BindRepeating(&Browser::DockSetBadgeText, browser));
    dock_obj.SetMethod(
        "getBadge", base::BindRepeating(&Browser::DockGetBadgeText, browser));
    dock_obj.SetMethod("hide",
                       base::BindRepeating(&Browser::DockHide, browser));
    dock_obj.SetMethod("show",
                       base::BindRepeating(&Browser::DockShow, browser));
    dock_obj.SetMethod("isVisible",
                       base::BindRepeating(&Browser::DockIsVisible, browser));
    dock_obj.SetMethod("setMenu", &DockSetMenu);
    dock_obj.SetMethod("setIcon",
                       base::BindRepeating(&Browser::DockSetIcon, browser));

    dock_.Reset(isolate, dock_obj.GetHandle());
  }
  return v8::Local<v8::Value>::New(isolate, dock_);
}
#endif

// static
gin::Handle<App> App::Create(v8::Isolate* isolate) {
  return gin::CreateHandle(isolate, new App(isolate));
}

// static
void App::BuildPrototype(v8::Isolate* isolate,
                         v8::Local<v8::FunctionTemplate> prototype) {
  prototype->SetClassName(gin::StringToV8(isolate, "App"));
  auto browser = base::Unretained(Browser::Get());
  gin_helper::ObjectTemplateBuilder(isolate, prototype->PrototypeTemplate())
      .SetMethod("quit", base::BindRepeating(&Browser::Quit, browser))
      .SetMethod("exit", base::BindRepeating(&Browser::Exit, browser))
      .SetMethod("focus", base::BindRepeating(&Browser::Focus, browser))
      .SetMethod("getVersion",
                 base::BindRepeating(&Browser::GetVersion, browser))
      .SetMethod("setVersion",
                 base::BindRepeating(&Browser::SetVersion, browser))
      .SetMethod("_getName", base::BindRepeating(&Browser::GetName, browser))
      .SetMethod("_setName", base::BindRepeating(&Browser::SetName, browser))
      .SetMethod("isReady", base::BindRepeating(&Browser::is_ready, browser))
      .SetMethod("whenReady", base::BindRepeating(&Browser::WhenReady, browser))
      .SetMethod("addRecentDocument",
                 base::BindRepeating(&Browser::AddRecentDocument, browser))
      .SetMethod("clearRecentDocuments",
                 base::BindRepeating(&Browser::ClearRecentDocuments, browser))
      .SetMethod("setAppUserModelId",
                 base::BindRepeating(&Browser::SetAppUserModelID, browser))
      .SetMethod(
          "isDefaultProtocolClient",
          base::BindRepeating(&Browser::IsDefaultProtocolClient, browser))
      .SetMethod(
          "setAsDefaultProtocolClient",
          base::BindRepeating(&Browser::SetAsDefaultProtocolClient, browser))
      .SetMethod(
          "removeAsDefaultProtocolClient",
          base::BindRepeating(&Browser::RemoveAsDefaultProtocolClient, browser))
      .SetMethod(
          "getApplicationNameForProtocol",
          base::BindRepeating(&Browser::GetApplicationNameForProtocol, browser))
      .SetMethod("_setBadgeCount",
                 base::BindRepeating(&Browser::SetBadgeCount, browser))
      .SetMethod("_getBadgeCount",
                 base::BindRepeating(&Browser::GetBadgeCount, browser))
      .SetMethod("getLoginItemSettings", &App::GetLoginItemSettings)
      .SetMethod("setLoginItemSettings",
                 base::BindRepeating(&Browser::SetLoginItemSettings, browser))
      .SetMethod("isEmojiPanelSupported",
                 base::BindRepeating(&Browser::IsEmojiPanelSupported, browser))
      .SetProperty("badgeCount",
                   base::BindRepeating(&Browser::GetBadgeCount, browser),
                   base::BindRepeating(&Browser::SetBadgeCount, browser))
      .SetProperty("name", base::BindRepeating(&Browser::GetName, browser),
                   base::BindRepeating(&Browser::SetName, browser))
#if defined(OS_MACOSX)
      .SetMethod("hide", base::BindRepeating(&Browser::Hide, browser))
      .SetMethod("show", base::BindRepeating(&Browser::Show, browser))
      .SetMethod("setUserActivity",
                 base::BindRepeating(&Browser::SetUserActivity, browser))
      .SetMethod("getCurrentActivityType",
                 base::BindRepeating(&Browser::GetCurrentActivityType, browser))
      .SetMethod(
          "invalidateCurrentActivity",
          base::BindRepeating(&Browser::InvalidateCurrentActivity, browser))
      .SetMethod("resignCurrentActivity",
                 base::BindRepeating(&Browser::ResignCurrentActivity, browser))
      .SetMethod("updateCurrentActivity",
                 base::BindRepeating(&Browser::UpdateCurrentActivity, browser))
      .SetMethod("moveToApplicationsFolder", &App::MoveToApplicationsFolder)
      .SetMethod("isInApplicationsFolder", &App::IsInApplicationsFolder)
#endif
      .SetMethod("setAboutPanelOptions",
                 base::BindRepeating(&Browser::SetAboutPanelOptions, browser))
      .SetMethod("showAboutPanel",
                 base::BindRepeating(&Browser::ShowAboutPanel, browser))
#if defined(OS_MACOSX) || defined(OS_WIN)
      .SetMethod("showEmojiPanel",
                 base::BindRepeating(&Browser::ShowEmojiPanel, browser))
      .SetProperty("accessibilitySupportEnabled",
                   &App::IsAccessibilitySupportEnabled,
                   &App::SetAccessibilitySupportEnabled)
#endif
#if defined(OS_WIN)
      .SetMethod("setUserTasks",
                 base::BindRepeating(&Browser::SetUserTasks, browser))
      .SetMethod("getJumpListSettings", &App::GetJumpListSettings)
      .SetMethod("setJumpList", &App::SetJumpList)
#endif
#if defined(OS_LINUX)
      .SetMethod("isUnityRunning",
                 base::BindRepeating(&Browser::IsUnityRunning, browser))
#endif
      .SetMethod("setAppPath", &App::SetAppPath)
      .SetMethod("getAppPath", &App::GetAppPath)
      .SetMethod("setPath", &App::SetPath)
      .SetMethod("getPath", &App::GetPath)
      .SetMethod("setAppLogsPath", &App::SetAppLogsPath)
      .SetMethod("setDesktopName", &App::SetDesktopName)
      .SetMethod("getLocale", &App::GetLocale)
      .SetMethod("getLocaleCountryCode", &App::GetLocaleCountryCode)
#if defined(USE_NSS_CERTS)
      .SetMethod("importCertificate", &App::ImportCertificate)
#endif
      .SetMethod("hasSingleInstanceLock", &App::HasSingleInstanceLock)
      .SetMethod("requestSingleInstanceLock", &App::RequestSingleInstanceLock)
      .SetMethod("releaseSingleInstanceLock", &App::ReleaseSingleInstanceLock)
      .SetMethod("relaunch", &App::Relaunch)
      .SetMethod("_isAccessibilitySupportEnabled",
                 &App::IsAccessibilitySupportEnabled)
      .SetMethod("_setAccessibilitySupportEnabled",
                 &App::SetAccessibilitySupportEnabled)
      .SetMethod("disableHardwareAcceleration",
                 &App::DisableHardwareAcceleration)
      .SetMethod("disableDomainBlockingFor3DAPIs",
                 &App::DisableDomainBlockingFor3DAPIs)
      .SetMethod("getFileIcon", &App::GetFileIcon)
      .SetMethod("getAppMetrics", &App::GetAppMetrics)
      .SetMethod("getGPUFeatureStatus", &App::GetGPUFeatureStatus)
      .SetMethod("getGPUInfo", &App::GetGPUInfo)
#if defined(MAS_BUILD)
      .SetMethod("startAccessingSecurityScopedResource",
                 &App::StartAccessingSecurityScopedResource)
#endif
#if defined(OS_MACOSX)
      .SetProperty("dock", &App::GetDockAPI)
#endif
      .SetProperty("userAgentFallback", &App::GetUserAgentFallback,
                   &App::SetUserAgentFallback)
      .SetMethod("enableSandbox", &App::EnableSandbox)
      .SetProperty("allowRendererProcessReuse",
                   &App::CanBrowserClientUseCustomSiteInstance,
                   &App::SetBrowserClientCanUseCustomSiteInstance);
}

}  // namespace api

}  // namespace electron

namespace {

void Initialize(v8::Local<v8::Object> exports,
                v8::Local<v8::Value> unused,
                v8::Local<v8::Context> context,
                void* priv) {
  v8::Isolate* isolate = context->GetIsolate();
  gin_helper::Dictionary dict(isolate, exports);
  dict.Set("App", electron::api::App::GetConstructor(isolate)
                      ->GetFunction(context)
                      .ToLocalChecked());
  dict.Set("app", electron::api::App::Create(isolate));
}

}  // namespace

NODE_LINKED_MODULE_CONTEXT_AWARE(atom_browser_app, Initialize)<|MERGE_RESOLUTION|>--- conflicted
+++ resolved
@@ -839,21 +839,7 @@
     thrower.ThrowError("Path must be absolute");
     return;
   }
-<<<<<<< HEAD
   bool succeed = AppPathService::Override(name, path);
-=======
-
-  bool succeed = false;
-  int key = GetPathConstant(name);
-  if (key >= 0) {
-    succeed =
-        base::PathService::OverrideAndCreateIfNeeded(key, path, true, false);
-    if (key == DIR_USER_DATA) {
-      succeed |= base::PathService::OverrideAndCreateIfNeeded(
-          chrome::DIR_USER_DATA, path, true, false);
-    }
-  }
->>>>>>> 9b01bb00
   if (!succeed)
     thrower.ThrowError("Failed to set path");
 }
