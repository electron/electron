// Copyright (c) 2013 GitHub, Inc.
// Use of this source code is governed by the MIT license that can be
// found in the LICENSE file.

#include "shell/browser/api/electron_api_app.h"

#include <memory>
#include <string>
#include <utility>
#include <vector>

#include "base/callback_helpers.h"
#include "base/command_line.h"
#include "base/environment.h"
#include "base/files/file_path.h"
#include "base/files/file_util.h"
#include "base/path_service.h"
#include "base/system/sys_info.h"
#include "chrome/browser/browser_process.h"
#include "chrome/browser/icon_manager.h"
#include "chrome/common/chrome_paths.h"
#include "content/browser/gpu/compositor_util.h"        // nogncheck
#include "content/browser/gpu/gpu_data_manager_impl.h"  // nogncheck
#include "content/public/browser/browser_accessibility_state.h"
#include "content/public/browser/browser_child_process_host.h"
#include "content/public/browser/child_process_data.h"
#include "content/public/browser/client_certificate_delegate.h"
#include "content/public/browser/gpu_data_manager.h"
#include "content/public/browser/render_frame_host.h"
#include "content/public/common/content_switches.h"
#include "media/audio/audio_manager.h"
#include "net/ssl/client_cert_identity.h"
#include "net/ssl/ssl_cert_request_info.h"
#include "sandbox/policy/switches.h"
#include "shell/app/electron_default_paths.h"
#include "shell/browser/api/electron_api_menu.h"
#include "shell/browser/api/electron_api_session.h"
#include "shell/browser/api/electron_api_web_contents.h"
#include "shell/browser/api/gpuinfo_manager.h"
#include "shell/browser/electron_browser_context.h"
#include "shell/browser/electron_browser_main_parts.h"
#include "shell/browser/javascript_environment.h"
#include "shell/browser/login_handler.h"
#include "shell/browser/relauncher.h"
#include "shell/common/application_info.h"
#include "shell/common/electron_command_line.h"
#include "shell/common/electron_paths.h"
#include "shell/common/gin_converters/base_converter.h"
#include "shell/common/gin_converters/callback_converter.h"
#include "shell/common/gin_converters/file_path_converter.h"
#include "shell/common/gin_converters/gurl_converter.h"
#include "shell/common/gin_converters/image_converter.h"
#include "shell/common/gin_converters/net_converter.h"
#include "shell/common/gin_converters/value_converter.h"
#include "shell/common/gin_helper/dictionary.h"
#include "shell/common/gin_helper/object_template_builder.h"
#include "shell/common/node_includes.h"
#include "shell/common/options_switches.h"
#include "shell/common/platform_util.h"
#include "third_party/abseil-cpp/absl/types/optional.h"
#include "ui/gfx/image/image.h"

#if defined(OS_WIN)
#include "base/strings/utf_string_conversions.h"
#include "shell/browser/ui/win/jump_list.h"
#endif

#if defined(OS_MAC)
#include <CoreFoundation/CoreFoundation.h>
#include "shell/browser/ui/cocoa/electron_bundle_mover.h"
#endif

using electron::Browser;

namespace gin {

#if defined(OS_WIN)
template <>
struct Converter<electron::ProcessIntegrityLevel> {
  static v8::Local<v8::Value> ToV8(v8::Isolate* isolate,
                                   electron::ProcessIntegrityLevel value) {
    switch (value) {
      case electron::ProcessIntegrityLevel::kUntrusted:
        return StringToV8(isolate, "untrusted");
      case electron::ProcessIntegrityLevel::kLow:
        return StringToV8(isolate, "low");
      case electron::ProcessIntegrityLevel::kMedium:
        return StringToV8(isolate, "medium");
      case electron::ProcessIntegrityLevel::kHigh:
        return StringToV8(isolate, "high");
      default:
        return StringToV8(isolate, "unknown");
    }
  }
};

template <>
struct Converter<Browser::UserTask> {
  static bool FromV8(v8::Isolate* isolate,
                     v8::Local<v8::Value> val,
                     Browser::UserTask* out) {
    gin_helper::Dictionary dict;
    if (!ConvertFromV8(isolate, val, &dict))
      return false;
    if (!dict.Get("program", &(out->program)) ||
        !dict.Get("title", &(out->title)))
      return false;
    if (dict.Get("iconPath", &(out->icon_path)) &&
        !dict.Get("iconIndex", &(out->icon_index)))
      return false;
    dict.Get("arguments", &(out->arguments));
    dict.Get("description", &(out->description));
    dict.Get("workingDirectory", &(out->working_dir));
    return true;
  }
};

using electron::JumpListCategory;
using electron::JumpListItem;
using electron::JumpListResult;

template <>
struct Converter<JumpListItem::Type> {
  static bool FromV8(v8::Isolate* isolate,
                     v8::Local<v8::Value> val,
                     JumpListItem::Type* out) {
    std::string item_type;
    if (!ConvertFromV8(isolate, val, &item_type))
      return false;

    if (item_type == "task")
      *out = JumpListItem::Type::kTask;
    else if (item_type == "separator")
      *out = JumpListItem::Type::kSeparator;
    else if (item_type == "file")
      *out = JumpListItem::Type::kFile;
    else
      return false;

    return true;
  }

  static v8::Local<v8::Value> ToV8(v8::Isolate* isolate,
                                   JumpListItem::Type val) {
    std::string item_type;
    switch (val) {
      case JumpListItem::Type::kTask:
        item_type = "task";
        break;

      case JumpListItem::Type::kSeparator:
        item_type = "separator";
        break;

      case JumpListItem::Type::kFile:
        item_type = "file";
        break;
    }
    return gin::ConvertToV8(isolate, item_type);
  }
};

template <>
struct Converter<JumpListItem> {
  static bool FromV8(v8::Isolate* isolate,
                     v8::Local<v8::Value> val,
                     JumpListItem* out) {
    gin_helper::Dictionary dict;
    if (!ConvertFromV8(isolate, val, &dict))
      return false;

    if (!dict.Get("type", &(out->type)))
      return false;

    switch (out->type) {
      case JumpListItem::Type::kTask:
        if (!dict.Get("program", &(out->path)) ||
            !dict.Get("title", &(out->title)))
          return false;

        if (dict.Get("iconPath", &(out->icon_path)) &&
            !dict.Get("iconIndex", &(out->icon_index)))
          return false;

        dict.Get("args", &(out->arguments));
        dict.Get("description", &(out->description));
        dict.Get("workingDirectory", &(out->working_dir));
        return true;

      case JumpListItem::Type::kSeparator:
        return true;

      case JumpListItem::Type::kFile:
        return dict.Get("path", &(out->path));
    }

    assert(false);
    return false;
  }

  static v8::Local<v8::Value> ToV8(v8::Isolate* isolate,
                                   const JumpListItem& val) {
    gin_helper::Dictionary dict = gin::Dictionary::CreateEmpty(isolate);
    dict.Set("type", val.type);

    switch (val.type) {
      case JumpListItem::Type::kTask:
        dict.Set("program", val.path);
        dict.Set("args", val.arguments);
        dict.Set("title", val.title);
        dict.Set("iconPath", val.icon_path);
        dict.Set("iconIndex", val.icon_index);
        dict.Set("description", val.description);
        dict.Set("workingDirectory", val.working_dir);
        break;

      case JumpListItem::Type::kSeparator:
        break;

      case JumpListItem::Type::kFile:
        dict.Set("path", val.path);
        break;
    }
    return dict.GetHandle();
  }
};

template <>
struct Converter<JumpListCategory::Type> {
  static bool FromV8(v8::Isolate* isolate,
                     v8::Local<v8::Value> val,
                     JumpListCategory::Type* out) {
    std::string category_type;
    if (!ConvertFromV8(isolate, val, &category_type))
      return false;

    if (category_type == "tasks")
      *out = JumpListCategory::Type::kTasks;
    else if (category_type == "frequent")
      *out = JumpListCategory::Type::kFrequent;
    else if (category_type == "recent")
      *out = JumpListCategory::Type::kRecent;
    else if (category_type == "custom")
      *out = JumpListCategory::Type::kCustom;
    else
      return false;

    return true;
  }

  static v8::Local<v8::Value> ToV8(v8::Isolate* isolate,
                                   JumpListCategory::Type val) {
    std::string category_type;
    switch (val) {
      case JumpListCategory::Type::kTasks:
        category_type = "tasks";
        break;

      case JumpListCategory::Type::kFrequent:
        category_type = "frequent";
        break;

      case JumpListCategory::Type::kRecent:
        category_type = "recent";
        break;

      case JumpListCategory::Type::kCustom:
        category_type = "custom";
        break;
    }
    return gin::ConvertToV8(isolate, category_type);
  }
};

template <>
struct Converter<JumpListCategory> {
  static bool FromV8(v8::Isolate* isolate,
                     v8::Local<v8::Value> val,
                     JumpListCategory* out) {
    gin_helper::Dictionary dict;
    if (!ConvertFromV8(isolate, val, &dict))
      return false;

    if (dict.Get("name", &(out->name)) && out->name.empty())
      return false;

    if (!dict.Get("type", &(out->type))) {
      if (out->name.empty())
        out->type = JumpListCategory::Type::kTasks;
      else
        out->type = JumpListCategory::Type::kCustom;
    }

    if ((out->type == JumpListCategory::Type::kTasks) ||
        (out->type == JumpListCategory::Type::kCustom)) {
      if (!dict.Get("items", &(out->items)))
        return false;
    }

    return true;
  }
};

// static
template <>
struct Converter<JumpListResult> {
  static v8::Local<v8::Value> ToV8(v8::Isolate* isolate, JumpListResult val) {
    std::string result_code;
    switch (val) {
      case JumpListResult::kSuccess:
        result_code = "ok";
        break;

      case JumpListResult::kArgumentError:
        result_code = "argumentError";
        break;

      case JumpListResult::kGenericError:
        result_code = "error";
        break;

      case JumpListResult::kCustomCategorySeparatorError:
        result_code = "invalidSeparatorError";
        break;

      case JumpListResult::kMissingFileTypeRegistrationError:
        result_code = "fileTypeRegistrationError";
        break;

      case JumpListResult::kCustomCategoryAccessDeniedError:
        result_code = "customCategoryAccessDeniedError";
        break;
    }
    return ConvertToV8(isolate, result_code);
  }
};
#endif

#if defined(OS_WIN)
template <>
struct Converter<Browser::LaunchItem> {
  static bool FromV8(v8::Isolate* isolate,
                     v8::Local<v8::Value> val,
                     Browser::LaunchItem* out) {
    gin_helper::Dictionary dict;
    if (!ConvertFromV8(isolate, val, &dict))
      return false;

    dict.Get("name", &(out->name));
    dict.Get("path", &(out->path));
    dict.Get("args", &(out->args));
    dict.Get("scope", &(out->scope));
    dict.Get("enabled", &(out->enabled));
    return true;
  }

  static v8::Local<v8::Value> ToV8(v8::Isolate* isolate,
                                   Browser::LaunchItem val) {
    gin_helper::Dictionary dict = gin::Dictionary::CreateEmpty(isolate);
    dict.Set("name", val.name);
    dict.Set("path", val.path);
    dict.Set("args", val.args);
    dict.Set("scope", val.scope);
    dict.Set("enabled", val.enabled);
    return dict.GetHandle();
  }
};
#endif

template <>
struct Converter<Browser::LoginItemSettings> {
  static bool FromV8(v8::Isolate* isolate,
                     v8::Local<v8::Value> val,
                     Browser::LoginItemSettings* out) {
    gin_helper::Dictionary dict;
    if (!ConvertFromV8(isolate, val, &dict))
      return false;

    dict.Get("openAtLogin", &(out->open_at_login));
    dict.Get("openAsHidden", &(out->open_as_hidden));
    dict.Get("path", &(out->path));
    dict.Get("args", &(out->args));
#if defined(OS_WIN)
    dict.Get("enabled", &(out->enabled));
    dict.Get("name", &(out->name));
#endif
    return true;
  }

  static v8::Local<v8::Value> ToV8(v8::Isolate* isolate,
                                   Browser::LoginItemSettings val) {
    gin_helper::Dictionary dict = gin::Dictionary::CreateEmpty(isolate);
    dict.Set("openAtLogin", val.open_at_login);
    dict.Set("openAsHidden", val.open_as_hidden);
    dict.Set("restoreState", val.restore_state);
    dict.Set("wasOpenedAtLogin", val.opened_at_login);
    dict.Set("wasOpenedAsHidden", val.opened_as_hidden);
#if defined(OS_WIN)
    dict.Set("launchItems", val.launch_items);
    dict.Set("executableWillLaunchAtLogin",
             val.executable_will_launch_at_login);
#endif
    return dict.GetHandle();
  }
};

template <>
struct Converter<content::CertificateRequestResultType> {
  static bool FromV8(v8::Isolate* isolate,
                     v8::Local<v8::Value> val,
                     content::CertificateRequestResultType* out) {
    bool b;
    if (!ConvertFromV8(isolate, val, &b))
      return false;
    *out = b ? content::CERTIFICATE_REQUEST_RESULT_TYPE_CONTINUE
             : content::CERTIFICATE_REQUEST_RESULT_TYPE_CANCEL;
    return true;
  }
};

}  // namespace gin

namespace electron {

namespace api {

gin::WrapperInfo App::kWrapperInfo = {gin::kEmbedderNativeGin};

namespace {

IconLoader::IconSize GetIconSizeByString(const std::string& size) {
  if (size == "small") {
    return IconLoader::IconSize::SMALL;
  } else if (size == "large") {
    return IconLoader::IconSize::LARGE;
  }
  return IconLoader::IconSize::NORMAL;
}

// Return the path constant from string.
int GetPathConstant(const std::string& name) {
  if (name == "appData")
    return DIR_APP_DATA;
  else if (name == "userData")
    return chrome::DIR_USER_DATA;
  else if (name == "cache")
#if defined(OS_POSIX)
    return base::DIR_CACHE;
#else
    return base::DIR_APP_DATA;
#endif
  else if (name == "userCache")
    return DIR_USER_CACHE;
  else if (name == "logs")
    return DIR_APP_LOGS;
  else if (name == "crashDumps")
    return DIR_CRASH_DUMPS;
  else if (name == "home")
    return base::DIR_HOME;
  else if (name == "temp")
    return base::DIR_TEMP;
  else if (name == "userDesktop" || name == "desktop")
    return base::DIR_USER_DESKTOP;
  else if (name == "exe")
    return base::FILE_EXE;
  else if (name == "module")
    return base::FILE_MODULE;
  else if (name == "documents")
    return chrome::DIR_USER_DOCUMENTS;
  else if (name == "downloads")
    return chrome::DIR_DEFAULT_DOWNLOADS;
  else if (name == "music")
    return chrome::DIR_USER_MUSIC;
  else if (name == "pictures")
    return chrome::DIR_USER_PICTURES;
  else if (name == "videos")
    return chrome::DIR_USER_VIDEOS;
#if defined(OS_WIN)
  else if (name == "recent")
    return electron::DIR_RECENT;
#endif
  else
    return -1;
}

bool NotificationCallbackWrapper(
    const base::RepeatingCallback<
        void(const base::CommandLine::StringVector& command_line,
             const base::FilePath& current_directory)>& callback,
    const base::CommandLine::StringVector& cmd,
    const base::FilePath& cwd) {
  // Make sure the callback is called after app gets ready.
  if (Browser::Get()->is_ready()) {
    callback.Run(cmd, cwd);
  } else {
    scoped_refptr<base::SingleThreadTaskRunner> task_runner(
        base::ThreadTaskRunnerHandle::Get());
    task_runner->PostTask(
        FROM_HERE, base::BindOnce(base::IgnoreResult(callback), cmd, cwd));
  }
  // ProcessSingleton needs to know whether current process is quiting.
  return !Browser::Get()->is_shutting_down();
}

void GotPrivateKey(std::shared_ptr<content::ClientCertificateDelegate> delegate,
                   scoped_refptr<net::X509Certificate> cert,
                   scoped_refptr<net::SSLPrivateKey> private_key) {
  delegate->ContinueWithCertificate(cert, private_key);
}

void OnClientCertificateSelected(
    v8::Isolate* isolate,
    std::shared_ptr<content::ClientCertificateDelegate> delegate,
    std::shared_ptr<net::ClientCertIdentityList> identities,
    gin::Arguments* args) {
  if (args->Length() == 2) {
    delegate->ContinueWithCertificate(nullptr, nullptr);
    return;
  }

  v8::Local<v8::Value> val;
  args->GetNext(&val);
  if (val->IsNull()) {
    delegate->ContinueWithCertificate(nullptr, nullptr);
    return;
  }

  gin_helper::Dictionary cert_data;
  if (!gin::ConvertFromV8(isolate, val, &cert_data)) {
    gin_helper::ErrorThrower(isolate).ThrowError(
        "Must pass valid certificate object.");
    return;
  }

  std::string data;
  if (!cert_data.Get("data", &data))
    return;

  auto certs = net::X509Certificate::CreateCertificateListFromBytes(
      data.c_str(), data.length(), net::X509Certificate::FORMAT_AUTO);
  if (!certs.empty()) {
    scoped_refptr<net::X509Certificate> cert(certs[0].get());
    for (auto& identity : *identities) {
      scoped_refptr<net::X509Certificate> identity_cert =
          identity->certificate();
      // Since |cert| was recreated from |data|, it won't include any
      // intermediates. That's fine for checking equality, but once a match is
      // found then |identity_cert| should be used since it will include the
      // intermediates which would otherwise be lost.
      if (cert->EqualsExcludingChain(identity_cert.get())) {
        net::ClientCertIdentity::SelfOwningAcquirePrivateKey(
            std::move(identity), base::BindRepeating(&GotPrivateKey, delegate,
                                                     std::move(identity_cert)));
        break;
      }
    }
  }
}

#if defined(USE_NSS_CERTS)
int ImportIntoCertStore(CertificateManagerModel* model, base::Value options) {
  std::string file_data, cert_path;
  std::u16string password;
  net::ScopedCERTCertificateList imported_certs;
  int rv = -1;

  std::string* cert_path_ptr = options.FindStringKey("certificate");
  if (cert_path_ptr)
    cert_path = *cert_path_ptr;

  std::string* pwd = options.FindStringKey("password");
  if (pwd)
    password = base::UTF8ToUTF16(*pwd);

  if (!cert_path.empty()) {
    if (base::ReadFileToString(base::FilePath(cert_path), &file_data)) {
      auto module = model->cert_db()->GetPrivateSlot();
      rv = model->ImportFromPKCS12(module.get(), file_data, password, true,
                                   &imported_certs);
      if (imported_certs.size() > 1) {
        auto it = imported_certs.begin();
        ++it;  // skip first which would  be the client certificate.
        for (; it != imported_certs.end(); ++it)
          rv &= model->SetCertTrust(it->get(), net::CA_CERT,
                                    net::NSSCertDatabase::TRUSTED_SSL);
      }
    }
  }
  return rv;
}
#endif

void OnIconDataAvailable(gin_helper::Promise<gfx::Image> promise,
                         gfx::Image icon) {
  if (!icon.IsEmpty()) {
    promise.Resolve(icon);
  } else {
    promise.RejectWithErrorMessage("Failed to get file icon.");
  }
}

}  // namespace

App::App() {
  static_cast<ElectronBrowserClient*>(ElectronBrowserClient::Get())
      ->set_delegate(this);
  Browser::Get()->AddObserver(this);

  auto pid = content::ChildProcessHost::kInvalidUniqueID;
  auto process_metric = std::make_unique<electron::ProcessMetric>(
      content::PROCESS_TYPE_BROWSER, base::GetCurrentProcessHandle(),
      base::ProcessMetrics::CreateCurrentProcessMetrics());
  app_metrics_[pid] = std::move(process_metric);
}

App::~App() {
  static_cast<ElectronBrowserClient*>(ElectronBrowserClient::Get())
      ->set_delegate(nullptr);
  Browser::Get()->RemoveObserver(this);
  content::GpuDataManager::GetInstance()->RemoveObserver(this);
  content::BrowserChildProcessObserver::Remove(this);
}

void App::OnBeforeQuit(bool* prevent_default) {
  if (Emit("before-quit")) {
    *prevent_default = true;
  }
}

void App::OnWillQuit(bool* prevent_default) {
  if (Emit("will-quit")) {
    *prevent_default = true;
  }
}

void App::OnWindowAllClosed() {
  Emit("window-all-closed");
}

void App::OnQuit() {
  const int exitCode = ElectronBrowserMainParts::Get()->GetExitCode();
  Emit("quit", exitCode);

  if (process_singleton_) {
    process_singleton_->Cleanup();
    process_singleton_.reset();
  }
}

void App::OnOpenFile(bool* prevent_default, const std::string& file_path) {
  if (Emit("open-file", file_path)) {
    *prevent_default = true;
  }
}

void App::OnOpenURL(const std::string& url) {
  Emit("open-url", url);
}

void App::OnActivate(bool has_visible_windows) {
  Emit("activate", has_visible_windows);
}

void App::OnWillFinishLaunching() {
  Emit("will-finish-launching");
}

void App::OnFinishLaunching(const base::DictionaryValue& launch_info) {
#if defined(OS_LINUX)
  // Set the application name for audio streams shown in external
  // applications. Only affects pulseaudio currently.
  media::AudioManager::SetGlobalAppName(Browser::Get()->GetName());
#endif
  Emit("ready", launch_info);
}

void App::OnPreMainMessageLoopRun() {
  content::BrowserChildProcessObserver::Add(this);
  if (process_singleton_) {
    process_singleton_->OnBrowserReady();
  }
}

void App::OnPreCreateThreads() {
  DCHECK(!content::GpuDataManager::Initialized());
  content::GpuDataManager* manager = content::GpuDataManager::GetInstance();
  manager->AddObserver(this);

  if (disable_hw_acceleration_) {
    manager->DisableHardwareAcceleration();
  }

  if (disable_domain_blocking_for_3DAPIs_) {
    content::GpuDataManagerImpl::GetInstance()
        ->DisableDomainBlockingFor3DAPIsForTesting();
  }
}

void App::OnAccessibilitySupportChanged() {
  Emit("accessibility-support-changed", IsAccessibilitySupportEnabled());
}

#if defined(OS_MAC)
void App::OnWillContinueUserActivity(bool* prevent_default,
                                     const std::string& type) {
  if (Emit("will-continue-activity", type)) {
    *prevent_default = true;
  }
}

void App::OnDidFailToContinueUserActivity(const std::string& type,
                                          const std::string& error) {
  Emit("continue-activity-error", type, error);
}

void App::OnContinueUserActivity(bool* prevent_default,
                                 const std::string& type,
                                 const base::DictionaryValue& user_info) {
  if (Emit("continue-activity", type, user_info)) {
    *prevent_default = true;
  }
}

void App::OnUserActivityWasContinued(const std::string& type,
                                     const base::DictionaryValue& user_info) {
  Emit("activity-was-continued", type, user_info);
}

void App::OnUpdateUserActivityState(bool* prevent_default,
                                    const std::string& type,
                                    const base::DictionaryValue& user_info) {
  if (Emit("update-activity-state", type, user_info)) {
    *prevent_default = true;
  }
}

void App::OnNewWindowForTab() {
  Emit("new-window-for-tab");
}

void App::OnDidBecomeActive() {
  Emit("did-become-active");
}
#endif

bool App::CanCreateWindow(
    content::RenderFrameHost* opener,
    const GURL& opener_url,
    const GURL& opener_top_level_frame_url,
    const url::Origin& source_origin,
    content::mojom::WindowContainerType container_type,
    const GURL& target_url,
    const content::Referrer& referrer,
    const std::string& frame_name,
    WindowOpenDisposition disposition,
    const blink::mojom::WindowFeatures& features,
    const std::string& raw_features,
    const scoped_refptr<network::ResourceRequestBody>& body,
    bool user_gesture,
    bool opener_suppressed,
    bool* no_javascript_access) {
  v8::Isolate* isolate = JavascriptEnvironment::GetIsolate();
  v8::Locker locker(isolate);
  v8::HandleScope handle_scope(isolate);
  content::WebContents* web_contents =
      content::WebContents::FromRenderFrameHost(opener);
  if (web_contents) {
    WebContents* api_web_contents = WebContents::From(web_contents);
    // No need to emit any event if the WebContents is not available in JS.
    if (api_web_contents) {
      api_web_contents->OnCreateWindow(target_url, referrer, frame_name,
                                       disposition, raw_features, body);
    }
  }

  return false;
}

void App::AllowCertificateError(
    content::WebContents* web_contents,
    int cert_error,
    const net::SSLInfo& ssl_info,
    const GURL& request_url,
    bool is_main_frame_request,
    bool strict_enforcement,
    base::OnceCallback<void(content::CertificateRequestResultType)> callback) {
  auto adapted_callback = base::AdaptCallbackForRepeating(std::move(callback));
  v8::Isolate* isolate = JavascriptEnvironment::GetIsolate();
  v8::Locker locker(isolate);
  v8::HandleScope handle_scope(isolate);
  bool prevent_default =
      Emit("certificate-error",
           WebContents::FromOrCreate(isolate, web_contents), request_url,
           net::ErrorToString(cert_error), ssl_info.cert, adapted_callback);

  // Deny the certificate by default.
  if (!prevent_default)
    adapted_callback.Run(content::CERTIFICATE_REQUEST_RESULT_TYPE_DENY);
}

base::OnceClosure App::SelectClientCertificate(
    content::WebContents* web_contents,
    net::SSLCertRequestInfo* cert_request_info,
    net::ClientCertIdentityList identities,
    std::unique_ptr<content::ClientCertificateDelegate> delegate) {
  std::shared_ptr<content::ClientCertificateDelegate> shared_delegate(
      delegate.release());

  // Convert the ClientCertIdentityList to a CertificateList
  // to avoid changes in the API.
  auto client_certs = net::CertificateList();
  for (const std::unique_ptr<net::ClientCertIdentity>& identity : identities)
    client_certs.emplace_back(identity->certificate());

  auto shared_identities =
      std::make_shared<net::ClientCertIdentityList>(std::move(identities));

  v8::Isolate* isolate = JavascriptEnvironment::GetIsolate();
  v8::HandleScope handle_scope(isolate);
  bool prevent_default =
      Emit("select-client-certificate",
           WebContents::FromOrCreate(isolate, web_contents),
           cert_request_info->host_and_port.ToString(), std::move(client_certs),
           base::BindOnce(&OnClientCertificateSelected, isolate,
                          shared_delegate, shared_identities));

  // Default to first certificate from the platform store.
  if (!prevent_default) {
    scoped_refptr<net::X509Certificate> cert =
        (*shared_identities)[0]->certificate();
    net::ClientCertIdentity::SelfOwningAcquirePrivateKey(
        std::move((*shared_identities)[0]),
        base::BindRepeating(&GotPrivateKey, shared_delegate, std::move(cert)));
  }
  return base::OnceClosure();
}

void App::OnGpuInfoUpdate() {
  Emit("gpu-info-update");
}

void App::OnGpuProcessCrashed(base::TerminationStatus status) {
  Emit("gpu-process-crashed",
       status == base::TERMINATION_STATUS_PROCESS_WAS_KILLED);
}

void App::BrowserChildProcessLaunchedAndConnected(
    const content::ChildProcessData& data) {
  ChildProcessLaunched(data.process_type, data.id, data.GetProcess().Handle(),
                       data.metrics_name, base::UTF16ToUTF8(data.name));
}

void App::BrowserChildProcessHostDisconnected(
    const content::ChildProcessData& data) {
  ChildProcessDisconnected(data.id);
}

void App::BrowserChildProcessCrashed(
    const content::ChildProcessData& data,
    const content::ChildProcessTerminationInfo& info) {
  ChildProcessDisconnected(data.id);
  BrowserChildProcessCrashedOrKilled(data, info);
}

void App::BrowserChildProcessKilled(
    const content::ChildProcessData& data,
    const content::ChildProcessTerminationInfo& info) {
  ChildProcessDisconnected(data.id);
  BrowserChildProcessCrashedOrKilled(data, info);
}

void App::BrowserChildProcessCrashedOrKilled(
    const content::ChildProcessData& data,
    const content::ChildProcessTerminationInfo& info) {
  v8::Isolate* isolate = JavascriptEnvironment::GetIsolate();
  v8::HandleScope handle_scope(isolate);
  auto details = gin_helper::Dictionary::CreateEmpty(isolate);
  details.Set("type", content::GetProcessTypeNameInEnglish(data.process_type));
  details.Set("reason", info.status);
  details.Set("exitCode", info.exit_code);
  details.Set("serviceName", data.metrics_name);
  if (!data.name.empty()) {
    details.Set("name", data.name);
  }
  Emit("child-process-gone", details);
}

void App::RenderProcessReady(content::RenderProcessHost* host) {
  ChildProcessLaunched(content::PROCESS_TYPE_RENDERER, host->GetID(),
                       host->GetProcess().Handle());
}

void App::RenderProcessExited(content::RenderProcessHost* host) {
  ChildProcessDisconnected(host->GetID());
}

void App::ChildProcessLaunched(int process_type,
                               int pid,
                               base::ProcessHandle handle,
                               const std::string& service_name,
                               const std::string& name) {
#if defined(OS_MAC)
  auto metrics = base::ProcessMetrics::CreateProcessMetrics(
      handle, content::BrowserChildProcessHost::GetPortProvider());
#else
  auto metrics = base::ProcessMetrics::CreateProcessMetrics(handle);
#endif
  app_metrics_[pid] = std::make_unique<electron::ProcessMetric>(
      process_type, handle, std::move(metrics), service_name, name);
}

void App::ChildProcessDisconnected(int pid) {
  app_metrics_.erase(pid);
}

base::FilePath App::GetAppPath() const {
  return app_path_;
}

void App::SetAppPath(const base::FilePath& app_path) {
  app_path_ = app_path;
}

void App::SetAppLogsPath(gin_helper::ErrorThrower thrower,
<<<<<<< HEAD
                         base::Optional<base::FilePath> custom_path) {
  base::FilePath logs_path;
=======
                         absl::optional<base::FilePath> custom_path) {
>>>>>>> e5aa13e2
  if (custom_path.has_value()) {
    if (!custom_path->IsAbsolute()) {
      thrower.ThrowError("Path must be absolute");
      return;
    }
    logs_path = custom_path.value();
  } else {
<<<<<<< HEAD
    ElectronDefaultPaths::GetDefault(DIR_APP_LOGS, &logs_path);
=======
    base::FilePath path;
    if (base::PathService::Get(chrome::DIR_USER_DATA, &path)) {
      path = path.Append(base::FilePath::FromUTF8Unsafe("logs"));
      {
        base::ThreadRestrictions::ScopedAllowIO allow_io;
        base::PathService::Override(DIR_APP_LOGS, path);
      }
    }
>>>>>>> e5aa13e2
  }
  base::ThreadRestrictions::ScopedAllowIO allow_io;
  base::PathService::Override(DIR_APP_LOGS, logs_path);
}

// static
bool App::IsPackaged() {
  auto env = base::Environment::Create();
  if (env->HasVar("ELECTRON_FORCE_IS_PACKAGED"))
    return true;

<<<<<<< HEAD
  int key = GetPathConstant(name);
  if (key >= 0) {
    succeed = base::PathService::Get(key, &path);
    if (succeed && (name == "logs")) {
      base::ThreadRestrictions::ScopedAllowIO allow_io;
      base::CreateDirectoryAndGetError(path, nullptr);
    }
=======
  base::FilePath exe_path;
  base::PathService::Get(base::FILE_EXE, &exe_path);
  base::FilePath::StringType base_name =
      base::ToLowerASCII(exe_path.BaseName().value());
>>>>>>> e5aa13e2

#if defined(OS_WIN)
  return base_name != FILE_PATH_LITERAL("electron.exe");
#else
  return base_name != FILE_PATH_LITERAL("electron");
#endif
<<<<<<< HEAD
  }
  if (!succeed)
=======
}

base::FilePath App::GetPath(gin_helper::ErrorThrower thrower,
                            const std::string& name) {
  base::FilePath path;

  int key = GetPathConstant(name);
  if (key < 0 || !base::PathService::Get(key, &path))
>>>>>>> e5aa13e2
    thrower.ThrowError("Failed to get '" + name + "' path");

  return path;
}

void App::SetPath(gin_helper::ErrorThrower thrower,
                  const std::string& name,
                  const base::FilePath& path) {
  if (!path.IsAbsolute()) {
    thrower.ThrowError("Path must be absolute");
    return;
  }

  int key = GetPathConstant(name);
  if (key < 0 || !base::PathService::OverrideAndCreateIfNeeded(
                     key, path, /* is_absolute = */ true, /* create = */ false))
    thrower.ThrowError("Failed to set path");
}

void App::SetDesktopName(const std::string& desktop_name) {
#if defined(OS_LINUX)
  auto env = base::Environment::Create();
  env->SetVar("CHROME_DESKTOP", desktop_name);
#endif
}

std::string App::GetLocale() {
  return g_browser_process->GetApplicationLocale();
}

std::string App::GetLocaleCountryCode() {
  std::string region;
#if defined(OS_WIN)
  WCHAR locale_name[LOCALE_NAME_MAX_LENGTH] = {0};

  if (GetLocaleInfoEx(LOCALE_NAME_USER_DEFAULT, LOCALE_SISO3166CTRYNAME,
                      (LPWSTR)&locale_name,
                      sizeof(locale_name) / sizeof(WCHAR)) ||
      GetLocaleInfoEx(LOCALE_NAME_SYSTEM_DEFAULT, LOCALE_SISO3166CTRYNAME,
                      (LPWSTR)&locale_name,
                      sizeof(locale_name) / sizeof(WCHAR))) {
    base::WideToUTF8(locale_name, wcslen(locale_name), &region);
  }
#elif defined(OS_MAC)
  CFLocaleRef locale = CFLocaleCopyCurrent();
  CFStringRef value = CFStringRef(
      static_cast<CFTypeRef>(CFLocaleGetValue(locale, kCFLocaleCountryCode)));
  const CFIndex kCStringSize = 128;
  char temporaryCString[kCStringSize] = {0};
  CFStringGetCString(value, temporaryCString, kCStringSize,
                     kCFStringEncodingUTF8);
  region = temporaryCString;
#else
  const char* locale_ptr = setlocale(LC_TIME, nullptr);
  if (!locale_ptr)
    locale_ptr = setlocale(LC_NUMERIC, nullptr);
  if (locale_ptr) {
    std::string locale = locale_ptr;
    std::string::size_type rpos = locale.find('.');
    if (rpos != std::string::npos)
      locale = locale.substr(0, rpos);
    rpos = locale.find('_');
    if (rpos != std::string::npos && rpos + 1 < locale.size())
      region = locale.substr(rpos + 1);
  }
#endif
  return region.size() == 2 ? region : std::string();
}

void App::OnSecondInstance(const base::CommandLine::StringVector& cmd,
                           const base::FilePath& cwd) {
  Emit("second-instance", cmd, cwd);
}

bool App::HasSingleInstanceLock() const {
  if (process_singleton_)
    return true;
  return false;
}

bool App::RequestSingleInstanceLock() {
  if (HasSingleInstanceLock())
    return true;

  base::FilePath user_dir;
  base::PathService::Get(chrome::DIR_USER_DATA, &user_dir);

  auto cb = base::BindRepeating(&App::OnSecondInstance, base::Unretained(this));

  process_singleton_ = std::make_unique<ProcessSingleton>(
      user_dir, base::BindRepeating(NotificationCallbackWrapper, cb));

  switch (process_singleton_->NotifyOtherProcessOrCreate()) {
    case ProcessSingleton::NotifyResult::LOCK_ERROR:
    case ProcessSingleton::NotifyResult::PROFILE_IN_USE:
    case ProcessSingleton::NotifyResult::PROCESS_NOTIFIED: {
      process_singleton_.reset();
      return false;
    }
    case ProcessSingleton::NotifyResult::PROCESS_NONE:
    default:  // Shouldn't be needed, but VS warns if it is not there.
      return true;
  }
}

void App::ReleaseSingleInstanceLock() {
  if (process_singleton_) {
    process_singleton_->Cleanup();
    process_singleton_.reset();
  }
}

bool App::Relaunch(gin::Arguments* js_args) {
  // Parse parameters.
  bool override_argv = false;
  base::FilePath exec_path;
  relauncher::StringVector args;

  gin_helper::Dictionary options;
  if (js_args->GetNext(&options)) {
    if (options.Get("execPath", &exec_path) | options.Get("args", &args))
      override_argv = true;
  }

  if (!override_argv) {
    const relauncher::StringVector& argv =
        electron::ElectronCommandLine::argv();
    return relauncher::RelaunchApp(argv);
  }

  relauncher::StringVector argv;
  argv.reserve(1 + args.size());

  if (exec_path.empty()) {
    base::FilePath current_exe_path;
    base::PathService::Get(base::FILE_EXE, &current_exe_path);
    argv.push_back(current_exe_path.value());
  } else {
    argv.push_back(exec_path.value());
  }

  argv.insert(argv.end(), args.begin(), args.end());

  return relauncher::RelaunchApp(argv);
}

void App::DisableHardwareAcceleration(gin_helper::ErrorThrower thrower) {
  if (Browser::Get()->is_ready()) {
    thrower.ThrowError(
        "app.disableHardwareAcceleration() can only be called "
        "before app is ready");
    return;
  }
  if (content::GpuDataManager::Initialized()) {
    content::GpuDataManager::GetInstance()->DisableHardwareAcceleration();
  } else {
    disable_hw_acceleration_ = true;
  }
}

void App::DisableDomainBlockingFor3DAPIs(gin_helper::ErrorThrower thrower) {
  if (Browser::Get()->is_ready()) {
    thrower.ThrowError(
        "app.disableDomainBlockingFor3DAPIs() can only be called "
        "before app is ready");
    return;
  }
  if (content::GpuDataManager::Initialized()) {
    content::GpuDataManagerImpl::GetInstance()
        ->DisableDomainBlockingFor3DAPIsForTesting();
  } else {
    disable_domain_blocking_for_3DAPIs_ = true;
  }
}

bool App::IsAccessibilitySupportEnabled() {
  auto* ax_state = content::BrowserAccessibilityState::GetInstance();
  return ax_state->IsAccessibleBrowser();
}

void App::SetAccessibilitySupportEnabled(gin_helper::ErrorThrower thrower,
                                         bool enabled) {
  if (!Browser::Get()->is_ready()) {
    thrower.ThrowError(
        "app.setAccessibilitySupportEnabled() can only be called "
        "after app is ready");
    return;
  }

  auto* ax_state = content::BrowserAccessibilityState::GetInstance();
  if (enabled) {
    ax_state->OnScreenReaderDetected();
  } else {
    ax_state->DisableAccessibility();
  }
  Browser::Get()->OnAccessibilitySupportChanged();
}

Browser::LoginItemSettings App::GetLoginItemSettings(gin::Arguments* args) {
  Browser::LoginItemSettings options;
  args->GetNext(&options);
  return Browser::Get()->GetLoginItemSettings(options);
}

#if defined(USE_NSS_CERTS)
void App::ImportCertificate(gin_helper::ErrorThrower thrower,
                            base::Value options,
                            net::CompletionOnceCallback callback) {
  if (!options.is_dict()) {
    thrower.ThrowTypeError("Expected options to be an object");
    return;
  }

  auto* browser_context = ElectronBrowserContext::From("", false);
  if (!certificate_manager_model_) {
    CertificateManagerModel::Create(
        browser_context,
        base::BindOnce(&App::OnCertificateManagerModelCreated,
                       base::Unretained(this), std::move(options),
                       std::move(callback)));
    return;
  }

  int rv =
      ImportIntoCertStore(certificate_manager_model_.get(), std::move(options));
  std::move(callback).Run(rv);
}

void App::OnCertificateManagerModelCreated(
    base::Value options,
    net::CompletionOnceCallback callback,
    std::unique_ptr<CertificateManagerModel> model) {
  certificate_manager_model_ = std::move(model);
  int rv =
      ImportIntoCertStore(certificate_manager_model_.get(), std::move(options));
  std::move(callback).Run(rv);
}
#endif

#if defined(OS_WIN)
v8::Local<v8::Value> App::GetJumpListSettings() {
  JumpList jump_list(Browser::Get()->GetAppUserModelID());

  int min_items = 10;
  std::vector<JumpListItem> removed_items;
  if (jump_list.Begin(&min_items, &removed_items)) {
    // We don't actually want to change anything, so abort the transaction.
    jump_list.Abort();
  } else {
    LOG(ERROR) << "Failed to begin Jump List transaction.";
  }

  v8::Isolate* isolate = JavascriptEnvironment::GetIsolate();
  gin_helper::Dictionary dict = gin::Dictionary::CreateEmpty(isolate);
  dict.Set("minItems", min_items);
  dict.Set("removedItems", gin::ConvertToV8(isolate, removed_items));
  return dict.GetHandle();
}

JumpListResult App::SetJumpList(v8::Local<v8::Value> val,
                                gin::Arguments* args) {
  std::vector<JumpListCategory> categories;
  bool delete_jump_list = val->IsNull();
  if (!delete_jump_list &&
      !gin::ConvertFromV8(args->isolate(), val, &categories)) {
    gin_helper::ErrorThrower(args->isolate())
        .ThrowError("Argument must be null or an array of categories");
    return JumpListResult::kArgumentError;
  }

  JumpList jump_list(Browser::Get()->GetAppUserModelID());

  if (delete_jump_list) {
    return jump_list.Delete() ? JumpListResult::kSuccess
                              : JumpListResult::kGenericError;
  }

  // Start a transaction that updates the JumpList of this application.
  if (!jump_list.Begin())
    return JumpListResult::kGenericError;

  JumpListResult result = jump_list.AppendCategories(categories);
  // AppendCategories may have failed to add some categories, but it's better
  // to have something than nothing so try to commit the changes anyway.
  if (!jump_list.Commit()) {
    LOG(ERROR) << "Failed to commit changes to custom Jump List.";
    // It's more useful to return the earlier error code that might give
    // some indication as to why the transaction actually failed, so don't
    // overwrite it with a "generic error" code here.
    if (result == JumpListResult::kSuccess)
      result = JumpListResult::kGenericError;
  }

  return result;
}
#endif  // defined(OS_WIN)

v8::Local<v8::Promise> App::GetFileIcon(const base::FilePath& path,
                                        gin::Arguments* args) {
  v8::Isolate* isolate = JavascriptEnvironment::GetIsolate();
  gin_helper::Promise<gfx::Image> promise(isolate);
  v8::Local<v8::Promise> handle = promise.GetHandle();
  base::FilePath normalized_path = path.NormalizePathSeparators();

  IconLoader::IconSize icon_size;
  gin_helper::Dictionary options;
  if (!args->GetNext(&options)) {
    icon_size = IconLoader::IconSize::NORMAL;
  } else {
    std::string icon_size_string;
    options.Get("size", &icon_size_string);
    icon_size = GetIconSizeByString(icon_size_string);
  }

  auto* icon_manager = ElectronBrowserMainParts::Get()->GetIconManager();
  gfx::Image* icon =
      icon_manager->LookupIconFromFilepath(normalized_path, icon_size, 1.0f);
  if (icon) {
    promise.Resolve(*icon);
  } else {
    icon_manager->LoadIcon(
        normalized_path, icon_size, 1.0f,
        base::BindOnce(&OnIconDataAvailable, std::move(promise)),
        &cancelable_task_tracker_);
  }
  return handle;
}

std::vector<gin_helper::Dictionary> App::GetAppMetrics(v8::Isolate* isolate) {
  std::vector<gin_helper::Dictionary> result;
  result.reserve(app_metrics_.size());
  int processor_count = base::SysInfo::NumberOfProcessors();

  for (const auto& process_metric : app_metrics_) {
    gin_helper::Dictionary pid_dict = gin::Dictionary::CreateEmpty(isolate);
    gin_helper::Dictionary cpu_dict = gin::Dictionary::CreateEmpty(isolate);

    pid_dict.SetHidden("simple", true);
    cpu_dict.SetHidden("simple", true);
    cpu_dict.Set(
        "percentCPUUsage",
        process_metric.second->metrics->GetPlatformIndependentCPUUsage() /
            processor_count);

#if !defined(OS_WIN)
    cpu_dict.Set("idleWakeupsPerSecond",
                 process_metric.second->metrics->GetIdleWakeupsPerSecond());
#else
    // Chrome's underlying process_metrics.cc will throw a non-fatal warning
    // that this method isn't implemented on Windows, so set it to 0 instead
    // of calling it
    cpu_dict.Set("idleWakeupsPerSecond", 0);
#endif

    pid_dict.Set("cpu", cpu_dict);
    pid_dict.Set("pid", process_metric.second->process.Pid());
    pid_dict.Set("type", content::GetProcessTypeNameInEnglish(
                             process_metric.second->type));
    pid_dict.Set("creationTime",
                 process_metric.second->process.CreationTime().ToJsTime());

    if (!process_metric.second->service_name.empty()) {
      pid_dict.Set("serviceName", process_metric.second->service_name);
    }

    if (!process_metric.second->name.empty()) {
      pid_dict.Set("name", process_metric.second->name);
    }

#if !defined(OS_LINUX)
    auto memory_info = process_metric.second->GetMemoryInfo();

    gin_helper::Dictionary memory_dict = gin::Dictionary::CreateEmpty(isolate);
    memory_dict.SetHidden("simple", true);
    memory_dict.Set("workingSetSize",
                    static_cast<double>(memory_info.working_set_size >> 10));
    memory_dict.Set(
        "peakWorkingSetSize",
        static_cast<double>(memory_info.peak_working_set_size >> 10));

#if defined(OS_WIN)
    memory_dict.Set("privateBytes",
                    static_cast<double>(memory_info.private_bytes >> 10));
#endif

    pid_dict.Set("memory", memory_dict);
#endif

#if defined(OS_MAC)
    pid_dict.Set("sandboxed", process_metric.second->IsSandboxed());
#elif defined(OS_WIN)
    auto integrity_level = process_metric.second->GetIntegrityLevel();
    auto sandboxed = ProcessMetric::IsSandboxed(integrity_level);
    pid_dict.Set("integrityLevel", integrity_level);
    pid_dict.Set("sandboxed", sandboxed);
#endif

    result.push_back(pid_dict);
  }

  return result;
}

v8::Local<v8::Value> App::GetGPUFeatureStatus(v8::Isolate* isolate) {
  return gin::ConvertToV8(isolate, content::GetFeatureStatus());
}

v8::Local<v8::Promise> App::GetGPUInfo(v8::Isolate* isolate,
                                       const std::string& info_type) {
  auto* const gpu_data_manager = content::GpuDataManagerImpl::GetInstance();
  gin_helper::Promise<base::DictionaryValue> promise(isolate);
  v8::Local<v8::Promise> handle = promise.GetHandle();
  if (info_type != "basic" && info_type != "complete") {
    promise.RejectWithErrorMessage(
        "Invalid info type. Use 'basic' or 'complete'");
    return handle;
  }
  std::string reason;
  if (!gpu_data_manager->GpuAccessAllowed(&reason)) {
    promise.RejectWithErrorMessage("GPU access not allowed. Reason: " + reason);
    return handle;
  }

  auto* const info_mgr = GPUInfoManager::GetInstance();
  if (info_type == "complete") {
#if defined(OS_WIN) || defined(OS_MAC)
    info_mgr->FetchCompleteInfo(std::move(promise));
#else
    info_mgr->FetchBasicInfo(std::move(promise));
#endif
  } else /* (info_type == "basic") */ {
    info_mgr->FetchBasicInfo(std::move(promise));
  }
  return handle;
}

static void RemoveNoSandboxSwitch(base::CommandLine* command_line) {
  if (command_line->HasSwitch(sandbox::policy::switches::kNoSandbox)) {
    const base::CommandLine::CharType* noSandboxArg =
        FILE_PATH_LITERAL("--no-sandbox");
    base::CommandLine::StringVector modified_command_line;
    for (auto& arg : command_line->argv()) {
      if (arg.compare(noSandboxArg) != 0) {
        modified_command_line.push_back(arg);
      }
    }
    command_line->InitFromArgv(modified_command_line);
  }
}

void App::EnableSandbox(gin_helper::ErrorThrower thrower) {
  if (Browser::Get()->is_ready()) {
    thrower.ThrowError(
        "app.enableSandbox() can only be called "
        "before app is ready");
    return;
  }

  auto* command_line = base::CommandLine::ForCurrentProcess();
  RemoveNoSandboxSwitch(command_line);
  command_line->AppendSwitch(switches::kEnableSandbox);
}

void App::SetUserAgentFallback(const std::string& user_agent) {
  ElectronBrowserClient::Get()->SetUserAgent(user_agent);
}

#if defined(OS_WIN)

bool App::IsRunningUnderARM64Translation() const {
  USHORT processMachine = 0;
  USHORT nativeMachine = 0;

  auto IsWow64Process2 = reinterpret_cast<decltype(&::IsWow64Process2)>(
      GetProcAddress(GetModuleHandle(L"kernel32.dll"), "IsWow64Process2"));

  if (IsWow64Process2 == nullptr) {
    return false;
  }

  if (!IsWow64Process2(GetCurrentProcess(), &processMachine, &nativeMachine)) {
    return false;
  }

  return nativeMachine == IMAGE_FILE_MACHINE_ARM64;
}
#endif

std::string App::GetUserAgentFallback() {
  return ElectronBrowserClient::Get()->GetUserAgent();
}

#if defined(OS_MAC)
bool App::MoveToApplicationsFolder(gin_helper::ErrorThrower thrower,
                                   gin::Arguments* args) {
  return ElectronBundleMover::Move(thrower, args);
}

bool App::IsInApplicationsFolder() {
  return ElectronBundleMover::IsCurrentAppInApplicationsFolder();
}

int DockBounce(gin::Arguments* args) {
  int request_id = -1;
  std::string type = "informational";
  args->GetNext(&type);

  if (type == "critical")
    request_id = Browser::Get()->DockBounce(Browser::BounceType::kCritical);
  else if (type == "informational")
    request_id =
        Browser::Get()->DockBounce(Browser::BounceType::kInformational);
  return request_id;
}

void DockSetMenu(electron::api::Menu* menu) {
  Browser::Get()->DockSetMenu(menu->model());
}

v8::Local<v8::Value> App::GetDockAPI(v8::Isolate* isolate) {
  if (dock_.IsEmpty()) {
    // Initialize the Dock API, the methods are bound to "dock" which exists
    // for the lifetime of "app"
    auto browser = base::Unretained(Browser::Get());
    gin_helper::Dictionary dock_obj = gin::Dictionary::CreateEmpty(isolate);
    dock_obj.SetMethod("bounce", &DockBounce);
    dock_obj.SetMethod(
        "cancelBounce",
        base::BindRepeating(&Browser::DockCancelBounce, browser));
    dock_obj.SetMethod(
        "downloadFinished",
        base::BindRepeating(&Browser::DockDownloadFinished, browser));
    dock_obj.SetMethod(
        "setBadge", base::BindRepeating(&Browser::DockSetBadgeText, browser));
    dock_obj.SetMethod(
        "getBadge", base::BindRepeating(&Browser::DockGetBadgeText, browser));
    dock_obj.SetMethod("hide",
                       base::BindRepeating(&Browser::DockHide, browser));
    dock_obj.SetMethod("show",
                       base::BindRepeating(&Browser::DockShow, browser));
    dock_obj.SetMethod("isVisible",
                       base::BindRepeating(&Browser::DockIsVisible, browser));
    dock_obj.SetMethod("setMenu", &DockSetMenu);
    dock_obj.SetMethod("setIcon",
                       base::BindRepeating(&Browser::DockSetIcon, browser));

    dock_.Reset(isolate, dock_obj.GetHandle());
  }
  return v8::Local<v8::Value>::New(isolate, dock_);
}
#endif

// static
App* App::Get() {
  static base::NoDestructor<App> app;
  return app.get();
}

// static
gin::Handle<App> App::Create(v8::Isolate* isolate) {
  return gin::CreateHandle(isolate, Get());
}

gin::ObjectTemplateBuilder App::GetObjectTemplateBuilder(v8::Isolate* isolate) {
  auto browser = base::Unretained(Browser::Get());
  return gin_helper::EventEmitterMixin<App>::GetObjectTemplateBuilder(isolate)
      .SetMethod("quit", base::BindRepeating(&Browser::Quit, browser))
      .SetMethod("exit", base::BindRepeating(&Browser::Exit, browser))
      .SetMethod("focus", base::BindRepeating(&Browser::Focus, browser))
      .SetMethod("getVersion",
                 base::BindRepeating(&Browser::GetVersion, browser))
      .SetMethod("setVersion",
                 base::BindRepeating(&Browser::SetVersion, browser))
      .SetMethod("getName", base::BindRepeating(&Browser::GetName, browser))
      .SetMethod("setName", base::BindRepeating(&Browser::SetName, browser))
      .SetMethod("isReady", base::BindRepeating(&Browser::is_ready, browser))
      .SetMethod("whenReady", base::BindRepeating(&Browser::WhenReady, browser))
      .SetMethod("addRecentDocument",
                 base::BindRepeating(&Browser::AddRecentDocument, browser))
      .SetMethod("clearRecentDocuments",
                 base::BindRepeating(&Browser::ClearRecentDocuments, browser))
#if defined(OS_WIN)
      .SetMethod("setAppUserModelId",
                 base::BindRepeating(&Browser::SetAppUserModelID, browser))
#endif
      .SetMethod(
          "isDefaultProtocolClient",
          base::BindRepeating(&Browser::IsDefaultProtocolClient, browser))
      .SetMethod(
          "setAsDefaultProtocolClient",
          base::BindRepeating(&Browser::SetAsDefaultProtocolClient, browser))
      .SetMethod(
          "removeAsDefaultProtocolClient",
          base::BindRepeating(&Browser::RemoveAsDefaultProtocolClient, browser))
#if !defined(OS_LINUX)
      .SetMethod(
          "getApplicationInfoForProtocol",
          base::BindRepeating(&Browser::GetApplicationInfoForProtocol, browser))
#endif
      .SetMethod(
          "getApplicationNameForProtocol",
          base::BindRepeating(&Browser::GetApplicationNameForProtocol, browser))
      .SetMethod("setBadgeCount",
                 base::BindRepeating(&Browser::SetBadgeCount, browser))
      .SetMethod("getBadgeCount",
                 base::BindRepeating(&Browser::GetBadgeCount, browser))
      .SetMethod("getLoginItemSettings", &App::GetLoginItemSettings)
      .SetMethod("setLoginItemSettings",
                 base::BindRepeating(&Browser::SetLoginItemSettings, browser))
      .SetMethod("isEmojiPanelSupported",
                 base::BindRepeating(&Browser::IsEmojiPanelSupported, browser))
#if defined(OS_MAC)
      .SetMethod("hide", base::BindRepeating(&Browser::Hide, browser))
      .SetMethod("show", base::BindRepeating(&Browser::Show, browser))
      .SetMethod("setUserActivity",
                 base::BindRepeating(&Browser::SetUserActivity, browser))
      .SetMethod("getCurrentActivityType",
                 base::BindRepeating(&Browser::GetCurrentActivityType, browser))
      .SetMethod(
          "invalidateCurrentActivity",
          base::BindRepeating(&Browser::InvalidateCurrentActivity, browser))
      .SetMethod("resignCurrentActivity",
                 base::BindRepeating(&Browser::ResignCurrentActivity, browser))
      .SetMethod("updateCurrentActivity",
                 base::BindRepeating(&Browser::UpdateCurrentActivity, browser))
      .SetMethod("moveToApplicationsFolder", &App::MoveToApplicationsFolder)
      .SetMethod("isInApplicationsFolder", &App::IsInApplicationsFolder)
      .SetMethod("setActivationPolicy", &App::SetActivationPolicy)
#endif
      .SetMethod("setAboutPanelOptions",
                 base::BindRepeating(&Browser::SetAboutPanelOptions, browser))
      .SetMethod("showAboutPanel",
                 base::BindRepeating(&Browser::ShowAboutPanel, browser))
#if defined(OS_MAC)
      .SetMethod(
          "isSecureKeyboardEntryEnabled",
          base::BindRepeating(&Browser::IsSecureKeyboardEntryEnabled, browser))
      .SetMethod(
          "setSecureKeyboardEntryEnabled",
          base::BindRepeating(&Browser::SetSecureKeyboardEntryEnabled, browser))
#endif
#if defined(OS_MAC) || defined(OS_WIN)
      .SetMethod("showEmojiPanel",
                 base::BindRepeating(&Browser::ShowEmojiPanel, browser))
#endif
#if defined(OS_WIN)
      .SetMethod("setUserTasks",
                 base::BindRepeating(&Browser::SetUserTasks, browser))
      .SetMethod("getJumpListSettings", &App::GetJumpListSettings)
      .SetMethod("setJumpList", &App::SetJumpList)
#endif
#if defined(OS_LINUX)
      .SetMethod("isUnityRunning",
                 base::BindRepeating(&Browser::IsUnityRunning, browser))
#endif
      .SetProperty("isPackaged", &App::IsPackaged)
      .SetMethod("setAppPath", &App::SetAppPath)
      .SetMethod("getAppPath", &App::GetAppPath)
      .SetMethod("setPath", &App::SetPath)
      .SetMethod("getPath", &App::GetPath)
      .SetMethod("setAppLogsPath", &App::SetAppLogsPath)
      .SetMethod("setDesktopName", &App::SetDesktopName)
      .SetMethod("getLocale", &App::GetLocale)
      .SetMethod("getLocaleCountryCode", &App::GetLocaleCountryCode)
#if defined(USE_NSS_CERTS)
      .SetMethod("importCertificate", &App::ImportCertificate)
#endif
      .SetMethod("hasSingleInstanceLock", &App::HasSingleInstanceLock)
      .SetMethod("requestSingleInstanceLock", &App::RequestSingleInstanceLock)
      .SetMethod("releaseSingleInstanceLock", &App::ReleaseSingleInstanceLock)
      .SetMethod("relaunch", &App::Relaunch)
      .SetMethod("isAccessibilitySupportEnabled",
                 &App::IsAccessibilitySupportEnabled)
      .SetMethod("setAccessibilitySupportEnabled",
                 &App::SetAccessibilitySupportEnabled)
      .SetMethod("disableHardwareAcceleration",
                 &App::DisableHardwareAcceleration)
      .SetMethod("disableDomainBlockingFor3DAPIs",
                 &App::DisableDomainBlockingFor3DAPIs)
      .SetMethod("getFileIcon", &App::GetFileIcon)
      .SetMethod("getAppMetrics", &App::GetAppMetrics)
      .SetMethod("getGPUFeatureStatus", &App::GetGPUFeatureStatus)
      .SetMethod("getGPUInfo", &App::GetGPUInfo)
#if defined(MAS_BUILD)
      .SetMethod("startAccessingSecurityScopedResource",
                 &App::StartAccessingSecurityScopedResource)
#endif
#if defined(OS_MAC)
      .SetProperty("dock", &App::GetDockAPI)
      .SetProperty("runningUnderRosettaTranslation",
                   &App::IsRunningUnderRosettaTranslation)
#endif
#if defined(OS_MAC) || defined(OS_WIN)
      .SetProperty("runningUnderARM64Translation",
                   &App::IsRunningUnderARM64Translation)
#endif
      .SetProperty("userAgentFallback", &App::GetUserAgentFallback,
                   &App::SetUserAgentFallback)
      .SetMethod("enableSandbox", &App::EnableSandbox);
}

const char* App::GetTypeName() {
  return "App";
}

}  // namespace api

}  // namespace electron

namespace {

void Initialize(v8::Local<v8::Object> exports,
                v8::Local<v8::Value> unused,
                v8::Local<v8::Context> context,
                void* priv) {
  v8::Isolate* isolate = context->GetIsolate();
  gin_helper::Dictionary dict(isolate, exports);
  dict.Set("app", electron::api::App::Create(isolate));
}

}  // namespace

NODE_LINKED_MODULE_CONTEXT_AWARE(electron_browser_app, Initialize)<|MERGE_RESOLUTION|>--- conflicted
+++ resolved
@@ -922,12 +922,8 @@
 }
 
 void App::SetAppLogsPath(gin_helper::ErrorThrower thrower,
-<<<<<<< HEAD
-                         base::Optional<base::FilePath> custom_path) {
+                         absl::optional<base::FilePath> custom_path) {
   base::FilePath logs_path;
-=======
-                         absl::optional<base::FilePath> custom_path) {
->>>>>>> e5aa13e2
   if (custom_path.has_value()) {
     if (!custom_path->IsAbsolute()) {
       thrower.ThrowError("Path must be absolute");
@@ -935,18 +931,7 @@
     }
     logs_path = custom_path.value();
   } else {
-<<<<<<< HEAD
     ElectronDefaultPaths::GetDefault(DIR_APP_LOGS, &logs_path);
-=======
-    base::FilePath path;
-    if (base::PathService::Get(chrome::DIR_USER_DATA, &path)) {
-      path = path.Append(base::FilePath::FromUTF8Unsafe("logs"));
-      {
-        base::ThreadRestrictions::ScopedAllowIO allow_io;
-        base::PathService::Override(DIR_APP_LOGS, path);
-      }
-    }
->>>>>>> e5aa13e2
   }
   base::ThreadRestrictions::ScopedAllowIO allow_io;
   base::PathService::Override(DIR_APP_LOGS, logs_path);
@@ -958,39 +943,23 @@
   if (env->HasVar("ELECTRON_FORCE_IS_PACKAGED"))
     return true;
 
-<<<<<<< HEAD
-  int key = GetPathConstant(name);
-  if (key >= 0) {
-    succeed = base::PathService::Get(key, &path);
-    if (succeed && (name == "logs")) {
-      base::ThreadRestrictions::ScopedAllowIO allow_io;
-      base::CreateDirectoryAndGetError(path, nullptr);
-    }
-=======
   base::FilePath exe_path;
   base::PathService::Get(base::FILE_EXE, &exe_path);
   base::FilePath::StringType base_name =
       base::ToLowerASCII(exe_path.BaseName().value());
->>>>>>> e5aa13e2
 
 #if defined(OS_WIN)
   return base_name != FILE_PATH_LITERAL("electron.exe");
 #else
   return base_name != FILE_PATH_LITERAL("electron");
 #endif
-<<<<<<< HEAD
-  }
-  if (!succeed)
-=======
-}
-
+}
 base::FilePath App::GetPath(gin_helper::ErrorThrower thrower,
                             const std::string& name) {
   base::FilePath path;
 
   int key = GetPathConstant(name);
   if (key < 0 || !base::PathService::Get(key, &path))
->>>>>>> e5aa13e2
     thrower.ThrowError("Failed to get '" + name + "' path");
 
   return path;
