// Copyright (c) 2014 GitHub, Inc.
// Use of this source code is governed by the MIT license that can be
// found in the LICENSE file.

#include "shell/browser/api/electron_api_global_shortcut.h"

#include <string>
#include <vector>

#include "base/containers/contains.h"
#include "base/strings/utf_string_conversions.h"
#include "base/uuid.h"
#include "components/prefs/pref_service.h"
#include "electron/shell/browser/electron_browser_context.h"
#include "electron/shell/common/electron_constants.h"
#include "extensions/common/command.h"
#include "gin/dictionary.h"
#include "gin/handle.h"
#include "gin/object_template_builder.h"
#include "shell/browser/api/electron_api_system_preferences.h"
#include "shell/browser/browser.h"
#include "shell/common/gin_converters/accelerator_converter.h"
#include "shell/common/gin_converters/callback_converter.h"
#include "shell/common/node_includes.h"

#if BUILDFLAG(IS_MAC)
#include "base/mac/mac_util.h"
#endif

using extensions::Command;
using ui::GlobalAcceleratorListener;

namespace {

#if BUILDFLAG(IS_MAC)
bool RegisteringMediaKeyForUntrustedClient(const ui::Accelerator& accelerator) {
  return accelerator.IsMediaKey() &&
         !electron::api::SystemPreferences::IsTrustedAccessibilityClient(false);
}

bool MapHasMediaKeys(
    const std::map<ui::Accelerator, base::RepeatingClosure>& accelerator_map) {
  return std::ranges::any_of(
      accelerator_map, [](const auto& ac) { return ac.first.IsMediaKey(); });
}
#endif

}  // namespace

namespace electron::api {

gin::WrapperInfo GlobalShortcut::kWrapperInfo = {gin::kEmbedderNativeGin};

GlobalShortcut::GlobalShortcut(v8::Isolate* isolate) {}

GlobalShortcut::~GlobalShortcut() {
  UnregisterAll();
}

void GlobalShortcut::OnKeyPressed(const ui::Accelerator& accelerator) {
  if (!base::Contains(accelerator_callback_map_, accelerator)) {
    // This should never occur, because if it does,
    // ui::GlobalAcceleratorListener notifies us with wrong accelerator.
    NOTREACHED();
  }
  accelerator_callback_map_[accelerator].Run();
}

void GlobalShortcut::ExecuteCommand(const extensions::ExtensionId& extension_id,
                                    const std::string& command_id) {
  if (!base::Contains(command_callback_map_, command_id)) {
    // This should never occur, because if it does, GlobalShortcutListener
    // notifies us with wrong command.
    NOTREACHED();
  }
  command_callback_map_[command_id].Run();
}

bool GlobalShortcut::RegisterAll(
    const std::vector<ui::Accelerator>& accelerators,
    const base::RepeatingClosure& callback) {
  if (!electron::Browser::Get()->is_ready()) {
    gin_helper::ErrorThrower(JavascriptEnvironment::GetIsolate())
        .ThrowError("globalShortcut cannot be used before the app is ready");
    return false;
  }
  std::vector<ui::Accelerator> registered;

  for (auto& accelerator : accelerators) {
    if (!Register(accelerator, callback)) {
      // Unregister all shortcuts if any failed.
      UnregisterSome(registered);
      return false;
    }

    registered.push_back(accelerator);
  }
  return true;
}

bool GlobalShortcut::Register(const ui::Accelerator& accelerator,
                              const base::RepeatingClosure& callback) {
  if (!electron::Browser::Get()->is_ready()) {
    gin_helper::ErrorThrower(JavascriptEnvironment::GetIsolate())
        .ThrowError("globalShortcut cannot be used before the app is ready");
    return false;
  }
#if BUILDFLAG(IS_MAC)
  if (accelerator.IsMediaKey()) {
    if (RegisteringMediaKeyForUntrustedClient(accelerator))
      return false;

    ui::GlobalAcceleratorListener::SetShouldUseInternalMediaKeyHandling(false);
  }
#endif

<<<<<<< HEAD
  if (!ui::GlobalAcceleratorListener::GetInstance()->RegisterAccelerator(
          accelerator, this)) {
=======
  auto* instance = GlobalShortcutListener::GetInstance();
  if (!instance) {
>>>>>>> 5aabb6be
    return false;
  }

  if (instance->IsRegistrationHandledExternally()) {
    auto* context = ElectronBrowserContext::From("", false);
    PrefService* prefs = context->prefs();

    // Need a unique profile id. Set one if not generated yet, otherwise re-use
    // the same so that the session for the globalShortcuts is able to get
    // already registered shortcuts from the previous session. This will be used
    // by GlobalShortcutListenerLinux as a session key.
    std::string profile_id = prefs->GetString(kElectronGlobalShortcutsUuid);
    if (profile_id.empty()) {
      profile_id = base::Uuid::GenerateRandomV4().AsLowercaseString();
      prefs->SetString(kElectronGlobalShortcutsUuid, profile_id);
    }

    // There is no way to get command id for the accelerator as it's extensions'
    // thing. Instead, we can convert it to string in a following example form
    // - std::string("Alt+Shift+K"). That must be sufficient enough for us to
    // map this accelerator with registered commands.
    const std::string command_str =
        extensions::Command::AcceleratorToString(accelerator);
    ui::CommandMap commands;
    extensions::Command command(
        command_str, base::UTF8ToUTF16("Electron shortcut " + command_str),
        /*accelerator=*/std::string(), /*global=*/true);
    command.set_accelerator(accelerator);
    commands[command_str] = command;

    // In order to distinguish the shortcuts, we must register multiple commands
    // as different extensions. Otherwise, each shortcut will be an alternative
    // for the very first registered and we'll not be able to distinguish them.
    // For example, if Alt+Shift+K is registered first, registering and pressing
    // Alt+Shift+M will trigger global shortcuts, but the command id that is
    // received by GlobalShortcut will correspond to Alt+Shift+K as our command
    // id is basically a stringified accelerator.
    const std::string fake_extension_id = command_str + "+" + profile_id;
    instance->OnCommandsChanged(fake_extension_id, profile_id, commands, this);
    command_callback_map_[command_str] = callback;
    return true;
  } else {
    if (instance->RegisterAccelerator(accelerator, this)) {
      accelerator_callback_map_[accelerator] = callback;
      return true;
    }
  }
  return false;
}

void GlobalShortcut::Unregister(const ui::Accelerator& accelerator) {
  if (!electron::Browser::Get()->is_ready()) {
    gin_helper::ErrorThrower(JavascriptEnvironment::GetIsolate())
        .ThrowError("globalShortcut cannot be used before the app is ready");
    return;
  }
  if (accelerator_callback_map_.erase(accelerator) == 0)
    return;

#if BUILDFLAG(IS_MAC)
  if (accelerator.IsMediaKey() && !MapHasMediaKeys(accelerator_callback_map_)) {
    ui::GlobalAcceleratorListener::SetShouldUseInternalMediaKeyHandling(true);
  }
#endif

<<<<<<< HEAD
  ui::GlobalAcceleratorListener::GetInstance()->UnregisterAccelerator(
      accelerator, this);
=======
  if (GlobalShortcutListener::GetInstance()) {
    GlobalShortcutListener::GetInstance()->UnregisterAccelerator(accelerator,
                                                                 this);
  }
>>>>>>> 5aabb6be
}

void GlobalShortcut::UnregisterSome(
    const std::vector<ui::Accelerator>& accelerators) {
  for (auto& accelerator : accelerators) {
    Unregister(accelerator);
  }
}

bool GlobalShortcut::IsRegistered(const ui::Accelerator& accelerator) {
  if (base::Contains(accelerator_callback_map_, accelerator)) {
    return true;
  }
  const std::string command_str =
      extensions::Command::AcceleratorToString(accelerator);
  return base::Contains(command_callback_map_, command_str);
}

void GlobalShortcut::UnregisterAll() {
  if (!electron::Browser::Get()->is_ready()) {
    gin_helper::ErrorThrower(JavascriptEnvironment::GetIsolate())
        .ThrowError("globalShortcut cannot be used before the app is ready");
    return;
  }
  accelerator_callback_map_.clear();
<<<<<<< HEAD
  ui::GlobalAcceleratorListener::GetInstance()->UnregisterAccelerators(this);
=======
  if (GlobalShortcutListener::GetInstance()) {
    GlobalShortcutListener::GetInstance()->UnregisterAccelerators(this);
  }
>>>>>>> 5aabb6be
}

// static
gin::Handle<GlobalShortcut> GlobalShortcut::Create(v8::Isolate* isolate) {
  return gin::CreateHandle(isolate, new GlobalShortcut(isolate));
}

// static
gin::ObjectTemplateBuilder GlobalShortcut::GetObjectTemplateBuilder(
    v8::Isolate* isolate) {
  return gin::Wrappable<GlobalShortcut>::GetObjectTemplateBuilder(isolate)
      .SetMethod("registerAll", &GlobalShortcut::RegisterAll)
      .SetMethod("register", &GlobalShortcut::Register)
      .SetMethod("isRegistered", &GlobalShortcut::IsRegistered)
      .SetMethod("unregister", &GlobalShortcut::Unregister)
      .SetMethod("unregisterAll", &GlobalShortcut::UnregisterAll);
}

const char* GlobalShortcut::GetTypeName() {
  return "GlobalShortcut";
}

}  // namespace electron::api

namespace {

void Initialize(v8::Local<v8::Object> exports,
                v8::Local<v8::Value> unused,
                v8::Local<v8::Context> context,
                void* priv) {
  v8::Isolate* isolate = context->GetIsolate();
  gin::Dictionary dict(isolate, exports);
  dict.Set("globalShortcut", electron::api::GlobalShortcut::Create(isolate));
}

}  // namespace

NODE_LINKED_BINDING_CONTEXT_AWARE(electron_browser_global_shortcut, Initialize)<|MERGE_RESOLUTION|>--- conflicted
+++ resolved
@@ -69,7 +69,7 @@
 void GlobalShortcut::ExecuteCommand(const extensions::ExtensionId& extension_id,
                                     const std::string& command_id) {
   if (!base::Contains(command_callback_map_, command_id)) {
-    // This should never occur, because if it does, GlobalShortcutListener
+    // This should never occur, because if it does, GlobalAcceleratorListener
     // notifies us with wrong command.
     NOTREACHED();
   }
@@ -114,13 +114,8 @@
   }
 #endif
 
-<<<<<<< HEAD
-  if (!ui::GlobalAcceleratorListener::GetInstance()->RegisterAccelerator(
-          accelerator, this)) {
-=======
-  auto* instance = GlobalShortcutListener::GetInstance();
+  auto* instance = ui::GlobalAcceleratorListener::GetInstance();
   if (!instance) {
->>>>>>> 5aabb6be
     return false;
   }
 
@@ -131,7 +126,7 @@
     // Need a unique profile id. Set one if not generated yet, otherwise re-use
     // the same so that the session for the globalShortcuts is able to get
     // already registered shortcuts from the previous session. This will be used
-    // by GlobalShortcutListenerLinux as a session key.
+    // by GlobalAcceleratorListenerLinux as a session key.
     std::string profile_id = prefs->GetString(kElectronGlobalShortcutsUuid);
     if (profile_id.empty()) {
       profile_id = base::Uuid::GenerateRandomV4().AsLowercaseString();
@@ -186,15 +181,10 @@
   }
 #endif
 
-<<<<<<< HEAD
-  ui::GlobalAcceleratorListener::GetInstance()->UnregisterAccelerator(
-      accelerator, this);
-=======
-  if (GlobalShortcutListener::GetInstance()) {
-    GlobalShortcutListener::GetInstance()->UnregisterAccelerator(accelerator,
-                                                                 this);
-  }
->>>>>>> 5aabb6be
+  if (ui::GlobalAcceleratorListener::GetInstance()) {
+    ui::GlobalAcceleratorListener::GetInstance()->UnregisterAccelerator(
+        accelerator, this);
+  }
 }
 
 void GlobalShortcut::UnregisterSome(
@@ -220,13 +210,9 @@
     return;
   }
   accelerator_callback_map_.clear();
-<<<<<<< HEAD
-  ui::GlobalAcceleratorListener::GetInstance()->UnregisterAccelerators(this);
-=======
-  if (GlobalShortcutListener::GetInstance()) {
-    GlobalShortcutListener::GetInstance()->UnregisterAccelerators(this);
-  }
->>>>>>> 5aabb6be
+  if (ui::GlobalAcceleratorListener::GetInstance()) {
+    ui::GlobalAcceleratorListener::GetInstance()->UnregisterAccelerators(this);
+  }
 }
 
 // static
