--- conflicted
+++ resolved
@@ -288,8 +288,7 @@
   // Chromium filters headers using browser rules, while for net module we have
   // every header passed. The following setting will allow us to capture the
   // raw headers in the URLLoader.
-<<<<<<< HEAD
-  request_->report_raw_headers = true;
+  request_->trusted_params->report_raw_headers = true;
   Start();
 }
 
@@ -306,13 +305,6 @@
       std::move(request->request_body);
 
   network::ResourceRequest* request_ref = request.get();
-=======
-  request->trusted_params->report_raw_headers = true;
-  // SimpleURLLoader wants to control the request body itself. We have other
-  // ideas.
-  auto request_body = std::move(request->request_body);
-  auto* request_ref = request.get();
->>>>>>> 0026fdb7
   loader_ =
       network::SimpleURLLoader::Create(std::move(request), kTrafficAnnotation);
 
