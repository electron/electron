--- conflicted
+++ resolved
@@ -359,11 +359,7 @@
   // Chromium filters headers using browser rules, while for net module we have
   // every header passed. The following setting will allow us to capture the
   // raw headers in the URLLoader.
-<<<<<<< HEAD
-  request->trusted_params->report_raw_headers = true;
-=======
   request_->trusted_params->report_raw_headers = true;
->>>>>>> 512e56ba
   Start();
 }
 
