// Copyright (c) 2013 GitHub, Inc.
// Use of this source code is governed by the MIT license that can be
// found in the LICENSE file.

#include "shell/browser/api/electron_api_browser_window.h"

#include "base/threading/thread_task_runner_handle.h"
#include "content/browser/renderer_host/render_widget_host_impl.h"  // nogncheck
#include "content/browser/renderer_host/render_widget_host_owner_delegate.h"  // nogncheck
#include "content/browser/web_contents/web_contents_impl.h"  // nogncheck
#include "content/public/browser/render_process_host.h"
#include "content/public/browser/render_view_host.h"
#include "content/public/common/color_parser.h"
#include "shell/browser/api/electron_api_web_contents_view.h"
#include "shell/browser/browser.h"
#include "shell/browser/native_browser_view.h"
#include "shell/browser/web_contents_preferences.h"
#include "shell/browser/window_list.h"
#include "shell/common/color_util.h"
#include "shell/common/gin_helper/constructor.h"
#include "shell/common/gin_helper/dictionary.h"
#include "shell/common/gin_helper/object_template_builder.h"
#include "shell/common/node_includes.h"
#include "shell/common/options_switches.h"
#include "ui/gl/gpu_switching_manager.h"

#if defined(TOOLKIT_VIEWS)
#include "shell/browser/native_window_views.h"
#endif

#if BUILDFLAG(IS_WIN)
#include "shell/browser/ui/views/win_frame_view.h"
#endif

namespace electron::api {

BrowserWindow::BrowserWindow(gin::Arguments* args,
                             const gin_helper::Dictionary& options)
    : BaseWindow(args->isolate(), options) {
  // Use options.webPreferences in WebContents.
  v8::Isolate* isolate = args->isolate();
  gin_helper::Dictionary web_preferences =
      gin::Dictionary::CreateEmpty(isolate);
  options.Get(options::kWebPreferences, &web_preferences);

  bool transparent = false;
  options.Get(options::kTransparent, &transparent);

  std::string vibrancy_type;
#if BUILDFLAG(IS_MAC)
  options.Get(options::kVibrancyType, &vibrancy_type);
#endif

  // Copy the backgroundColor to webContents.
  std::string color;
  if (options.Get(options::kBackgroundColor, &color)) {
    web_preferences.SetHidden(options::kBackgroundColor, color);
  } else if (!vibrancy_type.empty() || transparent) {
    // If the BrowserWindow is transparent or a vibrancy type has been set,
    // also propagate transparency to the WebContents unless a separate
    // backgroundColor has been set.
    web_preferences.SetHidden(options::kBackgroundColor,
                              ToRGBAHex(SK_ColorTRANSPARENT));
  }

  // Copy the show setting to webContents, but only if we don't want to paint
  // when initially hidden
  bool paint_when_initially_hidden = true;
  options.Get("paintWhenInitiallyHidden", &paint_when_initially_hidden);
  if (!paint_when_initially_hidden) {
    bool show = true;
    options.Get(options::kShow, &show);
    web_preferences.Set(options::kShow, show);
  }

  bool titleBarOverlay = false;
  options.Get(options::ktitleBarOverlay, &titleBarOverlay);
  if (titleBarOverlay) {
    std::string enabled_features = "";
    if (web_preferences.Get(options::kEnableBlinkFeatures, &enabled_features)) {
      enabled_features += ",";
    }
    enabled_features += features::kWebAppWindowControlsOverlay.name;
    web_preferences.Set(options::kEnableBlinkFeatures, enabled_features);
  }

  // Copy the webContents option to webPreferences.
  v8::Local<v8::Value> value;
  if (options.Get("webContents", &value)) {
    web_preferences.SetHidden("webContents", value);
  }

  // Creates the WebContentsView.
  gin::Handle<WebContentsView> web_contents_view =
      WebContentsView::Create(isolate, web_preferences);
  DCHECK(web_contents_view.get());

  // Save a reference of the WebContents.
  gin::Handle<WebContents> web_contents =
      web_contents_view->GetWebContents(isolate);
  web_contents_.Reset(isolate, web_contents.ToV8());
  api_web_contents_ = web_contents->GetWeakPtr();
  api_web_contents_->AddObserver(this);
  Observe(api_web_contents_->web_contents());

  // Associate with BrowserWindow.
  web_contents->SetOwnerWindow(window());

  InitWithArgs(args);

  // Install the content view after BaseWindow's JS code is initialized.
  SetContentView(gin::CreateHandle<View>(isolate, web_contents_view.get()));

#if BUILDFLAG(IS_MAC)
  OverrideNSWindowContentView(
      web_contents->inspectable_web_contents()->GetView());
#endif

  // Init window after everything has been setup.
  window()->InitFromOptions(options);
}

BrowserWindow::~BrowserWindow() {
  if (api_web_contents_) {
    // Cleanup the observers if user destroyed this instance directly instead of
    // gracefully closing content::WebContents.
    api_web_contents_->RemoveObserver(this);
    // Destroy the WebContents.
    OnCloseContents();
  }
}

<<<<<<< HEAD
void BrowserWindow::DidFirstVisuallyNonEmptyPaint() {
  if (window()->IsClosed() || window()->IsVisible())
    return;

  // When there is a non-empty first paint, resize the RenderWidget to force
  // Chromium to draw.
  auto* const view = web_contents()->GetRenderWidgetHostView();
  view->Show();
  view->SetSize(window()->GetContentSize());
=======
void BrowserWindow::OnInputEvent(const blink::WebInputEvent& event) {
  switch (event.GetType()) {
    case blink::WebInputEvent::Type::kGestureScrollBegin:
    case blink::WebInputEvent::Type::kGestureScrollUpdate:
    case blink::WebInputEvent::Type::kGestureScrollEnd:
      Emit("scroll-touch-edge");
      break;
    default:
      break;
  }
}

void BrowserWindow::RenderViewHostChanged(content::RenderViewHost* old_host,
                                          content::RenderViewHost* new_host) {
  if (old_host)
    old_host->GetWidget()->RemoveInputEventObserver(this);
  if (new_host)
    new_host->GetWidget()->AddInputEventObserver(this);
>>>>>>> b0036ea4
}

void BrowserWindow::BeforeUnloadDialogCancelled() {
  WindowList::WindowCloseCancelled(window());
  // Cancel unresponsive event when window close is cancelled.
  window_unresponsive_closure_.Cancel();
}

void BrowserWindow::OnRendererUnresponsive(content::RenderProcessHost*) {
  // Schedule the unresponsive shortly later, since we may receive the
  // responsive event soon. This could happen after the whole application had
  // blocked for a while.
  // Also notice that when closing this event would be ignored because we have
  // explicitly started a close timeout counter. This is on purpose because we
  // don't want the unresponsive event to be sent too early when user is closing
  // the window.
  ScheduleUnresponsiveEvent(50);
}

void BrowserWindow::WebContentsDestroyed() {
  api_web_contents_ = nullptr;
  CloseImmediately();
}

void BrowserWindow::OnCloseContents() {
  BaseWindow::ResetBrowserViews();
  api_web_contents_->Destroy();
}

void BrowserWindow::OnRendererResponsive(content::RenderProcessHost*) {
  window_unresponsive_closure_.Cancel();
  Emit("responsive");
}

void BrowserWindow::OnDraggableRegionsUpdated(
    const std::vector<mojom::DraggableRegionPtr>& regions) {
  UpdateDraggableRegions(regions);
}

void BrowserWindow::OnSetContentBounds(const gfx::Rect& rect) {
  // window.resizeTo(...)
  // window.moveTo(...)
  window()->SetBounds(rect, false);
}

void BrowserWindow::OnActivateContents() {
  // Hide the auto-hide menu when webContents is focused.
#if !BUILDFLAG(IS_MAC)
  if (IsMenuBarAutoHide() && IsMenuBarVisible())
    window()->SetMenuBarVisibility(false);
#endif
}

void BrowserWindow::OnPageTitleUpdated(const std::u16string& title,
                                       bool explicit_set) {
  // Change window title to page title.
  auto self = GetWeakPtr();
  if (!Emit("page-title-updated", title, explicit_set)) {
    // |this| might be deleted, or marked as destroyed by close().
    if (self && !IsDestroyed())
      SetTitle(base::UTF16ToUTF8(title));
  }
}

void BrowserWindow::RequestPreferredWidth(int* width) {
  *width = web_contents()->GetPreferredSize().width();
}

void BrowserWindow::OnCloseButtonClicked(bool* prevent_default) {
  // When user tries to close the window by clicking the close button, we do
  // not close the window immediately, instead we try to close the web page
  // first, and when the web page is closed the window will also be closed.
  *prevent_default = true;

  // Assume the window is not responding if it doesn't cancel the close and is
  // not closed in 5s, in this way we can quickly show the unresponsive
  // dialog when the window is busy executing some script without waiting for
  // the unresponsive timeout.
  if (window_unresponsive_closure_.IsCancelled())
    ScheduleUnresponsiveEvent(5000);

  // Already closed by renderer.
  if (!web_contents() || !api_web_contents_)
    return;

  // Required to make beforeunload handler work.
  api_web_contents_->NotifyUserActivation();

  // Trigger beforeunload events for associated BrowserViews.
  for (NativeBrowserView* view : window_->browser_views()) {
    auto* vwc = view->web_contents();
    auto* api_web_contents = api::WebContents::From(vwc);

    // Required to make beforeunload handler work.
    if (api_web_contents)
      api_web_contents->NotifyUserActivation();

    if (vwc) {
      if (vwc->NeedToFireBeforeUnloadOrUnloadEvents()) {
        vwc->DispatchBeforeUnload(false /* auto_cancel */);
      }
    }
  }

  if (web_contents()->NeedToFireBeforeUnloadOrUnloadEvents()) {
    web_contents()->DispatchBeforeUnload(false /* auto_cancel */);
  } else {
    web_contents()->Close();
  }
}

void BrowserWindow::OnWindowBlur() {
  if (api_web_contents_)
    web_contents()->StoreFocus();

  BaseWindow::OnWindowBlur();
}

void BrowserWindow::OnWindowFocus() {
  // focus/blur events might be emitted while closing window.
  if (api_web_contents_) {
    web_contents()->RestoreFocus();
#if !BUILDFLAG(IS_MAC)
    if (!api_web_contents_->IsDevToolsOpened())
      web_contents()->Focus();
#endif
  }

  BaseWindow::OnWindowFocus();
}

void BrowserWindow::OnWindowIsKeyChanged(bool is_key) {
#if BUILDFLAG(IS_MAC)
  auto* rwhv = web_contents()->GetRenderWidgetHostView();
  if (rwhv)
    rwhv->SetActive(is_key);
  window()->SetActive(is_key);
#endif
}

void BrowserWindow::OnWindowResize() {
#if BUILDFLAG(IS_MAC)
  if (!draggable_regions_.empty()) {
    UpdateDraggableRegions(draggable_regions_);
  } else {
    for (NativeBrowserView* view : window_->browser_views()) {
      view->UpdateDraggableRegions(view->GetDraggableRegions());
    }
  }
#endif
  BaseWindow::OnWindowResize();
}

void BrowserWindow::OnWindowLeaveFullScreen() {
#if BUILDFLAG(IS_MAC)
  if (web_contents()->IsFullscreen())
    web_contents()->ExitFullscreen(true);
#endif
  BaseWindow::OnWindowLeaveFullScreen();
}

void BrowserWindow::UpdateWindowControlsOverlay(
    const gfx::Rect& bounding_rect) {
  web_contents()->UpdateWindowControlsOverlay(bounding_rect);
}

void BrowserWindow::CloseImmediately() {
  // Close all child windows before closing current window.
  v8::HandleScope handle_scope(isolate());
  for (v8::Local<v8::Value> value : child_windows_.Values(isolate())) {
    gin::Handle<BrowserWindow> child;
    if (gin::ConvertFromV8(isolate(), value, &child) && !child.IsEmpty())
      child->window()->CloseImmediately();
  }

  BaseWindow::CloseImmediately();

  // Do not sent "unresponsive" event after window is closed.
  window_unresponsive_closure_.Cancel();
}

void BrowserWindow::Focus() {
  if (api_web_contents_->IsOffScreen())
    FocusOnWebView();
  else
    BaseWindow::Focus();
}

void BrowserWindow::Blur() {
  if (api_web_contents_->IsOffScreen())
    BlurWebView();
  else
    BaseWindow::Blur();
}

void BrowserWindow::SetBackgroundColor(const std::string& color_name) {
  BaseWindow::SetBackgroundColor(color_name);
  SkColor color = ParseCSSColor(color_name);
  web_contents()->SetPageBaseBackgroundColor(color);
  auto* rwhv = web_contents()->GetRenderWidgetHostView();
  if (rwhv) {
    rwhv->SetBackgroundColor(color);
    static_cast<content::RenderWidgetHostViewBase*>(rwhv)
        ->SetContentBackgroundColor(color);
  }
  // Also update the web preferences object otherwise the view will be reset on
  // the next load URL call
  if (api_web_contents_) {
    auto* web_preferences =
        WebContentsPreferences::From(api_web_contents_->web_contents());
    if (web_preferences) {
      web_preferences->SetBackgroundColor(ParseCSSColor(color_name));
    }
  }
}

void BrowserWindow::SetBrowserView(
    absl::optional<gin::Handle<BrowserView>> browser_view) {
  BaseWindow::ResetBrowserViews();
  if (browser_view)
    BaseWindow::AddBrowserView(*browser_view);
#if BUILDFLAG(IS_MAC)
  UpdateDraggableRegions(draggable_regions_);
#endif
}

void BrowserWindow::AddBrowserView(gin::Handle<BrowserView> browser_view) {
  BaseWindow::AddBrowserView(browser_view);
#if BUILDFLAG(IS_MAC)
  UpdateDraggableRegions(draggable_regions_);
#endif
}

void BrowserWindow::RemoveBrowserView(gin::Handle<BrowserView> browser_view) {
  BaseWindow::RemoveBrowserView(browser_view);
#if BUILDFLAG(IS_MAC)
  UpdateDraggableRegions(draggable_regions_);
#endif
}

void BrowserWindow::SetTopBrowserView(gin::Handle<BrowserView> browser_view,
                                      gin_helper::Arguments* args) {
  BaseWindow::SetTopBrowserView(browser_view, args);
#if BUILDFLAG(IS_MAC)
  UpdateDraggableRegions(draggable_regions_);
#endif
}

void BrowserWindow::ResetBrowserViews() {
  BaseWindow::ResetBrowserViews();
#if BUILDFLAG(IS_MAC)
  UpdateDraggableRegions(draggable_regions_);
#endif
}

void BrowserWindow::OnDevToolsResized() {
  UpdateDraggableRegions(draggable_regions_);
}

void BrowserWindow::FocusOnWebView() {
  web_contents()->GetRenderViewHost()->GetWidget()->Focus();
}

void BrowserWindow::BlurWebView() {
  web_contents()->GetRenderViewHost()->GetWidget()->Blur();
}

bool BrowserWindow::IsWebViewFocused() {
  auto* host_view = web_contents()->GetRenderViewHost()->GetWidget()->GetView();
  return host_view && host_view->HasFocus();
}

v8::Local<v8::Value> BrowserWindow::GetWebContents(v8::Isolate* isolate) {
  if (web_contents_.IsEmpty())
    return v8::Null(isolate);
  return v8::Local<v8::Value>::New(isolate, web_contents_);
}

#if BUILDFLAG(IS_WIN)
void BrowserWindow::SetTitleBarOverlay(const gin_helper::Dictionary& options,
                                       gin_helper::Arguments* args) {
  // Ensure WCO is already enabled on this window
  if (!window_->titlebar_overlay_enabled()) {
    args->ThrowError("Titlebar overlay is not enabled");
    return;
  }

  auto* window = static_cast<NativeWindowViews*>(window_.get());
  bool updated = false;

  // Check and update the button color
  std::string btn_color;
  if (options.Get(options::kOverlayButtonColor, &btn_color)) {
    // Parse the string as a CSS color
    SkColor color;
    if (!content::ParseCssColorString(btn_color, &color)) {
      args->ThrowError("Could not parse color as CSS color");
      return;
    }

    // Update the view
    window->set_overlay_button_color(color);
    updated = true;
  }

  // Check and update the symbol color
  std::string symbol_color;
  if (options.Get(options::kOverlaySymbolColor, &symbol_color)) {
    // Parse the string as a CSS color
    SkColor color;
    if (!content::ParseCssColorString(symbol_color, &color)) {
      args->ThrowError("Could not parse symbol color as CSS color");
      return;
    }

    // Update the view
    window->set_overlay_symbol_color(color);
    updated = true;
  }

  // Check and update the height
  int height = 0;
  if (options.Get(options::kOverlayHeight, &height)) {
    window->set_titlebar_overlay_height(height);
    updated = true;
  }

  // If anything was updated, invalidate the layout and schedule a paint of the
  // window's frame view
  if (updated) {
    auto* frame_view = static_cast<WinFrameView*>(
        window->widget()->non_client_view()->frame_view());
    frame_view->InvalidateCaptionButtons();
  }
}
#endif

void BrowserWindow::ScheduleUnresponsiveEvent(int ms) {
  if (!window_unresponsive_closure_.IsCancelled())
    return;

  window_unresponsive_closure_.Reset(base::BindRepeating(
      &BrowserWindow::NotifyWindowUnresponsive, GetWeakPtr()));
  base::ThreadTaskRunnerHandle::Get()->PostDelayedTask(
      FROM_HERE, window_unresponsive_closure_.callback(),
      base::Milliseconds(ms));
}

void BrowserWindow::NotifyWindowUnresponsive() {
  window_unresponsive_closure_.Cancel();
  if (!window_->IsClosed() && window_->IsEnabled()) {
    Emit("unresponsive");
  }
}

void BrowserWindow::OnWindowShow() {
  web_contents()->WasShown();
  BaseWindow::OnWindowShow();
}

void BrowserWindow::OnWindowHide() {
  web_contents()->WasOccluded();
  BaseWindow::OnWindowHide();
}

// static
gin_helper::WrappableBase* BrowserWindow::New(gin_helper::ErrorThrower thrower,
                                              gin::Arguments* args) {
  if (!Browser::Get()->is_ready()) {
    thrower.ThrowError("Cannot create BrowserWindow before app is ready");
    return nullptr;
  }

  if (args->Length() > 1) {
    args->ThrowError();
    return nullptr;
  }

  gin_helper::Dictionary options;
  if (!(args->Length() == 1 && args->GetNext(&options))) {
    options = gin::Dictionary::CreateEmpty(args->isolate());
  }

  return new BrowserWindow(args, options);
}

// static
void BrowserWindow::BuildPrototype(v8::Isolate* isolate,
                                   v8::Local<v8::FunctionTemplate> prototype) {
  prototype->SetClassName(gin::StringToV8(isolate, "BrowserWindow"));
  gin_helper::ObjectTemplateBuilder(isolate, prototype->PrototypeTemplate())
      .SetMethod("focusOnWebView", &BrowserWindow::FocusOnWebView)
      .SetMethod("blurWebView", &BrowserWindow::BlurWebView)
      .SetMethod("isWebViewFocused", &BrowserWindow::IsWebViewFocused)
#if BUILDFLAG(IS_WIN)
      .SetMethod("setTitleBarOverlay", &BrowserWindow::SetTitleBarOverlay)
#endif
      .SetProperty("webContents", &BrowserWindow::GetWebContents);
}

// static
v8::Local<v8::Value> BrowserWindow::From(v8::Isolate* isolate,
                                         NativeWindow* native_window) {
  auto* existing = TrackableObject::FromWrappedClass(isolate, native_window);
  if (existing)
    return existing->GetWrapper();
  else
    return v8::Null(isolate);
}

}  // namespace electron::api

namespace {

using electron::api::BrowserWindow;

void Initialize(v8::Local<v8::Object> exports,
                v8::Local<v8::Value> unused,
                v8::Local<v8::Context> context,
                void* priv) {
  v8::Isolate* isolate = context->GetIsolate();
  gin_helper::Dictionary dict(isolate, exports);
  dict.Set("BrowserWindow",
           gin_helper::CreateConstructor<BrowserWindow>(
               isolate, base::BindRepeating(&BrowserWindow::New)));
}

}  // namespace

NODE_LINKED_MODULE_CONTEXT_AWARE(electron_browser_window, Initialize)<|MERGE_RESOLUTION|>--- conflicted
+++ resolved
@@ -130,38 +130,6 @@
   }
 }
 
-<<<<<<< HEAD
-void BrowserWindow::DidFirstVisuallyNonEmptyPaint() {
-  if (window()->IsClosed() || window()->IsVisible())
-    return;
-
-  // When there is a non-empty first paint, resize the RenderWidget to force
-  // Chromium to draw.
-  auto* const view = web_contents()->GetRenderWidgetHostView();
-  view->Show();
-  view->SetSize(window()->GetContentSize());
-=======
-void BrowserWindow::OnInputEvent(const blink::WebInputEvent& event) {
-  switch (event.GetType()) {
-    case blink::WebInputEvent::Type::kGestureScrollBegin:
-    case blink::WebInputEvent::Type::kGestureScrollUpdate:
-    case blink::WebInputEvent::Type::kGestureScrollEnd:
-      Emit("scroll-touch-edge");
-      break;
-    default:
-      break;
-  }
-}
-
-void BrowserWindow::RenderViewHostChanged(content::RenderViewHost* old_host,
-                                          content::RenderViewHost* new_host) {
-  if (old_host)
-    old_host->GetWidget()->RemoveInputEventObserver(this);
-  if (new_host)
-    new_host->GetWidget()->AddInputEventObserver(this);
->>>>>>> b0036ea4
-}
-
 void BrowserWindow::BeforeUnloadDialogCancelled() {
   WindowList::WindowCloseCancelled(window());
   // Cancel unresponsive event when window close is cancelled.
