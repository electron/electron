// Copyright (c) 2014 GitHub, Inc.
// Use of this source code is governed by the MIT license that can be
// found in the LICENSE file.

#ifndef SHELL_BROWSER_API_ELECTRON_API_WEB_CONTENTS_H_
#define SHELL_BROWSER_API_ELECTRON_API_WEB_CONTENTS_H_

#include <map>
#include <memory>
#include <string>
#include <utility>
#include <vector>

#include "base/observer_list.h"
#include "base/observer_list_types.h"
#include "content/common/cursors/webcursor.h"
#include "content/common/frame.mojom.h"
#include "content/public/browser/devtools_agent_host.h"
#include "content/public/browser/keyboard_event_processing_result.h"
#include "content/public/browser/render_widget_host.h"
#include "content/public/browser/web_contents.h"
#include "content/public/browser/web_contents_observer.h"
#include "electron/buildflags/buildflags.h"
#include "electron/shell/common/api/api.mojom.h"
#include "gin/handle.h"
#include "gin/wrappable.h"
#include "mojo/public/cpp/bindings/receiver_set.h"
#include "printing/buildflags/buildflags.h"
#include "services/service_manager/public/cpp/binder_registry.h"
#include "shell/browser/api/frame_subscriber.h"
#include "shell/browser/api/save_page_handler.h"
#include "shell/browser/common_web_contents_delegate.h"
#include "shell/browser/event_emitter_mixin.h"
#include "shell/common/gin_helper/cleaned_up_at_exit.h"
#include "shell/common/gin_helper/constructible.h"
#include "shell/common/gin_helper/error_thrower.h"
#include "ui/gfx/image/image.h"

#if BUILDFLAG(ENABLE_PRINTING)
#include "chrome/browser/printing/print_view_manager_basic.h"
#include "components/printing/common/print_messages.h"
#include "printing/backend/print_backend.h"  // nogncheck
#include "shell/browser/printing/print_preview_message_handler.h"

#if defined(OS_WIN)
#include "printing/backend/win_helper.h"
#endif
#endif

#if BUILDFLAG(ENABLE_ELECTRON_EXTENSIONS)
#include "extensions/common/view_type.h"

namespace extensions {
class ScriptExecutor;
}
#endif

namespace blink {
struct DeviceEmulationParams;
}

namespace gin_helper {
class Dictionary;
}

namespace network {
class ResourceRequestBody;
}

namespace gin {

class Arguments;

template <>
struct Converter<base::TerminationStatus> {
  static v8::Local<v8::Value> ToV8(v8::Isolate* isolate,
                                   const base::TerminationStatus& status) {
    switch (status) {
      case base::TERMINATION_STATUS_NORMAL_TERMINATION:
        return gin::ConvertToV8(isolate, "clean-exit");
      case base::TERMINATION_STATUS_ABNORMAL_TERMINATION:
        return gin::ConvertToV8(isolate, "abnormal-exit");
      case base::TERMINATION_STATUS_PROCESS_WAS_KILLED:
        return gin::ConvertToV8(isolate, "killed");
      case base::TERMINATION_STATUS_PROCESS_CRASHED:
        return gin::ConvertToV8(isolate, "crashed");
      case base::TERMINATION_STATUS_STILL_RUNNING:
        return gin::ConvertToV8(isolate, "still-running");
      case base::TERMINATION_STATUS_LAUNCH_FAILED:
        return gin::ConvertToV8(isolate, "launch-failed");
      case base::TERMINATION_STATUS_OOM:
        return gin::ConvertToV8(isolate, "oom");
#if defined(OS_WIN)
      case base::TERMINATION_STATUS_INTEGRITY_FAILURE:
        return gin::ConvertToV8(isolate, "integrity-failure");
#endif
      case base::TERMINATION_STATUS_MAX_ENUM:
        NOTREACHED();
        return gin::ConvertToV8(isolate, "");
    }
    NOTREACHED();
    return gin::ConvertToV8(isolate, "");
  }
};

}  // namespace gin

namespace electron {

class ElectronBrowserContext;
class ElectronJavaScriptDialogManager;
class InspectableWebContents;
class WebContentsZoomController;
class WebViewGuestDelegate;
class FrameSubscriber;

#if BUILDFLAG(ENABLE_OSR)
class OffScreenRenderWidgetHostView;
#endif

namespace api {

// Certain events are only in WebContentsDelegate, provide our own Observer to
// dispatch those events.
class ExtendedWebContentsObserver : public base::CheckedObserver {
 public:
  virtual void OnCloseContents() {}
  virtual void OnDraggableRegionsUpdated(
      const std::vector<mojom::DraggableRegionPtr>& regions) {}
  virtual void OnSetContentBounds(const gfx::Rect& rect) {}
  virtual void OnActivateContents() {}
  virtual void OnPageTitleUpdated(const base::string16& title,
                                  bool explicit_set) {}

 protected:
  ~ExtendedWebContentsObserver() override {}
};

// Wrapper around the content::WebContents.
class WebContents : public gin::Wrappable<WebContents>,
                    public gin_helper::EventEmitterMixin<WebContents>,
                    public gin_helper::Constructible<WebContents>,
                    public gin_helper::CleanedUpAtExit,
                    public CommonWebContentsDelegate,
                    public content::WebContentsObserver,
                    public mojom::ElectronBrowser {
 public:
  enum class Type {
    BACKGROUND_PAGE,  // An extension background page.
    BROWSER_WINDOW,   // Used by BrowserWindow.
    BROWSER_VIEW,     // Used by BrowserView.
    REMOTE,           // Thin wrap around an existing WebContents.
    WEB_VIEW,         // Used by <webview>.
    OFF_SCREEN,       // Used for offscreen rendering
  };

  // Create a new WebContents and return the V8 wrapper of it.
  static gin::Handle<WebContents> Create(v8::Isolate* isolate,
                                         const gin_helper::Dictionary& options);
  static gin::Handle<WebContents> New(v8::Isolate* isolate,
                                      const gin_helper::Dictionary& options);

  // Create a new V8 wrapper for an existing |web_content|.
  //
  // The lifetime of |web_contents| will be managed by this class.
  static gin::Handle<WebContents> CreateAndTake(
      v8::Isolate* isolate,
      std::unique_ptr<content::WebContents> web_contents,
      Type type);

  // Get the api::WebContents associated with |web_contents|. Returns nullptr
  // if there is no associated wrapper.
  static WebContents* From(content::WebContents* web_contents);
  static WebContents* FromID(int32_t id);

  // Get the V8 wrapper of the |web_contents|, or create one if not existed.
  //
  // The lifetime of |web_contents| is NOT managed by this class, and the type
  // of this wrapper is always REMOTE.
  static gin::Handle<WebContents> FromOrCreate(
      v8::Isolate* isolate,
      content::WebContents* web_contents);

  // gin::Wrappable
  static gin::WrapperInfo kWrapperInfo;
  static v8::Local<v8::ObjectTemplate> FillObjectTemplate(
      v8::Isolate*,
      v8::Local<v8::ObjectTemplate>);
  const char* GetTypeName() override;

  base::WeakPtr<WebContents> GetWeakPtr() { return weak_factory_.GetWeakPtr(); }

  // Destroy the managed content::WebContents instance.
  //
  // Note: The |async| should only be |true| when users are expecting to use the
  // webContents immediately after the call. Always pass |false| if you are not
  // sure.
  // See https://github.com/electron/electron/issues/8930.
  //
  // Note: When destroying a webContents member inside a destructor, the |async|
  // should always be |false|, otherwise the destroy task might be delayed after
  // normal shutdown procedure, resulting in an assertion.
  // The normal pattern for calling this method in destructor is:
  // api_web_contents_->DestroyWebContents(!Browser::Get()->is_shutting_down())
  // See https://github.com/electron/electron/issues/15133.
  void DestroyWebContents(bool async);

  bool GetBackgroundThrottling() const;
  void SetBackgroundThrottling(bool allowed);
  int GetProcessID() const;
  base::ProcessId GetOSProcessID() const;
  base::ProcessId GetOSProcessIdForFrame(const std::string& name,
                                         const std::string& document_url) const;
  Type GetType() const;
  bool Equal(const WebContents* web_contents) const;
  void LoadURL(const GURL& url, const gin_helper::Dictionary& options);
  void DownloadURL(const GURL& url);
  GURL GetURL() const;
  base::string16 GetTitle() const;
  bool IsLoading() const;
  bool IsLoadingMainFrame() const;
  bool IsWaitingForResponse() const;
  void Stop();
  void ReloadIgnoringCache();
  void GoBack();
  void GoForward();
  void GoToOffset(int offset);
  const std::string GetWebRTCIPHandlingPolicy() const;
  void SetWebRTCIPHandlingPolicy(const std::string& webrtc_ip_handling_policy);
  bool IsCrashed() const;
  void SetUserAgent(const std::string& user_agent);
  std::string GetUserAgent();
  void InsertCSS(const std::string& css);
  v8::Local<v8::Promise> SavePage(const base::FilePath& full_file_path,
                                  const content::SavePageType& save_type);
  void OpenDevTools(gin::Arguments* args);
  void CloseDevTools();
  bool IsDevToolsOpened();
  bool IsDevToolsFocused();
  void ToggleDevTools();
  void EnableDeviceEmulation(const blink::DeviceEmulationParams& params);
  void DisableDeviceEmulation();
  void InspectElement(int x, int y);
  void InspectSharedWorker();
  void InspectSharedWorkerById(const std::string& workerId);
  std::vector<scoped_refptr<content::DevToolsAgentHost>> GetAllSharedWorkers();
  void InspectServiceWorker();
  void SetIgnoreMenuShortcuts(bool ignore);
  void SetAudioMuted(bool muted);
  bool IsAudioMuted();
  bool IsCurrentlyAudible();
  void SetEmbedder(const WebContents* embedder);
  void SetDevToolsWebContents(const WebContents* devtools);
  v8::Local<v8::Value> GetNativeView(v8::Isolate* isolate) const;
  void IncrementCapturerCount(gin::Arguments* args);
  void DecrementCapturerCount(gin::Arguments* args);
  bool IsBeingCaptured();

#if BUILDFLAG(ENABLE_PRINTING)
  void OnGetDefaultPrinter(base::Value print_settings,
                           printing::CompletionCallback print_callback,
                           base::string16 device_name,
                           bool silent,
                           base::string16 default_printer);
  void Print(gin::Arguments* args);
  printing::PrinterList GetPrinterList();
  // Print current page as PDF.
  v8::Local<v8::Promise> PrintToPDF(base::DictionaryValue settings);
#endif

  void SetNextChildWebPreferences(const gin_helper::Dictionary);

  // DevTools workspace api.
  void AddWorkSpace(gin::Arguments* args, const base::FilePath& path);
  void RemoveWorkSpace(gin::Arguments* args, const base::FilePath& path);

  // Editing commands.
  void Undo();
  void Redo();
  void Cut();
  void Copy();
  void Paste();
  void PasteAndMatchStyle();
  void Delete();
  void SelectAll();
  void Unselect();
  void Replace(const base::string16& word);
  void ReplaceMisspelling(const base::string16& word);
  uint32_t FindInPage(gin::Arguments* args);
  void StopFindInPage(content::StopFindAction action);
  void ShowDefinitionForSelection();
  void CopyImageAt(int x, int y);

  // Focus.
  void Focus();
  bool IsFocused() const;
  void TabTraverse(bool reverse);

  // Send messages to browser.
  bool SendIPCMessage(bool internal,
                      bool send_to_all,
                      const std::string& channel,
                      v8::Local<v8::Value> args);

  bool SendIPCMessageWithSender(bool internal,
                                bool send_to_all,
                                const std::string& channel,
                                blink::CloneableMessage args,
                                int32_t sender_id = 0);

  bool SendIPCMessageToFrame(bool internal,
                             bool send_to_all,
                             int32_t frame_id,
                             const std::string& channel,
                             v8::Local<v8::Value> args);

  void PostMessage(const std::string& channel,
                   v8::Local<v8::Value> message,
                   base::Optional<v8::Local<v8::Value>> transfer);

  // Send WebInputEvent to the page.
  void SendInputEvent(v8::Isolate* isolate, v8::Local<v8::Value> input_event);

  // Subscribe to the frame updates.
  void BeginFrameSubscription(gin::Arguments* args);
  void EndFrameSubscription();

  // Dragging native items.
  void StartDrag(const gin_helper::Dictionary& item, gin::Arguments* args);

  // Captures the page with |rect|, |callback| would be called when capturing is
  // done.
  v8::Local<v8::Promise> CapturePage(gin::Arguments* args);

  // Methods for creating <webview>.
  bool IsGuest() const;
  void AttachToIframe(content::WebContents* embedder_web_contents,
                      int embedder_frame_id);
  void DetachFromOuterFrame();

  // Methods for offscreen rendering
  bool IsOffScreen() const;
#if BUILDFLAG(ENABLE_OSR)
  void OnPaint(const gfx::Rect& dirty_rect, const SkBitmap& bitmap);
  void StartPainting();
  void StopPainting();
  bool IsPainting() const;
  void SetFrameRate(int frame_rate);
  int GetFrameRate() const;
#endif
  void Invalidate();
  gfx::Size GetSizeForNewRenderView(content::WebContents*) override;

  // Methods for zoom handling.
  void SetZoomLevel(double level);
  double GetZoomLevel() const;
  void SetZoomFactor(gin_helper::ErrorThrower thrower, double factor);
  double GetZoomFactor() const;

  // Callback triggered on permission response.
  void OnEnterFullscreenModeForTab(
      content::RenderFrameHost* requesting_frame,
      const blink::mojom::FullscreenOptions& options,
      bool allowed);

  // Create window with the given disposition.
  void OnCreateWindow(const GURL& target_url,
                      const content::Referrer& referrer,
                      const std::string& frame_name,
                      WindowOpenDisposition disposition,
                      const std::string& features,
                      const scoped_refptr<network::ResourceRequestBody>& body);

  // Returns the preload script path of current WebContents.
  std::vector<base::FilePath::StringType> GetPreloadPaths() const;

  // Returns the web preferences of current WebContents.
  v8::Local<v8::Value> GetWebPreferences(v8::Isolate* isolate) const;
  v8::Local<v8::Value> GetLastWebPreferences(v8::Isolate* isolate) const;

  // Returns the owner window.
  v8::Local<v8::Value> GetOwnerBrowserWindow(v8::Isolate* isolate) const;

  // Grants the child process the capability to access URLs with the origin of
  // the specified URL.
  void GrantOriginAccess(const GURL& url);

  // Notifies the web page that there is user interaction.
  void NotifyUserActivation();

  v8::Local<v8::Promise> TakeHeapSnapshot(v8::Isolate* isolate,
                                          const base::FilePath& file_path);

  // Properties.
  int32_t ID() const { return id_; }
  v8::Local<v8::Value> Session(v8::Isolate* isolate);
  content::WebContents* HostWebContents() const;
  v8::Local<v8::Value> DevToolsWebContents(v8::Isolate* isolate);
  v8::Local<v8::Value> Debugger(v8::Isolate* isolate);
  bool WasInitiallyShown();

  WebContentsZoomController* GetZoomController() { return zoom_controller_; }

  void AddObserver(ExtendedWebContentsObserver* obs) {
    observers_.AddObserver(obs);
  }
  void RemoveObserver(ExtendedWebContentsObserver* obs) {
    // Trying to remove from an empty collection leads to an access violation
    if (observers_.might_have_observers())
      observers_.RemoveObserver(obs);
  }

  bool EmitNavigationEvent(const std::string& event,
                           content::NavigationHandle* navigation_handle);

  // this.emit(name, new Event(sender, message), args...);
  template <typename... Args>
  bool EmitWithSender(base::StringPiece name,
                      content::RenderFrameHost* sender,
                      electron::mojom::ElectronBrowser::InvokeCallback callback,
                      Args&&... args) {
    DCHECK_CURRENTLY_ON(content::BrowserThread::UI);
    v8::Isolate* isolate = JavascriptEnvironment::GetIsolate();
    v8::HandleScope handle_scope(isolate);
    v8::Local<v8::Object> wrapper;
    if (!GetWrapper(isolate).ToLocal(&wrapper))
      return false;
    v8::Local<v8::Object> event = gin_helper::internal::CreateNativeEvent(
        isolate, wrapper, sender, std::move(callback));
    return EmitCustomEvent(name, event, std::forward<Args>(args)...);
  }

  void MarkDestroyed();

  WebContents* embedder() { return embedder_; }

#if BUILDFLAG(ENABLE_ELECTRON_EXTENSIONS)
  extensions::ScriptExecutor* script_executor() {
    return script_executor_.get();
  }
#endif

 protected:
  // Does not manage lifetime of |web_contents|.
  WebContents(v8::Isolate* isolate, content::WebContents* web_contents);
  // Takes over ownership of |web_contents|.
  WebContents(v8::Isolate* isolate,
              std::unique_ptr<content::WebContents> web_contents,
              Type type);
  // Creates a new content::WebContents.
  WebContents(v8::Isolate* isolate, const gin_helper::Dictionary& options);
  ~WebContents() override;

  void InitWithSessionAndOptions(
      v8::Isolate* isolate,
      std::unique_ptr<content::WebContents> web_contents,
      gin::Handle<class Session> session,
      const gin_helper::Dictionary& options);

#if BUILDFLAG(ENABLE_ELECTRON_EXTENSIONS)
  void InitWithExtensionView(v8::Isolate* isolate,
                             content::WebContents* web_contents,
                             extensions::ViewType view_type);
#endif

  // content::WebContentsDelegate:
  bool DidAddMessageToConsole(content::WebContents* source,
                              blink::mojom::ConsoleMessageLevel level,
                              const base::string16& message,
                              int32_t line_no,
                              const base::string16& source_id) override;
  bool IsWebContentsCreationOverridden(
      content::SiteInstance* source_site_instance,
      content::mojom::WindowContainerType window_container_type,
      const GURL& opener_url,
      const content::mojom::CreateNewWindowParams& params) override;
  content::WebContents* CreateCustomWebContents(
      content::RenderFrameHost* opener,
      content::SiteInstance* source_site_instance,
      bool is_new_browsing_instance,
      const GURL& opener_url,
      const std::string& frame_name,
      const GURL& target_url,
      const std::string& partition_id,
      content::SessionStorageNamespace* session_storage_namespace) override;
  void WebContentsCreatedWithFullParams(
      content::WebContents* source_contents,
      int opener_render_process_id,
      int opener_render_frame_id,
      const content::mojom::CreateNewWindowParams& params,
      content::WebContents* new_contents) override;
  void AddNewContents(content::WebContents* source,
                      std::unique_ptr<content::WebContents> new_contents,
                      const GURL& target_url,
                      WindowOpenDisposition disposition,
                      const gfx::Rect& initial_rect,
                      bool user_gesture,
                      bool* was_blocked) override;
  content::WebContents* OpenURLFromTab(
      content::WebContents* source,
      const content::OpenURLParams& params) override;
  void BeforeUnloadFired(content::WebContents* tab,
                         bool proceed,
                         bool* proceed_to_fire_unload) override;
  void SetContentsBounds(content::WebContents* source,
                         const gfx::Rect& pos) override;
  void CloseContents(content::WebContents* source) override;
  void ActivateContents(content::WebContents* contents) override;
  void UpdateTargetURL(content::WebContents* source, const GURL& url) override;
  bool HandleKeyboardEvent(
      content::WebContents* source,
      const content::NativeWebKeyboardEvent& event) override;
  content::KeyboardEventProcessingResult PreHandleKeyboardEvent(
      content::WebContents* source,
      const content::NativeWebKeyboardEvent& event) override;
  void ContentsZoomChange(bool zoom_in) override;
  void EnterFullscreenModeForTab(
      content::RenderFrameHost* requesting_frame,
      const blink::mojom::FullscreenOptions& options) override;
  void ExitFullscreenModeForTab(content::WebContents* source) override;
  void RendererUnresponsive(
      content::WebContents* source,
      content::RenderWidgetHost* render_widget_host,
      base::RepeatingClosure hang_monitor_restarter) override;
  void RendererResponsive(
      content::WebContents* source,
      content::RenderWidgetHost* render_widget_host) override;
  bool HandleContextMenu(content::RenderFrameHost* render_frame_host,
                         const content::ContextMenuParams& params) override;
  bool OnGoToEntryOffset(int offset) override;
  void FindReply(content::WebContents* web_contents,
                 int request_id,
                 int number_of_matches,
                 const gfx::Rect& selection_rect,
                 int active_match_ordinal,
                 bool final_update) override;
  bool CheckMediaAccessPermission(content::RenderFrameHost* render_frame_host,
                                  const GURL& security_origin,
                                  blink::mojom::MediaStreamType type) override;
  void RequestMediaAccessPermission(
      content::WebContents* web_contents,
      const content::MediaStreamRequest& request,
      content::MediaResponseCallback callback) override;
  void RequestToLockMouse(content::WebContents* web_contents,
                          bool user_gesture,
                          bool last_unlocked_by_target) override;
  std::unique_ptr<content::BluetoothChooser> RunBluetoothChooser(
      content::RenderFrameHost* frame,
      const content::BluetoothChooser::EventHandler& handler) override;
  content::JavaScriptDialogManager* GetJavaScriptDialogManager(
      content::WebContents* source) override;
  void OnAudioStateChanged(bool audible) override;

  // content::WebContentsObserver:
  void BeforeUnloadFired(bool proceed,
                         const base::TimeTicks& proceed_time) override;
  void RenderViewCreated(content::RenderViewHost* render_view_host) override;
  void RenderFrameCreated(content::RenderFrameHost* render_frame_host) override;
  void RenderViewHostChanged(content::RenderViewHost* old_host,
                             content::RenderViewHost* new_host) override;
  void RenderViewDeleted(content::RenderViewHost*) override;
  void RenderProcessGone(base::TerminationStatus status) override;
  void RenderFrameDeleted(content::RenderFrameHost* render_frame_host) override;
  void DOMContentLoaded(content::RenderFrameHost* render_frame_host) override;
  void DidFinishLoad(content::RenderFrameHost* render_frame_host,
                     const GURL& validated_url) override;
  void DidFailLoad(content::RenderFrameHost* render_frame_host,
                   const GURL& validated_url,
                   int error_code) override;
  void DidStartLoading() override;
  void DidStopLoading() override;
  void DidStartNavigation(
      content::NavigationHandle* navigation_handle) override;
  void DidRedirectNavigation(
      content::NavigationHandle* navigation_handle) override;
  void DidFinishNavigation(
      content::NavigationHandle* navigation_handle) override;
  bool OnMessageReceived(const IPC::Message& message) override;
  void WebContentsDestroyed() override;
  void NavigationEntryCommitted(
      const content::LoadCommittedDetails& load_details) override;
  void TitleWasSet(content::NavigationEntry* entry) override;
  void DidUpdateFaviconURL(
      content::RenderFrameHost* render_frame_host,
      const std::vector<blink::mojom::FaviconURLPtr>& urls) override;
  void PluginCrashed(const base::FilePath& plugin_path,
                     base::ProcessId plugin_pid) override;
  void MediaStartedPlaying(const MediaPlayerInfo& video_type,
                           const content::MediaPlayerId& id) override;
  void MediaStoppedPlaying(
      const MediaPlayerInfo& video_type,
      const content::MediaPlayerId& id,
      content::WebContentsObserver::MediaStoppedReason reason) override;
  void DidChangeThemeColor() override;
  void OnInterfaceRequestFromFrame(
      content::RenderFrameHost* render_frame_host,
      const std::string& interface_name,
      mojo::ScopedMessagePipeHandle* interface_pipe) override;
  void OnCursorChanged(const content::WebCursor& cursor) override;
  void DidAcquireFullscreen(content::RenderFrameHost* rfh) override;

  // InspectableWebContentsDelegate:
  void DevToolsReloadPage() override;

  // InspectableWebContentsViewDelegate:
  void DevToolsFocused() override;
  void DevToolsOpened() override;
  void DevToolsClosed() override;

 private:
  ElectronBrowserContext* GetBrowserContext() const;

  // Binds the given request for the ElectronBrowser API. When the
  // RenderFrameHost is destroyed, all related bindings will be removed.
  void BindElectronBrowser(
      mojo::PendingReceiver<mojom::ElectronBrowser> receiver,
      content::RenderFrameHost* render_frame_host);
  void OnElectronBrowserConnectionError();

  uint32_t GetNextRequestId() { return ++request_id_; }

#if BUILDFLAG(ENABLE_OSR)
  OffScreenWebContentsView* GetOffScreenWebContentsView() const override;
  OffScreenRenderWidgetHostView* GetOffScreenRenderWidgetHostView() const;
#endif

  // mojom::ElectronBrowser
  void Message(bool internal,
               const std::string& channel,
               blink::CloneableMessage arguments) override;
  void Invoke(bool internal,
              const std::string& channel,
              blink::CloneableMessage arguments,
              InvokeCallback callback) override;
  void OnFirstNonEmptyLayout() override;
  void ReceivePostMessage(const std::string& channel,
                          blink::TransferableMessage message) override;
  void MessageSync(bool internal,
                   const std::string& channel,
                   blink::CloneableMessage arguments,
                   MessageSyncCallback callback) override;
  void MessageTo(bool internal,
                 bool send_to_all,
                 int32_t web_contents_id,
                 const std::string& channel,
                 blink::CloneableMessage arguments) override;
  void MessageHost(const std::string& channel,
                   blink::CloneableMessage arguments) override;
  void UpdateDraggableRegions(
      std::vector<mojom::DraggableRegionPtr> regions) override;
  void SetTemporaryZoomLevel(double level) override;
  void DoGetZoomLevel(DoGetZoomLevelCallback callback) override;

  // Called when received a synchronous message from renderer to
  // get the zoom level.
  void OnGetZoomLevel(content::RenderFrameHost* frame_host,
                      IPC::Message* reply_msg);

  void InitZoomController(content::WebContents* web_contents,
                          const gin_helper::Dictionary& options);

  v8::Global<v8::Value> session_;
  v8::Global<v8::Value> devtools_web_contents_;
  v8::Global<v8::Value> debugger_;

  std::unique_ptr<ElectronJavaScriptDialogManager> dialog_manager_;
  std::unique_ptr<WebViewGuestDelegate> guest_delegate_;
  std::unique_ptr<FrameSubscriber> frame_subscriber_;

#if BUILDFLAG(ENABLE_ELECTRON_EXTENSIONS)
  std::unique_ptr<extensions::ScriptExecutor> script_executor_;
#endif

  // The host webcontents that may contain this webcontents.
  WebContents* embedder_ = nullptr;

  // The zoom controller for this webContents.
  WebContentsZoomController* zoom_controller_ = nullptr;

  // The type of current WebContents.
  Type type_ = Type::BROWSER_WINDOW;

  int32_t id_;

  // Request id used for findInPage request.
  uint32_t request_id_ = 0;

  // Whether background throttling is disabled.
  bool background_throttling_ = true;

  // Whether to enable devtools.
  bool enable_devtools_ = true;

  // Observers of this WebContents.
  base::ObserverList<ExtendedWebContentsObserver> observers_;

<<<<<<< HEAD
  base::Value pending_child_web_preferences_ =
      base::Value(base::Value::Type::DICTIONARY);
=======
  bool initially_shown_ = true;
>>>>>>> 3142b118

  // The ID of the process of the currently committed RenderViewHost.
  // -1 means no speculative RVH has been committed yet.
  int currently_committed_process_id_ = -1;

  service_manager::BinderRegistryWithArgs<content::RenderFrameHost*> registry_;
  mojo::ReceiverSet<mojom::ElectronBrowser, content::RenderFrameHost*>
      receivers_;
  std::map<content::RenderFrameHost*, std::vector<mojo::ReceiverId>>
      frame_to_receivers_map_;

  base::WeakPtrFactory<WebContents> weak_factory_;

  DISALLOW_COPY_AND_ASSIGN(WebContents);
};

}  // namespace api

}  // namespace electron

#endif  // SHELL_BROWSER_API_ELECTRON_API_WEB_CONTENTS_H_<|MERGE_RESOLUTION|>--- conflicted
+++ resolved
@@ -694,12 +694,10 @@
   // Observers of this WebContents.
   base::ObserverList<ExtendedWebContentsObserver> observers_;
 
-<<<<<<< HEAD
   base::Value pending_child_web_preferences_ =
       base::Value(base::Value::Type::DICTIONARY);
-=======
+
   bool initially_shown_ = true;
->>>>>>> 3142b118
 
   // The ID of the process of the currently committed RenderViewHost.
   // -1 means no speculative RVH has been committed yet.
