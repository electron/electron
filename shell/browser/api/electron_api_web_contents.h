// Copyright (c) 2014 GitHub, Inc.
// Use of this source code is governed by the MIT license that can be
// found in the LICENSE file.

#ifndef ELECTRON_SHELL_BROWSER_API_ELECTRON_API_WEB_CONTENTS_H_
#define ELECTRON_SHELL_BROWSER_API_ELECTRON_API_WEB_CONTENTS_H_

#include <map>
#include <memory>
#include <string>
#include <utility>
#include <vector>

#include "base/memory/raw_ptr.h"
#include "base/memory/raw_ptr_exclusion.h"
#include "base/memory/weak_ptr.h"
#include "base/observer_list.h"
#include "base/observer_list_types.h"
#include "base/task/thread_pool.h"
#include "chrome/browser/devtools/devtools_eye_dropper.h"
#include "chrome/browser/devtools/devtools_file_system_indexer.h"
#include "chrome/browser/ui/exclusive_access/exclusive_access_context.h"  // nogncheck
#include "chrome/browser/ui/exclusive_access/exclusive_access_manager.h"
#include "content/common/frame.mojom.h"
#include "content/public/browser/devtools_agent_host.h"
#include "content/public/browser/javascript_dialog_manager.h"
#include "content/public/browser/keyboard_event_processing_result.h"
#include "content/public/browser/render_widget_host.h"
#include "content/public/browser/web_contents.h"
#include "content/public/browser/web_contents_delegate.h"
#include "content/public/browser/web_contents_observer.h"
#include "electron/buildflags/buildflags.h"
#include "electron/shell/common/api/api.mojom.h"
#include "gin/handle.h"
#include "gin/wrappable.h"
#include "mojo/public/cpp/bindings/receiver_set.h"
#include "printing/buildflags/buildflags.h"
#include "shell/browser/api/frame_subscriber.h"
#include "shell/browser/api/save_page_handler.h"
#include "shell/browser/background_throttling_source.h"
#include "shell/browser/event_emitter_mixin.h"
#include "shell/browser/extended_web_contents_observer.h"
#include "shell/browser/ui/inspectable_web_contents.h"
#include "shell/browser/ui/inspectable_web_contents_delegate.h"
#include "shell/browser/ui/inspectable_web_contents_view_delegate.h"
#include "shell/common/gin_helper/cleaned_up_at_exit.h"
#include "shell/common/gin_helper/constructible.h"
#include "shell/common/gin_helper/error_thrower.h"
#include "shell/common/gin_helper/pinnable.h"
#include "ui/base/cursor/cursor.h"
#include "ui/base/models/image_model.h"
#include "ui/gfx/image/image.h"

#if BUILDFLAG(ENABLE_PRINTING)
#include "components/printing/browser/print_to_pdf/pdf_print_result.h"
#include "shell/browser/printing/print_view_manager_electron.h"
#endif

#if BUILDFLAG(ENABLE_ELECTRON_EXTENSIONS)
#include "extensions/common/mojom/view_type.mojom.h"

namespace extensions {
class ScriptExecutor;
}
#endif

namespace blink {
struct DeviceEmulationParams;
// enum class PermissionType;
}  // namespace blink

namespace gin_helper {
class Dictionary;
}

namespace network {
class ResourceRequestBody;
}

namespace gin {
class Arguments;
}

class SkRegion;

namespace electron {

class ElectronBrowserContext;
class InspectableWebContents;
class WebContentsZoomController;
class WebViewGuestDelegate;
class FrameSubscriber;
class WebDialogHelper;
class NativeWindow;
class OffScreenRenderWidgetHostView;
class OffScreenWebContentsView;

namespace api {

class BaseWindow;

// Wrapper around the content::WebContents.
class WebContents : public ExclusiveAccessContext,
                    public gin::Wrappable<WebContents>,
                    public gin_helper::EventEmitterMixin<WebContents>,
                    public gin_helper::Constructible<WebContents>,
                    public gin_helper::Pinnable<WebContents>,
                    public gin_helper::CleanedUpAtExit,
                    public content::WebContentsObserver,
                    public content::WebContentsDelegate,
                    public content::RenderWidgetHost::InputEventObserver,
                    public content::JavaScriptDialogManager,
                    public InspectableWebContentsDelegate,
                    public InspectableWebContentsViewDelegate,
                    public BackgroundThrottlingSource {
 public:
  enum class Type {
    kBackgroundPage,  // An extension background page.
    kBrowserWindow,   // Used by BrowserWindow.
    kBrowserView,     // Used by the JS implementation of BrowserView for
                      // backwards compatibility. Otherwise identical to
                      // kBrowserWindow.
    kRemote,          // Thin wrap around an existing WebContents.
    kWebView,         // Used by <webview>.
    kOffScreen,       // Used for offscreen rendering
  };

  // Create a new WebContents and return the V8 wrapper of it.
  static gin::Handle<WebContents> New(v8::Isolate* isolate,
                                      const gin_helper::Dictionary& options);

  // Create a new V8 wrapper for an existing |web_content|.
  //
  // The lifetime of |web_contents| will be managed by this class.
  static gin::Handle<WebContents> CreateAndTake(
      v8::Isolate* isolate,
      std::unique_ptr<content::WebContents> web_contents,
      Type type);

  // Get the api::WebContents associated with |web_contents|. Returns nullptr
  // if there is no associated wrapper.
  static WebContents* From(content::WebContents* web_contents);
  static WebContents* FromID(int32_t id);
  static std::list<WebContents*> GetWebContentsList();

  // Get the V8 wrapper of the |web_contents|, or create one if not existed.
  //
  // The lifetime of |web_contents| is NOT managed by this class, and the type
  // of this wrapper is always REMOTE.
  static gin::Handle<WebContents> FromOrCreate(
      v8::Isolate* isolate,
      content::WebContents* web_contents);

  static gin::Handle<WebContents> CreateFromWebPreferences(
      v8::Isolate* isolate,
      const gin_helper::Dictionary& web_preferences);

  // gin_helper::Constructible
  static void FillObjectTemplate(v8::Isolate*, v8::Local<v8::ObjectTemplate>);
  static const char* GetClassName() { return "WebContents"; }

  // gin::Wrappable
  static gin::WrapperInfo kWrapperInfo;
  const char* GetTypeName() override;

  void Destroy();
  void Close(absl::optional<gin_helper::Dictionary> options);
  base::WeakPtr<WebContents> GetWeakPtr() { return weak_factory_.GetWeakPtr(); }

  bool GetBackgroundThrottling() const override;
  void SetBackgroundThrottling(bool allowed);
  int GetProcessID() const;
  base::ProcessId GetOSProcessID() const;
  Type GetType() const;
  bool Equal(const WebContents* web_contents) const;
  void LoadURL(const GURL& url, const gin_helper::Dictionary& options);
  void Reload();
  void ReloadIgnoringCache();
  void DownloadURL(const GURL& url, gin::Arguments* args);
  GURL GetURL() const;
  std::u16string GetTitle() const;
  bool IsLoading() const;
  bool IsLoadingMainFrame() const;
  bool IsWaitingForResponse() const;
  void Stop();
  bool CanGoBack() const;
  void GoBack();
  bool CanGoForward() const;
  void GoForward();
  bool CanGoToOffset(int offset) const;
  void GoToOffset(int offset);
  bool CanGoToIndex(int index) const;
  void GoToIndex(int index);
  int GetActiveIndex() const;
  void ClearHistory();
  int GetHistoryLength() const;
  const std::string GetWebRTCIPHandlingPolicy() const;
  void SetWebRTCIPHandlingPolicy(const std::string& webrtc_ip_handling_policy);
  v8::Local<v8::Value> GetWebRTCUDPPortRange(v8::Isolate* isolate) const;
  void SetWebRTCUDPPortRange(gin::Arguments* args);
  std::string GetMediaSourceID(content::WebContents* request_web_contents);
  bool IsCrashed() const;
  void ForcefullyCrashRenderer();
  void SetUserAgent(const std::string& user_agent);
  std::string GetUserAgent();
  void InsertCSS(const std::string& css);
  v8::Local<v8::Promise> SavePage(const base::FilePath& full_file_path,
                                  const content::SavePageType& save_type);
  void OpenDevTools(gin::Arguments* args);
  void CloseDevTools();
  bool IsDevToolsOpened();
  bool IsDevToolsFocused();
  std::u16string GetDevToolsTitle();
  void SetDevToolsTitle(const std::u16string& title);
  void ToggleDevTools();
  void EnableDeviceEmulation(const blink::DeviceEmulationParams& params);
  void DisableDeviceEmulation();
  void InspectElement(int x, int y);
  void InspectSharedWorker();
  void InspectSharedWorkerById(const std::string& workerId);
  std::vector<scoped_refptr<content::DevToolsAgentHost>> GetAllSharedWorkers();
  void InspectServiceWorker();
  void SetIgnoreMenuShortcuts(bool ignore);
  void SetAudioMuted(bool muted);
  bool IsAudioMuted();
  bool IsCurrentlyAudible();
  void SetEmbedder(const WebContents* embedder);
  void SetDevToolsWebContents(const WebContents* devtools);
  v8::Local<v8::Value> GetNativeView(v8::Isolate* isolate) const;
  bool IsBeingCaptured();
  void HandleNewRenderFrame(content::RenderFrameHost* render_frame_host);

#if BUILDFLAG(ENABLE_PRINTING)
  void OnGetDeviceNameToUse(base::Value::Dict print_settings,
                            printing::CompletionCallback print_callback,
                            bool silent,
                            // <error, device_name>
                            std::pair<std::string, std::u16string> info);
  void Print(gin::Arguments* args);
  // Print current page as PDF.
  v8::Local<v8::Promise> PrintToPDF(const base::Value& settings);
  void OnPDFCreated(gin_helper::Promise<v8::Local<v8::Value>> promise,
                    print_to_pdf::PdfPrintResult print_result,
                    scoped_refptr<base::RefCountedMemory> data);
#endif

  void SetNextChildWebPreferences(const gin_helper::Dictionary);

  // DevTools workspace api.
  void AddWorkSpace(gin::Arguments* args, const base::FilePath& path);
  void RemoveWorkSpace(gin::Arguments* args, const base::FilePath& path);

  // Editing commands.
  void Undo();
  void Redo();
  void Cut();
  void Copy();
  void CenterSelection();
  void Paste();
  void PasteAndMatchStyle();
  void Delete();
  void SelectAll();
  void Unselect();
  void ScrollToTopOfDocument();
  void ScrollToBottomOfDocument();
  void AdjustSelectionByCharacterOffset(gin::Arguments* args);
  void Replace(const std::u16string& word);
  void ReplaceMisspelling(const std::u16string& word);
  uint32_t FindInPage(gin::Arguments* args);
  void StopFindInPage(content::StopFindAction action);
  void ShowDefinitionForSelection();
  void CopyImageAt(int x, int y);

  // Focus.
  void Focus();
  bool IsFocused() const;

  // Send WebInputEvent to the page.
  void SendInputEvent(v8::Isolate* isolate, v8::Local<v8::Value> input_event);

  // Subscribe to the frame updates.
  void BeginFrameSubscription(gin::Arguments* args);
  void EndFrameSubscription();

  // Dragging native items.
  void StartDrag(const gin_helper::Dictionary& item, gin::Arguments* args);

  // Captures the page with |rect|, |callback| would be called when capturing is
  // done.
  v8::Local<v8::Promise> CapturePage(gin::Arguments* args);

  // Methods for creating <webview>.
  bool IsGuest() const;
  void AttachToIframe(content::WebContents* embedder_web_contents,
                      int embedder_frame_id);
  void DetachFromOuterFrame();

  // Methods for offscreen rendering
  bool IsOffScreen() const;
  void OnPaint(const gfx::Rect& dirty_rect, const SkBitmap& bitmap);
  void StartPainting();
  void StopPainting();
  bool IsPainting() const;
  void SetFrameRate(int frame_rate);
  int GetFrameRate() const;
  void Invalidate();
  gfx::Size GetSizeForNewRenderView(content::WebContents*) override;

  // Methods for zoom handling.
  void SetZoomLevel(double level);
  double GetZoomLevel() const;
  void SetZoomFactor(gin_helper::ErrorThrower thrower, double factor);
  double GetZoomFactor() const;

  // Callback triggered on permission response.
  void OnEnterFullscreenModeForTab(
      content::RenderFrameHost* requesting_frame,
      const blink::mojom::FullscreenOptions& options,
      bool allowed);

  // Create window with the given disposition.
  void OnCreateWindow(const GURL& target_url,
                      const content::Referrer& referrer,
                      const std::string& frame_name,
                      WindowOpenDisposition disposition,
                      const std::string& features,
                      const scoped_refptr<network::ResourceRequestBody>& body);

  // Returns the preload script path of current WebContents.
  std::vector<base::FilePath> GetPreloadPaths() const;

  // Returns the web preferences of current WebContents.
  v8::Local<v8::Value> GetLastWebPreferences(v8::Isolate* isolate) const;

  // Returns the owner window.
  v8::Local<v8::Value> GetOwnerBrowserWindow(v8::Isolate* isolate) const;

  // Notifies the web page that there is user interaction.
  void NotifyUserActivation();

  v8::Local<v8::Promise> TakeHeapSnapshot(v8::Isolate* isolate,
                                          const base::FilePath& file_path);
  v8::Local<v8::Promise> GetProcessMemoryInfo(v8::Isolate* isolate);

  bool HandleContextMenu(content::RenderFrameHost& render_frame_host,
                         const content::ContextMenuParams& params) override;

  // Properties.
  int32_t ID() const { return id_; }
  v8::Local<v8::Value> Session(v8::Isolate* isolate);
  content::WebContents* HostWebContents() const;
  v8::Local<v8::Value> DevToolsWebContents(v8::Isolate* isolate);
  v8::Local<v8::Value> Debugger(v8::Isolate* isolate);
  content::RenderFrameHost* MainFrame();
  content::RenderFrameHost* Opener();

  WebContentsZoomController* GetZoomController() { return zoom_controller_; }

  void AddObserver(ExtendedWebContentsObserver* obs) {
    observers_.AddObserver(obs);
  }
  void RemoveObserver(ExtendedWebContentsObserver* obs) {
    // Trying to remove from an empty collection leads to an access violation
    if (!observers_.empty())
      observers_.RemoveObserver(obs);
  }

  bool EmitNavigationEvent(const std::string& event,
                           content::NavigationHandle* navigation_handle);

  // this.emit(name, new Event(sender, message), args...);
  template <typename... Args>
  bool EmitWithSender(base::StringPiece name,
                      content::RenderFrameHost* frame,
                      electron::mojom::ElectronApiIPC::InvokeCallback callback,
                      Args&&... args) {
    DCHECK_CURRENTLY_ON(content::BrowserThread::UI);
    v8::Isolate* isolate = JavascriptEnvironment::GetIsolate();
    v8::HandleScope handle_scope(isolate);

    gin::Handle<gin_helper::internal::Event> event =
        MakeEventWithSender(isolate, frame, std::move(callback));
    if (event.IsEmpty())
      return false;
    EmitWithoutEvent(name, event, std::forward<Args>(args)...);
    return event->GetDefaultPrevented();
  }

  gin::Handle<gin_helper::internal::Event> MakeEventWithSender(
      v8::Isolate* isolate,
      content::RenderFrameHost* frame,
      electron::mojom::ElectronApiIPC::InvokeCallback callback);

  WebContents* embedder() { return embedder_; }

#if BUILDFLAG(ENABLE_ELECTRON_EXTENSIONS)
  extensions::ScriptExecutor* script_executor() {
    return script_executor_.get();
  }
#endif

  // Set the window as owner window.
  void SetOwnerWindow(NativeWindow* owner_window);
  void SetOwnerWindow(content::WebContents* web_contents,
                      NativeWindow* owner_window);
  void SetOwnerBaseWindow(absl::optional<BaseWindow*> owner_window);

  // Returns the WebContents managed by this delegate.
  content::WebContents* GetWebContents() const;

  // Returns the WebContents of devtools.
  content::WebContents* GetDevToolsWebContents() const;

  InspectableWebContents* inspectable_web_contents() const {
    return inspectable_web_contents_.get();
  }

  NativeWindow* owner_window() const { return owner_window_.get(); }

  bool is_html_fullscreen() const { return html_fullscreen_; }

  void set_fullscreen_frame(content::RenderFrameHost* rfh) {
    fullscreen_frame_ = rfh;
  }

  // mojom::ElectronApiIPC
  void Message(bool internal,
               const std::string& channel,
               blink::CloneableMessage arguments,
               content::RenderFrameHost* render_frame_host);
  void Invoke(bool internal,
              const std::string& channel,
              blink::CloneableMessage arguments,
              electron::mojom::ElectronApiIPC::InvokeCallback callback,
              content::RenderFrameHost* render_frame_host);
  void ReceivePostMessage(const std::string& channel,
                          blink::TransferableMessage message,
                          content::RenderFrameHost* render_frame_host);
  void MessageSync(
      bool internal,
      const std::string& channel,
      blink::CloneableMessage arguments,
      electron::mojom::ElectronApiIPC::MessageSyncCallback callback,
      content::RenderFrameHost* render_frame_host);
  void MessageHost(const std::string& channel,
                   blink::CloneableMessage arguments,
                   content::RenderFrameHost* render_frame_host);

  // mojom::ElectronWebContentsUtility
  void OnFirstNonEmptyLayout(content::RenderFrameHost* render_frame_host);
  void UpdateDraggableRegions(std::vector<mojom::DraggableRegionPtr> regions);
  void SetTemporaryZoomLevel(double level);
  void DoGetZoomLevel(
      electron::mojom::ElectronWebContentsUtility::DoGetZoomLevelCallback
          callback);

  void SetImageAnimationPolicy(const std::string& new_policy);

  // content::RenderWidgetHost::InputEventObserver:
  void OnInputEvent(const blink::WebInputEvent& event) override;

<<<<<<< HEAD
  void SetBackgroundColor(absl::optional<SkColor> color);
=======
  // content::JavaScriptDialogManager:
  void RunJavaScriptDialog(content::WebContents* web_contents,
                           content::RenderFrameHost* rfh,
                           content::JavaScriptDialogType dialog_type,
                           const std::u16string& message_text,
                           const std::u16string& default_prompt_text,
                           DialogClosedCallback callback,
                           bool* did_suppress_message) override;
  void RunBeforeUnloadDialog(content::WebContents* web_contents,
                             content::RenderFrameHost* rfh,
                             bool is_reload,
                             DialogClosedCallback callback) override;
  void CancelDialogs(content::WebContents* web_contents,
                     bool reset_state) override;

>>>>>>> d6a80bad
  SkRegion* draggable_region() {
    return force_non_draggable_ ? nullptr : draggable_region_.get();
  }

  void SetForceNonDraggable(bool force_non_draggable) {
    force_non_draggable_ = force_non_draggable;
  }

  // disable copy
  WebContents(const WebContents&) = delete;
  WebContents& operator=(const WebContents&) = delete;

 private:
  // Does not manage lifetime of |web_contents|.
  WebContents(v8::Isolate* isolate, content::WebContents* web_contents);
  // Takes over ownership of |web_contents|.
  WebContents(v8::Isolate* isolate,
              std::unique_ptr<content::WebContents> web_contents,
              Type type);
  // Creates a new content::WebContents.
  WebContents(v8::Isolate* isolate, const gin_helper::Dictionary& options);
  ~WebContents() override;

  // Delete this if garbage collection has not started.
  void DeleteThisIfAlive();

  // Creates a InspectableWebContents object and takes ownership of
  // |web_contents|.
  void InitWithWebContents(std::unique_ptr<content::WebContents> web_contents,
                           ElectronBrowserContext* browser_context,
                           bool is_guest);

  void InitWithSessionAndOptions(
      v8::Isolate* isolate,
      std::unique_ptr<content::WebContents> web_contents,
      gin::Handle<class Session> session,
      const gin_helper::Dictionary& options);

#if BUILDFLAG(ENABLE_ELECTRON_EXTENSIONS)
  void InitWithExtensionView(v8::Isolate* isolate,
                             content::WebContents* web_contents,
                             extensions::mojom::ViewType view_type);
#endif

  // content::WebContentsDelegate:
  bool DidAddMessageToConsole(content::WebContents* source,
                              blink::mojom::ConsoleMessageLevel level,
                              const std::u16string& message,
                              int32_t line_no,
                              const std::u16string& source_id) override;
  bool IsWebContentsCreationOverridden(
      content::SiteInstance* source_site_instance,
      content::mojom::WindowContainerType window_container_type,
      const GURL& opener_url,
      const content::mojom::CreateNewWindowParams& params) override;
  content::WebContents* CreateCustomWebContents(
      content::RenderFrameHost* opener,
      content::SiteInstance* source_site_instance,
      bool is_new_browsing_instance,
      const GURL& opener_url,
      const std::string& frame_name,
      const GURL& target_url,
      const content::StoragePartitionConfig& partition_config,
      content::SessionStorageNamespace* session_storage_namespace) override;
  void WebContentsCreatedWithFullParams(
      content::WebContents* source_contents,
      int opener_render_process_id,
      int opener_render_frame_id,
      const content::mojom::CreateNewWindowParams& params,
      content::WebContents* new_contents) override;
  void AddNewContents(content::WebContents* source,
                      std::unique_ptr<content::WebContents> new_contents,
                      const GURL& target_url,
                      WindowOpenDisposition disposition,
                      const blink::mojom::WindowFeatures& window_features,
                      bool user_gesture,
                      bool* was_blocked) override;
  content::WebContents* OpenURLFromTab(
      content::WebContents* source,
      const content::OpenURLParams& params) override;
  void BeforeUnloadFired(content::WebContents* tab,
                         bool proceed,
                         bool* proceed_to_fire_unload) override;
  void SetContentsBounds(content::WebContents* source,
                         const gfx::Rect& pos) override;
  void CloseContents(content::WebContents* source) override;
  void ActivateContents(content::WebContents* contents) override;
  void UpdateTargetURL(content::WebContents* source, const GURL& url) override;
  bool HandleKeyboardEvent(
      content::WebContents* source,
      const content::NativeWebKeyboardEvent& event) override;
  bool PlatformHandleKeyboardEvent(
      content::WebContents* source,
      const content::NativeWebKeyboardEvent& event);
  content::KeyboardEventProcessingResult PreHandleKeyboardEvent(
      content::WebContents* source,
      const content::NativeWebKeyboardEvent& event) override;
  void ContentsZoomChange(bool zoom_in) override;
  void EnterFullscreenModeForTab(
      content::RenderFrameHost* requesting_frame,
      const blink::mojom::FullscreenOptions& options) override;
  void ExitFullscreenModeForTab(content::WebContents* source) override;
  void RendererUnresponsive(
      content::WebContents* source,
      content::RenderWidgetHost* render_widget_host,
      base::RepeatingClosure hang_monitor_restarter) override;
  void RendererResponsive(
      content::WebContents* source,
      content::RenderWidgetHost* render_widget_host) override;
  void FindReply(content::WebContents* web_contents,
                 int request_id,
                 int number_of_matches,
                 const gfx::Rect& selection_rect,
                 int active_match_ordinal,
                 bool final_update) override;
  void OnRequestToLockMouse(content::WebContents* web_contents,
                            bool user_gesture,
                            bool last_unlocked_by_target,
                            bool allowed);
  void RequestToLockMouse(content::WebContents* web_contents,
                          bool user_gesture,
                          bool last_unlocked_by_target) override;
  void LostMouseLock() override;
  void OnRequestKeyboardLock(content::WebContents* web_contents,
                             bool esc_key_locked,
                             bool allowed);
  void RequestKeyboardLock(content::WebContents* web_contents,
                           bool esc_key_locked) override;
  void CancelKeyboardLockRequest(content::WebContents* web_contents) override;
  bool CheckMediaAccessPermission(content::RenderFrameHost* render_frame_host,
                                  const url::Origin& security_origin,
                                  blink::mojom::MediaStreamType type) override;
  void RequestMediaAccessPermission(
      content::WebContents* web_contents,
      const content::MediaStreamRequest& request,
      content::MediaResponseCallback callback) override;
  content::JavaScriptDialogManager* GetJavaScriptDialogManager(
      content::WebContents* source) override;
  void OnAudioStateChanged(bool audible) override;
  void UpdatePreferredSize(content::WebContents* web_contents,
                           const gfx::Size& pref_size) override;

  // content::WebContentsObserver:
  void BeforeUnloadFired(bool proceed) override;
  void OnBackgroundColorChanged() override;
  void RenderFrameCreated(content::RenderFrameHost* render_frame_host) override;
  void RenderFrameDeleted(content::RenderFrameHost* render_frame_host) override;
  void RenderFrameHostChanged(content::RenderFrameHost* old_host,
                              content::RenderFrameHost* new_host) override;
  void FrameDeleted(int frame_tree_node_id) override;
  void RenderViewDeleted(content::RenderViewHost*) override;
  void PrimaryMainFrameRenderProcessGone(
      base::TerminationStatus status) override;
  void DOMContentLoaded(content::RenderFrameHost* render_frame_host) override;
  void DidFinishLoad(content::RenderFrameHost* render_frame_host,
                     const GURL& validated_url) override;
  void DidFailLoad(content::RenderFrameHost* render_frame_host,
                   const GURL& validated_url,
                   int error_code) override;
  void DidStartLoading() override;
  void DidStopLoading() override;
  void DidStartNavigation(
      content::NavigationHandle* navigation_handle) override;
  void DidRedirectNavigation(
      content::NavigationHandle* navigation_handle) override;
  void ReadyToCommitNavigation(
      content::NavigationHandle* navigation_handle) override;
  void DidFinishNavigation(
      content::NavigationHandle* navigation_handle) override;
  void WebContentsDestroyed() override;
  void NavigationEntryCommitted(
      const content::LoadCommittedDetails& load_details) override;
  void TitleWasSet(content::NavigationEntry* entry) override;
  void DidUpdateFaviconURL(
      content::RenderFrameHost* render_frame_host,
      const std::vector<blink::mojom::FaviconURLPtr>& urls) override;
  void PluginCrashed(const base::FilePath& plugin_path,
                     base::ProcessId plugin_pid) override;
  void MediaStartedPlaying(const MediaPlayerInfo& video_type,
                           const content::MediaPlayerId& id) override;
  void MediaStoppedPlaying(
      const MediaPlayerInfo& video_type,
      const content::MediaPlayerId& id,
      content::WebContentsObserver::MediaStoppedReason reason) override;
  void DidChangeThemeColor() override;
  void OnCursorChanged(const ui::Cursor& cursor) override;
  void DidAcquireFullscreen(content::RenderFrameHost* rfh) override;
  void OnWebContentsFocused(
      content::RenderWidgetHost* render_widget_host) override;
  void OnWebContentsLostFocus(
      content::RenderWidgetHost* render_widget_host) override;

  // InspectableWebContentsDelegate:
  void DevToolsReloadPage() override;

  // InspectableWebContentsViewDelegate:
  void DevToolsFocused() override;
  void DevToolsOpened() override;
  void DevToolsClosed() override;
  void DevToolsResized() override;

  ElectronBrowserContext* GetBrowserContext() const;

  void OnElectronBrowserConnectionError();

  OffScreenWebContentsView* GetOffScreenWebContentsView() const;
  OffScreenRenderWidgetHostView* GetOffScreenRenderWidgetHostView() const;

  // Called when received a synchronous message from renderer to
  // get the zoom level.
  void OnGetZoomLevel(content::RenderFrameHost* frame_host,
                      IPC::Message* reply_msg);

  void InitZoomController(content::WebContents* web_contents,
                          const gin_helper::Dictionary& options);

  // content::WebContentsDelegate:
  bool CanOverscrollContent() override;
  std::unique_ptr<content::EyeDropper> OpenEyeDropper(
      content::RenderFrameHost* frame,
      content::EyeDropperListener* listener) override;
  void RunFileChooser(content::RenderFrameHost* render_frame_host,
                      scoped_refptr<content::FileSelectListener> listener,
                      const blink::mojom::FileChooserParams& params) override;
  void EnumerateDirectory(content::WebContents* web_contents,
                          scoped_refptr<content::FileSelectListener> listener,
                          const base::FilePath& path) override;

  // ExclusiveAccessContext:
  Profile* GetProfile() override;
  bool IsFullscreen() const override;
  void EnterFullscreen(const GURL& url,
                       ExclusiveAccessBubbleType bubble_type,
                       const int64_t display_id) override;
  void ExitFullscreen() override;
  void UpdateExclusiveAccessExitBubbleContent(
      const GURL& url,
      ExclusiveAccessBubbleType bubble_type,
      ExclusiveAccessBubbleHideCallback bubble_first_hide_callback,
      bool notify_download,
      bool force_update) override;
  void OnExclusiveAccessUserInput() override;
  content::WebContents* GetActiveWebContents() override;
  bool CanUserExitFullscreen() const override;
  bool IsExclusiveAccessBubbleDisplayed() const override;

  // content::WebContentsDelegate
  bool IsFullscreenForTabOrPending(const content::WebContents* source) override;
  content::FullscreenState GetFullscreenState(
      const content::WebContents* web_contents) const override;
  bool TakeFocus(content::WebContents* source, bool reverse) override;
  content::PictureInPictureResult EnterPictureInPicture(
      content::WebContents* web_contents) override;
  void ExitPictureInPicture() override;

  // InspectableWebContentsDelegate:
  void DevToolsSaveToFile(const std::string& url,
                          const std::string& content,
                          bool save_as) override;
  void DevToolsAppendToFile(const std::string& url,
                            const std::string& content) override;
  void DevToolsRequestFileSystems() override;
  void DevToolsAddFileSystem(const std::string& type,
                             const base::FilePath& file_system_path) override;
  void DevToolsRemoveFileSystem(
      const base::FilePath& file_system_path) override;
  void DevToolsIndexPath(int request_id,
                         const std::string& file_system_path,
                         const std::string& excluded_folders_message) override;
  void DevToolsOpenInNewTab(const std::string& url) override;
  void DevToolsStopIndexing(int request_id) override;
  void DevToolsSearchInPath(int request_id,
                            const std::string& file_system_path,
                            const std::string& query) override;
  void DevToolsSetEyeDropperActive(bool active) override;

  // InspectableWebContentsViewDelegate:
#if defined(TOOLKIT_VIEWS) && !BUILDFLAG(IS_MAC)
  ui::ImageModel GetDevToolsWindowIcon() override;
#endif
#if BUILDFLAG(IS_LINUX)
  void GetDevToolsWindowWMClass(std::string* name,
                                std::string* class_name) override;
#endif

  void ColorPickedInEyeDropper(int r, int g, int b, int a);

  // DevTools index event callbacks.
  void OnDevToolsIndexingWorkCalculated(int request_id,
                                        const std::string& file_system_path,
                                        int total_work);
  void OnDevToolsIndexingWorked(int request_id,
                                const std::string& file_system_path,
                                int worked);
  void OnDevToolsIndexingDone(int request_id,
                              const std::string& file_system_path);
  void OnDevToolsSearchCompleted(int request_id,
                                 const std::string& file_system_path,
                                 const std::vector<std::string>& file_paths);

  // Set fullscreen mode triggered by html api.
  void SetHtmlApiFullscreen(bool enter_fullscreen);
  // Update the html fullscreen flag in both browser and renderer.
  void UpdateHtmlApiFullscreen(bool fullscreen);

  v8::Global<v8::Value> session_;
  v8::Global<v8::Value> devtools_web_contents_;
  v8::Global<v8::Value> debugger_;

<<<<<<< HEAD
  // The dialog manager deletes itself when the content::WebContents is
  // destroyed.
  raw_ptr<ElectronJavaScriptDialogManager> dialog_manager_;
=======
>>>>>>> d6a80bad
  std::unique_ptr<WebViewGuestDelegate> guest_delegate_;
  std::unique_ptr<FrameSubscriber> frame_subscriber_;

#if BUILDFLAG(ENABLE_ELECTRON_EXTENSIONS)
  std::unique_ptr<extensions::ScriptExecutor> script_executor_;
#endif

  // The host webcontents that may contain this webcontents.
  RAW_PTR_EXCLUSION WebContents* embedder_ = nullptr;

  // Whether the guest view has been attached.
  bool attached_ = false;

  // The type of current WebContents.
  Type type_ = Type::kBrowserWindow;

  int32_t id_;

  // Request id used for findInPage request.
  uint32_t find_in_page_request_id_ = 0;

  // Whether background throttling is disabled.
  bool background_throttling_ = true;

  // Whether to enable devtools.
  bool enable_devtools_ = true;

  // Observers of this WebContents.
  base::ObserverList<ExtendedWebContentsObserver> observers_;

  v8::Global<v8::Value> pending_child_web_preferences_;

  // The window that this WebContents belongs to.
  base::WeakPtr<NativeWindow> owner_window_;

  bool offscreen_ = false;

  // Whether window is fullscreened by HTML5 api.
  bool html_fullscreen_ = false;

  // Whether window is fullscreened by window api.
  bool native_fullscreen_ = false;

  const scoped_refptr<DevToolsFileSystemIndexer> devtools_file_system_indexer_ =
      base::MakeRefCounted<DevToolsFileSystemIndexer>();

  ExclusiveAccessManager exclusive_access_manager_{this};

  std::unique_ptr<DevToolsEyeDropper> eye_dropper_;

  raw_ptr<ElectronBrowserContext> browser_context_;

  // The stored InspectableWebContents object.
  // Notice that inspectable_web_contents_ must be placed after
  // dialog_manager_, so we can make sure inspectable_web_contents_ is
  // destroyed before dialog_manager_, otherwise a crash would happen.
  std::unique_ptr<InspectableWebContents> inspectable_web_contents_;

  // The zoom controller for this webContents.
  // Note: owned by inspectable_web_contents_, so declare this *after*
  // that field to ensure the dtor destroys them in the right order.
  raw_ptr<WebContentsZoomController> zoom_controller_ = nullptr;

  // Maps url to file path, used by the file requests sent from devtools.
  typedef std::map<std::string, base::FilePath> PathsMap;
  PathsMap saved_files_;

  // Map id to index job, used for file system indexing requests from devtools.
  typedef std::
      map<int, scoped_refptr<DevToolsFileSystemIndexer::FileSystemIndexingJob>>
          DevToolsIndexingJobsMap;
  DevToolsIndexingJobsMap devtools_indexing_jobs_;

  const scoped_refptr<base::SequencedTaskRunner> file_task_runner_ =
      base::ThreadPool::CreateSequencedTaskRunner({base::MayBlock()});

#if BUILDFLAG(ENABLE_PRINTING)
  const scoped_refptr<base::TaskRunner> print_task_runner_;
#endif

  // Stores the frame thats currently in fullscreen, nullptr if there is none.
  raw_ptr<content::RenderFrameHost> fullscreen_frame_ = nullptr;

  std::unique_ptr<SkRegion> draggable_region_;

  bool force_non_draggable_ = false;

  base::WeakPtrFactory<WebContents> weak_factory_{this};
};

}  // namespace api

}  // namespace electron

#endif  // ELECTRON_SHELL_BROWSER_API_ELECTRON_API_WEB_CONTENTS_H_<|MERGE_RESOLUTION|>--- conflicted
+++ resolved
@@ -459,9 +459,6 @@
   // content::RenderWidgetHost::InputEventObserver:
   void OnInputEvent(const blink::WebInputEvent& event) override;
 
-<<<<<<< HEAD
-  void SetBackgroundColor(absl::optional<SkColor> color);
-=======
   // content::JavaScriptDialogManager:
   void RunJavaScriptDialog(content::WebContents* web_contents,
                            content::RenderFrameHost* rfh,
@@ -477,7 +474,8 @@
   void CancelDialogs(content::WebContents* web_contents,
                      bool reset_state) override;
 
->>>>>>> d6a80bad
+  void SetBackgroundColor(absl::optional<SkColor> color);
+
   SkRegion* draggable_region() {
     return force_non_draggable_ ? nullptr : draggable_region_.get();
   }
@@ -787,12 +785,6 @@
   v8::Global<v8::Value> devtools_web_contents_;
   v8::Global<v8::Value> debugger_;
 
-<<<<<<< HEAD
-  // The dialog manager deletes itself when the content::WebContents is
-  // destroyed.
-  raw_ptr<ElectronJavaScriptDialogManager> dialog_manager_;
-=======
->>>>>>> d6a80bad
   std::unique_ptr<WebViewGuestDelegate> guest_delegate_;
   std::unique_ptr<FrameSubscriber> frame_subscriber_;
 
