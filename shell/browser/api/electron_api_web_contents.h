--- conflicted
+++ resolved
@@ -733,17 +733,6 @@
   // Update the html fullscreen flag in both browser and renderer.
   void UpdateHtmlApiFullscreen(bool fullscreen);
 
-<<<<<<< HEAD
-  bool DoesDeviceMatch(const base::Value* device,
-                       const base::Value* device_to_compare,
-                       blink::PermissionType permission_type);
-
-  // ElectronWebModalDialogManagerDelegate overrides:
-  web_modal::WebContentsModalDialogHost* GetWebContentsModalDialogHost()
-      override;
-
-=======
->>>>>>> 47afadda
   v8::Global<v8::Value> session_;
   v8::Global<v8::Value> devtools_web_contents_;
   v8::Global<v8::Value> debugger_;
