// Copyright (c) 2014 GitHub, Inc.
// Use of this source code is governed by the MIT license that can be
// found in the LICENSE file.

#ifndef ELECTRON_SHELL_BROWSER_API_ELECTRON_API_WEB_CONTENTS_H_
#define ELECTRON_SHELL_BROWSER_API_ELECTRON_API_WEB_CONTENTS_H_

#include <map>
#include <memory>
#include <string>
#include <utility>
#include <vector>

#include "base/memory/weak_ptr.h"
#include "base/observer_list.h"
#include "base/observer_list_types.h"
#include "chrome/browser/devtools/devtools_eye_dropper.h"
#include "chrome/browser/devtools/devtools_file_system_indexer.h"
#include "chrome/browser/ui/exclusive_access/exclusive_access_context.h"  // nogncheck
#include "content/common/frame.mojom.h"
#include "content/public/browser/devtools_agent_host.h"
#include "content/public/browser/keyboard_event_processing_result.h"
#include "content/public/browser/render_widget_host.h"
#include "content/public/browser/web_contents.h"
#include "content/public/browser/web_contents_delegate.h"
#include "content/public/browser/web_contents_observer.h"
#include "electron/buildflags/buildflags.h"
#include "electron/shell/common/api/api.mojom.h"
#include "gin/handle.h"
#include "gin/wrappable.h"
#include "mojo/public/cpp/bindings/receiver_set.h"
#include "printing/buildflags/buildflags.h"
#include "shell/browser/api/frame_subscriber.h"
#include "shell/browser/api/save_page_handler.h"
#include "shell/browser/event_emitter_mixin.h"
#include "shell/browser/extended_web_contents_observer.h"
#include "shell/browser/ui/inspectable_web_contents.h"
#include "shell/browser/ui/inspectable_web_contents_delegate.h"
#include "shell/browser/ui/inspectable_web_contents_view_delegate.h"
#include "shell/common/gin_helper/cleaned_up_at_exit.h"
#include "shell/common/gin_helper/constructible.h"
#include "shell/common/gin_helper/error_thrower.h"
#include "shell/common/gin_helper/pinnable.h"
#include "ui/base/cursor/cursor.h"
#include "ui/base/models/image_model.h"
#include "ui/gfx/image/image.h"

#if BUILDFLAG(ENABLE_PRINTING)
#include "components/printing/browser/print_to_pdf/pdf_print_result.h"
#include "shell/browser/printing/print_view_manager_electron.h"
#endif

#if BUILDFLAG(ENABLE_ELECTRON_EXTENSIONS)
#include "extensions/common/mojom/view_type.mojom.h"

namespace extensions {
class ScriptExecutor;
}
#endif

namespace blink {
struct DeviceEmulationParams;
// enum class PermissionType;
}  // namespace blink

namespace gin_helper {
class Dictionary;
}

namespace network {
class ResourceRequestBody;
}

namespace gin {
class Arguments;
}

class ExclusiveAccessManager;

class SkRegion;

namespace electron {

class ElectronBrowserContext;
class ElectronJavaScriptDialogManager;
class InspectableWebContents;
class WebContentsZoomController;
class WebViewGuestDelegate;
class FrameSubscriber;
class WebDialogHelper;
class NativeWindow;

#if BUILDFLAG(ENABLE_OSR)
class OffScreenRenderWidgetHostView;
class OffScreenWebContentsView;
#endif

namespace api {

// Wrapper around the content::WebContents.
class WebContents : public ExclusiveAccessContext,
                    public gin::Wrappable<WebContents>,
                    public gin_helper::EventEmitterMixin<WebContents>,
                    public gin_helper::Constructible<WebContents>,
                    public gin_helper::Pinnable<WebContents>,
                    public gin_helper::CleanedUpAtExit,
                    public content::WebContentsObserver,
                    public content::WebContentsDelegate,
                    public content::RenderWidgetHost::InputEventObserver,
                    public InspectableWebContentsDelegate,
                    public InspectableWebContentsViewDelegate {
 public:
  enum class Type {
    kBackgroundPage,  // An extension background page.
    kBrowserWindow,   // Used by BrowserWindow.
    kBrowserView,     // Used by BrowserView.
    kRemote,          // Thin wrap around an existing WebContents.
    kWebView,         // Used by <webview>.
    kOffScreen,       // Used for offscreen rendering
  };

  // Create a new WebContents and return the V8 wrapper of it.
  static gin::Handle<WebContents> New(v8::Isolate* isolate,
                                      const gin_helper::Dictionary& options);

  // Create a new V8 wrapper for an existing |web_content|.
  //
  // The lifetime of |web_contents| will be managed by this class.
  static gin::Handle<WebContents> CreateAndTake(
      v8::Isolate* isolate,
      std::unique_ptr<content::WebContents> web_contents,
      Type type);

  // Get the api::WebContents associated with |web_contents|. Returns nullptr
  // if there is no associated wrapper.
  static WebContents* From(content::WebContents* web_contents);
  static WebContents* FromID(int32_t id);

  // Get the V8 wrapper of the |web_contents|, or create one if not existed.
  //
  // The lifetime of |web_contents| is NOT managed by this class, and the type
  // of this wrapper is always REMOTE.
  static gin::Handle<WebContents> FromOrCreate(
      v8::Isolate* isolate,
      content::WebContents* web_contents);

  static gin::Handle<WebContents> CreateFromWebPreferences(
      v8::Isolate* isolate,
      const gin_helper::Dictionary& web_preferences);

  // gin::Wrappable
  static gin::WrapperInfo kWrapperInfo;
  static void FillObjectTemplate(v8::Isolate*, v8::Local<v8::ObjectTemplate>);
  const char* GetTypeName() override;

  void Destroy();
  void Close(absl::optional<gin_helper::Dictionary> options);
  base::WeakPtr<WebContents> GetWeakPtr() { return weak_factory_.GetWeakPtr(); }

  bool GetBackgroundThrottling() const;
  void SetBackgroundThrottling(bool allowed);
  int GetProcessID() const;
  base::ProcessId GetOSProcessID() const;
  Type GetType() const;
  bool Equal(const WebContents* web_contents) const;
  void LoadURL(const GURL& url, const gin_helper::Dictionary& options);
  void Reload();
  void ReloadIgnoringCache();
  void DownloadURL(const GURL& url);
  GURL GetURL() const;
  std::u16string GetTitle() const;
  bool IsLoading() const;
  bool IsLoadingMainFrame() const;
  bool IsWaitingForResponse() const;
  void Stop();
  bool CanGoBack() const;
  void GoBack();
  bool CanGoForward() const;
  void GoForward();
  bool CanGoToOffset(int offset) const;
  void GoToOffset(int offset);
  bool CanGoToIndex(int index) const;
  void GoToIndex(int index);
  int GetActiveIndex() const;
  void ClearHistory();
  int GetHistoryLength() const;
  const std::string GetWebRTCIPHandlingPolicy() const;
  void SetWebRTCIPHandlingPolicy(const std::string& webrtc_ip_handling_policy);
  std::string GetMediaSourceID(content::WebContents* request_web_contents);
  bool IsCrashed() const;
  void ForcefullyCrashRenderer();
  void SetUserAgent(const std::string& user_agent);
  std::string GetUserAgent();
  void InsertCSS(const std::string& css);
  v8::Local<v8::Promise> SavePage(const base::FilePath& full_file_path,
                                  const content::SavePageType& save_type);
  void OpenDevTools(gin::Arguments* args);
  void CloseDevTools();
  bool IsDevToolsOpened();
  bool IsDevToolsFocused();
  void ToggleDevTools();
  void EnableDeviceEmulation(const blink::DeviceEmulationParams& params);
  void DisableDeviceEmulation();
  void InspectElement(int x, int y);
  void InspectSharedWorker();
  void InspectSharedWorkerById(const std::string& workerId);
  std::vector<scoped_refptr<content::DevToolsAgentHost>> GetAllSharedWorkers();
  void InspectServiceWorker();
  void SetIgnoreMenuShortcuts(bool ignore);
  void SetAudioMuted(bool muted);
  bool IsAudioMuted();
  bool IsCurrentlyAudible();
  void SetEmbedder(const WebContents* embedder);
  void SetDevToolsWebContents(const WebContents* devtools);
  v8::Local<v8::Value> GetNativeView(v8::Isolate* isolate) const;
  bool IsBeingCaptured();
  void HandleNewRenderFrame(content::RenderFrameHost* render_frame_host);

#if BUILDFLAG(ENABLE_PRINTING)
  void OnGetDeviceNameToUse(base::Value::Dict print_settings,
                            printing::CompletionCallback print_callback,
                            bool silent,
                            // <error, device_name>
                            std::pair<std::string, std::u16string> info);
  void Print(gin::Arguments* args);
  // Print current page as PDF.
  v8::Local<v8::Promise> PrintToPDF(const base::Value& settings);
  void OnPDFCreated(gin_helper::Promise<v8::Local<v8::Value>> promise,
                    print_to_pdf::PdfPrintResult print_result,
                    scoped_refptr<base::RefCountedMemory> data);
#endif

  void SetNextChildWebPreferences(const gin_helper::Dictionary);

  // DevTools workspace api.
  void AddWorkSpace(gin::Arguments* args, const base::FilePath& path);
  void RemoveWorkSpace(gin::Arguments* args, const base::FilePath& path);

  // Editing commands.
  void Undo();
  void Redo();
  void Cut();
  void Copy();
  void Paste();
  void PasteAndMatchStyle();
  void Delete();
  void SelectAll();
  void Unselect();
  void Replace(const std::u16string& word);
  void ReplaceMisspelling(const std::u16string& word);
  uint32_t FindInPage(gin::Arguments* args);
  void StopFindInPage(content::StopFindAction action);
  void ShowDefinitionForSelection();
  void CopyImageAt(int x, int y);

  // Focus.
  void Focus();
  bool IsFocused() const;

  // Send WebInputEvent to the page.
  void SendInputEvent(v8::Isolate* isolate, v8::Local<v8::Value> input_event);

  // Subscribe to the frame updates.
  void BeginFrameSubscription(gin::Arguments* args);
  void EndFrameSubscription();

  // Dragging native items.
  void StartDrag(const gin_helper::Dictionary& item, gin::Arguments* args);

  // Captures the page with |rect|, |callback| would be called when capturing is
  // done.
  v8::Local<v8::Promise> CapturePage(gin::Arguments* args);

  // Methods for creating <webview>.
  bool IsGuest() const;
  void AttachToIframe(content::WebContents* embedder_web_contents,
                      int embedder_frame_id);
  void DetachFromOuterFrame();

  // Methods for offscreen rendering
  bool IsOffScreen() const;
#if BUILDFLAG(ENABLE_OSR)
  void OnPaint(const gfx::Rect& dirty_rect, const SkBitmap& bitmap);
  void StartPainting();
  void StopPainting();
  bool IsPainting() const;
  void SetFrameRate(int frame_rate);
  int GetFrameRate() const;
#endif
  void Invalidate();
  gfx::Size GetSizeForNewRenderView(content::WebContents*) override;

  // Methods for zoom handling.
  void SetZoomLevel(double level);
  double GetZoomLevel() const;
  void SetZoomFactor(gin_helper::ErrorThrower thrower, double factor);
  double GetZoomFactor() const;

  // Callback triggered on permission response.
  void OnEnterFullscreenModeForTab(
      content::RenderFrameHost* requesting_frame,
      const blink::mojom::FullscreenOptions& options,
      bool allowed);

  // Create window with the given disposition.
  void OnCreateWindow(const GURL& target_url,
                      const content::Referrer& referrer,
                      const std::string& frame_name,
                      WindowOpenDisposition disposition,
                      const std::string& features,
                      const scoped_refptr<network::ResourceRequestBody>& body);

  // Returns the preload script path of current WebContents.
  std::vector<base::FilePath> GetPreloadPaths() const;

  // Returns the web preferences of current WebContents.
  v8::Local<v8::Value> GetLastWebPreferences(v8::Isolate* isolate) const;

  // Returns the owner window.
  v8::Local<v8::Value> GetOwnerBrowserWindow(v8::Isolate* isolate) const;

  // Notifies the web page that there is user interaction.
  void NotifyUserActivation();

  v8::Local<v8::Promise> TakeHeapSnapshot(v8::Isolate* isolate,
                                          const base::FilePath& file_path);
  v8::Local<v8::Promise> GetProcessMemoryInfo(v8::Isolate* isolate);

  // Properties.
  int32_t ID() const { return id_; }
  v8::Local<v8::Value> Session(v8::Isolate* isolate);
  content::WebContents* HostWebContents() const;
  v8::Local<v8::Value> DevToolsWebContents(v8::Isolate* isolate);
  v8::Local<v8::Value> Debugger(v8::Isolate* isolate);
  content::RenderFrameHost* MainFrame();
  content::RenderFrameHost* Opener();

  WebContentsZoomController* GetZoomController() { return zoom_controller_; }

  void AddObserver(ExtendedWebContentsObserver* obs) {
    observers_.AddObserver(obs);
  }
  void RemoveObserver(ExtendedWebContentsObserver* obs) {
    // Trying to remove from an empty collection leads to an access violation
    if (!observers_.empty())
      observers_.RemoveObserver(obs);
  }

  bool EmitNavigationEvent(const std::string& event,
                           content::NavigationHandle* navigation_handle);

  // this.emit(name, new Event(sender, message), args...);
  template <typename... Args>
  bool EmitWithSender(base::StringPiece name,
                      content::RenderFrameHost* frame,
                      electron::mojom::ElectronApiIPC::InvokeCallback callback,
                      Args&&... args) {
    DCHECK_CURRENTLY_ON(content::BrowserThread::UI);
    v8::Isolate* isolate = JavascriptEnvironment::GetIsolate();
    v8::HandleScope handle_scope(isolate);

<<<<<<< HEAD
    gin::Handle<gin_helper::internal::PreventableEvent> event =
        MakeEventWithSender(isolate, frame, std::move(callback));
    if (event.IsEmpty())
      return false;
    EmitWithoutCustomEvent(name, event, std::forward<Args>(args)...);
    return event->GetDefaultPrevented();
  }

  gin::Handle<gin_helper::internal::PreventableEvent> MakeEventWithSender(
=======
    gin::Handle<gin_helper::internal::Event> event =
        MakeEventWithSender(isolate, frame, std::move(callback));
    if (event.IsEmpty())
      return false;
    EmitWithoutEvent(name, event, std::forward<Args>(args)...);
    return event->GetDefaultPrevented();
  }

  gin::Handle<gin_helper::internal::Event> MakeEventWithSender(
>>>>>>> 71944f2c
      v8::Isolate* isolate,
      content::RenderFrameHost* frame,
      electron::mojom::ElectronApiIPC::InvokeCallback callback);

  WebContents* embedder() { return embedder_; }

#if BUILDFLAG(ENABLE_ELECTRON_EXTENSIONS)
  extensions::ScriptExecutor* script_executor() {
    return script_executor_.get();
  }
#endif

  // Set the window as owner window.
  void SetOwnerWindow(NativeWindow* owner_window);
  void SetOwnerWindow(content::WebContents* web_contents,
                      NativeWindow* owner_window);

  // Returns the WebContents managed by this delegate.
  content::WebContents* GetWebContents() const;

  // Returns the WebContents of devtools.
  content::WebContents* GetDevToolsWebContents() const;

  InspectableWebContents* inspectable_web_contents() const {
    return inspectable_web_contents_.get();
  }

  NativeWindow* owner_window() const { return owner_window_.get(); }

  bool is_html_fullscreen() const { return html_fullscreen_; }

  void set_fullscreen_frame(content::RenderFrameHost* rfh) {
    fullscreen_frame_ = rfh;
  }

  // mojom::ElectronApiIPC
  void Message(bool internal,
               const std::string& channel,
               blink::CloneableMessage arguments,
               content::RenderFrameHost* render_frame_host);
  void Invoke(bool internal,
              const std::string& channel,
              blink::CloneableMessage arguments,
              electron::mojom::ElectronApiIPC::InvokeCallback callback,
              content::RenderFrameHost* render_frame_host);
  void ReceivePostMessage(const std::string& channel,
                          blink::TransferableMessage message,
                          content::RenderFrameHost* render_frame_host);
  void MessageSync(
      bool internal,
      const std::string& channel,
      blink::CloneableMessage arguments,
      electron::mojom::ElectronApiIPC::MessageSyncCallback callback,
      content::RenderFrameHost* render_frame_host);
  void MessageTo(int32_t web_contents_id,
                 const std::string& channel,
                 blink::CloneableMessage arguments);
  void MessageHost(const std::string& channel,
                   blink::CloneableMessage arguments,
                   content::RenderFrameHost* render_frame_host);

  // mojom::ElectronWebContentsUtility
  void OnFirstNonEmptyLayout(content::RenderFrameHost* render_frame_host);
  void UpdateDraggableRegions(std::vector<mojom::DraggableRegionPtr> regions);
  void SetTemporaryZoomLevel(double level);
  void DoGetZoomLevel(
      electron::mojom::ElectronWebContentsUtility::DoGetZoomLevelCallback
          callback);

  void SetImageAnimationPolicy(const std::string& new_policy);

  // content::RenderWidgetHost::InputEventObserver:
  void OnInputEvent(const blink::WebInputEvent& event) override;

  SkRegion* draggable_region() { return draggable_region_.get(); }

  // disable copy
  WebContents(const WebContents&) = delete;
  WebContents& operator=(const WebContents&) = delete;

 private:
  // Does not manage lifetime of |web_contents|.
  WebContents(v8::Isolate* isolate, content::WebContents* web_contents);
  // Takes over ownership of |web_contents|.
  WebContents(v8::Isolate* isolate,
              std::unique_ptr<content::WebContents> web_contents,
              Type type);
  // Creates a new content::WebContents.
  WebContents(v8::Isolate* isolate, const gin_helper::Dictionary& options);
  ~WebContents() override;

  // Delete this if garbage collection has not started.
  void DeleteThisIfAlive();

  // Creates a InspectableWebContents object and takes ownership of
  // |web_contents|.
  void InitWithWebContents(std::unique_ptr<content::WebContents> web_contents,
                           ElectronBrowserContext* browser_context,
                           bool is_guest);

  void InitWithSessionAndOptions(
      v8::Isolate* isolate,
      std::unique_ptr<content::WebContents> web_contents,
      gin::Handle<class Session> session,
      const gin_helper::Dictionary& options);

#if BUILDFLAG(ENABLE_ELECTRON_EXTENSIONS)
  void InitWithExtensionView(v8::Isolate* isolate,
                             content::WebContents* web_contents,
                             extensions::mojom::ViewType view_type);
#endif

  // content::WebContentsDelegate:
  bool DidAddMessageToConsole(content::WebContents* source,
                              blink::mojom::ConsoleMessageLevel level,
                              const std::u16string& message,
                              int32_t line_no,
                              const std::u16string& source_id) override;
  bool IsWebContentsCreationOverridden(
      content::SiteInstance* source_site_instance,
      content::mojom::WindowContainerType window_container_type,
      const GURL& opener_url,
      const content::mojom::CreateNewWindowParams& params) override;
  content::WebContents* CreateCustomWebContents(
      content::RenderFrameHost* opener,
      content::SiteInstance* source_site_instance,
      bool is_new_browsing_instance,
      const GURL& opener_url,
      const std::string& frame_name,
      const GURL& target_url,
      const content::StoragePartitionConfig& partition_config,
      content::SessionStorageNamespace* session_storage_namespace) override;
  void WebContentsCreatedWithFullParams(
      content::WebContents* source_contents,
      int opener_render_process_id,
      int opener_render_frame_id,
      const content::mojom::CreateNewWindowParams& params,
      content::WebContents* new_contents) override;
  void AddNewContents(content::WebContents* source,
                      std::unique_ptr<content::WebContents> new_contents,
                      const GURL& target_url,
                      WindowOpenDisposition disposition,
                      const blink::mojom::WindowFeatures& window_features,
                      bool user_gesture,
                      bool* was_blocked) override;
  content::WebContents* OpenURLFromTab(
      content::WebContents* source,
      const content::OpenURLParams& params) override;
  void BeforeUnloadFired(content::WebContents* tab,
                         bool proceed,
                         bool* proceed_to_fire_unload) override;
  void SetContentsBounds(content::WebContents* source,
                         const gfx::Rect& pos) override;
  void CloseContents(content::WebContents* source) override;
  void ActivateContents(content::WebContents* contents) override;
  void UpdateTargetURL(content::WebContents* source, const GURL& url) override;
  bool HandleKeyboardEvent(
      content::WebContents* source,
      const content::NativeWebKeyboardEvent& event) override;
  bool PlatformHandleKeyboardEvent(
      content::WebContents* source,
      const content::NativeWebKeyboardEvent& event);
  content::KeyboardEventProcessingResult PreHandleKeyboardEvent(
      content::WebContents* source,
      const content::NativeWebKeyboardEvent& event) override;
  void ContentsZoomChange(bool zoom_in) override;
  void EnterFullscreenModeForTab(
      content::RenderFrameHost* requesting_frame,
      const blink::mojom::FullscreenOptions& options) override;
  void ExitFullscreenModeForTab(content::WebContents* source) override;
  void RendererUnresponsive(
      content::WebContents* source,
      content::RenderWidgetHost* render_widget_host,
      base::RepeatingClosure hang_monitor_restarter) override;
  void RendererResponsive(
      content::WebContents* source,
      content::RenderWidgetHost* render_widget_host) override;
  bool HandleContextMenu(content::RenderFrameHost& render_frame_host,
                         const content::ContextMenuParams& params) override;
  void FindReply(content::WebContents* web_contents,
                 int request_id,
                 int number_of_matches,
                 const gfx::Rect& selection_rect,
                 int active_match_ordinal,
                 bool final_update) override;
  void RequestExclusivePointerAccess(content::WebContents* web_contents,
                                     bool user_gesture,
                                     bool last_unlocked_by_target,
                                     bool allowed);
  void RequestToLockMouse(content::WebContents* web_contents,
                          bool user_gesture,
                          bool last_unlocked_by_target) override;
  void LostMouseLock() override;
  void RequestKeyboardLock(content::WebContents* web_contents,
                           bool esc_key_locked) override;
  void CancelKeyboardLockRequest(content::WebContents* web_contents) override;
  bool CheckMediaAccessPermission(content::RenderFrameHost* render_frame_host,
                                  const GURL& security_origin,
                                  blink::mojom::MediaStreamType type) override;
  void RequestMediaAccessPermission(
      content::WebContents* web_contents,
      const content::MediaStreamRequest& request,
      content::MediaResponseCallback callback) override;
  content::JavaScriptDialogManager* GetJavaScriptDialogManager(
      content::WebContents* source) override;
  void OnAudioStateChanged(bool audible) override;
  void UpdatePreferredSize(content::WebContents* web_contents,
                           const gfx::Size& pref_size) override;

  // content::WebContentsObserver:
  void BeforeUnloadFired(bool proceed,
                         const base::TimeTicks& proceed_time) override;
  void OnBackgroundColorChanged() override;
  void RenderFrameCreated(content::RenderFrameHost* render_frame_host) override;
  void RenderFrameDeleted(content::RenderFrameHost* render_frame_host) override;
  void RenderFrameHostChanged(content::RenderFrameHost* old_host,
                              content::RenderFrameHost* new_host) override;
  void FrameDeleted(int frame_tree_node_id) override;
  void RenderViewDeleted(content::RenderViewHost*) override;
  void PrimaryMainFrameRenderProcessGone(
      base::TerminationStatus status) override;
  void DOMContentLoaded(content::RenderFrameHost* render_frame_host) override;
  void DidFinishLoad(content::RenderFrameHost* render_frame_host,
                     const GURL& validated_url) override;
  void DidFailLoad(content::RenderFrameHost* render_frame_host,
                   const GURL& validated_url,
                   int error_code) override;
  void DidStartLoading() override;
  void DidStopLoading() override;
  void DidStartNavigation(
      content::NavigationHandle* navigation_handle) override;
  void DidRedirectNavigation(
      content::NavigationHandle* navigation_handle) override;
  void ReadyToCommitNavigation(
      content::NavigationHandle* navigation_handle) override;
  void DidFinishNavigation(
      content::NavigationHandle* navigation_handle) override;
  void WebContentsDestroyed() override;
  void NavigationEntryCommitted(
      const content::LoadCommittedDetails& load_details) override;
  void TitleWasSet(content::NavigationEntry* entry) override;
  void DidUpdateFaviconURL(
      content::RenderFrameHost* render_frame_host,
      const std::vector<blink::mojom::FaviconURLPtr>& urls) override;
  void PluginCrashed(const base::FilePath& plugin_path,
                     base::ProcessId plugin_pid) override;
  void MediaStartedPlaying(const MediaPlayerInfo& video_type,
                           const content::MediaPlayerId& id) override;
  void MediaStoppedPlaying(
      const MediaPlayerInfo& video_type,
      const content::MediaPlayerId& id,
      content::WebContentsObserver::MediaStoppedReason reason) override;
  void DidChangeThemeColor() override;
  void OnCursorChanged(const ui::Cursor& cursor) override;
  void DidAcquireFullscreen(content::RenderFrameHost* rfh) override;
  void OnWebContentsFocused(
      content::RenderWidgetHost* render_widget_host) override;
  void OnWebContentsLostFocus(
      content::RenderWidgetHost* render_widget_host) override;

  // InspectableWebContentsDelegate:
  void DevToolsReloadPage() override;

  // InspectableWebContentsViewDelegate:
  void DevToolsFocused() override;
  void DevToolsOpened() override;
  void DevToolsClosed() override;
  void DevToolsResized() override;

  ElectronBrowserContext* GetBrowserContext() const;

  void OnElectronBrowserConnectionError();

#if BUILDFLAG(ENABLE_OSR)
  OffScreenWebContentsView* GetOffScreenWebContentsView() const;
  OffScreenRenderWidgetHostView* GetOffScreenRenderWidgetHostView() const;
#endif

  // Called when received a synchronous message from renderer to
  // get the zoom level.
  void OnGetZoomLevel(content::RenderFrameHost* frame_host,
                      IPC::Message* reply_msg);

  void InitZoomController(content::WebContents* web_contents,
                          const gin_helper::Dictionary& options);

  // content::WebContentsDelegate:
  bool CanOverscrollContent() override;
  std::unique_ptr<content::EyeDropper> OpenEyeDropper(
      content::RenderFrameHost* frame,
      content::EyeDropperListener* listener) override;
  void RunFileChooser(content::RenderFrameHost* render_frame_host,
                      scoped_refptr<content::FileSelectListener> listener,
                      const blink::mojom::FileChooserParams& params) override;
  void EnumerateDirectory(content::WebContents* web_contents,
                          scoped_refptr<content::FileSelectListener> listener,
                          const base::FilePath& path) override;

  // ExclusiveAccessContext:
  Profile* GetProfile() override;
  bool IsFullscreen() const override;
  void EnterFullscreen(const GURL& url,
                       ExclusiveAccessBubbleType bubble_type,
                       const int64_t display_id) override;
  void ExitFullscreen() override;
  void UpdateExclusiveAccessExitBubbleContent(
      const GURL& url,
      ExclusiveAccessBubbleType bubble_type,
      ExclusiveAccessBubbleHideCallback bubble_first_hide_callback,
      bool notify_download,
      bool force_update) override;
  void OnExclusiveAccessUserInput() override;
  content::WebContents* GetActiveWebContents() override;
  bool CanUserExitFullscreen() const override;
  bool IsExclusiveAccessBubbleDisplayed() const override;

  bool IsFullscreenForTabOrPending(const content::WebContents* source) override;
  bool TakeFocus(content::WebContents* source, bool reverse) override;
  content::PictureInPictureResult EnterPictureInPicture(
      content::WebContents* web_contents) override;
  void ExitPictureInPicture() override;

  // InspectableWebContentsDelegate:
  void DevToolsSaveToFile(const std::string& url,
                          const std::string& content,
                          bool save_as) override;
  void DevToolsAppendToFile(const std::string& url,
                            const std::string& content) override;
  void DevToolsRequestFileSystems() override;
  void DevToolsAddFileSystem(const std::string& type,
                             const base::FilePath& file_system_path) override;
  void DevToolsRemoveFileSystem(
      const base::FilePath& file_system_path) override;
  void DevToolsIndexPath(int request_id,
                         const std::string& file_system_path,
                         const std::string& excluded_folders_message) override;
  void DevToolsOpenInNewTab(const std::string& url) override;
  void DevToolsStopIndexing(int request_id) override;
  void DevToolsSearchInPath(int request_id,
                            const std::string& file_system_path,
                            const std::string& query) override;
  void DevToolsSetEyeDropperActive(bool active) override;

  // InspectableWebContentsViewDelegate:
#if defined(TOOLKIT_VIEWS) && !BUILDFLAG(IS_MAC)
  ui::ImageModel GetDevToolsWindowIcon() override;
#endif
#if BUILDFLAG(IS_LINUX)
  void GetDevToolsWindowWMClass(std::string* name,
                                std::string* class_name) override;
#endif

  void ColorPickedInEyeDropper(int r, int g, int b, int a);

  // DevTools index event callbacks.
  void OnDevToolsIndexingWorkCalculated(int request_id,
                                        const std::string& file_system_path,
                                        int total_work);
  void OnDevToolsIndexingWorked(int request_id,
                                const std::string& file_system_path,
                                int worked);
  void OnDevToolsIndexingDone(int request_id,
                              const std::string& file_system_path);
  void OnDevToolsSearchCompleted(int request_id,
                                 const std::string& file_system_path,
                                 const std::vector<std::string>& file_paths);

  // Set fullscreen mode triggered by html api.
  void SetHtmlApiFullscreen(bool enter_fullscreen);
  // Update the html fullscreen flag in both browser and renderer.
  void UpdateHtmlApiFullscreen(bool fullscreen);

  v8::Global<v8::Value> session_;
  v8::Global<v8::Value> devtools_web_contents_;
  v8::Global<v8::Value> debugger_;

  std::unique_ptr<ElectronJavaScriptDialogManager> dialog_manager_;
  std::unique_ptr<WebViewGuestDelegate> guest_delegate_;
  std::unique_ptr<FrameSubscriber> frame_subscriber_;

#if BUILDFLAG(ENABLE_ELECTRON_EXTENSIONS)
  std::unique_ptr<extensions::ScriptExecutor> script_executor_;
#endif

  // The host webcontents that may contain this webcontents.
  WebContents* embedder_ = nullptr;

  // Whether the guest view has been attached.
  bool attached_ = false;

  // The zoom controller for this webContents.
  WebContentsZoomController* zoom_controller_ = nullptr;

  // The type of current WebContents.
  Type type_ = Type::kBrowserWindow;

  int32_t id_;

  // Request id used for findInPage request.
  uint32_t find_in_page_request_id_ = 0;

  // Whether background throttling is disabled.
  bool background_throttling_ = true;

  // Whether to enable devtools.
  bool enable_devtools_ = true;

  // Observers of this WebContents.
  base::ObserverList<ExtendedWebContentsObserver> observers_;

  v8::Global<v8::Value> pending_child_web_preferences_;

  // The window that this WebContents belongs to.
  base::WeakPtr<NativeWindow> owner_window_;

  bool offscreen_ = false;

  // Whether window is fullscreened by HTML5 api.
  bool html_fullscreen_ = false;

  // Whether window is fullscreened by window api.
  bool native_fullscreen_ = false;

  scoped_refptr<DevToolsFileSystemIndexer> devtools_file_system_indexer_;

  std::unique_ptr<ExclusiveAccessManager> exclusive_access_manager_;

  std::unique_ptr<DevToolsEyeDropper> eye_dropper_;

  ElectronBrowserContext* browser_context_;

  // The stored InspectableWebContents object.
  // Notice that inspectable_web_contents_ must be placed after
  // dialog_manager_, so we can make sure inspectable_web_contents_ is
  // destroyed before dialog_manager_, otherwise a crash would happen.
  std::unique_ptr<InspectableWebContents> inspectable_web_contents_;

  // Maps url to file path, used by the file requests sent from devtools.
  typedef std::map<std::string, base::FilePath> PathsMap;
  PathsMap saved_files_;

  // Map id to index job, used for file system indexing requests from devtools.
  typedef std::
      map<int, scoped_refptr<DevToolsFileSystemIndexer::FileSystemIndexingJob>>
          DevToolsIndexingJobsMap;
  DevToolsIndexingJobsMap devtools_indexing_jobs_;

  scoped_refptr<base::SequencedTaskRunner> file_task_runner_;

#if BUILDFLAG(ENABLE_PRINTING)
  scoped_refptr<base::TaskRunner> print_task_runner_;
#endif

  // Stores the frame thats currently in fullscreen, nullptr if there is none.
  content::RenderFrameHost* fullscreen_frame_ = nullptr;

  std::unique_ptr<SkRegion> draggable_region_;

  base::WeakPtrFactory<WebContents> weak_factory_{this};
};

}  // namespace api

}  // namespace electron

#endif  // ELECTRON_SHELL_BROWSER_API_ELECTRON_API_WEB_CONTENTS_H_<|MERGE_RESOLUTION|>--- conflicted
+++ resolved
@@ -359,17 +359,6 @@
     v8::Isolate* isolate = JavascriptEnvironment::GetIsolate();
     v8::HandleScope handle_scope(isolate);
 
-<<<<<<< HEAD
-    gin::Handle<gin_helper::internal::PreventableEvent> event =
-        MakeEventWithSender(isolate, frame, std::move(callback));
-    if (event.IsEmpty())
-      return false;
-    EmitWithoutCustomEvent(name, event, std::forward<Args>(args)...);
-    return event->GetDefaultPrevented();
-  }
-
-  gin::Handle<gin_helper::internal::PreventableEvent> MakeEventWithSender(
-=======
     gin::Handle<gin_helper::internal::Event> event =
         MakeEventWithSender(isolate, frame, std::move(callback));
     if (event.IsEmpty())
@@ -379,7 +368,6 @@
   }
 
   gin::Handle<gin_helper::internal::Event> MakeEventWithSender(
->>>>>>> 71944f2c
       v8::Isolate* isolate,
       content::RenderFrameHost* frame,
       electron::mojom::ElectronApiIPC::InvokeCallback callback);
