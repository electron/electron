// Copyright (c) 2014 GitHub, Inc.
// Use of this source code is governed by the MIT license that can be
// found in the LICENSE file.

#ifndef SHELL_BROWSER_API_ELECTRON_API_WEB_CONTENTS_H_
#define SHELL_BROWSER_API_ELECTRON_API_WEB_CONTENTS_H_

#include <map>
#include <memory>
#include <string>
#include <utility>
#include <vector>

#include "base/memory/weak_ptr.h"
#include "base/observer_list.h"
#include "base/observer_list_types.h"
#include "chrome/browser/devtools/devtools_file_system_indexer.h"
#include "content/common/cursors/webcursor.h"
#include "content/common/frame.mojom.h"
#include "content/public/browser/devtools_agent_host.h"
#include "content/public/browser/keyboard_event_processing_result.h"
#include "content/public/browser/render_widget_host.h"
#include "content/public/browser/web_contents.h"
#include "content/public/browser/web_contents_delegate.h"
#include "content/public/browser/web_contents_observer.h"
#include "electron/buildflags/buildflags.h"
#include "electron/shell/common/api/api.mojom.h"
#include "gin/handle.h"
#include "gin/wrappable.h"
#include "mojo/public/cpp/bindings/receiver_set.h"
#include "printing/buildflags/buildflags.h"
#include "services/service_manager/public/cpp/binder_registry.h"
#include "shell/browser/api/frame_subscriber.h"
#include "shell/browser/api/save_page_handler.h"
#include "shell/browser/event_emitter_mixin.h"
#include "shell/browser/extended_web_contents_observer.h"
#include "shell/browser/ui/inspectable_web_contents.h"
#include "shell/browser/ui/inspectable_web_contents_delegate.h"
#include "shell/browser/ui/inspectable_web_contents_view_delegate.h"
#include "shell/common/gin_helper/cleaned_up_at_exit.h"
#include "shell/common/gin_helper/constructible.h"
#include "shell/common/gin_helper/error_thrower.h"
#include "ui/gfx/image/image.h"

#if BUILDFLAG(ENABLE_PRINTING)
#include "chrome/browser/printing/print_view_manager_basic.h"
#include "shell/browser/printing/print_preview_message_handler.h"
#endif

#if BUILDFLAG(ENABLE_ELECTRON_EXTENSIONS)
#include "extensions/common/view_type.h"

namespace extensions {
class ScriptExecutor;
}
#endif

namespace blink {
struct DeviceEmulationParams;
}

namespace gin_helper {
class Dictionary;
}

namespace network {
class ResourceRequestBody;
}

namespace gin {
class Arguments;
}

namespace electron {

class ElectronBrowserContext;
class ElectronJavaScriptDialogManager;
class InspectableWebContents;
class WebContentsZoomController;
class WebViewGuestDelegate;
class FrameSubscriber;
class WebDialogHelper;
class NativeWindow;

#if BUILDFLAG(ENABLE_OSR)
class OffScreenRenderWidgetHostView;
class OffScreenWebContentsView;
#endif

namespace api {

// Wrapper around the content::WebContents.
class WebContents : public gin::Wrappable<WebContents>,
                    public gin_helper::EventEmitterMixin<WebContents>,
                    public gin_helper::Constructible<WebContents>,
                    public gin_helper::CleanedUpAtExit,
                    public content::WebContentsObserver,
                    public content::WebContentsDelegate,
                    public InspectableWebContentsDelegate,
                    public InspectableWebContentsViewDelegate {
 public:
  enum class Type {
    kBackgroundPage,  // An extension background page.
    kBrowserWindow,   // Used by BrowserWindow.
    kBrowserView,     // Used by BrowserView.
    kRemote,          // Thin wrap around an existing WebContents.
    kWebView,         // Used by <webview>.
    kOffScreen,       // Used for offscreen rendering
  };

  // Create a new WebContents and return the V8 wrapper of it.
  static gin::Handle<WebContents> New(v8::Isolate* isolate,
                                      const gin_helper::Dictionary& options);

  // Create a new V8 wrapper for an existing |web_content|.
  //
  // The lifetime of |web_contents| will be managed by this class.
  static gin::Handle<WebContents> CreateAndTake(
      v8::Isolate* isolate,
      std::unique_ptr<content::WebContents> web_contents,
      Type type);

  // Get the api::WebContents associated with |web_contents|. Returns nullptr
  // if there is no associated wrapper.
  static WebContents* From(content::WebContents* web_contents);
  static WebContents* FromID(int32_t id);

  // Get the V8 wrapper of the |web_contents|, or create one if not existed.
  //
  // The lifetime of |web_contents| is NOT managed by this class, and the type
  // of this wrapper is always REMOTE.
  static gin::Handle<WebContents> FromOrCreate(
      v8::Isolate* isolate,
      content::WebContents* web_contents);

  static gin::Handle<WebContents> CreateFromWebPreferences(
      v8::Isolate* isolate,
      const gin_helper::Dictionary& web_preferences);

  // gin::Wrappable
  static gin::WrapperInfo kWrapperInfo;
  static v8::Local<v8::ObjectTemplate> FillObjectTemplate(
      v8::Isolate*,
      v8::Local<v8::ObjectTemplate>);
  const char* GetTypeName() override;

  base::WeakPtr<WebContents> GetWeakPtr() { return weak_factory_.GetWeakPtr(); }

  // Destroy the managed content::WebContents instance.
  //
  // Note: The |async| should only be |true| when users are expecting to use the
  // webContents immediately after the call. Always pass |false| if you are not
  // sure.
  // See https://github.com/electron/electron/issues/8930.
  //
  // Note: When destroying a webContents member inside a destructor, the |async|
  // should always be |false|, otherwise the destroy task might be delayed after
  // normal shutdown procedure, resulting in an assertion.
  // The normal pattern for calling this method in destructor is:
  // api_web_contents_->DestroyWebContents(!Browser::Get()->is_shutting_down())
  // See https://github.com/electron/electron/issues/15133.
  void DestroyWebContents(bool async);

  bool GetBackgroundThrottling() const;
  void SetBackgroundThrottling(bool allowed);
  int GetProcessID() const;
  base::ProcessId GetOSProcessID() const;
  Type GetType() const;
  bool Equal(const WebContents* web_contents) const;
  void LoadURL(const GURL& url, const gin_helper::Dictionary& options);
  void DownloadURL(const GURL& url);
  GURL GetURL() const;
  base::string16 GetTitle() const;
  bool IsLoading() const;
  bool IsLoadingMainFrame() const;
  bool IsWaitingForResponse() const;
  void Stop();
  void ReloadIgnoringCache();
  void GoBack();
  void GoForward();
  void GoToOffset(int offset);
  const std::string GetWebRTCIPHandlingPolicy() const;
  void SetWebRTCIPHandlingPolicy(const std::string& webrtc_ip_handling_policy);
  bool IsCrashed() const;
  void ForcefullyCrashRenderer();
  void SetUserAgent(const std::string& user_agent);
  std::string GetUserAgent();
  void InsertCSS(const std::string& css);
  v8::Local<v8::Promise> SavePage(const base::FilePath& full_file_path,
                                  const content::SavePageType& save_type);
  void OpenDevTools(gin::Arguments* args);
  void CloseDevTools();
  bool IsDevToolsOpened();
  bool IsDevToolsFocused();
  void ToggleDevTools();
  void EnableDeviceEmulation(const blink::DeviceEmulationParams& params);
  void DisableDeviceEmulation();
  void InspectElement(int x, int y);
  void InspectSharedWorker();
  void InspectSharedWorkerById(const std::string& workerId);
  std::vector<scoped_refptr<content::DevToolsAgentHost>> GetAllSharedWorkers();
  void InspectServiceWorker();
  void SetIgnoreMenuShortcuts(bool ignore);
  void SetAudioMuted(bool muted);
  bool IsAudioMuted();
  bool IsCurrentlyAudible();
  void SetEmbedder(const WebContents* embedder);
  void SetDevToolsWebContents(const WebContents* devtools);
  v8::Local<v8::Value> GetNativeView(v8::Isolate* isolate) const;
  void IncrementCapturerCount(gin::Arguments* args);
  void DecrementCapturerCount(gin::Arguments* args);
  bool IsBeingCaptured();

#if BUILDFLAG(ENABLE_PRINTING)
  void OnGetDefaultPrinter(base::Value print_settings,
                           printing::CompletionCallback print_callback,
                           base::string16 device_name,
                           bool silent,
                           base::string16 default_printer);
  void Print(gin::Arguments* args);
  // Print current page as PDF.
  v8::Local<v8::Promise> PrintToPDF(base::DictionaryValue settings);
#endif

  void SetNextChildWebPreferences(const gin_helper::Dictionary);

  // DevTools workspace api.
  void AddWorkSpace(gin::Arguments* args, const base::FilePath& path);
  void RemoveWorkSpace(gin::Arguments* args, const base::FilePath& path);

  // Editing commands.
  void Undo();
  void Redo();
  void Cut();
  void Copy();
  void Paste();
  void PasteAndMatchStyle();
  void Delete();
  void SelectAll();
  void Unselect();
  void Replace(const base::string16& word);
  void ReplaceMisspelling(const base::string16& word);
  uint32_t FindInPage(gin::Arguments* args);
  void StopFindInPage(content::StopFindAction action);
  void ShowDefinitionForSelection();
  void CopyImageAt(int x, int y);

  // Focus.
  void Focus();
  bool IsFocused() const;

<<<<<<< HEAD
  bool SendIPCMessageWithSender(bool internal,
                                const std::string& channel,
                                blink::CloneableMessage args,
                                int32_t sender_id = 0);

=======
>>>>>>> e46446e7
  // Send WebInputEvent to the page.
  void SendInputEvent(v8::Isolate* isolate, v8::Local<v8::Value> input_event);

  // Subscribe to the frame updates.
  void BeginFrameSubscription(gin::Arguments* args);
  void EndFrameSubscription();

  // Dragging native items.
  void StartDrag(const gin_helper::Dictionary& item, gin::Arguments* args);

  // Captures the page with |rect|, |callback| would be called when capturing is
  // done.
  v8::Local<v8::Promise> CapturePage(gin::Arguments* args);

  // Methods for creating <webview>.
  bool IsGuest() const;
  void AttachToIframe(content::WebContents* embedder_web_contents,
                      int embedder_frame_id);
  void DetachFromOuterFrame();

  // Methods for offscreen rendering
  bool IsOffScreen() const;
#if BUILDFLAG(ENABLE_OSR)
  void OnPaint(const gfx::Rect& dirty_rect, const SkBitmap& bitmap);
  void StartPainting();
  void StopPainting();
  bool IsPainting() const;
  void SetFrameRate(int frame_rate);
  int GetFrameRate() const;
#endif
  void Invalidate();
  gfx::Size GetSizeForNewRenderView(content::WebContents*) override;

  // Methods for zoom handling.
  void SetZoomLevel(double level);
  double GetZoomLevel() const;
  void SetZoomFactor(gin_helper::ErrorThrower thrower, double factor);
  double GetZoomFactor() const;

  // Callback triggered on permission response.
  void OnEnterFullscreenModeForTab(
      content::RenderFrameHost* requesting_frame,
      const blink::mojom::FullscreenOptions& options,
      bool allowed);

  // Create window with the given disposition.
  void OnCreateWindow(const GURL& target_url,
                      const content::Referrer& referrer,
                      const std::string& frame_name,
                      WindowOpenDisposition disposition,
                      const std::string& features,
                      const scoped_refptr<network::ResourceRequestBody>& body);

  // Returns the preload script path of current WebContents.
  std::vector<base::FilePath> GetPreloadPaths() const;

  // Returns the web preferences of current WebContents.
  v8::Local<v8::Value> GetWebPreferences(v8::Isolate* isolate) const;
  v8::Local<v8::Value> GetLastWebPreferences(v8::Isolate* isolate) const;

  // Returns the owner window.
  v8::Local<v8::Value> GetOwnerBrowserWindow(v8::Isolate* isolate) const;

  // Grants the child process the capability to access URLs with the origin of
  // the specified URL.
  void GrantOriginAccess(const GURL& url);

  // Notifies the web page that there is user interaction.
  void NotifyUserActivation();

  v8::Local<v8::Promise> TakeHeapSnapshot(v8::Isolate* isolate,
                                          const base::FilePath& file_path);

  // Properties.
  int32_t ID() const { return id_; }
  v8::Local<v8::Value> Session(v8::Isolate* isolate);
  content::WebContents* HostWebContents() const;
  v8::Local<v8::Value> DevToolsWebContents(v8::Isolate* isolate);
  v8::Local<v8::Value> Debugger(v8::Isolate* isolate);
  bool WasInitiallyShown();
  content::RenderFrameHost* MainFrame();

  WebContentsZoomController* GetZoomController() { return zoom_controller_; }

  void AddObserver(ExtendedWebContentsObserver* obs) {
    observers_.AddObserver(obs);
  }
  void RemoveObserver(ExtendedWebContentsObserver* obs) {
    // Trying to remove from an empty collection leads to an access violation
    if (observers_.might_have_observers())
      observers_.RemoveObserver(obs);
  }

  bool EmitNavigationEvent(const std::string& event,
                           content::NavigationHandle* navigation_handle);

  // this.emit(name, new Event(sender, message), args...);
  template <typename... Args>
  bool EmitWithSender(base::StringPiece name,
                      content::RenderFrameHost* sender,
                      electron::mojom::ElectronBrowser::InvokeCallback callback,
                      Args&&... args) {
    DCHECK_CURRENTLY_ON(content::BrowserThread::UI);
    v8::Isolate* isolate = JavascriptEnvironment::GetIsolate();
    v8::HandleScope handle_scope(isolate);
    v8::Local<v8::Object> wrapper;
    if (!GetWrapper(isolate).ToLocal(&wrapper))
      return false;
    v8::Local<v8::Object> event = gin_helper::internal::CreateNativeEvent(
        isolate, wrapper, sender, std::move(callback));
    return EmitCustomEvent(name, event, std::forward<Args>(args)...);
  }

  void MarkDestroyed();

  WebContents* embedder() { return embedder_; }

#if BUILDFLAG(ENABLE_ELECTRON_EXTENSIONS)
  extensions::ScriptExecutor* script_executor() {
    return script_executor_.get();
  }
#endif

  // Set the window as owner window.
  void SetOwnerWindow(NativeWindow* owner_window);
  void SetOwnerWindow(content::WebContents* web_contents,
                      NativeWindow* owner_window);

  // Returns the WebContents managed by this delegate.
  content::WebContents* GetWebContents() const;

  // Returns the WebContents of devtools.
  content::WebContents* GetDevToolsWebContents() const;

  InspectableWebContents* inspectable_web_contents() const {
    return inspectable_web_contents_.get();
  }

  NativeWindow* owner_window() const { return owner_window_.get(); }

  bool is_html_fullscreen() const { return html_fullscreen_; }

  void set_fullscreen_frame(content::RenderFrameHost* rfh) {
    fullscreen_frame_ = rfh;
  }

  // mojom::ElectronBrowser
  void Message(bool internal,
               const std::string& channel,
               blink::CloneableMessage arguments,
               content::RenderFrameHost* render_frame_host);
  void Invoke(bool internal,
              const std::string& channel,
              blink::CloneableMessage arguments,
              electron::mojom::ElectronBrowser::InvokeCallback callback,
              content::RenderFrameHost* render_frame_host);
  void OnFirstNonEmptyLayout(content::RenderFrameHost* render_frame_host);
  void ReceivePostMessage(const std::string& channel,
                          blink::TransferableMessage message,
                          content::RenderFrameHost* render_frame_host);
  void MessageSync(
      bool internal,
      const std::string& channel,
      blink::CloneableMessage arguments,
      electron::mojom::ElectronBrowser::MessageSyncCallback callback,
      content::RenderFrameHost* render_frame_host);
  void MessageTo(bool internal,
                 int32_t web_contents_id,
                 const std::string& channel,
                 blink::CloneableMessage arguments);
  void MessageHost(const std::string& channel,
                   blink::CloneableMessage arguments,
                   content::RenderFrameHost* render_frame_host);
  void UpdateDraggableRegions(std::vector<mojom::DraggableRegionPtr> regions);
  void SetTemporaryZoomLevel(double level);
  void DoGetZoomLevel(
      electron::mojom::ElectronBrowser::DoGetZoomLevelCallback callback);

 private:
  // Does not manage lifetime of |web_contents|.
  WebContents(v8::Isolate* isolate, content::WebContents* web_contents);
  // Takes over ownership of |web_contents|.
  WebContents(v8::Isolate* isolate,
              std::unique_ptr<content::WebContents> web_contents,
              Type type);
  // Creates a new content::WebContents.
  WebContents(v8::Isolate* isolate, const gin_helper::Dictionary& options);
  ~WebContents() override;

  // Creates a InspectableWebContents object and takes ownership of
  // |web_contents|.
  void InitWithWebContents(content::WebContents* web_contents,
                           ElectronBrowserContext* browser_context,
                           bool is_guest);

  void InitWithSessionAndOptions(
      v8::Isolate* isolate,
      std::unique_ptr<content::WebContents> web_contents,
      gin::Handle<class Session> session,
      const gin_helper::Dictionary& options);

#if BUILDFLAG(ENABLE_ELECTRON_EXTENSIONS)
  void InitWithExtensionView(v8::Isolate* isolate,
                             content::WebContents* web_contents,
                             extensions::ViewType view_type);
#endif

  // content::WebContentsDelegate:
  bool DidAddMessageToConsole(content::WebContents* source,
                              blink::mojom::ConsoleMessageLevel level,
                              const base::string16& message,
                              int32_t line_no,
                              const base::string16& source_id) override;
  bool IsWebContentsCreationOverridden(
      content::SiteInstance* source_site_instance,
      content::mojom::WindowContainerType window_container_type,
      const GURL& opener_url,
      const content::mojom::CreateNewWindowParams& params) override;
  content::WebContents* CreateCustomWebContents(
      content::RenderFrameHost* opener,
      content::SiteInstance* source_site_instance,
      bool is_new_browsing_instance,
      const GURL& opener_url,
      const std::string& frame_name,
      const GURL& target_url,
      const std::string& partition_id,
      content::SessionStorageNamespace* session_storage_namespace) override;
  void WebContentsCreatedWithFullParams(
      content::WebContents* source_contents,
      int opener_render_process_id,
      int opener_render_frame_id,
      const content::mojom::CreateNewWindowParams& params,
      content::WebContents* new_contents) override;
  void AddNewContents(content::WebContents* source,
                      std::unique_ptr<content::WebContents> new_contents,
                      const GURL& target_url,
                      WindowOpenDisposition disposition,
                      const gfx::Rect& initial_rect,
                      bool user_gesture,
                      bool* was_blocked) override;
  content::WebContents* OpenURLFromTab(
      content::WebContents* source,
      const content::OpenURLParams& params) override;
  void BeforeUnloadFired(content::WebContents* tab,
                         bool proceed,
                         bool* proceed_to_fire_unload) override;
  void SetContentsBounds(content::WebContents* source,
                         const gfx::Rect& pos) override;
  void CloseContents(content::WebContents* source) override;
  void ActivateContents(content::WebContents* contents) override;
  void UpdateTargetURL(content::WebContents* source, const GURL& url) override;
  bool HandleKeyboardEvent(
      content::WebContents* source,
      const content::NativeWebKeyboardEvent& event) override;
  bool PlatformHandleKeyboardEvent(
      content::WebContents* source,
      const content::NativeWebKeyboardEvent& event);
  content::KeyboardEventProcessingResult PreHandleKeyboardEvent(
      content::WebContents* source,
      const content::NativeWebKeyboardEvent& event) override;
  void ContentsZoomChange(bool zoom_in) override;
  void EnterFullscreenModeForTab(
      content::RenderFrameHost* requesting_frame,
      const blink::mojom::FullscreenOptions& options) override;
  void ExitFullscreenModeForTab(content::WebContents* source) override;
  void RendererUnresponsive(
      content::WebContents* source,
      content::RenderWidgetHost* render_widget_host,
      base::RepeatingClosure hang_monitor_restarter) override;
  void RendererResponsive(
      content::WebContents* source,
      content::RenderWidgetHost* render_widget_host) override;
  bool HandleContextMenu(content::RenderFrameHost* render_frame_host,
                         const content::ContextMenuParams& params) override;
  bool OnGoToEntryOffset(int offset) override;
  void FindReply(content::WebContents* web_contents,
                 int request_id,
                 int number_of_matches,
                 const gfx::Rect& selection_rect,
                 int active_match_ordinal,
                 bool final_update) override;
  bool CheckMediaAccessPermission(content::RenderFrameHost* render_frame_host,
                                  const GURL& security_origin,
                                  blink::mojom::MediaStreamType type) override;
  void RequestMediaAccessPermission(
      content::WebContents* web_contents,
      const content::MediaStreamRequest& request,
      content::MediaResponseCallback callback) override;
  void RequestToLockMouse(content::WebContents* web_contents,
                          bool user_gesture,
                          bool last_unlocked_by_target) override;
  content::JavaScriptDialogManager* GetJavaScriptDialogManager(
      content::WebContents* source) override;
  void OnAudioStateChanged(bool audible) override;
  void UpdatePreferredSize(content::WebContents* web_contents,
                           const gfx::Size& pref_size) override;

  // content::WebContentsObserver:
  void BeforeUnloadFired(bool proceed,
                         const base::TimeTicks& proceed_time) override;
  void RenderViewCreated(content::RenderViewHost* render_view_host) override;
  void RenderFrameCreated(content::RenderFrameHost* render_frame_host) override;
  void RenderViewDeleted(content::RenderViewHost*) override;
  void RenderProcessGone(base::TerminationStatus status) override;
  void RenderFrameDeleted(content::RenderFrameHost* render_frame_host) override;
  void DOMContentLoaded(content::RenderFrameHost* render_frame_host) override;
  void DidFinishLoad(content::RenderFrameHost* render_frame_host,
                     const GURL& validated_url) override;
  void DidFailLoad(content::RenderFrameHost* render_frame_host,
                   const GURL& validated_url,
                   int error_code) override;
  void DidStartLoading() override;
  void DidStopLoading() override;
  void DidStartNavigation(
      content::NavigationHandle* navigation_handle) override;
  void DidRedirectNavigation(
      content::NavigationHandle* navigation_handle) override;
  void DidFinishNavigation(
      content::NavigationHandle* navigation_handle) override;
  bool OnMessageReceived(const IPC::Message& message) override;
  void WebContentsDestroyed() override;
  void NavigationEntryCommitted(
      const content::LoadCommittedDetails& load_details) override;
  void TitleWasSet(content::NavigationEntry* entry) override;
  void DidUpdateFaviconURL(
      content::RenderFrameHost* render_frame_host,
      const std::vector<blink::mojom::FaviconURLPtr>& urls) override;
  void PluginCrashed(const base::FilePath& plugin_path,
                     base::ProcessId plugin_pid) override;
  void MediaStartedPlaying(const MediaPlayerInfo& video_type,
                           const content::MediaPlayerId& id) override;
  void MediaStoppedPlaying(
      const MediaPlayerInfo& video_type,
      const content::MediaPlayerId& id,
      content::WebContentsObserver::MediaStoppedReason reason) override;
  void DidChangeThemeColor() override;
  void OnInterfaceRequestFromFrame(
      content::RenderFrameHost* render_frame_host,
      const std::string& interface_name,
      mojo::ScopedMessagePipeHandle* interface_pipe) override;
  void OnCursorChanged(const content::WebCursor& cursor) override;
  void DidAcquireFullscreen(content::RenderFrameHost* rfh) override;

  // InspectableWebContentsDelegate:
  void DevToolsReloadPage() override;

  // InspectableWebContentsViewDelegate:
  void DevToolsFocused() override;
  void DevToolsOpened() override;
  void DevToolsClosed() override;
  void DevToolsResized() override;

  ElectronBrowserContext* GetBrowserContext() const;

  void OnElectronBrowserConnectionError();

#if BUILDFLAG(ENABLE_OSR)
  OffScreenWebContentsView* GetOffScreenWebContentsView() const;
  OffScreenRenderWidgetHostView* GetOffScreenRenderWidgetHostView() const;
#endif

  // Called when received a synchronous message from renderer to
  // get the zoom level.
  void OnGetZoomLevel(content::RenderFrameHost* frame_host,
                      IPC::Message* reply_msg);

  void InitZoomController(content::WebContents* web_contents,
                          const gin_helper::Dictionary& options);

  // content::WebContentsDelegate:
  bool CanOverscrollContent() override;
  content::ColorChooser* OpenColorChooser(
      content::WebContents* web_contents,
      SkColor color,
      const std::vector<blink::mojom::ColorSuggestionPtr>& suggestions)
      override;
  std::unique_ptr<content::EyeDropper> OpenEyeDropper(
      content::RenderFrameHost* frame,
      content::EyeDropperListener* listener) override;
  void RunFileChooser(content::RenderFrameHost* render_frame_host,
                      scoped_refptr<content::FileSelectListener> listener,
                      const blink::mojom::FileChooserParams& params) override;
  void EnumerateDirectory(content::WebContents* web_contents,
                          scoped_refptr<content::FileSelectListener> listener,
                          const base::FilePath& path) override;
  bool IsFullscreenForTabOrPending(const content::WebContents* source) override;
  blink::SecurityStyle GetSecurityStyle(
      content::WebContents* web_contents,
      content::SecurityStyleExplanations* explanations) override;
  bool TakeFocus(content::WebContents* source, bool reverse) override;
  content::PictureInPictureResult EnterPictureInPicture(
      content::WebContents* web_contents,
      const viz::SurfaceId&,
      const gfx::Size& natural_size) override;
  void ExitPictureInPicture() override;

  // InspectableWebContentsDelegate:
  void DevToolsSaveToFile(const std::string& url,
                          const std::string& content,
                          bool save_as) override;
  void DevToolsAppendToFile(const std::string& url,
                            const std::string& content) override;
  void DevToolsRequestFileSystems() override;
  void DevToolsAddFileSystem(const std::string& type,
                             const base::FilePath& file_system_path) override;
  void DevToolsRemoveFileSystem(
      const base::FilePath& file_system_path) override;
  void DevToolsIndexPath(int request_id,
                         const std::string& file_system_path,
                         const std::string& excluded_folders_message) override;
  void DevToolsStopIndexing(int request_id) override;
  void DevToolsSearchInPath(int request_id,
                            const std::string& file_system_path,
                            const std::string& query) override;

  // InspectableWebContentsViewDelegate:
#if defined(TOOLKIT_VIEWS) && !defined(OS_MAC)
  gfx::ImageSkia GetDevToolsWindowIcon() override;
#endif
#if defined(OS_LINUX)
  void GetDevToolsWindowWMClass(std::string* name,
                                std::string* class_name) override;
#endif

  // Destroy the managed InspectableWebContents object.
  void ResetManagedWebContents(bool async);

  // DevTools index event callbacks.
  void OnDevToolsIndexingWorkCalculated(int request_id,
                                        const std::string& file_system_path,
                                        int total_work);
  void OnDevToolsIndexingWorked(int request_id,
                                const std::string& file_system_path,
                                int worked);
  void OnDevToolsIndexingDone(int request_id,
                              const std::string& file_system_path);
  void OnDevToolsSearchCompleted(int request_id,
                                 const std::string& file_system_path,
                                 const std::vector<std::string>& file_paths);

  // Set fullscreen mode triggered by html api.
  void SetHtmlApiFullscreen(bool enter_fullscreen);

  v8::Global<v8::Value> session_;
  v8::Global<v8::Value> devtools_web_contents_;
  v8::Global<v8::Value> debugger_;

  std::unique_ptr<ElectronJavaScriptDialogManager> dialog_manager_;
  std::unique_ptr<WebViewGuestDelegate> guest_delegate_;
  std::unique_ptr<FrameSubscriber> frame_subscriber_;

#if BUILDFLAG(ENABLE_ELECTRON_EXTENSIONS)
  std::unique_ptr<extensions::ScriptExecutor> script_executor_;
#endif

  // The host webcontents that may contain this webcontents.
  WebContents* embedder_ = nullptr;

  // The zoom controller for this webContents.
  WebContentsZoomController* zoom_controller_ = nullptr;

  // The type of current WebContents.
  Type type_ = Type::kBrowserWindow;

  int32_t id_;

  // Request id used for findInPage request.
  uint32_t find_in_page_request_id_ = 0;

  // Whether background throttling is disabled.
  bool background_throttling_ = true;

  // Whether to enable devtools.
  bool enable_devtools_ = true;

  // Observers of this WebContents.
  base::ObserverList<ExtendedWebContentsObserver> observers_;

  v8::Global<v8::Value> pending_child_web_preferences_;

  bool initially_shown_ = true;

  // The window that this WebContents belongs to.
  base::WeakPtr<NativeWindow> owner_window_;

  bool offscreen_ = false;

  // Whether window is fullscreened by HTML5 api.
  bool html_fullscreen_ = false;

  // Whether window is fullscreened by window api.
  bool native_fullscreen_ = false;

  // UI related helper classes.
  std::unique_ptr<WebDialogHelper> web_dialog_helper_;

  scoped_refptr<DevToolsFileSystemIndexer> devtools_file_system_indexer_;

  ElectronBrowserContext* browser_context_;

  // The stored InspectableWebContents object.
  // Notice that inspectable_web_contents_ must be placed after
  // dialog_manager_, so we can make sure inspectable_web_contents_ is
  // destroyed before dialog_manager_, otherwise a crash would happen.
  std::unique_ptr<InspectableWebContents> inspectable_web_contents_;

  // Maps url to file path, used by the file requests sent from devtools.
  typedef std::map<std::string, base::FilePath> PathsMap;
  PathsMap saved_files_;

  // Map id to index job, used for file system indexing requests from devtools.
  typedef std::
      map<int, scoped_refptr<DevToolsFileSystemIndexer::FileSystemIndexingJob>>
          DevToolsIndexingJobsMap;
  DevToolsIndexingJobsMap devtools_indexing_jobs_;

  scoped_refptr<base::SequencedTaskRunner> file_task_runner_;

#if BUILDFLAG(ENABLE_PRINTING)
  scoped_refptr<base::TaskRunner> print_task_runner_;
#endif

  // Stores the frame thats currently in fullscreen, nullptr if there is none.
  content::RenderFrameHost* fullscreen_frame_ = nullptr;

  service_manager::BinderRegistryWithArgs<content::RenderFrameHost*> registry_;

  base::WeakPtrFactory<WebContents> weak_factory_{this};

  DISALLOW_COPY_AND_ASSIGN(WebContents);
};

}  // namespace api

}  // namespace electron

#endif  // SHELL_BROWSER_API_ELECTRON_API_WEB_CONTENTS_H_<|MERGE_RESOLUTION|>--- conflicted
+++ resolved
@@ -249,14 +249,6 @@
   void Focus();
   bool IsFocused() const;
 
-<<<<<<< HEAD
-  bool SendIPCMessageWithSender(bool internal,
-                                const std::string& channel,
-                                blink::CloneableMessage args,
-                                int32_t sender_id = 0);
-
-=======
->>>>>>> e46446e7
   // Send WebInputEvent to the page.
   void SendInputEvent(v8::Isolate* isolate, v8::Local<v8::Value> input_event);
 
