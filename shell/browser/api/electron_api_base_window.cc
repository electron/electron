--- conflicted
+++ resolved
@@ -1173,7 +1173,6 @@
 }
 
 // static
-<<<<<<< HEAD
 void BaseWindow::ClearWindowState(const std::string& window_name) {
   if (window_name.empty()) {
     LOG(WARNING) << "Cannot clear window state: window name is empty";
@@ -1195,10 +1194,7 @@
 }
 
 // static
-gin_helper::WrappableBase* BaseWindow::New(gin_helper::Arguments* args) {
-=======
 gin_helper::WrappableBase* BaseWindow::New(gin::Arguments* const args) {
->>>>>>> 6e82e755
   auto options = gin_helper::Dictionary::CreateEmpty(args->isolate());
   args->GetNext(&options);
 
