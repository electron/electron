--- conflicted
+++ resolved
@@ -43,12 +43,6 @@
   ~BrowserWindow() override;
 
   // content::WebContentsObserver:
-<<<<<<< HEAD
-  void DidFirstVisuallyNonEmptyPaint() override;
-=======
-  void RenderViewHostChanged(content::RenderViewHost* old_host,
-                             content::RenderViewHost* new_host) override;
->>>>>>> b0036ea4
   void BeforeUnloadDialogCancelled() override;
   void OnRendererUnresponsive(content::RenderProcessHost*) override;
   void OnRendererResponsive(
