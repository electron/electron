// Copyright (c) 2015 GitHub, Inc.
// Use of this source code is governed by the MIT license that can be
// found in the LICENSE file.

#include "shell/browser/api/electron_api_session.h"

#include <algorithm>
#include <memory>
#include <set>
#include <string>
#include <utility>
#include <vector>

#include "base/command_line.h"
#include "base/files/file_path.h"
#include "base/guid.h"
#include "base/strings/string_number_conversions.h"
#include "base/strings/string_util.h"
#include "base/strings/stringprintf.h"
#include "chrome/browser/browser_process.h"
#include "chrome/common/chrome_switches.h"
#include "chrome/common/pref_names.h"
#include "components/download/public/common/download_danger_type.h"
#include "components/download/public/common/download_url_parameters.h"
#include "components/prefs/pref_service.h"
#include "components/prefs/value_map_pref_store.h"
#include "components/proxy_config/proxy_config_dictionary.h"
#include "components/proxy_config/proxy_config_pref_names.h"
#include "components/proxy_config/proxy_prefs.h"
#include "content/browser/code_cache/generated_code_cache_context.h"  // nogncheck
#include "content/public/browser/browser_task_traits.h"
#include "content/public/browser/browser_thread.h"
#include "content/public/browser/download_item_utils.h"
#include "content/public/browser/download_manager_delegate.h"
#include "content/public/browser/network_service_instance.h"
#include "content/public/browser/storage_partition.h"
#include "gin/arguments.h"
#include "mojo/public/cpp/bindings/pending_remote.h"
#include "mojo/public/cpp/bindings/self_owned_receiver.h"
#include "net/base/completion_repeating_callback.h"
#include "net/base/load_flags.h"
#include "net/http/http_auth_handler_factory.h"
#include "net/http/http_auth_preferences.h"
#include "net/http/http_cache.h"
#include "net/http/http_util.h"
#include "services/network/network_service.h"
#include "services/network/public/cpp/features.h"
#include "shell/browser/api/electron_api_app.h"
#include "shell/browser/api/electron_api_cookies.h"
#include "shell/browser/api/electron_api_data_pipe_holder.h"
#include "shell/browser/api/electron_api_download_item.h"
#include "shell/browser/api/electron_api_net_log.h"
#include "shell/browser/api/electron_api_protocol.h"
#include "shell/browser/api/electron_api_service_worker_context.h"
#include "shell/browser/api/electron_api_web_frame_main.h"
#include "shell/browser/api/electron_api_web_request.h"
#include "shell/browser/browser.h"
#include "shell/browser/electron_browser_context.h"
#include "shell/browser/electron_browser_main_parts.h"
#include "shell/browser/electron_permission_manager.h"
#include "shell/browser/javascript_environment.h"
#include "shell/browser/media/media_device_id_salt.h"
#include "shell/browser/net/cert_verifier_client.h"
#include "shell/browser/session_preferences.h"
#include "shell/common/gin_converters/callback_converter.h"
#include "shell/common/gin_converters/content_converter.h"
#include "shell/common/gin_converters/file_path_converter.h"
#include "shell/common/gin_converters/gurl_converter.h"
#include "shell/common/gin_converters/media_converter.h"
#include "shell/common/gin_converters/net_converter.h"
#include "shell/common/gin_converters/value_converter.h"
#include "shell/common/gin_helper/dictionary.h"
#include "shell/common/gin_helper/object_template_builder.h"
#include "shell/common/node_includes.h"
#include "shell/common/options_switches.h"
#include "shell/common/process_util.h"
#include "ui/base/l10n/l10n_util.h"

#if BUILDFLAG(ENABLE_ELECTRON_EXTENSIONS)
#include "extensions/browser/extension_registry.h"
#include "shell/browser/extensions/electron_extension_system.h"
#include "shell/common/gin_converters/extension_converter.h"
#endif

#if BUILDFLAG(ENABLE_BUILTIN_SPELLCHECKER)
#include "chrome/browser/spellchecker/spellcheck_factory.h"  // nogncheck
#include "chrome/browser/spellchecker/spellcheck_service.h"  // nogncheck
#include "components/spellcheck/browser/pref_names.h"
#include "components/spellcheck/common/spellcheck_common.h"

#if BUILDFLAG(USE_BROWSER_SPELLCHECKER)
#include "components/spellcheck/browser/spellcheck_platform.h"
#include "components/spellcheck/common/spellcheck_features.h"
#endif
#endif

using content::BrowserThread;
using content::StoragePartition;

namespace predictors {
// NOTE(nornagon): this is copied from
// //chrome/browser/predictors/resource_prefetch_predictor.cc we don't need
// anything in that file other than this constructor. Without it we get a link
// error. Probably upstream the constructor should be moved to
// preconnect_manager.cc.
PreconnectRequest::PreconnectRequest(
    const url::Origin& origin,
    int num_sockets,
    const net::NetworkIsolationKey& network_isolation_key)
    : origin(origin),
      num_sockets(num_sockets),
      network_isolation_key(network_isolation_key) {
  DCHECK_GE(num_sockets, 0);
}
}  // namespace predictors

namespace {

struct ClearStorageDataOptions {
  GURL origin;
  uint32_t storage_types = StoragePartition::REMOVE_DATA_MASK_ALL;
  uint32_t quota_types = StoragePartition::QUOTA_MANAGED_STORAGE_MASK_ALL;
};

uint32_t GetStorageMask(const std::vector<std::string>& storage_types) {
  uint32_t storage_mask = 0;
  for (const auto& it : storage_types) {
    auto type = base::ToLowerASCII(it);
    if (type == "cookies")
      storage_mask |= StoragePartition::REMOVE_DATA_MASK_COOKIES;
    else if (type == "filesystem")
      storage_mask |= StoragePartition::REMOVE_DATA_MASK_FILE_SYSTEMS;
    else if (type == "indexdb")
      storage_mask |= StoragePartition::REMOVE_DATA_MASK_INDEXEDDB;
    else if (type == "localstorage")
      storage_mask |= StoragePartition::REMOVE_DATA_MASK_LOCAL_STORAGE;
    else if (type == "shadercache")
      storage_mask |= StoragePartition::REMOVE_DATA_MASK_SHADER_CACHE;
    else if (type == "websql")
      storage_mask |= StoragePartition::REMOVE_DATA_MASK_WEBSQL;
    else if (type == "serviceworkers")
      storage_mask |= StoragePartition::REMOVE_DATA_MASK_SERVICE_WORKERS;
    else if (type == "cachestorage")
      storage_mask |= StoragePartition::REMOVE_DATA_MASK_CACHE_STORAGE;
  }
  return storage_mask;
}

uint32_t GetQuotaMask(const std::vector<std::string>& quota_types) {
  uint32_t quota_mask = 0;
  for (const auto& it : quota_types) {
    auto type = base::ToLowerASCII(it);
    if (type == "temporary")
      quota_mask |= StoragePartition::QUOTA_MANAGED_STORAGE_MASK_TEMPORARY;
    else if (type == "persistent")
      quota_mask |= StoragePartition::QUOTA_MANAGED_STORAGE_MASK_PERSISTENT;
    else if (type == "syncable")
      quota_mask |= StoragePartition::QUOTA_MANAGED_STORAGE_MASK_SYNCABLE;
  }
  return quota_mask;
}

}  // namespace

namespace gin {

template <>
struct Converter<ClearStorageDataOptions> {
  static bool FromV8(v8::Isolate* isolate,
                     v8::Local<v8::Value> val,
                     ClearStorageDataOptions* out) {
    gin_helper::Dictionary options;
    if (!ConvertFromV8(isolate, val, &options))
      return false;
    options.Get("origin", &out->origin);
    std::vector<std::string> types;
    if (options.Get("storages", &types))
      out->storage_types = GetStorageMask(types);
    if (options.Get("quotas", &types))
      out->quota_types = GetQuotaMask(types);
    return true;
  }
};

bool SSLProtocolVersionFromString(const std::string& version_str,
                                  network::mojom::SSLVersion* version) {
  if (version_str == switches::kSSLVersionTLSv12) {
    *version = network::mojom::SSLVersion::kTLS12;
    return true;
  }
  if (version_str == switches::kSSLVersionTLSv13) {
    *version = network::mojom::SSLVersion::kTLS13;
    return true;
  }
  return false;
}

template <>
struct Converter<uint16_t> {
  static bool FromV8(v8::Isolate* isolate,
                     v8::Local<v8::Value> val,
                     uint16_t* out) {
    auto maybe = val->IntegerValue(isolate->GetCurrentContext());
    if (maybe.IsNothing())
      return false;
    *out = maybe.FromJust();
    return true;
  }
};

template <>
struct Converter<network::mojom::SSLConfigPtr> {
  static bool FromV8(v8::Isolate* isolate,
                     v8::Local<v8::Value> val,
                     network::mojom::SSLConfigPtr* out) {
    gin_helper::Dictionary options;
    if (!ConvertFromV8(isolate, val, &options))
      return false;
    *out = network::mojom::SSLConfig::New();
    std::string version_min_str;
    if (options.Get("minVersion", &version_min_str)) {
      if (!SSLProtocolVersionFromString(version_min_str, &(*out)->version_min))
        return false;
    }
    std::string version_max_str;
    if (options.Get("maxVersion", &version_max_str)) {
      if (!SSLProtocolVersionFromString(version_max_str,
                                        &(*out)->version_max) ||
          (*out)->version_max < network::mojom::SSLVersion::kTLS12)
        return false;
    }

    if (options.Has("disabledCipherSuites") &&
        !options.Get("disabledCipherSuites", &(*out)->disabled_cipher_suites)) {
      return false;
    }
    std::sort((*out)->disabled_cipher_suites.begin(),
              (*out)->disabled_cipher_suites.end());

    // TODO(nornagon): also support other SSLConfig properties?
    return true;
  }
};

}  // namespace gin

namespace electron {

namespace api {

namespace {

const char kPersistPrefix[] = "persist:";

void DownloadIdCallback(content::DownloadManager* download_manager,
                        const base::FilePath& path,
                        const std::vector<GURL>& url_chain,
                        const std::string& mime_type,
                        int64_t offset,
                        int64_t length,
                        const std::string& last_modified,
                        const std::string& etag,
                        const base::Time& start_time,
                        uint32_t id) {
  download_manager->CreateDownloadItem(
      base::GenerateGUID(), id, path, path, url_chain, GURL(),
      content::StoragePartitionConfig::CreateDefault(
          download_manager->GetBrowserContext()),
      GURL(), GURL(), absl::nullopt, mime_type, mime_type, start_time,
      base::Time(), etag, last_modified, offset, length, std::string(),
      download::DownloadItem::INTERRUPTED,
      download::DOWNLOAD_DANGER_TYPE_NOT_DANGEROUS,
      download::DOWNLOAD_INTERRUPT_REASON_NETWORK_TIMEOUT, false, base::Time(),
      false, std::vector<download::DownloadItem::ReceivedSlice>(),
      download::DownloadItemRerouteInfo());
}

#if BUILDFLAG(ENABLE_BUILTIN_SPELLCHECKER)
class DictionaryObserver final : public SpellcheckCustomDictionary::Observer {
 private:
  std::unique_ptr<gin_helper::Promise<std::set<std::string>>> promise_;
  base::WeakPtr<SpellcheckService> spellcheck_;

 public:
  DictionaryObserver(gin_helper::Promise<std::set<std::string>> promise,
                     base::WeakPtr<SpellcheckService> spellcheck)
      : spellcheck_(spellcheck) {
    promise_ = std::make_unique<gin_helper::Promise<std::set<std::string>>>(
        std::move(promise));
    if (spellcheck_)
      spellcheck_->GetCustomDictionary()->AddObserver(this);
  }

  ~DictionaryObserver() {
    if (spellcheck_)
      spellcheck_->GetCustomDictionary()->RemoveObserver(this);
  }

  void OnCustomDictionaryLoaded() override {
    if (spellcheck_) {
      promise_->Resolve(spellcheck_->GetCustomDictionary()->GetWords());
    } else {
      promise_->RejectWithErrorMessage(
          "Spellcheck in unexpected state: failed to load custom dictionary.");
    }
    delete this;
  }

  void OnCustomDictionaryChanged(
      const SpellcheckCustomDictionary::Change& dictionary_change) override {
    // noop
  }
};
#endif  // BUILDFLAG(ENABLE_BUILTIN_SPELLCHECKER)

struct UserDataLink : base::SupportsUserData::Data {
  explicit UserDataLink(Session* ses) : session(ses) {}

  Session* session;
};

const void* kElectronApiSessionKey = &kElectronApiSessionKey;

}  // namespace

gin::WrapperInfo Session::kWrapperInfo = {gin::kEmbedderNativeGin};

Session::Session(v8::Isolate* isolate, ElectronBrowserContext* browser_context)
    : isolate_(isolate),
      network_emulation_token_(base::UnguessableToken::Create()),
      browser_context_(browser_context) {
  // Observe DownloadManager to get download notifications.
  browser_context->GetDownloadManager()->AddObserver(this);

  new SessionPreferences(browser_context);

  protocol_.Reset(isolate, Protocol::Create(isolate, browser_context).ToV8());

  browser_context->SetUserData(kElectronApiSessionKey,
                               std::make_unique<UserDataLink>(this));

#if BUILDFLAG(ENABLE_BUILTIN_SPELLCHECKER)
  SpellcheckService* service =
      SpellcheckServiceFactory::GetForContext(browser_context_);
  if (service) {
    service->SetHunspellObserver(this);
  }
#endif

#if BUILDFLAG(ENABLE_ELECTRON_EXTENSIONS)
  extensions::ExtensionRegistry::Get(browser_context)->AddObserver(this);
#endif
}

Session::~Session() {
  browser_context()->GetDownloadManager()->RemoveObserver(this);

#if BUILDFLAG(ENABLE_BUILTIN_SPELLCHECKER)
  SpellcheckService* service =
      SpellcheckServiceFactory::GetForContext(browser_context_);
  if (service) {
    service->SetHunspellObserver(nullptr);
  }
#endif

#if BUILDFLAG(ENABLE_ELECTRON_EXTENSIONS)
  extensions::ExtensionRegistry::Get(browser_context())->RemoveObserver(this);
#endif
}

void Session::OnDownloadCreated(content::DownloadManager* manager,
                                download::DownloadItem* item) {
  if (item->IsSavePackageDownload())
    return;

  v8::HandleScope handle_scope(isolate_);
  auto handle = DownloadItem::FromOrCreate(isolate_, item);
  if (item->GetState() == download::DownloadItem::INTERRUPTED)
    handle->SetSavePath(item->GetTargetFilePath());
  content::WebContents* web_contents =
      content::DownloadItemUtils::GetWebContents(item);
  bool prevent_default = Emit("will-download", handle, web_contents);
  if (prevent_default) {
    item->Cancel(true);
    item->Remove();
  }
}

#if BUILDFLAG(ENABLE_BUILTIN_SPELLCHECKER)
void Session::OnHunspellDictionaryInitialized(const std::string& language) {
  Emit("spellcheck-dictionary-initialized", language);
}
void Session::OnHunspellDictionaryDownloadBegin(const std::string& language) {
  Emit("spellcheck-dictionary-download-begin", language);
}
void Session::OnHunspellDictionaryDownloadSuccess(const std::string& language) {
  Emit("spellcheck-dictionary-download-success", language);
}
void Session::OnHunspellDictionaryDownloadFailure(const std::string& language) {
  Emit("spellcheck-dictionary-download-failure", language);
}
#endif

v8::Local<v8::Promise> Session::ResolveProxy(gin::Arguments* args) {
  v8::Isolate* isolate = args->isolate();
  gin_helper::Promise<std::string> promise(isolate);
  v8::Local<v8::Promise> handle = promise.GetHandle();

  GURL url;
  args->GetNext(&url);

  browser_context_->GetResolveProxyHelper()->ResolveProxy(
      url, base::BindOnce(gin_helper::Promise<std::string>::ResolvePromise,
                          std::move(promise)));

  return handle;
}

v8::Local<v8::Promise> Session::GetCacheSize() {
  gin_helper::Promise<int64_t> promise(isolate_);
  auto handle = promise.GetHandle();

  browser_context_->GetDefaultStoragePartition()
      ->GetNetworkContext()
      ->ComputeHttpCacheSize(
          base::Time(), base::Time::Max(),
          base::BindOnce(
              [](gin_helper::Promise<int64_t> promise, bool is_upper_bound,
                 int64_t size_or_error) {
                if (size_or_error < 0) {
                  promise.RejectWithErrorMessage(
                      net::ErrorToString(size_or_error));
                } else {
                  promise.Resolve(size_or_error);
                }
              },
              std::move(promise)));

  return handle;
}

v8::Local<v8::Promise> Session::ClearCache() {
  gin_helper::Promise<void> promise(isolate_);
  auto handle = promise.GetHandle();

  browser_context_->GetDefaultStoragePartition()
      ->GetNetworkContext()
      ->ClearHttpCache(base::Time(), base::Time::Max(), nullptr,
                       base::BindOnce(gin_helper::Promise<void>::ResolvePromise,
                                      std::move(promise)));

  return handle;
}

v8::Local<v8::Promise> Session::ClearStorageData(gin::Arguments* args) {
  v8::Isolate* isolate = args->isolate();
  gin_helper::Promise<void> promise(isolate);
  v8::Local<v8::Promise> handle = promise.GetHandle();

  ClearStorageDataOptions options;
  args->GetNext(&options);

  auto* storage_partition = browser_context()->GetStoragePartition(nullptr);
  if (options.storage_types & StoragePartition::REMOVE_DATA_MASK_COOKIES) {
    // Reset media device id salt when cookies are cleared.
    // https://w3c.github.io/mediacapture-main/#dom-mediadeviceinfo-deviceid
    MediaDeviceIDSalt::Reset(browser_context()->prefs());
  }

  storage_partition->ClearData(
      options.storage_types, options.quota_types, options.origin, base::Time(),
      base::Time::Max(),
      base::BindOnce(gin_helper::Promise<void>::ResolvePromise,
                     std::move(promise)));
  return handle;
}

void Session::FlushStorageData() {
  auto* storage_partition = browser_context()->GetStoragePartition(nullptr);
  storage_partition->Flush();
}

v8::Local<v8::Promise> Session::SetProxy(gin::Arguments* args) {
  v8::Isolate* isolate = args->isolate();
  gin_helper::Promise<void> promise(isolate);
  v8::Local<v8::Promise> handle = promise.GetHandle();

  gin_helper::Dictionary options;
  args->GetNext(&options);

  if (!browser_context_->in_memory_pref_store()) {
    promise.Resolve();
    return handle;
  }

  std::string mode, proxy_rules, bypass_list, pac_url;

  options.Get("pacScript", &pac_url);
  options.Get("proxyRules", &proxy_rules);
  options.Get("proxyBypassRules", &bypass_list);

  ProxyPrefs::ProxyMode proxy_mode = ProxyPrefs::MODE_FIXED_SERVERS;
  if (!options.Get("mode", &mode)) {
    // pacScript takes precedence over proxyRules.
    if (!pac_url.empty()) {
      proxy_mode = ProxyPrefs::MODE_PAC_SCRIPT;
    } else {
      proxy_mode = ProxyPrefs::MODE_FIXED_SERVERS;
    }
  } else {
    if (!ProxyPrefs::StringToProxyMode(mode, &proxy_mode)) {
      promise.RejectWithErrorMessage(
          "Invalid mode, must be one of direct, auto_detect, pac_script, "
          "fixed_servers or system");
      return handle;
    }
  }

  std::unique_ptr<base::Value> proxy_config;
  if (proxy_mode == ProxyPrefs::MODE_DIRECT) {
    proxy_config =
        std::make_unique<base::Value>(ProxyConfigDictionary::CreateDirect());
  } else if (proxy_mode == ProxyPrefs::MODE_SYSTEM) {
    proxy_config =
        std::make_unique<base::Value>(ProxyConfigDictionary::CreateSystem());
  } else if (proxy_mode == ProxyPrefs::MODE_AUTO_DETECT) {
    proxy_config = std::make_unique<base::Value>(
        ProxyConfigDictionary::CreateAutoDetect());
  } else if (proxy_mode == ProxyPrefs::MODE_PAC_SCRIPT) {
    proxy_config =
        std::make_unique<base::Value>(ProxyConfigDictionary::CreatePacScript(
            pac_url, true /* pac_mandatory */));
  } else {
    proxy_config = std::make_unique<base::Value>(
        ProxyConfigDictionary::CreateFixedServers(proxy_rules, bypass_list));
  }
  browser_context_->in_memory_pref_store()->SetValue(
      proxy_config::prefs::kProxy, std::move(proxy_config),
      WriteablePrefStore::DEFAULT_PREF_WRITE_FLAGS);

  base::ThreadTaskRunnerHandle::Get()->PostTask(
      FROM_HERE, base::BindOnce(gin_helper::Promise<void>::ResolvePromise,
                                std::move(promise)));

  return handle;
}

v8::Local<v8::Promise> Session::ForceReloadProxyConfig() {
  gin_helper::Promise<void> promise(isolate_);
  auto handle = promise.GetHandle();

  browser_context_->GetDefaultStoragePartition()
      ->GetNetworkContext()
      ->ForceReloadProxyConfig(base::BindOnce(
          gin_helper::Promise<void>::ResolvePromise, std::move(promise)));

  return handle;
}

void Session::SetDownloadPath(const base::FilePath& path) {
  browser_context_->prefs()->SetFilePath(prefs::kDownloadDefaultDirectory,
                                         path);
}

void Session::EnableNetworkEmulation(const gin_helper::Dictionary& options) {
  auto conditions = network::mojom::NetworkConditions::New();

  options.Get("offline", &conditions->offline);
  options.Get("downloadThroughput", &conditions->download_throughput);
  options.Get("uploadThroughput", &conditions->upload_throughput);
  double latency = 0.0;
  if (options.Get("latency", &latency) && latency) {
    conditions->latency = base::Milliseconds(latency);
  }

  auto* network_context =
      browser_context_->GetDefaultStoragePartition()->GetNetworkContext();
  network_context->SetNetworkConditions(network_emulation_token_,
                                        std::move(conditions));
}

void Session::DisableNetworkEmulation() {
  auto* network_context =
      browser_context_->GetDefaultStoragePartition()->GetNetworkContext();
  network_context->SetNetworkConditions(
      network_emulation_token_, network::mojom::NetworkConditions::New());
}

void Session::SetCertVerifyProc(v8::Local<v8::Value> val,
                                gin::Arguments* args) {
  CertVerifierClient::CertVerifyProc proc;
  if (!(val->IsNull() || gin::ConvertFromV8(args->isolate(), val, &proc))) {
    args->ThrowTypeError("Must pass null or function");
    return;
  }

  mojo::PendingRemote<network::mojom::CertVerifierClient>
      cert_verifier_client_remote;
  if (proc) {
    mojo::MakeSelfOwnedReceiver(
        std::make_unique<CertVerifierClient>(proc),
        cert_verifier_client_remote.InitWithNewPipeAndPassReceiver());
  }
  browser_context_->GetDefaultStoragePartition()
      ->GetNetworkContext()
      ->SetCertVerifierClient(std::move(cert_verifier_client_remote));
}

void Session::SetPermissionRequestHandler(v8::Local<v8::Value> val,
                                          gin::Arguments* args) {
  auto* permission_manager = static_cast<ElectronPermissionManager*>(
      browser_context()->GetPermissionControllerDelegate());
  if (val->IsNull()) {
    permission_manager->SetPermissionRequestHandler(
        ElectronPermissionManager::RequestHandler());
    return;
  }
  auto handler = std::make_unique<ElectronPermissionManager::RequestHandler>();
  if (!gin::ConvertFromV8(args->isolate(), val, handler.get())) {
    args->ThrowTypeError("Must pass null or function");
    return;
  }
  permission_manager->SetPermissionRequestHandler(base::BindRepeating(
      [](ElectronPermissionManager::RequestHandler* handler,
         content::WebContents* web_contents,
         blink::PermissionType permission_type,
         ElectronPermissionManager::StatusCallback callback,
         const base::Value& details) {
        handler->Run(web_contents, permission_type,
                     base::AdaptCallbackForRepeating(std::move(callback)),
                     details);
      },
      base::Owned(std::move(handler))));
}

void Session::SetPermissionCheckHandler(v8::Local<v8::Value> val,
                                        gin::Arguments* args) {
  ElectronPermissionManager::CheckHandler handler;
  if (!(val->IsNull() || gin::ConvertFromV8(args->isolate(), val, &handler))) {
    args->ThrowTypeError("Must pass null or function");
    return;
  }
  auto* permission_manager = static_cast<ElectronPermissionManager*>(
      browser_context()->GetPermissionControllerDelegate());
  permission_manager->SetPermissionCheckHandler(handler);
}

<<<<<<< HEAD
void Session::SetMediaRequestHandler(v8::Isolate* isolate,
                                     v8::Local<v8::Value> val) {
  if (val->IsNull())
    browser_context_->SetMediaRequestHandler(MediaRequestHandler());
  MediaRequestHandler handler;
  if (!gin::ConvertFromV8(isolate, val, &handler))
    return;
  browser_context_->SetMediaRequestHandler(handler);
=======
void Session::SetDevicePermissionHandler(v8::Local<v8::Value> val,
                                         gin::Arguments* args) {
  ElectronPermissionManager::DeviceCheckHandler handler;
  if (!(val->IsNull() || gin::ConvertFromV8(args->isolate(), val, &handler))) {
    args->ThrowTypeError("Must pass null or function");
    return;
  }
  auto* permission_manager = static_cast<ElectronPermissionManager*>(
      browser_context()->GetPermissionControllerDelegate());
  permission_manager->SetDevicePermissionHandler(handler);
>>>>>>> 4c7c0b41
}

v8::Local<v8::Promise> Session::ClearHostResolverCache(gin::Arguments* args) {
  v8::Isolate* isolate = args->isolate();
  gin_helper::Promise<void> promise(isolate);
  v8::Local<v8::Promise> handle = promise.GetHandle();

  browser_context_->GetDefaultStoragePartition()
      ->GetNetworkContext()
      ->ClearHostCache(nullptr,
                       base::BindOnce(gin_helper::Promise<void>::ResolvePromise,
                                      std::move(promise)));

  return handle;
}

v8::Local<v8::Promise> Session::ClearAuthCache() {
  gin_helper::Promise<void> promise(isolate_);
  v8::Local<v8::Promise> handle = promise.GetHandle();

  browser_context_->GetDefaultStoragePartition()
      ->GetNetworkContext()
      ->ClearHttpAuthCache(
          base::Time(), base::Time::Max(),
          base::BindOnce(gin_helper::Promise<void>::ResolvePromise,
                         std::move(promise)));

  return handle;
}

void Session::AllowNTLMCredentialsForDomains(const std::string& domains) {
  auto* command_line = base::CommandLine::ForCurrentProcess();
  network::mojom::HttpAuthDynamicParamsPtr auth_dynamic_params =
      network::mojom::HttpAuthDynamicParams::New();
  auth_dynamic_params->server_allowlist = domains;
  auth_dynamic_params->enable_negotiate_port =
      command_line->HasSwitch(electron::switches::kEnableAuthNegotiatePort);
  auth_dynamic_params->ntlm_v2_enabled =
      !command_line->HasSwitch(electron::switches::kDisableNTLMv2);
  content::GetNetworkService()->ConfigureHttpAuthPrefs(
      std::move(auth_dynamic_params));
}

void Session::SetUserAgent(const std::string& user_agent,
                           gin::Arguments* args) {
  browser_context_->SetUserAgent(user_agent);
  auto* network_context =
      browser_context_->GetDefaultStoragePartition()->GetNetworkContext();
  network_context->SetUserAgent(user_agent);

  std::string accept_lang;
  if (args->GetNext(&accept_lang)) {
    network_context->SetAcceptLanguage(
        net::HttpUtil::GenerateAcceptLanguageHeader(accept_lang));
  }
}

std::string Session::GetUserAgent() {
  return browser_context_->GetUserAgent();
}

void Session::SetSSLConfig(network::mojom::SSLConfigPtr config) {
  browser_context_->SetSSLConfig(std::move(config));
}

bool Session::IsPersistent() {
  return !browser_context_->IsOffTheRecord();
}

v8::Local<v8::Promise> Session::GetBlobData(v8::Isolate* isolate,
                                            const std::string& uuid) {
  gin::Handle<DataPipeHolder> holder = DataPipeHolder::From(isolate, uuid);
  if (holder.IsEmpty()) {
    gin_helper::Promise<v8::Local<v8::Value>> promise(isolate);
    promise.RejectWithErrorMessage("Could not get blob data handle");
    return promise.GetHandle();
  }

  return holder->ReadAll(isolate);
}

void Session::DownloadURL(const GURL& url) {
  auto* download_manager = browser_context()->GetDownloadManager();
  auto download_params = std::make_unique<download::DownloadUrlParameters>(
      url, MISSING_TRAFFIC_ANNOTATION);
  download_manager->DownloadUrl(std::move(download_params));
}

void Session::CreateInterruptedDownload(const gin_helper::Dictionary& options) {
  int64_t offset = 0, length = 0;
  double start_time = base::Time::Now().ToDoubleT();
  std::string mime_type, last_modified, etag;
  base::FilePath path;
  std::vector<GURL> url_chain;
  options.Get("path", &path);
  options.Get("urlChain", &url_chain);
  options.Get("mimeType", &mime_type);
  options.Get("offset", &offset);
  options.Get("length", &length);
  options.Get("lastModified", &last_modified);
  options.Get("eTag", &etag);
  options.Get("startTime", &start_time);
  if (path.empty() || url_chain.empty() || length == 0) {
    isolate_->ThrowException(v8::Exception::Error(gin::StringToV8(
        isolate_, "Must pass non-empty path, urlChain and length.")));
    return;
  }
  if (offset >= length) {
    isolate_->ThrowException(v8::Exception::Error(gin::StringToV8(
        isolate_, "Must pass an offset value less than length.")));
    return;
  }
  auto* download_manager = browser_context()->GetDownloadManager();
  download_manager->GetNextId(base::BindRepeating(
      &DownloadIdCallback, download_manager, path, url_chain, mime_type, offset,
      length, last_modified, etag, base::Time::FromDoubleT(start_time)));
}

void Session::SetPreloads(const std::vector<base::FilePath>& preloads) {
  auto* prefs = SessionPreferences::FromBrowserContext(browser_context());
  DCHECK(prefs);
  prefs->set_preloads(preloads);
}

std::vector<base::FilePath> Session::GetPreloads() const {
  auto* prefs = SessionPreferences::FromBrowserContext(browser_context());
  DCHECK(prefs);
  return prefs->preloads();
}

#if BUILDFLAG(ENABLE_ELECTRON_EXTENSIONS)
v8::Local<v8::Promise> Session::LoadExtension(
    const base::FilePath& extension_path,
    gin::Arguments* args) {
  gin_helper::Promise<const extensions::Extension*> promise(isolate_);
  v8::Local<v8::Promise> handle = promise.GetHandle();

  if (!extension_path.IsAbsolute()) {
    promise.RejectWithErrorMessage(
        "The path to the extension in 'loadExtension' must be absolute");
    return handle;
  }

  if (browser_context()->IsOffTheRecord()) {
    promise.RejectWithErrorMessage(
        "Extensions cannot be loaded in a temporary session");
    return handle;
  }

  int load_flags = extensions::Extension::FOLLOW_SYMLINKS_ANYWHERE;
  gin_helper::Dictionary options;
  if (args->GetNext(&options)) {
    bool allowFileAccess = false;
    options.Get("allowFileAccess", &allowFileAccess);
    if (allowFileAccess)
      load_flags |= extensions::Extension::ALLOW_FILE_ACCESS;
  }

  auto* extension_system = static_cast<extensions::ElectronExtensionSystem*>(
      extensions::ExtensionSystem::Get(browser_context()));
  extension_system->LoadExtension(
      extension_path, load_flags,
      base::BindOnce(
          [](gin_helper::Promise<const extensions::Extension*> promise,
             const extensions::Extension* extension,
             const std::string& error_msg) {
            if (extension) {
              if (!error_msg.empty()) {
                node::Environment* env =
                    node::Environment::GetCurrent(promise.isolate());
                EmitWarning(env, error_msg, "ExtensionLoadWarning");
              }
              promise.Resolve(extension);
            } else {
              promise.RejectWithErrorMessage(error_msg);
            }
          },
          std::move(promise)));

  return handle;
}

void Session::RemoveExtension(const std::string& extension_id) {
  auto* extension_system = static_cast<extensions::ElectronExtensionSystem*>(
      extensions::ExtensionSystem::Get(browser_context()));
  extension_system->RemoveExtension(extension_id);
}

v8::Local<v8::Value> Session::GetExtension(const std::string& extension_id) {
  auto* registry = extensions::ExtensionRegistry::Get(browser_context());
  const extensions::Extension* extension =
      registry->GetInstalledExtension(extension_id);
  if (extension) {
    return gin::ConvertToV8(isolate_, extension);
  } else {
    return v8::Null(isolate_);
  }
}

v8::Local<v8::Value> Session::GetAllExtensions() {
  auto* registry = extensions::ExtensionRegistry::Get(browser_context());
  auto installed_extensions = registry->GenerateInstalledExtensionsSet();
  std::vector<const extensions::Extension*> extensions_vector;
  for (const auto& extension : *installed_extensions) {
    if (extension->location() !=
        extensions::mojom::ManifestLocation::kComponent)
      extensions_vector.emplace_back(extension.get());
  }
  return gin::ConvertToV8(isolate_, extensions_vector);
}

void Session::OnExtensionLoaded(content::BrowserContext* browser_context,
                                const extensions::Extension* extension) {
  Emit("extension-loaded", extension);
}

void Session::OnExtensionUnloaded(content::BrowserContext* browser_context,
                                  const extensions::Extension* extension,
                                  extensions::UnloadedExtensionReason reason) {
  Emit("extension-unloaded", extension);
}

void Session::OnExtensionReady(content::BrowserContext* browser_context,
                               const extensions::Extension* extension) {
  Emit("extension-ready", extension);
}
#endif

v8::Local<v8::Value> Session::Cookies(v8::Isolate* isolate) {
  if (cookies_.IsEmpty()) {
    auto handle = Cookies::Create(isolate, browser_context());
    cookies_.Reset(isolate, handle.ToV8());
  }
  return cookies_.Get(isolate);
}

v8::Local<v8::Value> Session::Protocol(v8::Isolate* isolate) {
  return protocol_.Get(isolate);
}

v8::Local<v8::Value> Session::ServiceWorkerContext(v8::Isolate* isolate) {
  if (service_worker_context_.IsEmpty()) {
    v8::Local<v8::Value> handle;
    handle = ServiceWorkerContext::Create(isolate, browser_context()).ToV8();
    service_worker_context_.Reset(isolate, handle);
  }
  return service_worker_context_.Get(isolate);
}

v8::Local<v8::Value> Session::WebRequest(v8::Isolate* isolate) {
  if (web_request_.IsEmpty()) {
    auto handle = WebRequest::Create(isolate, browser_context());
    web_request_.Reset(isolate, handle.ToV8());
  }
  return web_request_.Get(isolate);
}

v8::Local<v8::Value> Session::NetLog(v8::Isolate* isolate) {
  if (net_log_.IsEmpty()) {
    auto handle = NetLog::Create(isolate, browser_context());
    net_log_.Reset(isolate, handle.ToV8());
  }
  return net_log_.Get(isolate);
}

static void StartPreconnectOnUI(ElectronBrowserContext* browser_context,
                                const GURL& url,
                                int num_sockets_to_preconnect) {
  url::Origin origin = url::Origin::Create(url);
  std::vector<predictors::PreconnectRequest> requests = {
      {url::Origin::Create(url), num_sockets_to_preconnect,
       net::NetworkIsolationKey(origin, origin)}};
  browser_context->GetPreconnectManager()->Start(url, requests);
}

void Session::Preconnect(const gin_helper::Dictionary& options,
                         gin::Arguments* args) {
  GURL url;
  if (!options.Get("url", &url) || !url.is_valid()) {
    args->ThrowTypeError(
        "Must pass non-empty valid url to session.preconnect.");
    return;
  }
  int num_sockets_to_preconnect = 1;
  if (options.Get("numSockets", &num_sockets_to_preconnect)) {
    const int kMinSocketsToPreconnect = 1;
    const int kMaxSocketsToPreconnect = 6;
    if (num_sockets_to_preconnect < kMinSocketsToPreconnect ||
        num_sockets_to_preconnect > kMaxSocketsToPreconnect) {
      args->ThrowTypeError(
          base::StringPrintf("numSocketsToPreconnect is outside range [%d,%d]",
                             kMinSocketsToPreconnect, kMaxSocketsToPreconnect));
      return;
    }
  }

  DCHECK_GT(num_sockets_to_preconnect, 0);
  content::GetUIThreadTaskRunner({})->PostTask(
      FROM_HERE,
      base::BindOnce(&StartPreconnectOnUI, base::Unretained(browser_context_),
                     url, num_sockets_to_preconnect));
}

v8::Local<v8::Promise> Session::CloseAllConnections() {
  gin_helper::Promise<void> promise(isolate_);
  auto handle = promise.GetHandle();

  browser_context_->GetDefaultStoragePartition()
      ->GetNetworkContext()
      ->CloseAllConnections(base::BindOnce(
          gin_helper::Promise<void>::ResolvePromise, std::move(promise)));

  return handle;
}

v8::Local<v8::Value> Session::GetPath(v8::Isolate* isolate) {
  if (browser_context_->IsOffTheRecord()) {
    return v8::Null(isolate);
  }
  return gin::ConvertToV8(isolate, browser_context_->GetPath());
}

void Session::SetCodeCachePath(gin::Arguments* args) {
  base::FilePath code_cache_path;
  auto* storage_partition = browser_context_->GetDefaultStoragePartition();
  auto* code_cache_context = storage_partition->GetGeneratedCodeCacheContext();
  if (code_cache_context) {
    if (!args->GetNext(&code_cache_path) || !code_cache_path.IsAbsolute()) {
      args->ThrowTypeError(
          "Absolute path must be provided to store code cache.");
      return;
    }
    code_cache_context->Initialize(
        code_cache_path, 0 /* allows disk_cache to choose the size */);
  }
}

v8::Local<v8::Promise> Session::ClearCodeCaches(
    const gin_helper::Dictionary& options) {
  auto* isolate = JavascriptEnvironment::GetIsolate();
  gin_helper::Promise<void> promise(isolate);
  v8::Local<v8::Promise> handle = promise.GetHandle();

  std::set<GURL> url_list;
  base::RepeatingCallback<bool(const GURL&)> url_matcher = base::NullCallback();
  if (options.Get("urls", &url_list) && !url_list.empty()) {
    url_matcher = base::BindRepeating(
        [](const std::set<GURL>& url_list, const GURL& url) {
          return base::Contains(url_list, url);
        },
        url_list);
  }

  browser_context_->GetDefaultStoragePartition()->ClearCodeCaches(
      base::Time(), base::Time::Max(), url_matcher,
      base::BindOnce(gin_helper::Promise<void>::ResolvePromise,
                     std::move(promise)));

  return handle;
}

#if BUILDFLAG(ENABLE_BUILTIN_SPELLCHECKER)
base::Value Session::GetSpellCheckerLanguages() {
  return browser_context_->prefs()
      ->Get(spellcheck::prefs::kSpellCheckDictionaries)
      ->Clone();
}

void Session::SetSpellCheckerLanguages(
    gin_helper::ErrorThrower thrower,
    const std::vector<std::string>& languages) {
  base::ListValue language_codes;
  for (const std::string& lang : languages) {
    std::string code = spellcheck::GetCorrespondingSpellCheckLanguage(lang);
    if (code.empty()) {
      thrower.ThrowError("Invalid language code provided: \"" + lang +
                         "\" is not a valid language code");
      return;
    }
    language_codes.Append(code);
  }
  browser_context_->prefs()->Set(spellcheck::prefs::kSpellCheckDictionaries,
                                 language_codes);
  // Enable spellcheck if > 0 languages, disable if no languages set
  browser_context_->prefs()->SetBoolean(spellcheck::prefs::kSpellCheckEnable,
                                        !languages.empty());
}

void SetSpellCheckerDictionaryDownloadURL(gin_helper::ErrorThrower thrower,
                                          const GURL& url) {
  if (!url.is_valid()) {
    thrower.ThrowError(
        "The URL you provided to setSpellCheckerDictionaryDownloadURL is not a "
        "valid URL");
    return;
  }
  SpellcheckHunspellDictionary::SetBaseDownloadURL(url);
}

v8::Local<v8::Promise> Session::ListWordsInSpellCheckerDictionary() {
  gin_helper::Promise<std::set<std::string>> promise(isolate_);
  v8::Local<v8::Promise> handle = promise.GetHandle();

  SpellcheckService* spellcheck =
      SpellcheckServiceFactory::GetForContext(browser_context_);

  if (!spellcheck) {
    promise.RejectWithErrorMessage(
        "Spellcheck in unexpected state: failed to load custom dictionary.");
    return handle;
  }

  if (spellcheck->GetCustomDictionary()->IsLoaded()) {
    promise.Resolve(spellcheck->GetCustomDictionary()->GetWords());
  } else {
    new DictionaryObserver(std::move(promise), spellcheck->GetWeakPtr());
    // Dictionary loads by default asynchronously,
    // call the load function anyways just to be sure.
    spellcheck->GetCustomDictionary()->Load();
  }

  return handle;
}

bool Session::AddWordToSpellCheckerDictionary(const std::string& word) {
  // don't let in-memory sessions add spellchecker words
  // because files will persist unintentionally
  bool is_in_memory = browser_context_->IsOffTheRecord();
  if (is_in_memory)
    return false;

  SpellcheckService* service =
      SpellcheckServiceFactory::GetForContext(browser_context_);
  if (!service)
    return false;

#if BUILDFLAG(USE_BROWSER_SPELLCHECKER)
  if (spellcheck::UseBrowserSpellChecker()) {
    spellcheck_platform::AddWord(service->platform_spell_checker(),
                                 base::UTF8ToUTF16(word));
  }
#endif
  return service->GetCustomDictionary()->AddWord(word);
}

bool Session::RemoveWordFromSpellCheckerDictionary(const std::string& word) {
  // don't let in-memory sessions remove spellchecker words
  // because files will persist unintentionally
  bool is_in_memory = browser_context_->IsOffTheRecord();
  if (is_in_memory)
    return false;

  SpellcheckService* service =
      SpellcheckServiceFactory::GetForContext(browser_context_);
  if (!service)
    return false;

#if BUILDFLAG(USE_BROWSER_SPELLCHECKER)
  if (spellcheck::UseBrowserSpellChecker()) {
    spellcheck_platform::RemoveWord(service->platform_spell_checker(),
                                    base::UTF8ToUTF16(word));
  }
#endif
  return service->GetCustomDictionary()->RemoveWord(word);
}

void Session::SetSpellCheckerEnabled(bool b) {
  browser_context_->prefs()->SetBoolean(spellcheck::prefs::kSpellCheckEnable,
                                        b);
}

bool Session::IsSpellCheckerEnabled() const {
  return browser_context_->prefs()->GetBoolean(
      spellcheck::prefs::kSpellCheckEnable);
}

#endif  // BUILDFLAG(ENABLE_BUILTIN_SPELLCHECKER)

// static
Session* Session::FromBrowserContext(content::BrowserContext* context) {
  auto* data =
      static_cast<UserDataLink*>(context->GetUserData(kElectronApiSessionKey));
  return data ? data->session : nullptr;
}

// static
gin::Handle<Session> Session::CreateFrom(
    v8::Isolate* isolate,
    ElectronBrowserContext* browser_context) {
  Session* existing = FromBrowserContext(browser_context);
  if (existing)
    return gin::CreateHandle(isolate, existing);

  auto handle =
      gin::CreateHandle(isolate, new Session(isolate, browser_context));

  // The Sessions should never be garbage collected, since the common pattern is
  // to use partition strings, instead of using the Session object directly.
  handle->Pin(isolate);

  App::Get()->EmitCustomEvent("session-created",
                              handle.ToV8().As<v8::Object>());

  return handle;
}

// static
gin::Handle<Session> Session::FromPartition(v8::Isolate* isolate,
                                            const std::string& partition,
                                            base::DictionaryValue options) {
  ElectronBrowserContext* browser_context;
  if (partition.empty()) {
    browser_context =
        ElectronBrowserContext::From("", false, std::move(options));
  } else if (base::StartsWith(partition, kPersistPrefix,
                              base::CompareCase::SENSITIVE)) {
    std::string name = partition.substr(8);
    browser_context =
        ElectronBrowserContext::From(name, false, std::move(options));
  } else {
    browser_context =
        ElectronBrowserContext::From(partition, true, std::move(options));
  }
  return CreateFrom(isolate, browser_context);
}

gin::ObjectTemplateBuilder Session::GetObjectTemplateBuilder(
    v8::Isolate* isolate) {
  return gin_helper::EventEmitterMixin<Session>::GetObjectTemplateBuilder(
             isolate)
      .SetMethod("resolveProxy", &Session::ResolveProxy)
      .SetMethod("getCacheSize", &Session::GetCacheSize)
      .SetMethod("clearCache", &Session::ClearCache)
      .SetMethod("clearStorageData", &Session::ClearStorageData)
      .SetMethod("flushStorageData", &Session::FlushStorageData)
      .SetMethod("setProxy", &Session::SetProxy)
      .SetMethod("forceReloadProxyConfig", &Session::ForceReloadProxyConfig)
      .SetMethod("setDownloadPath", &Session::SetDownloadPath)
      .SetMethod("enableNetworkEmulation", &Session::EnableNetworkEmulation)
      .SetMethod("disableNetworkEmulation", &Session::DisableNetworkEmulation)
      .SetMethod("setCertificateVerifyProc", &Session::SetCertVerifyProc)
      .SetMethod("setPermissionRequestHandler",
                 &Session::SetPermissionRequestHandler)
      .SetMethod("setPermissionCheckHandler",
                 &Session::SetPermissionCheckHandler)
<<<<<<< HEAD
      .SetMethod("setMediaRequestHandler", &Session::SetMediaRequestHandler)
=======
      .SetMethod("setDevicePermissionHandler",
                 &Session::SetDevicePermissionHandler)
>>>>>>> 4c7c0b41
      .SetMethod("clearHostResolverCache", &Session::ClearHostResolverCache)
      .SetMethod("clearAuthCache", &Session::ClearAuthCache)
      .SetMethod("allowNTLMCredentialsForDomains",
                 &Session::AllowNTLMCredentialsForDomains)
      .SetMethod("isPersistent", &Session::IsPersistent)
      .SetMethod("setUserAgent", &Session::SetUserAgent)
      .SetMethod("getUserAgent", &Session::GetUserAgent)
      .SetMethod("setSSLConfig", &Session::SetSSLConfig)
      .SetMethod("getBlobData", &Session::GetBlobData)
      .SetMethod("downloadURL", &Session::DownloadURL)
      .SetMethod("createInterruptedDownload",
                 &Session::CreateInterruptedDownload)
      .SetMethod("setPreloads", &Session::SetPreloads)
      .SetMethod("getPreloads", &Session::GetPreloads)
#if BUILDFLAG(ENABLE_ELECTRON_EXTENSIONS)
      .SetMethod("loadExtension", &Session::LoadExtension)
      .SetMethod("removeExtension", &Session::RemoveExtension)
      .SetMethod("getExtension", &Session::GetExtension)
      .SetMethod("getAllExtensions", &Session::GetAllExtensions)
#endif
#if BUILDFLAG(ENABLE_BUILTIN_SPELLCHECKER)
      .SetMethod("getSpellCheckerLanguages", &Session::GetSpellCheckerLanguages)
      .SetMethod("setSpellCheckerLanguages", &Session::SetSpellCheckerLanguages)
      .SetProperty("availableSpellCheckerLanguages",
                   &spellcheck::SpellCheckLanguages)
      .SetMethod("setSpellCheckerDictionaryDownloadURL",
                 &SetSpellCheckerDictionaryDownloadURL)
      .SetMethod("listWordsInSpellCheckerDictionary",
                 &Session::ListWordsInSpellCheckerDictionary)
      .SetMethod("addWordToSpellCheckerDictionary",
                 &Session::AddWordToSpellCheckerDictionary)
      .SetMethod("removeWordFromSpellCheckerDictionary",
                 &Session::RemoveWordFromSpellCheckerDictionary)
      .SetMethod("setSpellCheckerEnabled", &Session::SetSpellCheckerEnabled)
      .SetMethod("isSpellCheckerEnabled", &Session::IsSpellCheckerEnabled)
      .SetProperty("spellCheckerEnabled", &Session::IsSpellCheckerEnabled,
                   &Session::SetSpellCheckerEnabled)
#endif
      .SetMethod("preconnect", &Session::Preconnect)
      .SetMethod("closeAllConnections", &Session::CloseAllConnections)
      .SetMethod("getStoragePath", &Session::GetPath)
      .SetMethod("setCodeCachePath", &Session::SetCodeCachePath)
      .SetMethod("clearCodeCaches", &Session::ClearCodeCaches)
      .SetProperty("cookies", &Session::Cookies)
      .SetProperty("netLog", &Session::NetLog)
      .SetProperty("protocol", &Session::Protocol)
      .SetProperty("serviceWorkers", &Session::ServiceWorkerContext)
      .SetProperty("webRequest", &Session::WebRequest)
      .SetProperty("storagePath", &Session::GetPath);
}

const char* Session::GetTypeName() {
  return "Session";
}

}  // namespace api

}  // namespace electron

namespace {

using electron::api::Session;

v8::Local<v8::Value> FromPartition(const std::string& partition,
                                   gin::Arguments* args) {
  if (!electron::Browser::Get()->is_ready()) {
    args->ThrowTypeError("Session can only be received when app is ready");
    return v8::Null(args->isolate());
  }
  base::DictionaryValue options;
  args->GetNext(&options);
  return Session::FromPartition(args->isolate(), partition, std::move(options))
      .ToV8();
}

void Initialize(v8::Local<v8::Object> exports,
                v8::Local<v8::Value> unused,
                v8::Local<v8::Context> context,
                void* priv) {
  v8::Isolate* isolate = context->GetIsolate();
  gin_helper::Dictionary dict(isolate, exports);
  dict.SetMethod("fromPartition", &FromPartition);
}

}  // namespace

NODE_LINKED_MODULE_CONTEXT_AWARE(electron_browser_session, Initialize)<|MERGE_RESOLUTION|>--- conflicted
+++ resolved
@@ -645,7 +645,6 @@
   permission_manager->SetPermissionCheckHandler(handler);
 }
 
-<<<<<<< HEAD
 void Session::SetMediaRequestHandler(v8::Isolate* isolate,
                                      v8::Local<v8::Value> val) {
   if (val->IsNull())
@@ -654,7 +653,8 @@
   if (!gin::ConvertFromV8(isolate, val, &handler))
     return;
   browser_context_->SetMediaRequestHandler(handler);
-=======
+}
+
 void Session::SetDevicePermissionHandler(v8::Local<v8::Value> val,
                                          gin::Arguments* args) {
   ElectronPermissionManager::DeviceCheckHandler handler;
@@ -665,7 +665,6 @@
   auto* permission_manager = static_cast<ElectronPermissionManager*>(
       browser_context()->GetPermissionControllerDelegate());
   permission_manager->SetDevicePermissionHandler(handler);
->>>>>>> 4c7c0b41
 }
 
 v8::Local<v8::Promise> Session::ClearHostResolverCache(gin::Arguments* args) {
@@ -1211,12 +1210,9 @@
                  &Session::SetPermissionRequestHandler)
       .SetMethod("setPermissionCheckHandler",
                  &Session::SetPermissionCheckHandler)
-<<<<<<< HEAD
       .SetMethod("setMediaRequestHandler", &Session::SetMediaRequestHandler)
-=======
       .SetMethod("setDevicePermissionHandler",
                  &Session::SetDevicePermissionHandler)
->>>>>>> 4c7c0b41
       .SetMethod("clearHostResolverCache", &Session::ClearHostResolverCache)
       .SetMethod("clearAuthCache", &Session::ClearAuthCache)
       .SetMethod("allowNTLMCredentialsForDomains",
