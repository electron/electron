--- conflicted
+++ resolved
@@ -1178,11 +1178,7 @@
   // to use partition strings, instead of using the Session object directly.
   handle->Pin(isolate);
 
-<<<<<<< HEAD
-  App::Get()->EmitWithoutCustomEvent("session-created", handle);
-=======
   App::Get()->EmitWithoutEvent("session-created", handle);
->>>>>>> 71944f2c
 
   return handle;
 }
