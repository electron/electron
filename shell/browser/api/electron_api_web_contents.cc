// Copyright (c) 2014 GitHub, Inc.
// Use of this source code is governed by the MIT license that can be
// found in the LICENSE file.

#include "shell/browser/api/electron_api_web_contents.h"

#include <limits>
#include <memory>
#include <set>
#include <string>
#include <unordered_set>
#include <utility>
#include <vector>

#include "base/containers/id_map.h"
#include "base/files/file_util.h"
#include "base/json/json_reader.h"
#include "base/no_destructor.h"
#include "base/strings/utf_string_conversions.h"
#include "base/task/current_thread.h"
#include "base/task/thread_pool.h"
#include "base/threading/scoped_blocking_call.h"
#include "base/values.h"
#include "chrome/browser/browser_process.h"
#include "chrome/browser/ui/exclusive_access/exclusive_access_manager.h"
#include "chrome/browser/ui/views/eye_dropper/eye_dropper.h"
#include "chrome/common/pref_names.h"
#include "components/embedder_support/user_agent_utils.h"
#include "components/prefs/pref_service.h"
#include "components/prefs/scoped_user_pref_update.h"
#include "components/security_state/content/content_utils.h"
#include "components/security_state/core/security_state.h"
#include "content/browser/renderer_host/frame_tree_node.h"  // nogncheck
#include "content/browser/renderer_host/render_frame_host_manager.h"  // nogncheck
#include "content/browser/renderer_host/render_widget_host_impl.h"  // nogncheck
#include "content/browser/renderer_host/render_widget_host_view_base.h"  // nogncheck
#include "content/public/browser/child_process_security_policy.h"
#include "content/public/browser/context_menu_params.h"
#include "content/public/browser/desktop_media_id.h"
#include "content/public/browser/desktop_streams_registry.h"
#include "content/public/browser/download_request_utils.h"
#include "content/public/browser/favicon_status.h"
#include "content/public/browser/file_select_listener.h"
#include "content/public/browser/native_web_keyboard_event.h"
#include "content/public/browser/navigation_details.h"
#include "content/public/browser/navigation_entry.h"
#include "content/public/browser/navigation_handle.h"
#include "content/public/browser/render_frame_host.h"
#include "content/public/browser/render_process_host.h"
#include "content/public/browser/render_view_host.h"
#include "content/public/browser/render_widget_host.h"
#include "content/public/browser/render_widget_host_view.h"
#include "content/public/browser/service_worker_context.h"
#include "content/public/browser/site_instance.h"
#include "content/public/browser/storage_partition.h"
#include "content/public/browser/web_contents.h"
#include "content/public/common/referrer_type_converters.h"
#include "content/public/common/result_codes.h"
#include "content/public/common/webplugininfo.h"
#include "electron/buildflags/buildflags.h"
#include "electron/shell/common/api/api.mojom.h"
#include "gin/arguments.h"
#include "gin/data_object_builder.h"
#include "gin/handle.h"
#include "gin/object_template_builder.h"
#include "gin/wrappable.h"
#include "mojo/public/cpp/bindings/associated_remote.h"
#include "mojo/public/cpp/bindings/pending_receiver.h"
#include "mojo/public/cpp/bindings/remote.h"
#include "mojo/public/cpp/system/platform_handle.h"
#include "ppapi/buildflags/buildflags.h"
#include "printing/buildflags/buildflags.h"
#include "printing/print_job_constants.h"
#include "services/resource_coordinator/public/cpp/memory_instrumentation/memory_instrumentation.h"
#include "services/service_manager/public/cpp/interface_provider.h"
#include "shell/browser/api/electron_api_browser_window.h"
#include "shell/browser/api/electron_api_debugger.h"
#include "shell/browser/api/electron_api_session.h"
#include "shell/browser/api/electron_api_web_frame_main.h"
#include "shell/browser/api/message_port.h"
#include "shell/browser/browser.h"
#include "shell/browser/child_web_contents_tracker.h"
#include "shell/browser/electron_autofill_driver_factory.h"
#include "shell/browser/electron_browser_client.h"
#include "shell/browser/electron_browser_context.h"
#include "shell/browser/electron_browser_main_parts.h"
#include "shell/browser/electron_javascript_dialog_manager.h"
#include "shell/browser/electron_navigation_throttle.h"
#include "shell/browser/file_select_helper.h"
#include "shell/browser/native_window.h"
#include "shell/browser/session_preferences.h"
#include "shell/browser/ui/drag_util.h"
#include "shell/browser/ui/file_dialog.h"
#include "shell/browser/ui/inspectable_web_contents.h"
#include "shell/browser/ui/inspectable_web_contents_view.h"
#include "shell/browser/web_contents_permission_helper.h"
#include "shell/browser/web_contents_preferences.h"
#include "shell/browser/web_contents_zoom_controller.h"
#include "shell/browser/web_view_guest_delegate.h"
#include "shell/browser/web_view_manager.h"
#include "shell/common/api/electron_api_native_image.h"
#include "shell/common/api/electron_bindings.h"
#include "shell/common/color_util.h"
#include "shell/common/electron_constants.h"
#include "shell/common/gin_converters/base_converter.h"
#include "shell/common/gin_converters/blink_converter.h"
#include "shell/common/gin_converters/callback_converter.h"
#include "shell/common/gin_converters/content_converter.h"
#include "shell/common/gin_converters/file_path_converter.h"
#include "shell/common/gin_converters/frame_converter.h"
#include "shell/common/gin_converters/gfx_converter.h"
#include "shell/common/gin_converters/gurl_converter.h"
#include "shell/common/gin_converters/image_converter.h"
#include "shell/common/gin_converters/net_converter.h"
#include "shell/common/gin_converters/optional_converter.h"
#include "shell/common/gin_converters/value_converter.h"
#include "shell/common/gin_helper/dictionary.h"
#include "shell/common/gin_helper/object_template_builder.h"
#include "shell/common/language_util.h"
#include "shell/common/mouse_util.h"
#include "shell/common/node_includes.h"
#include "shell/common/options_switches.h"
#include "shell/common/process_util.h"
#include "shell/common/thread_restrictions.h"
#include "shell/common/v8_value_serializer.h"
#include "storage/browser/file_system/isolated_context.h"
#include "third_party/abseil-cpp/absl/types/optional.h"
#include "third_party/blink/public/common/associated_interfaces/associated_interface_provider.h"
#include "third_party/blink/public/common/input/web_input_event.h"
#include "third_party/blink/public/common/messaging/transferable_message_mojom_traits.h"
#include "third_party/blink/public/common/page/page_zoom.h"
#include "third_party/blink/public/mojom/frame/find_in_page.mojom.h"
#include "third_party/blink/public/mojom/frame/fullscreen.mojom.h"
#include "third_party/blink/public/mojom/messaging/transferable_message.mojom.h"
#include "third_party/blink/public/mojom/renderer_preferences.mojom.h"
#include "ui/base/cursor/cursor.h"
#include "ui/base/cursor/mojom/cursor_type.mojom-shared.h"
#include "ui/display/screen.h"
#include "ui/events/base_event_utils.h"

#if BUILDFLAG(ENABLE_OSR)
#include "shell/browser/osr/osr_render_widget_host_view.h"
#include "shell/browser/osr/osr_web_contents_view.h"
#endif

#if BUILDFLAG(IS_WIN)
#include "shell/browser/native_window_views.h"
#endif

#if !BUILDFLAG(IS_MAC)
#include "ui/aura/window.h"
#else
#include "ui/base/cocoa/defaults_utils.h"
#endif

#if BUILDFLAG(IS_LINUX)
#include "ui/linux/linux_ui.h"
#endif

#if BUILDFLAG(IS_LINUX) || BUILDFLAG(IS_WIN)
#include "ui/gfx/font_render_params.h"
#endif

#if BUILDFLAG(ENABLE_ELECTRON_EXTENSIONS)
#include "extensions/browser/script_executor.h"
#include "extensions/browser/view_type_utils.h"
#include "extensions/common/mojom/view_type.mojom.h"
#include "shell/browser/extensions/electron_extension_web_contents_observer.h"
#endif

#if BUILDFLAG(ENABLE_PRINTING)
#include "chrome/browser/printing/print_view_manager_base.h"
#include "components/printing/browser/print_manager_utils.h"
#include "components/printing/browser/print_to_pdf/pdf_print_result.h"
#include "components/printing/browser/print_to_pdf/pdf_print_utils.h"
#include "printing/backend/print_backend.h"  // nogncheck
#include "printing/mojom/print.mojom.h"      // nogncheck
#include "printing/page_range.h"
#include "shell/browser/printing/print_view_manager_electron.h"

#if BUILDFLAG(IS_WIN)
#include "printing/backend/win_helper.h"
#endif
#endif  // BUILDFLAG(ENABLE_PRINTING)

#if BUILDFLAG(ENABLE_PICTURE_IN_PICTURE)
#include "chrome/browser/picture_in_picture/picture_in_picture_window_manager.h"
#endif

#if BUILDFLAG(ENABLE_PDF_VIEWER)
#include "components/pdf/browser/pdf_web_contents_helper.h"  // nogncheck
#include "shell/browser/electron_pdf_web_contents_helper_client.h"
#endif

#if BUILDFLAG(ENABLE_PLUGINS)
#include "content/public/browser/plugin_service.h"
#endif

#if !IS_MAS_BUILD()
#include "chrome/browser/hang_monitor/hang_crash_dump.h"  // nogncheck
#endif

namespace gin {

#if BUILDFLAG(ENABLE_PRINTING)
template <>
struct Converter<printing::mojom::MarginType> {
  static bool FromV8(v8::Isolate* isolate,
                     v8::Local<v8::Value> val,
                     printing::mojom::MarginType* out) {
    std::string type;
    if (ConvertFromV8(isolate, val, &type)) {
      if (type == "default") {
        *out = printing::mojom::MarginType::kDefaultMargins;
        return true;
      }
      if (type == "none") {
        *out = printing::mojom::MarginType::kNoMargins;
        return true;
      }
      if (type == "printableArea") {
        *out = printing::mojom::MarginType::kPrintableAreaMargins;
        return true;
      }
      if (type == "custom") {
        *out = printing::mojom::MarginType::kCustomMargins;
        return true;
      }
    }
    return false;
  }
};

template <>
struct Converter<printing::mojom::DuplexMode> {
  static bool FromV8(v8::Isolate* isolate,
                     v8::Local<v8::Value> val,
                     printing::mojom::DuplexMode* out) {
    std::string mode;
    if (ConvertFromV8(isolate, val, &mode)) {
      if (mode == "simplex") {
        *out = printing::mojom::DuplexMode::kSimplex;
        return true;
      }
      if (mode == "longEdge") {
        *out = printing::mojom::DuplexMode::kLongEdge;
        return true;
      }
      if (mode == "shortEdge") {
        *out = printing::mojom::DuplexMode::kShortEdge;
        return true;
      }
    }
    return false;
  }
};

#endif

template <>
struct Converter<WindowOpenDisposition> {
  static v8::Local<v8::Value> ToV8(v8::Isolate* isolate,
                                   WindowOpenDisposition val) {
    std::string disposition = "other";
    switch (val) {
      case WindowOpenDisposition::CURRENT_TAB:
        disposition = "default";
        break;
      case WindowOpenDisposition::NEW_FOREGROUND_TAB:
        disposition = "foreground-tab";
        break;
      case WindowOpenDisposition::NEW_BACKGROUND_TAB:
        disposition = "background-tab";
        break;
      case WindowOpenDisposition::NEW_POPUP:
      case WindowOpenDisposition::NEW_WINDOW:
        disposition = "new-window";
        break;
      case WindowOpenDisposition::SAVE_TO_DISK:
        disposition = "save-to-disk";
        break;
      default:
        break;
    }
    return gin::ConvertToV8(isolate, disposition);
  }
};

template <>
struct Converter<content::SavePageType> {
  static bool FromV8(v8::Isolate* isolate,
                     v8::Local<v8::Value> val,
                     content::SavePageType* out) {
    std::string save_type;
    if (!ConvertFromV8(isolate, val, &save_type))
      return false;
    save_type = base::ToLowerASCII(save_type);
    if (save_type == "htmlonly") {
      *out = content::SAVE_PAGE_TYPE_AS_ONLY_HTML;
    } else if (save_type == "htmlcomplete") {
      *out = content::SAVE_PAGE_TYPE_AS_COMPLETE_HTML;
    } else if (save_type == "mhtml") {
      *out = content::SAVE_PAGE_TYPE_AS_MHTML;
    } else {
      return false;
    }
    return true;
  }
};

template <>
struct Converter<electron::api::WebContents::Type> {
  static v8::Local<v8::Value> ToV8(v8::Isolate* isolate,
                                   electron::api::WebContents::Type val) {
    using Type = electron::api::WebContents::Type;
    std::string type;
    switch (val) {
      case Type::kBackgroundPage:
        type = "backgroundPage";
        break;
      case Type::kBrowserWindow:
        type = "window";
        break;
      case Type::kBrowserView:
        type = "browserView";
        break;
      case Type::kRemote:
        type = "remote";
        break;
      case Type::kWebView:
        type = "webview";
        break;
      case Type::kOffScreen:
        type = "offscreen";
        break;
      default:
        break;
    }
    return gin::ConvertToV8(isolate, type);
  }

  static bool FromV8(v8::Isolate* isolate,
                     v8::Local<v8::Value> val,
                     electron::api::WebContents::Type* out) {
    using Type = electron::api::WebContents::Type;
    std::string type;
    if (!ConvertFromV8(isolate, val, &type))
      return false;
    if (type == "backgroundPage") {
      *out = Type::kBackgroundPage;
    } else if (type == "browserView") {
      *out = Type::kBrowserView;
    } else if (type == "webview") {
      *out = Type::kWebView;
#if BUILDFLAG(ENABLE_OSR)
    } else if (type == "offscreen") {
      *out = Type::kOffScreen;
#endif
    } else {
      return false;
    }
    return true;
  }
};

template <>
struct Converter<scoped_refptr<content::DevToolsAgentHost>> {
  static v8::Local<v8::Value> ToV8(
      v8::Isolate* isolate,
      const scoped_refptr<content::DevToolsAgentHost>& val) {
    gin_helper::Dictionary dict(isolate, v8::Object::New(isolate));
    dict.Set("id", val->GetId());
    dict.Set("url", val->GetURL().spec());
    return dict.GetHandle();
  }
};

}  // namespace gin

namespace electron::api {

namespace {

base::IDMap<WebContents*>& GetAllWebContents() {
  static base::NoDestructor<base::IDMap<WebContents*>> s_all_web_contents;
  return *s_all_web_contents;
}

void OnCapturePageDone(gin_helper::Promise<gfx::Image> promise,
                       base::ScopedClosureRunner capture_handle,
                       const SkBitmap& bitmap) {
  // Hack to enable transparency in captured image
  promise.Resolve(gfx::Image::CreateFrom1xBitmap(bitmap));

  capture_handle.RunAndReset();
}

absl::optional<base::TimeDelta> GetCursorBlinkInterval() {
#if BUILDFLAG(IS_MAC)
  absl::optional<base::TimeDelta> system_value(
      ui::TextInsertionCaretBlinkPeriodFromDefaults());
  if (system_value)
    return *system_value;
#elif BUILDFLAG(IS_LINUX)
  if (auto* linux_ui = ui::LinuxUi::instance())
    return linux_ui->GetCursorBlinkInterval();
#elif BUILDFLAG(IS_WIN)
  const auto system_msec = ::GetCaretBlinkTime();
  if (system_msec != 0) {
    return (system_msec == INFINITE) ? base::TimeDelta()
                                     : base::Milliseconds(system_msec);
  }
#endif
  return absl::nullopt;
}

#if BUILDFLAG(ENABLE_PRINTING)
// This will return false if no printer with the provided device_name can be
// found on the network. We need to check this because Chromium does not do
// sanity checking of device_name validity and so will crash on invalid names.
bool IsDeviceNameValid(const std::u16string& device_name) {
#if BUILDFLAG(IS_MAC)
  base::ScopedCFTypeRef<CFStringRef> new_printer_id(
      base::SysUTF16ToCFStringRef(device_name));
  PMPrinter new_printer = PMPrinterCreateFromPrinterID(new_printer_id.get());
  bool printer_exists = new_printer != nullptr;
  PMRelease(new_printer);
  return printer_exists;
#else
  scoped_refptr<printing::PrintBackend> print_backend =
      printing::PrintBackend::CreateInstance(
          g_browser_process->GetApplicationLocale());
  return print_backend->IsValidPrinter(base::UTF16ToUTF8(device_name));
#endif
}

// This function returns a validated device name.
// If the user passed one to webContents.print(), we check that it's valid and
// return it or fail if the network doesn't recognize it. If the user didn't
// pass a device name, we first try to return the system default printer. If one
// isn't set, then pull all the printers and use the first one or fail if none
// exist.
std::pair<std::string, std::u16string> GetDeviceNameToUse(
    const std::u16string& device_name) {
#if BUILDFLAG(IS_WIN)
  // Blocking is needed here because Windows printer drivers are oftentimes
  // not thread-safe and have to be accessed on the UI thread.
  ScopedAllowBlockingForElectron allow_blocking;
#endif

  if (!device_name.empty()) {
    if (!IsDeviceNameValid(device_name))
      return std::make_pair("Invalid deviceName provided", std::u16string());
    return std::make_pair(std::string(), device_name);
  }

  scoped_refptr<printing::PrintBackend> print_backend =
      printing::PrintBackend::CreateInstance(
          g_browser_process->GetApplicationLocale());
  std::string printer_name;
  printing::mojom::ResultCode code =
      print_backend->GetDefaultPrinterName(printer_name);

  // We don't want to return if this fails since some devices won't have a
  // default printer.
  if (code != printing::mojom::ResultCode::kSuccess)
    LOG(ERROR) << "Failed to get default printer name";

  if (printer_name.empty()) {
    printing::PrinterList printers;
    if (print_backend->EnumeratePrinters(printers) !=
        printing::mojom::ResultCode::kSuccess)
      return std::make_pair("Failed to enumerate printers", std::u16string());
    if (printers.empty())
      return std::make_pair("No printers available on the network",
                            std::u16string());

    printer_name = printers.front().printer_name;
  }

  return std::make_pair(std::string(), base::UTF8ToUTF16(printer_name));
}

// Copied from
// chrome/browser/ui/webui/print_preview/local_printer_handler_default.cc:L36-L54
scoped_refptr<base::TaskRunner> CreatePrinterHandlerTaskRunner() {
  // USER_VISIBLE because the result is displayed in the print preview dialog.
#if !BUILDFLAG(IS_WIN)
  static constexpr base::TaskTraits kTraits = {
      base::MayBlock(), base::TaskPriority::USER_VISIBLE};
#endif

#if defined(USE_CUPS)
  // CUPS is thread safe.
  return base::ThreadPool::CreateTaskRunner(kTraits);
#elif BUILDFLAG(IS_WIN)
  // Windows drivers are likely not thread-safe and need to be accessed on the
  // UI thread.
  return content::GetUIThreadTaskRunner(
      {base::MayBlock(), base::TaskPriority::USER_VISIBLE});
#else
  // Be conservative on unsupported platforms.
  return base::ThreadPool::CreateSingleThreadTaskRunner(kTraits);
#endif
}
#endif

struct UserDataLink : public base::SupportsUserData::Data {
  explicit UserDataLink(base::WeakPtr<WebContents> contents)
      : web_contents(contents) {}

  base::WeakPtr<WebContents> web_contents;
};
const void* kElectronApiWebContentsKey = &kElectronApiWebContentsKey;

const char kRootName[] = "<root>";

struct FileSystem {
  FileSystem() = default;
  FileSystem(const std::string& type,
             const std::string& file_system_name,
             const std::string& root_url,
             const std::string& file_system_path)
      : type(type),
        file_system_name(file_system_name),
        root_url(root_url),
        file_system_path(file_system_path) {}

  std::string type;
  std::string file_system_name;
  std::string root_url;
  std::string file_system_path;
};

std::string RegisterFileSystem(content::WebContents* web_contents,
                               const base::FilePath& path) {
  auto* isolated_context = storage::IsolatedContext::GetInstance();
  std::string root_name(kRootName);
  storage::IsolatedContext::ScopedFSHandle file_system =
      isolated_context->RegisterFileSystemForPath(
          storage::kFileSystemTypeLocal, std::string(), path, &root_name);

  content::ChildProcessSecurityPolicy* policy =
      content::ChildProcessSecurityPolicy::GetInstance();
  content::RenderViewHost* render_view_host = web_contents->GetRenderViewHost();
  int renderer_id = render_view_host->GetProcess()->GetID();
  policy->GrantReadFileSystem(renderer_id, file_system.id());
  policy->GrantWriteFileSystem(renderer_id, file_system.id());
  policy->GrantCreateFileForFileSystem(renderer_id, file_system.id());
  policy->GrantDeleteFromFileSystem(renderer_id, file_system.id());

  if (!policy->CanReadFile(renderer_id, path))
    policy->GrantReadFile(renderer_id, path);

  return file_system.id();
}

FileSystem CreateFileSystemStruct(content::WebContents* web_contents,
                                  const std::string& file_system_id,
                                  const std::string& file_system_path,
                                  const std::string& type) {
  const GURL origin = web_contents->GetURL().DeprecatedGetOriginAsURL();
  std::string file_system_name =
      storage::GetIsolatedFileSystemName(origin, file_system_id);
  std::string root_url = storage::GetIsolatedFileSystemRootURIString(
      origin, file_system_id, kRootName);
  return FileSystem(type, file_system_name, root_url, file_system_path);
}

base::Value::Dict CreateFileSystemValue(const FileSystem& file_system) {
  base::Value::Dict value;
  value.Set("type", file_system.type);
  value.Set("fileSystemName", file_system.file_system_name);
  value.Set("rootURL", file_system.root_url);
  value.Set("fileSystemPath", file_system.file_system_path);
  return value;
}

void WriteToFile(const base::FilePath& path, const std::string& content) {
  base::ScopedBlockingCall scoped_blocking_call(FROM_HERE,
                                                base::BlockingType::WILL_BLOCK);
  DCHECK(!path.empty());

  base::WriteFile(path, content.data(), content.size());
}

void AppendToFile(const base::FilePath& path, const std::string& content) {
  base::ScopedBlockingCall scoped_blocking_call(FROM_HERE,
                                                base::BlockingType::WILL_BLOCK);
  DCHECK(!path.empty());

  base::AppendToFile(path, content);
}

PrefService* GetPrefService(content::WebContents* web_contents) {
  auto* context = web_contents->GetBrowserContext();
  return static_cast<electron::ElectronBrowserContext*>(context)->prefs();
}

std::map<std::string, std::string> GetAddedFileSystemPaths(
    content::WebContents* web_contents) {
  auto* pref_service = GetPrefService(web_contents);
  const base::Value::Dict& file_system_paths =
      pref_service->GetDict(prefs::kDevToolsFileSystemPaths);
  std::map<std::string, std::string> result;
  for (auto it : file_system_paths) {
    std::string type =
        it.second.is_string() ? it.second.GetString() : std::string();
    result[it.first] = type;
  }
  return result;
}

bool IsDevToolsFileSystemAdded(content::WebContents* web_contents,
                               const std::string& file_system_path) {
  auto file_system_paths = GetAddedFileSystemPaths(web_contents);
  return file_system_paths.find(file_system_path) != file_system_paths.end();
}

<<<<<<< HEAD
=======
void SetBackgroundColor(content::RenderWidgetHostView* rwhv, SkColor color) {
  rwhv->SetBackgroundColor(color);
  static_cast<content::RenderWidgetHostViewBase*>(rwhv)
      ->SetContentBackgroundColor(color);
}

content::RenderFrameHost* GetRenderFrameHost(
    content::NavigationHandle* navigation_handle) {
  int frame_tree_node_id = navigation_handle->GetFrameTreeNodeId();
  content::FrameTreeNode* frame_tree_node =
      content::FrameTreeNode::GloballyFindByID(frame_tree_node_id);
  content::RenderFrameHostManager* render_manager =
      frame_tree_node->render_manager();
  content::RenderFrameHost* frame_host = nullptr;
  if (render_manager) {
    frame_host = render_manager->speculative_frame_host();
    if (!frame_host)
      frame_host = render_manager->current_frame_host();
  }

  return frame_host;
}

>>>>>>> b8a21dbc
}  // namespace

#if BUILDFLAG(ENABLE_ELECTRON_EXTENSIONS)

WebContents::Type GetTypeFromViewType(extensions::mojom::ViewType view_type) {
  switch (view_type) {
    case extensions::mojom::ViewType::kExtensionBackgroundPage:
      return WebContents::Type::kBackgroundPage;

    case extensions::mojom::ViewType::kAppWindow:
    case extensions::mojom::ViewType::kComponent:
    case extensions::mojom::ViewType::kExtensionDialog:
    case extensions::mojom::ViewType::kExtensionPopup:
    case extensions::mojom::ViewType::kBackgroundContents:
    case extensions::mojom::ViewType::kExtensionGuest:
    case extensions::mojom::ViewType::kTabContents:
    case extensions::mojom::ViewType::kOffscreenDocument:
    case extensions::mojom::ViewType::kExtensionSidePanel:
    case extensions::mojom::ViewType::kInvalid:
      return WebContents::Type::kRemote;
  }
}

#endif

WebContents::WebContents(v8::Isolate* isolate,
                         content::WebContents* web_contents)
    : content::WebContentsObserver(web_contents),
      type_(Type::kRemote),
      id_(GetAllWebContents().Add(this)),
      devtools_file_system_indexer_(
          base::MakeRefCounted<DevToolsFileSystemIndexer>()),
      exclusive_access_manager_(std::make_unique<ExclusiveAccessManager>(this)),
      file_task_runner_(
          base::ThreadPool::CreateSequencedTaskRunner({base::MayBlock()}))
#if BUILDFLAG(ENABLE_PRINTING)
      ,
      print_task_runner_(CreatePrinterHandlerTaskRunner())
#endif
{
#if BUILDFLAG(ENABLE_ELECTRON_EXTENSIONS)
  // WebContents created by extension host will have valid ViewType set.
  extensions::mojom::ViewType view_type = extensions::GetViewType(web_contents);
  if (view_type != extensions::mojom::ViewType::kInvalid) {
    InitWithExtensionView(isolate, web_contents, view_type);
  }

  extensions::ElectronExtensionWebContentsObserver::CreateForWebContents(
      web_contents);
  script_executor_ = std::make_unique<extensions::ScriptExecutor>(web_contents);
#endif

  auto session = Session::CreateFrom(isolate, GetBrowserContext());
  session_.Reset(isolate, session.ToV8());

  SetUserAgent(GetBrowserContext()->GetUserAgent());

  web_contents->SetUserData(kElectronApiWebContentsKey,
                            std::make_unique<UserDataLink>(GetWeakPtr()));
  InitZoomController(web_contents, gin::Dictionary::CreateEmpty(isolate));
}

WebContents::WebContents(v8::Isolate* isolate,
                         std::unique_ptr<content::WebContents> web_contents,
                         Type type)
    : content::WebContentsObserver(web_contents.get()),
      type_(type),
      id_(GetAllWebContents().Add(this)),
      devtools_file_system_indexer_(
          base::MakeRefCounted<DevToolsFileSystemIndexer>()),
      exclusive_access_manager_(std::make_unique<ExclusiveAccessManager>(this)),
      file_task_runner_(
          base::ThreadPool::CreateSequencedTaskRunner({base::MayBlock()}))
#if BUILDFLAG(ENABLE_PRINTING)
      ,
      print_task_runner_(CreatePrinterHandlerTaskRunner())
#endif
{
  DCHECK(type != Type::kRemote)
      << "Can't take ownership of a remote WebContents";
  auto session = Session::CreateFrom(isolate, GetBrowserContext());
  session_.Reset(isolate, session.ToV8());
  InitWithSessionAndOptions(isolate, std::move(web_contents), session,
                            gin::Dictionary::CreateEmpty(isolate));
}

WebContents::WebContents(v8::Isolate* isolate,
                         const gin_helper::Dictionary& options)
    : id_(GetAllWebContents().Add(this)),
      devtools_file_system_indexer_(
          base::MakeRefCounted<DevToolsFileSystemIndexer>()),
      exclusive_access_manager_(std::make_unique<ExclusiveAccessManager>(this)),
      file_task_runner_(
          base::ThreadPool::CreateSequencedTaskRunner({base::MayBlock()}))
#if BUILDFLAG(ENABLE_PRINTING)
      ,
      print_task_runner_(CreatePrinterHandlerTaskRunner())
#endif
{
  // Read options.
  options.Get("backgroundThrottling", &background_throttling_);

  // Get type
  options.Get("type", &type_);

#if BUILDFLAG(ENABLE_OSR)
  bool b = false;
  if (options.Get(options::kOffscreen, &b) && b)
    type_ = Type::kOffScreen;
#endif

  // Init embedder earlier
  options.Get("embedder", &embedder_);

  // Whether to enable DevTools.
  options.Get("devTools", &enable_devtools_);

  bool initially_shown = true;
  options.Get(options::kShow, &initially_shown);

  // Obtain the session.
  std::string partition;
  gin::Handle<api::Session> session;
  if (options.Get("session", &session) && !session.IsEmpty()) {
  } else if (options.Get("partition", &partition)) {
    session = Session::FromPartition(isolate, partition);
  } else {
    // Use the default session if not specified.
    session = Session::FromPartition(isolate, "");
  }
  session_.Reset(isolate, session.ToV8());

  std::unique_ptr<content::WebContents> web_contents;
  if (IsGuest()) {
    scoped_refptr<content::SiteInstance> site_instance =
        content::SiteInstance::CreateForURL(session->browser_context(),
                                            GURL("chrome-guest://fake-host"));
    content::WebContents::CreateParams params(session->browser_context(),
                                              site_instance);
    guest_delegate_ =
        std::make_unique<WebViewGuestDelegate>(embedder_->web_contents(), this);
    params.guest_delegate = guest_delegate_.get();

#if BUILDFLAG(ENABLE_OSR)
    if (embedder_ && embedder_->IsOffScreen()) {
      auto* view = new OffScreenWebContentsView(
          false,
          base::BindRepeating(&WebContents::OnPaint, base::Unretained(this)));
      params.view = view;
      params.delegate_view = view;

      web_contents = content::WebContents::Create(params);
      view->SetWebContents(web_contents.get());
    } else {
#endif
      web_contents = content::WebContents::Create(params);
#if BUILDFLAG(ENABLE_OSR)
    }
  } else if (IsOffScreen()) {
    // webPreferences does not have a transparent option, so if the window needs
    // to be transparent, that will be set at electron_api_browser_window.cc#L57
    // and we then need to pull it back out and check it here.
    std::string background_color;
    options.GetHidden(options::kBackgroundColor, &background_color);
    bool transparent = ParseCSSColor(background_color) == SK_ColorTRANSPARENT;

    content::WebContents::CreateParams params(session->browser_context());
    auto* view = new OffScreenWebContentsView(
        transparent,
        base::BindRepeating(&WebContents::OnPaint, base::Unretained(this)));
    params.view = view;
    params.delegate_view = view;

    web_contents = content::WebContents::Create(params);
    view->SetWebContents(web_contents.get());
#endif
  } else {
    content::WebContents::CreateParams params(session->browser_context());
    params.initially_hidden = !initially_shown;
    web_contents = content::WebContents::Create(params);
  }

  InitWithSessionAndOptions(isolate, std::move(web_contents), session, options);
}

void WebContents::InitZoomController(content::WebContents* web_contents,
                                     const gin_helper::Dictionary& options) {
  WebContentsZoomController::CreateForWebContents(web_contents);
  zoom_controller_ = WebContentsZoomController::FromWebContents(web_contents);
  double zoom_factor;
  if (options.Get(options::kZoomFactor, &zoom_factor))
    zoom_controller_->SetDefaultZoomFactor(zoom_factor);

  // Nothing to do with ZoomController, but this function gets called in all
  // init cases!
  content::RenderViewHost* host = web_contents->GetRenderViewHost();
  if (host)
    host->GetWidget()->AddInputEventObserver(this);
}

void WebContents::InitWithSessionAndOptions(
    v8::Isolate* isolate,
    std::unique_ptr<content::WebContents> owned_web_contents,
    gin::Handle<api::Session> session,
    const gin_helper::Dictionary& options) {
  Observe(owned_web_contents.get());
  InitWithWebContents(std::move(owned_web_contents), session->browser_context(),
                      IsGuest());

  inspectable_web_contents_->GetView()->SetDelegate(this);

  auto* prefs = web_contents()->GetMutableRendererPrefs();

  // Collect preferred languages from OS and browser process. accept_languages
  // effects HTTP header, navigator.languages, and CJK fallback font selection.
  //
  // Note that an application locale set to the browser process might be
  // different with the one set to the preference list.
  // (e.g. overridden with --lang)
  std::string accept_languages =
      g_browser_process->GetApplicationLocale() + ",";
  for (auto const& language : electron::GetPreferredLanguages()) {
    if (language == g_browser_process->GetApplicationLocale())
      continue;
    accept_languages += language + ",";
  }
  accept_languages.pop_back();
  prefs->accept_languages = accept_languages;

#if BUILDFLAG(IS_LINUX) || BUILDFLAG(IS_WIN)
  // Update font settings.
  static const gfx::FontRenderParams params(
      gfx::GetFontRenderParams(gfx::FontRenderParamsQuery(), nullptr));
  prefs->should_antialias_text = params.antialiasing;
  prefs->use_subpixel_positioning = params.subpixel_positioning;
  prefs->hinting = params.hinting;
  prefs->use_autohinter = params.autohinter;
  prefs->use_bitmaps = params.use_bitmaps;
  prefs->subpixel_rendering = params.subpixel_rendering;
#endif

  // Honor the system's cursor blink rate settings
  if (auto interval = GetCursorBlinkInterval())
    prefs->caret_blink_interval = *interval;

  // Save the preferences in C++.
  // If there's already a WebContentsPreferences object, we created it as part
  // of the webContents.setWindowOpenHandler path, so don't overwrite it.
  if (!WebContentsPreferences::From(web_contents())) {
    new WebContentsPreferences(web_contents(), options);
  }
  // Trigger re-calculation of webkit prefs.
  web_contents()->NotifyPreferencesChanged();

  WebContentsPermissionHelper::CreateForWebContents(web_contents());
  InitZoomController(web_contents(), options);
#if BUILDFLAG(ENABLE_ELECTRON_EXTENSIONS)
  extensions::ElectronExtensionWebContentsObserver::CreateForWebContents(
      web_contents());
  script_executor_ =
      std::make_unique<extensions::ScriptExecutor>(web_contents());
#endif

  AutofillDriverFactory::CreateForWebContents(web_contents());

  SetUserAgent(GetBrowserContext()->GetUserAgent());

  if (IsGuest()) {
    NativeWindow* owner_window = nullptr;
    if (embedder_) {
      // New WebContents's owner_window is the embedder's owner_window.
      auto* relay =
          NativeWindowRelay::FromWebContents(embedder_->web_contents());
      if (relay)
        owner_window = relay->GetNativeWindow();
    }
    if (owner_window)
      SetOwnerWindow(owner_window);
  }

  web_contents()->SetUserData(kElectronApiWebContentsKey,
                              std::make_unique<UserDataLink>(GetWeakPtr()));
}

#if BUILDFLAG(ENABLE_ELECTRON_EXTENSIONS)
void WebContents::InitWithExtensionView(v8::Isolate* isolate,
                                        content::WebContents* web_contents,
                                        extensions::mojom::ViewType view_type) {
  // Must reassign type prior to calling `Init`.
  type_ = GetTypeFromViewType(view_type);
  if (type_ == Type::kRemote)
    return;
  if (type_ == Type::kBackgroundPage)
    // non-background-page WebContents are retained by other classes. We need
    // to pin here to prevent background-page WebContents from being GC'd.
    // The background page api::WebContents will live until the underlying
    // content::WebContents is destroyed.
    Pin(isolate);

  // Allow toggling DevTools for background pages
  Observe(web_contents);
  InitWithWebContents(std::unique_ptr<content::WebContents>(web_contents),
                      GetBrowserContext(), IsGuest());
  inspectable_web_contents_->GetView()->SetDelegate(this);
}
#endif

void WebContents::InitWithWebContents(
    std::unique_ptr<content::WebContents> web_contents,
    ElectronBrowserContext* browser_context,
    bool is_guest) {
  browser_context_ = browser_context;
  web_contents->SetDelegate(this);

#if BUILDFLAG(ENABLE_PRINTING)
  PrintViewManagerElectron::CreateForWebContents(web_contents.get());
#endif

#if BUILDFLAG(ENABLE_PDF_VIEWER)
  pdf::PDFWebContentsHelper::CreateForWebContentsWithClient(
      web_contents.get(),
      std::make_unique<ElectronPDFWebContentsHelperClient>());
#endif

  // Determine whether the WebContents is offscreen.
  auto* web_preferences = WebContentsPreferences::From(web_contents.get());
  offscreen_ = web_preferences && web_preferences->IsOffscreen();

  // Create InspectableWebContents.
  inspectable_web_contents_ = std::make_unique<InspectableWebContents>(
      std::move(web_contents), browser_context->prefs(), is_guest);
  inspectable_web_contents_->SetDelegate(this);
}

WebContents::~WebContents() {
  if (web_contents()) {
    content::RenderViewHost* host = web_contents()->GetRenderViewHost();
    if (host)
      host->GetWidget()->RemoveInputEventObserver(this);
  }

  if (!inspectable_web_contents_) {
    WebContentsDestroyed();
    return;
  }

  inspectable_web_contents_->GetView()->SetDelegate(nullptr);

  // This event is only for internal use, which is emitted when WebContents is
  // being destroyed.
  Emit("will-destroy");

  // For guest view based on OOPIF, the WebContents is released by the embedder
  // frame, and we need to clear the reference to the memory.
  bool not_owned_by_this = IsGuest() && attached_;
#if BUILDFLAG(ENABLE_ELECTRON_EXTENSIONS)
  // And background pages are owned by extensions::ExtensionHost.
  if (type_ == Type::kBackgroundPage)
    not_owned_by_this = true;
#endif
  if (not_owned_by_this) {
    inspectable_web_contents_->ReleaseWebContents();
    WebContentsDestroyed();
  }

  // InspectableWebContents will be automatically destroyed.
}

void WebContents::DeleteThisIfAlive() {
  // It is possible that the FirstWeakCallback has been called but the
  // SecondWeakCallback has not, in this case the garbage collection of
  // WebContents has already started and we should not |delete this|.
  // Calling |GetWrapper| can detect this corner case.
  auto* isolate = JavascriptEnvironment::GetIsolate();
  v8::HandleScope scope(isolate);
  v8::Local<v8::Object> wrapper;
  if (!GetWrapper(isolate).ToLocal(&wrapper))
    return;
  delete this;
}

void WebContents::Destroy() {
  // The content::WebContents should be destroyed asynchronously when possible
  // as user may choose to destroy WebContents during an event of it.
  if (Browser::Get()->is_shutting_down() || IsGuest()) {
    DeleteThisIfAlive();
  } else {
    content::GetUIThreadTaskRunner({})->PostTask(
        FROM_HERE,
        base::BindOnce(&WebContents::DeleteThisIfAlive, GetWeakPtr()));
  }
}

void WebContents::Close(absl::optional<gin_helper::Dictionary> options) {
  bool dispatch_beforeunload = false;
  if (options)
    options->Get("waitForBeforeUnload", &dispatch_beforeunload);
  if (dispatch_beforeunload &&
      web_contents()->NeedToFireBeforeUnloadOrUnloadEvents()) {
    NotifyUserActivation();
    web_contents()->DispatchBeforeUnload(false /* auto_cancel */);
  } else {
    web_contents()->Close();
  }
}

bool WebContents::DidAddMessageToConsole(
    content::WebContents* source,
    blink::mojom::ConsoleMessageLevel level,
    const std::u16string& message,
    int32_t line_no,
    const std::u16string& source_id) {
  return Emit("console-message", static_cast<int32_t>(level), message, line_no,
              source_id);
}

void WebContents::OnCreateWindow(
    const GURL& target_url,
    const content::Referrer& referrer,
    const std::string& frame_name,
    WindowOpenDisposition disposition,
    const std::string& features,
    const scoped_refptr<network::ResourceRequestBody>& body) {
  Emit("-new-window", target_url, frame_name, disposition, features, referrer,
       body);
}

void WebContents::WebContentsCreatedWithFullParams(
    content::WebContents* source_contents,
    int opener_render_process_id,
    int opener_render_frame_id,
    const content::mojom::CreateNewWindowParams& params,
    content::WebContents* new_contents) {
  ChildWebContentsTracker::CreateForWebContents(new_contents);
  auto* tracker = ChildWebContentsTracker::FromWebContents(new_contents);
  tracker->url = params.target_url;
  tracker->frame_name = params.frame_name;
  tracker->referrer = params.referrer.To<content::Referrer>();
  tracker->raw_features = params.raw_features;
  tracker->body = params.body;

  v8::Isolate* isolate = JavascriptEnvironment::GetIsolate();
  v8::HandleScope handle_scope(isolate);

  gin_helper::Dictionary dict;
  gin::ConvertFromV8(isolate, pending_child_web_preferences_.Get(isolate),
                     &dict);
  pending_child_web_preferences_.Reset();

  // Associate the preferences passed in via `setWindowOpenHandler` with the
  // content::WebContents that was just created for the child window. These
  // preferences will be picked up by the RenderWidgetHost via its call to the
  // delegate's OverrideWebkitPrefs.
  new WebContentsPreferences(new_contents, dict);
}

bool WebContents::IsWebContentsCreationOverridden(
    content::SiteInstance* source_site_instance,
    content::mojom::WindowContainerType window_container_type,
    const GURL& opener_url,
    const content::mojom::CreateNewWindowParams& params) {
  bool default_prevented = Emit(
      "-will-add-new-contents", params.target_url, params.frame_name,
      params.raw_features, params.disposition, *params.referrer, params.body);
  // If the app prevented the default, redirect to CreateCustomWebContents,
  // which always returns nullptr, which will result in the window open being
  // prevented (window.open() will return null in the renderer).
  return default_prevented;
}

void WebContents::SetNextChildWebPreferences(
    const gin_helper::Dictionary preferences) {
  v8::Isolate* isolate = JavascriptEnvironment::GetIsolate();
  v8::HandleScope handle_scope(isolate);
  // Store these prefs for when Chrome calls WebContentsCreatedWithFullParams
  // with the new child contents.
  pending_child_web_preferences_.Reset(isolate, preferences.GetHandle());
}

content::WebContents* WebContents::CreateCustomWebContents(
    content::RenderFrameHost* opener,
    content::SiteInstance* source_site_instance,
    bool is_new_browsing_instance,
    const GURL& opener_url,
    const std::string& frame_name,
    const GURL& target_url,
    const content::StoragePartitionConfig& partition_config,
    content::SessionStorageNamespace* session_storage_namespace) {
  return nullptr;
}

void WebContents::AddNewContents(
    content::WebContents* source,
    std::unique_ptr<content::WebContents> new_contents,
    const GURL& target_url,
    WindowOpenDisposition disposition,
    const blink::mojom::WindowFeatures& window_features,
    bool user_gesture,
    bool* was_blocked) {
  auto* tracker = ChildWebContentsTracker::FromWebContents(new_contents.get());
  DCHECK(tracker);

  v8::Isolate* isolate = JavascriptEnvironment::GetIsolate();

  v8::HandleScope handle_scope(isolate);
  auto api_web_contents =
      CreateAndTake(isolate, std::move(new_contents), Type::kBrowserWindow);

  // We call RenderFrameCreated here as at this point the empty "about:blank"
  // render frame has already been created.  If the window never navigates again
  // RenderFrameCreated won't be called and certain prefs like
  // "kBackgroundColor" will not be applied.
  auto* frame = api_web_contents->MainFrame();
  if (frame) {
    api_web_contents->HandleNewRenderFrame(frame);
  }

  if (Emit("-add-new-contents", api_web_contents, disposition, user_gesture,
           window_features.bounds.x(), window_features.bounds.y(),
           window_features.bounds.width(), window_features.bounds.height(),
           tracker->url, tracker->frame_name, tracker->referrer,
           tracker->raw_features, tracker->body)) {
    api_web_contents->Destroy();
  }
}

content::WebContents* WebContents::OpenURLFromTab(
    content::WebContents* source,
    const content::OpenURLParams& params) {
  auto weak_this = GetWeakPtr();
  if (params.disposition != WindowOpenDisposition::CURRENT_TAB) {
    Emit("-new-window", params.url, "", params.disposition, "", params.referrer,
         params.post_data);
    return nullptr;
  }

  if (!weak_this || !web_contents())
    return nullptr;

  content::NavigationController::LoadURLParams load_url_params(params.url);
  load_url_params.referrer = params.referrer;
  load_url_params.transition_type = params.transition;
  load_url_params.extra_headers = params.extra_headers;
  load_url_params.should_replace_current_entry =
      params.should_replace_current_entry;
  load_url_params.is_renderer_initiated = params.is_renderer_initiated;
  load_url_params.started_from_context_menu = params.started_from_context_menu;
  load_url_params.initiator_origin = params.initiator_origin;
  load_url_params.source_site_instance = params.source_site_instance;
  load_url_params.frame_tree_node_id = params.frame_tree_node_id;
  load_url_params.redirect_chain = params.redirect_chain;
  load_url_params.has_user_gesture = params.user_gesture;
  load_url_params.blob_url_loader_factory = params.blob_url_loader_factory;
  load_url_params.href_translate = params.href_translate;
  load_url_params.reload_type = params.reload_type;

  if (params.post_data) {
    load_url_params.load_type =
        content::NavigationController::LOAD_TYPE_HTTP_POST;
    load_url_params.post_data = params.post_data;
  }

  source->GetController().LoadURLWithParams(load_url_params);
  return source;
}

void WebContents::BeforeUnloadFired(content::WebContents* tab,
                                    bool proceed,
                                    bool* proceed_to_fire_unload) {
  if (type_ == Type::kBrowserWindow || type_ == Type::kOffScreen)
    *proceed_to_fire_unload = proceed;
  else
    *proceed_to_fire_unload = true;
  // Note that Chromium does not emit this for navigations.
  Emit("before-unload-fired", proceed);
}

void WebContents::SetContentsBounds(content::WebContents* source,
                                    const gfx::Rect& rect) {
  if (!Emit("content-bounds-updated", rect))
    for (ExtendedWebContentsObserver& observer : observers_)
      observer.OnSetContentBounds(rect);
}

void WebContents::CloseContents(content::WebContents* source) {
  Emit("close");

  auto* autofill_driver_factory =
      AutofillDriverFactory::FromWebContents(web_contents());
  if (autofill_driver_factory) {
    autofill_driver_factory->CloseAllPopups();
  }

  Destroy();
}

void WebContents::ActivateContents(content::WebContents* source) {
  for (ExtendedWebContentsObserver& observer : observers_)
    observer.OnActivateContents();
}

void WebContents::UpdateTargetURL(content::WebContents* source,
                                  const GURL& url) {
  Emit("update-target-url", url);
}

bool WebContents::HandleKeyboardEvent(
    content::WebContents* source,
    const content::NativeWebKeyboardEvent& event) {
  if (type_ == Type::kWebView && embedder_) {
    // Send the unhandled keyboard events back to the embedder.
    return embedder_->HandleKeyboardEvent(source, event);
  } else {
    return PlatformHandleKeyboardEvent(source, event);
  }
}

#if !BUILDFLAG(IS_MAC)
// NOTE: The macOS version of this function is found in
// electron_api_web_contents_mac.mm, as it requires calling into objective-C
// code.
bool WebContents::PlatformHandleKeyboardEvent(
    content::WebContents* source,
    const content::NativeWebKeyboardEvent& event) {
  // Escape exits tabbed fullscreen mode.
  if (event.windows_key_code == ui::VKEY_ESCAPE && is_html_fullscreen()) {
    ExitFullscreenModeForTab(source);
    return true;
  }

  // Check if the webContents has preferences and to ignore shortcuts
  auto* web_preferences = WebContentsPreferences::From(source);
  if (web_preferences && web_preferences->ShouldIgnoreMenuShortcuts())
    return false;

  // Let the NativeWindow handle other parts.
  if (owner_window()) {
    owner_window()->HandleKeyboardEvent(source, event);
    return true;
  }

  return false;
}
#endif

content::KeyboardEventProcessingResult WebContents::PreHandleKeyboardEvent(
    content::WebContents* source,
    const content::NativeWebKeyboardEvent& event) {
  if (exclusive_access_manager_->HandleUserKeyEvent(event))
    return content::KeyboardEventProcessingResult::HANDLED;

  if (event.GetType() == blink::WebInputEvent::Type::kRawKeyDown ||
      event.GetType() == blink::WebInputEvent::Type::kKeyUp) {
    // For backwards compatibility, pretend that `kRawKeyDown` events are
    // actually `kKeyDown`.
    content::NativeWebKeyboardEvent tweaked_event(event);
    if (event.GetType() == blink::WebInputEvent::Type::kRawKeyDown)
      tweaked_event.SetType(blink::WebInputEvent::Type::kKeyDown);
    bool prevent_default = Emit("before-input-event", tweaked_event);
    if (prevent_default) {
      return content::KeyboardEventProcessingResult::HANDLED;
    }
  }

  return content::KeyboardEventProcessingResult::NOT_HANDLED;
}

void WebContents::ContentsZoomChange(bool zoom_in) {
  Emit("zoom-changed", zoom_in ? "in" : "out");
}

Profile* WebContents::GetProfile() {
  return nullptr;
}

bool WebContents::IsFullscreen() const {
  if (!owner_window())
    return false;

  return owner_window()->IsFullscreen() || is_html_fullscreen();
}

void WebContents::EnterFullscreen(const GURL& url,
                                  ExclusiveAccessBubbleType bubble_type,
                                  const int64_t display_id) {}

void WebContents::ExitFullscreen() {}

void WebContents::UpdateExclusiveAccessExitBubbleContent(
    const GURL& url,
    ExclusiveAccessBubbleType bubble_type,
    ExclusiveAccessBubbleHideCallback bubble_first_hide_callback,
    bool notify_download,
    bool force_update) {}

void WebContents::OnExclusiveAccessUserInput() {}

content::WebContents* WebContents::GetActiveWebContents() {
  return web_contents();
}

bool WebContents::CanUserExitFullscreen() const {
  return true;
}

bool WebContents::IsExclusiveAccessBubbleDisplayed() const {
  return false;
}

void WebContents::EnterFullscreenModeForTab(
    content::RenderFrameHost* requesting_frame,
    const blink::mojom::FullscreenOptions& options) {
  auto* source = content::WebContents::FromRenderFrameHost(requesting_frame);
  auto* permission_helper =
      WebContentsPermissionHelper::FromWebContents(source);
  auto callback =
      base::BindRepeating(&WebContents::OnEnterFullscreenModeForTab,
                          base::Unretained(this), requesting_frame, options);
  permission_helper->RequestFullscreenPermission(requesting_frame, callback);
}

void WebContents::OnEnterFullscreenModeForTab(
    content::RenderFrameHost* requesting_frame,
    const blink::mojom::FullscreenOptions& options,
    bool allowed) {
  if (!allowed || !owner_window())
    return;

  auto* source = content::WebContents::FromRenderFrameHost(requesting_frame);
  if (IsFullscreenForTabOrPending(source)) {
    DCHECK_EQ(fullscreen_frame_, source->GetFocusedFrame());
    return;
  }

  owner_window()->set_fullscreen_transition_type(
      NativeWindow::FullScreenTransitionType::HTML);
  exclusive_access_manager_->fullscreen_controller()->EnterFullscreenModeForTab(
      requesting_frame, options.display_id);

  SetHtmlApiFullscreen(true);

  if (native_fullscreen_) {
    // Explicitly trigger a view resize, as the size is not actually changing if
    // the browser is fullscreened, too.
    source->GetRenderViewHost()->GetWidget()->SynchronizeVisualProperties();
  }
}

void WebContents::ExitFullscreenModeForTab(content::WebContents* source) {
  if (!owner_window())
    return;

  // This needs to be called before we exit fullscreen on the native window,
  // or the controller will incorrectly think we weren't fullscreen and bail.
  exclusive_access_manager_->fullscreen_controller()->ExitFullscreenModeForTab(
      source);

  SetHtmlApiFullscreen(false);

  if (native_fullscreen_) {
    // Explicitly trigger a view resize, as the size is not actually changing if
    // the browser is fullscreened, too. Chrome does this indirectly from
    // `chrome/browser/ui/exclusive_access/fullscreen_controller.cc`.
    source->GetRenderViewHost()->GetWidget()->SynchronizeVisualProperties();
  }
}

void WebContents::RendererUnresponsive(
    content::WebContents* source,
    content::RenderWidgetHost* render_widget_host,
    base::RepeatingClosure hang_monitor_restarter) {
  Emit("unresponsive");
}

void WebContents::RendererResponsive(
    content::WebContents* source,
    content::RenderWidgetHost* render_widget_host) {
  Emit("responsive");
}

bool WebContents::HandleContextMenu(content::RenderFrameHost& render_frame_host,
                                    const content::ContextMenuParams& params) {
  Emit("context-menu", std::make_pair(params, &render_frame_host));

  return true;
}

void WebContents::FindReply(content::WebContents* web_contents,
                            int request_id,
                            int number_of_matches,
                            const gfx::Rect& selection_rect,
                            int active_match_ordinal,
                            bool final_update) {
  if (!final_update)
    return;

  v8::Isolate* isolate = JavascriptEnvironment::GetIsolate();
  v8::HandleScope handle_scope(isolate);
  gin_helper::Dictionary result = gin::Dictionary::CreateEmpty(isolate);
  result.Set("requestId", request_id);
  result.Set("matches", number_of_matches);
  result.Set("selectionArea", selection_rect);
  result.Set("activeMatchOrdinal", active_match_ordinal);
  result.Set("finalUpdate", final_update);  // Deprecate after 2.0
  Emit("found-in-page", result.GetHandle());
}

void WebContents::RequestExclusivePointerAccess(
    content::WebContents* web_contents,
    bool user_gesture,
    bool last_unlocked_by_target,
    bool allowed) {
  if (allowed) {
    exclusive_access_manager_->mouse_lock_controller()->RequestToLockMouse(
        web_contents, user_gesture, last_unlocked_by_target);
  } else {
    web_contents->GotResponseToLockMouseRequest(
        blink::mojom::PointerLockResult::kPermissionDenied);
  }
}

void WebContents::RequestToLockMouse(content::WebContents* web_contents,
                                     bool user_gesture,
                                     bool last_unlocked_by_target) {
  auto* permission_helper =
      WebContentsPermissionHelper::FromWebContents(web_contents);
  permission_helper->RequestPointerLockPermission(
      user_gesture, last_unlocked_by_target,
      base::BindOnce(&WebContents::RequestExclusivePointerAccess,
                     base::Unretained(this)));
}

void WebContents::LostMouseLock() {
  exclusive_access_manager_->mouse_lock_controller()->LostMouseLock();
}

void WebContents::RequestKeyboardLock(content::WebContents* web_contents,
                                      bool esc_key_locked) {
  exclusive_access_manager_->keyboard_lock_controller()->RequestKeyboardLock(
      web_contents, esc_key_locked);
}

void WebContents::CancelKeyboardLockRequest(
    content::WebContents* web_contents) {
  exclusive_access_manager_->keyboard_lock_controller()
      ->CancelKeyboardLockRequest(web_contents);
}

bool WebContents::CheckMediaAccessPermission(
    content::RenderFrameHost* render_frame_host,
    const GURL& security_origin,
    blink::mojom::MediaStreamType type) {
  auto* web_contents =
      content::WebContents::FromRenderFrameHost(render_frame_host);
  auto* permission_helper =
      WebContentsPermissionHelper::FromWebContents(web_contents);
  return permission_helper->CheckMediaAccessPermission(security_origin, type);
}

void WebContents::RequestMediaAccessPermission(
    content::WebContents* web_contents,
    const content::MediaStreamRequest& request,
    content::MediaResponseCallback callback) {
  auto* permission_helper =
      WebContentsPermissionHelper::FromWebContents(web_contents);
  permission_helper->RequestMediaAccessPermission(request, std::move(callback));
}

content::JavaScriptDialogManager* WebContents::GetJavaScriptDialogManager(
    content::WebContents* source) {
  if (!dialog_manager_)
    dialog_manager_ = std::make_unique<ElectronJavaScriptDialogManager>();

  return dialog_manager_.get();
}

void WebContents::OnAudioStateChanged(bool audible) {
  v8::Isolate* isolate = JavascriptEnvironment::GetIsolate();
  v8::HandleScope handle_scope(isolate);
  gin::Handle<gin_helper::internal::Event> event =
      gin_helper::internal::Event::New(isolate);
  v8::Local<v8::Object> event_object = event.ToV8().As<v8::Object>();
  gin::Dictionary dict(isolate, event_object);
  dict.Set("audible", audible);
  EmitWithoutEvent("audio-state-changed", event);
}

void WebContents::BeforeUnloadFired(bool proceed) {
  // Do nothing, we override this method just to avoid compilation error since
  // there are two virtual functions named BeforeUnloadFired.
}

void WebContents::HandleNewRenderFrame(
    content::RenderFrameHost* render_frame_host) {
  auto* rwhv = render_frame_host->GetView();
  if (!rwhv)
    return;

  // Set the background color of RenderWidgetHostView.
  auto* web_preferences = WebContentsPreferences::From(web_contents());
  if (web_preferences)
    SetBackgroundColor(web_preferences->GetBackgroundColor());

  if (!background_throttling_)
    render_frame_host->GetRenderViewHost()->SetSchedulerThrottling(false);

  auto* rwh_impl =
      static_cast<content::RenderWidgetHostImpl*>(rwhv->GetRenderWidgetHost());
  if (rwh_impl)
    rwh_impl->disable_hidden_ = !background_throttling_;

  auto* web_frame = WebFrameMain::FromRenderFrameHost(render_frame_host);
  if (web_frame)
    web_frame->MaybeSetupMojoConnection();
}

void WebContents::OnBackgroundColorChanged() {
  absl::optional<SkColor> color = web_contents()->GetBackgroundColor();
  if (color.has_value()) {
    auto* const view = web_contents()->GetRenderWidgetHostView();
    static_cast<content::RenderWidgetHostViewBase*>(view)
        ->SetContentBackgroundColor(color.value());
  }
}

void WebContents::RenderFrameCreated(
    content::RenderFrameHost* render_frame_host) {
  HandleNewRenderFrame(render_frame_host);

  // RenderFrameCreated is called for speculative frames which may not be
  // used in certain cross-origin navigations. Invoking
  // RenderFrameHost::GetLifecycleState currently crashes when called for
  // speculative frames so we need to filter it out for now. Check
  // https://crbug.com/1183639 for details on when this can be removed.
  auto* rfh_impl =
      static_cast<content::RenderFrameHostImpl*>(render_frame_host);
  if (rfh_impl->lifecycle_state() ==
      content::RenderFrameHostImpl::LifecycleStateImpl::kSpeculative) {
    return;
  }

  content::RenderFrameHost::LifecycleState lifecycle_state =
      render_frame_host->GetLifecycleState();
  if (lifecycle_state == content::RenderFrameHost::LifecycleState::kActive) {
    v8::Isolate* isolate = JavascriptEnvironment::GetIsolate();
    v8::HandleScope handle_scope(isolate);
    gin_helper::Dictionary details =
        gin_helper::Dictionary::CreateEmpty(isolate);
    details.SetGetter("frame", render_frame_host);
    Emit("frame-created", details);
  }
}

void WebContents::RenderFrameDeleted(
    content::RenderFrameHost* render_frame_host) {
  // A RenderFrameHost can be deleted when:
  // - A WebContents is removed and its containing frames are disposed.
  // - An <iframe> is removed from the DOM.
  // - Cross-origin navigation creates a new RFH in a separate process which
  //   is swapped by content::RenderFrameHostManager.
  //

  // WebFrameMain::FromRenderFrameHost(rfh) will use the RFH's FrameTreeNode ID
  // to find an existing instance of WebFrameMain. During a cross-origin
  // navigation, the deleted RFH will be the old host which was swapped out. In
  // this special case, we need to also ensure that WebFrameMain's internal RFH
  // matches before marking it as disposed.
  auto* web_frame = WebFrameMain::FromRenderFrameHost(render_frame_host);
  if (web_frame && web_frame->render_frame_host() == render_frame_host)
    web_frame->MarkRenderFrameDisposed();
}

void WebContents::RenderFrameHostChanged(content::RenderFrameHost* old_host,
                                         content::RenderFrameHost* new_host) {
  if (new_host->IsInPrimaryMainFrame()) {
    if (old_host)
      old_host->GetRenderWidgetHost()->RemoveInputEventObserver(this);
    if (new_host)
      new_host->GetRenderWidgetHost()->AddInputEventObserver(this);
  }

  // During cross-origin navigation, a FrameTreeNode will swap out its RFH.
  // If an instance of WebFrameMain exists, it will need to have its RFH
  // swapped as well.
  //
  // |old_host| can be a nullptr so we use |new_host| for looking up the
  // WebFrameMain instance.
  auto* web_frame = WebFrameMain::FromRenderFrameHost(new_host);
  if (web_frame) {
    web_frame->UpdateRenderFrameHost(new_host);
  }
}

void WebContents::FrameDeleted(int frame_tree_node_id) {
  auto* web_frame = WebFrameMain::FromFrameTreeNodeId(frame_tree_node_id);
  if (web_frame)
    web_frame->Destroyed();
}

void WebContents::RenderViewDeleted(content::RenderViewHost* render_view_host) {
  // This event is necessary for tracking any states with respect to
  // intermediate render view hosts aka speculative render view hosts. Currently
  // used by object-registry.js to ref count remote objects.
  Emit("render-view-deleted", render_view_host->GetProcess()->GetID());

  if (web_contents()->GetRenderViewHost() == render_view_host) {
    // When the RVH that has been deleted is the current RVH it means that the
    // the web contents are being closed. This is communicated by this event.
    // Currently tracked by guest-window-manager.ts to destroy the
    // BrowserWindow.
    Emit("current-render-view-deleted",
         render_view_host->GetProcess()->GetID());
  }
}

void WebContents::PrimaryMainFrameRenderProcessGone(
    base::TerminationStatus status) {
  auto weak_this = GetWeakPtr();
  Emit("crashed", status == base::TERMINATION_STATUS_PROCESS_WAS_KILLED);

  // User might destroy WebContents in the crashed event.
  if (!weak_this || !web_contents())
    return;

  v8::Isolate* isolate = JavascriptEnvironment::GetIsolate();
  v8::HandleScope handle_scope(isolate);
  gin_helper::Dictionary details = gin_helper::Dictionary::CreateEmpty(isolate);
  details.Set("reason", status);
  details.Set("exitCode", web_contents()->GetCrashedErrorCode());
  Emit("render-process-gone", details);
}

void WebContents::PluginCrashed(const base::FilePath& plugin_path,
                                base::ProcessId plugin_pid) {
#if BUILDFLAG(ENABLE_PLUGINS)
  content::WebPluginInfo info;
  auto* plugin_service = content::PluginService::GetInstance();
  plugin_service->GetPluginInfoByPath(plugin_path, &info);
  Emit("plugin-crashed", info.name, info.version);
#endif  // BUILDFLAG(ENABLE_PLUGINS)
}

void WebContents::MediaStartedPlaying(const MediaPlayerInfo& video_type,
                                      const content::MediaPlayerId& id) {
  Emit("media-started-playing");
}

void WebContents::MediaStoppedPlaying(
    const MediaPlayerInfo& video_type,
    const content::MediaPlayerId& id,
    content::WebContentsObserver::MediaStoppedReason reason) {
  Emit("media-paused");
}

void WebContents::DidChangeThemeColor() {
  auto theme_color = web_contents()->GetThemeColor();
  if (theme_color) {
    Emit("did-change-theme-color", electron::ToRGBHex(theme_color.value()));
  } else {
    Emit("did-change-theme-color", nullptr);
  }
}

void WebContents::DidAcquireFullscreen(content::RenderFrameHost* rfh) {
  set_fullscreen_frame(rfh);
}

void WebContents::OnWebContentsFocused(
    content::RenderWidgetHost* render_widget_host) {
  Emit("focus");
}

void WebContents::OnWebContentsLostFocus(
    content::RenderWidgetHost* render_widget_host) {
  Emit("blur");
}

void WebContents::DOMContentLoaded(
    content::RenderFrameHost* render_frame_host) {
  auto* web_frame = WebFrameMain::FromRenderFrameHost(render_frame_host);
  if (web_frame)
    web_frame->DOMContentLoaded();

  if (!render_frame_host->GetParent())
    Emit("dom-ready");
}

void WebContents::DidFinishLoad(content::RenderFrameHost* render_frame_host,
                                const GURL& validated_url) {
  bool is_main_frame = !render_frame_host->GetParent();
  int frame_process_id = render_frame_host->GetProcess()->GetID();
  int frame_routing_id = render_frame_host->GetRoutingID();
  auto weak_this = GetWeakPtr();
  Emit("did-frame-finish-load", is_main_frame, frame_process_id,
       frame_routing_id);

  // ⚠️WARNING!⚠️
  // Emit() triggers JS which can call destroy() on |this|. It's not safe to
  // assume that |this| points to valid memory at this point.
  if (is_main_frame && weak_this && web_contents())
    Emit("did-finish-load");
}

void WebContents::DidFailLoad(content::RenderFrameHost* render_frame_host,
                              const GURL& url,
                              int error_code) {
  bool is_main_frame = !render_frame_host->GetParent();
  int frame_process_id = render_frame_host->GetProcess()->GetID();
  int frame_routing_id = render_frame_host->GetRoutingID();
  Emit("did-fail-load", error_code, "", url, is_main_frame, frame_process_id,
       frame_routing_id);
}

void WebContents::DidStartLoading() {
  Emit("did-start-loading");
}

void WebContents::DidStopLoading() {
  auto* web_preferences = WebContentsPreferences::From(web_contents());
  if (web_preferences && web_preferences->ShouldUsePreferredSizeMode())
    web_contents()->GetRenderViewHost()->EnablePreferredSizeMode();

  Emit("did-stop-loading");
}

bool WebContents::EmitNavigationEvent(
    const std::string& event_name,
    content::NavigationHandle* navigation_handle) {
  bool is_main_frame = navigation_handle->IsInMainFrame();
  int frame_process_id = -1, frame_routing_id = -1;
  content::RenderFrameHost* frame_host = GetRenderFrameHost(navigation_handle);
  if (frame_host) {
    frame_process_id = frame_host->GetProcess()->GetID();
    frame_routing_id = frame_host->GetRoutingID();
  }
  bool is_same_document = navigation_handle->IsSameDocument();
  auto url = navigation_handle->GetURL();
  content::RenderFrameHost* initiator_frame_host =
      navigation_handle->GetInitiatorFrameToken().has_value()
          ? content::RenderFrameHost::FromFrameToken(
                navigation_handle->GetInitiatorProcessID(),
                navigation_handle->GetInitiatorFrameToken().value())
          : nullptr;

  v8::Isolate* isolate = JavascriptEnvironment::GetIsolate();
  v8::HandleScope handle_scope(isolate);

  gin::Handle<gin_helper::internal::Event> event =
      gin_helper::internal::Event::New(isolate);
  v8::Local<v8::Object> event_object = event.ToV8().As<v8::Object>();

  gin_helper::Dictionary dict(isolate, event_object);
  dict.Set("url", url);
  dict.Set("isSameDocument", is_same_document);
  dict.Set("isMainFrame", is_main_frame);
  dict.Set("frame", frame_host);
  dict.SetGetter("initiator", initiator_frame_host);

  EmitWithoutEvent(event_name, event, url, is_same_document, is_main_frame,
                   frame_process_id, frame_routing_id);
  return event->GetDefaultPrevented();
}

void WebContents::Message(bool internal,
                          const std::string& channel,
                          blink::CloneableMessage arguments,
                          content::RenderFrameHost* render_frame_host) {
  TRACE_EVENT1("electron", "WebContents::Message", "channel", channel);
  // webContents.emit('-ipc-message', new Event(), internal, channel,
  // arguments);
  EmitWithSender("-ipc-message", render_frame_host,
                 electron::mojom::ElectronApiIPC::InvokeCallback(), internal,
                 channel, std::move(arguments));
}

void WebContents::Invoke(
    bool internal,
    const std::string& channel,
    blink::CloneableMessage arguments,
    electron::mojom::ElectronApiIPC::InvokeCallback callback,
    content::RenderFrameHost* render_frame_host) {
  TRACE_EVENT1("electron", "WebContents::Invoke", "channel", channel);
  // webContents.emit('-ipc-invoke', new Event(), internal, channel, arguments);
  EmitWithSender("-ipc-invoke", render_frame_host, std::move(callback),
                 internal, channel, std::move(arguments));
}

void WebContents::OnFirstNonEmptyLayout(
    content::RenderFrameHost* render_frame_host) {
  if (render_frame_host == web_contents()->GetPrimaryMainFrame()) {
    Emit("ready-to-show");
  }
}

// This object wraps the InvokeCallback so that if it gets GC'd by V8, we can
// still call the callback and send an error. Not doing so causes a Mojo DCHECK,
// since Mojo requires callbacks to be called before they are destroyed.
class ReplyChannel : public gin::Wrappable<ReplyChannel> {
 public:
  using InvokeCallback = electron::mojom::ElectronApiIPC::InvokeCallback;
  static gin::Handle<ReplyChannel> Create(v8::Isolate* isolate,
                                          InvokeCallback callback) {
    return gin::CreateHandle(isolate, new ReplyChannel(std::move(callback)));
  }

  // gin::Wrappable
  static gin::WrapperInfo kWrapperInfo;
  gin::ObjectTemplateBuilder GetObjectTemplateBuilder(
      v8::Isolate* isolate) override {
    return gin::Wrappable<ReplyChannel>::GetObjectTemplateBuilder(isolate)
        .SetMethod("sendReply", &ReplyChannel::SendReply);
  }
  const char* GetTypeName() override { return "ReplyChannel"; }

  void SendError(const std::string& msg) {
    v8::Isolate* isolate = electron::JavascriptEnvironment::GetIsolate();
    // If there's no current context, it means we're shutting down, so we
    // don't need to send an event.
    if (!isolate->GetCurrentContext().IsEmpty()) {
      v8::HandleScope scope(isolate);
      auto message = gin::DataObjectBuilder(isolate).Set("error", msg).Build();
      SendReply(isolate, message);
    }
  }

 private:
  explicit ReplyChannel(InvokeCallback callback)
      : callback_(std::move(callback)) {}
  ~ReplyChannel() override {
    if (callback_)
      SendError("reply was never sent");
  }

  bool SendReply(v8::Isolate* isolate, v8::Local<v8::Value> arg) {
    if (!callback_)
      return false;
    blink::CloneableMessage message;
    if (!gin::ConvertFromV8(isolate, arg, &message)) {
      return false;
    }

    std::move(callback_).Run(std::move(message));
    return true;
  }

  InvokeCallback callback_;
};

gin::WrapperInfo ReplyChannel::kWrapperInfo = {gin::kEmbedderNativeGin};

gin::Handle<gin_helper::internal::Event> WebContents::MakeEventWithSender(
    v8::Isolate* isolate,
    content::RenderFrameHost* frame,
    electron::mojom::ElectronApiIPC::InvokeCallback callback) {
  v8::Local<v8::Object> wrapper;
  if (!GetWrapper(isolate).ToLocal(&wrapper)) {
    if (callback) {
      // We must always invoke the callback if present.
      ReplyChannel::Create(isolate, std::move(callback))
          ->SendError("WebContents was destroyed");
    }
    return gin::Handle<gin_helper::internal::Event>();
  }
  gin::Handle<gin_helper::internal::Event> event =
      gin_helper::internal::Event::New(isolate);
  gin_helper::Dictionary dict(isolate, event.ToV8().As<v8::Object>());
  if (callback)
    dict.Set("_replyChannel",
             ReplyChannel::Create(isolate, std::move(callback)));
  if (frame) {
    dict.Set("frameId", frame->GetRoutingID());
    dict.Set("processId", frame->GetProcess()->GetID());
  }
  return event;
}

void WebContents::ReceivePostMessage(
    const std::string& channel,
    blink::TransferableMessage message,
    content::RenderFrameHost* render_frame_host) {
  v8::Isolate* isolate = JavascriptEnvironment::GetIsolate();
  v8::HandleScope handle_scope(isolate);
  auto wrapped_ports =
      MessagePort::EntanglePorts(isolate, std::move(message.ports));
  v8::Local<v8::Value> message_value =
      electron::DeserializeV8Value(isolate, message);
  EmitWithSender("-ipc-ports", render_frame_host,
                 electron::mojom::ElectronApiIPC::InvokeCallback(), false,
                 channel, message_value, std::move(wrapped_ports));
}

void WebContents::MessageSync(
    bool internal,
    const std::string& channel,
    blink::CloneableMessage arguments,
    electron::mojom::ElectronApiIPC::MessageSyncCallback callback,
    content::RenderFrameHost* render_frame_host) {
  TRACE_EVENT1("electron", "WebContents::MessageSync", "channel", channel);
  // webContents.emit('-ipc-message-sync', new Event(sender, message), internal,
  // channel, arguments);
  EmitWithSender("-ipc-message-sync", render_frame_host, std::move(callback),
                 internal, channel, std::move(arguments));
}

void WebContents::MessageTo(int32_t web_contents_id,
                            const std::string& channel,
                            blink::CloneableMessage arguments) {
  TRACE_EVENT1("electron", "WebContents::MessageTo", "channel", channel);
  auto* target_web_contents = FromID(web_contents_id);

  if (target_web_contents) {
    content::RenderFrameHost* frame = target_web_contents->MainFrame();
    DCHECK(frame);

    v8::HandleScope handle_scope(JavascriptEnvironment::GetIsolate());
    gin::Handle<WebFrameMain> web_frame_main =
        WebFrameMain::From(JavascriptEnvironment::GetIsolate(), frame);

    if (!web_frame_main->CheckRenderFrame())
      return;

    int32_t sender_id = ID();
    web_frame_main->GetRendererApi()->Message(false /* internal */, channel,
                                              std::move(arguments), sender_id);
  }
}

void WebContents::MessageHost(const std::string& channel,
                              blink::CloneableMessage arguments,
                              content::RenderFrameHost* render_frame_host) {
  TRACE_EVENT1("electron", "WebContents::MessageHost", "channel", channel);
  // webContents.emit('ipc-message-host', new Event(), channel, args);
  EmitWithSender("ipc-message-host", render_frame_host,
                 electron::mojom::ElectronApiIPC::InvokeCallback(), channel,
                 std::move(arguments));
}

void WebContents::UpdateDraggableRegions(
    std::vector<mojom::DraggableRegionPtr> regions) {
  if (owner_window() && owner_window()->has_frame())
    return;

  draggable_region_ = DraggableRegionsToSkRegion(regions);
}

void WebContents::DidStartNavigation(
    content::NavigationHandle* navigation_handle) {
  EmitNavigationEvent("did-start-navigation", navigation_handle);
}

void WebContents::DidRedirectNavigation(
    content::NavigationHandle* navigation_handle) {
  EmitNavigationEvent("did-redirect-navigation", navigation_handle);
}

void WebContents::ReadyToCommitNavigation(
    content::NavigationHandle* navigation_handle) {
  // Don't focus content in an inactive window.
  if (!owner_window())
    return;
#if BUILDFLAG(IS_MAC)
  if (!owner_window()->IsActive())
    return;
#else
  if (!owner_window()->widget()->IsActive())
    return;
#endif
  // Don't focus content after subframe navigations.
  if (!navigation_handle->IsInMainFrame())
    return;
  // Only focus for top-level contents.
  if (type_ != Type::kBrowserWindow)
    return;
  web_contents()->SetInitialFocus();
}

void WebContents::DidFinishNavigation(
    content::NavigationHandle* navigation_handle) {
  if (owner_window_) {
    owner_window_->NotifyLayoutWindowControlsOverlay();
  }

  if (!navigation_handle->HasCommitted())
    return;
  bool is_main_frame = navigation_handle->IsInMainFrame();
  content::RenderFrameHost* frame_host =
      navigation_handle->GetRenderFrameHost();
  int frame_process_id = -1, frame_routing_id = -1;
  if (frame_host) {
    frame_process_id = frame_host->GetProcess()->GetID();
    frame_routing_id = frame_host->GetRoutingID();
  }
  if (!navigation_handle->IsErrorPage()) {
    // FIXME: All the Emit() calls below could potentially result in |this|
    // being destroyed (by JS listening for the event and calling
    // webContents.destroy()).
    auto url = navigation_handle->GetURL();
    bool is_same_document = navigation_handle->IsSameDocument();
    if (is_same_document) {
      Emit("did-navigate-in-page", url, is_main_frame, frame_process_id,
           frame_routing_id);
    } else {
      const net::HttpResponseHeaders* http_response =
          navigation_handle->GetResponseHeaders();
      std::string http_status_text;
      int http_response_code = -1;
      if (http_response) {
        http_status_text = http_response->GetStatusText();
        http_response_code = http_response->response_code();
      }
      Emit("did-frame-navigate", url, http_response_code, http_status_text,
           is_main_frame, frame_process_id, frame_routing_id);
      if (is_main_frame) {
        Emit("did-navigate", url, http_response_code, http_status_text);
      }
    }
    if (IsGuest())
      Emit("load-commit", url, is_main_frame);
  } else {
    auto url = navigation_handle->GetURL();
    int code = navigation_handle->GetNetErrorCode();
    auto description = net::ErrorToShortString(code);
    Emit("did-fail-provisional-load", code, description, url, is_main_frame,
         frame_process_id, frame_routing_id);

    // Do not emit "did-fail-load" for canceled requests.
    if (code != net::ERR_ABORTED) {
      EmitWarning(
          node::Environment::GetCurrent(JavascriptEnvironment::GetIsolate()),
          "Failed to load URL: " + url.possibly_invalid_spec() +
              " with error: " + description,
          "electron");
      Emit("did-fail-load", code, description, url, is_main_frame,
           frame_process_id, frame_routing_id);
    }
  }
  content::NavigationEntry* entry = navigation_handle->GetNavigationEntry();

  // This check is needed due to an issue in Chromium
  // Check the Chromium issue to keep updated:
  // https://bugs.chromium.org/p/chromium/issues/detail?id=1178663
  // If a history entry has been made and the forward/back call has been made,
  // proceed with setting the new title
  if (entry && (entry->GetTransitionType() & ui::PAGE_TRANSITION_FORWARD_BACK))
    WebContents::TitleWasSet(entry);
}

void WebContents::TitleWasSet(content::NavigationEntry* entry) {
  std::u16string final_title;
  bool explicit_set = true;
  if (entry) {
    auto title = entry->GetTitle();
    auto url = entry->GetURL();
    if (url.SchemeIsFile() && title.empty()) {
      final_title = base::UTF8ToUTF16(url.ExtractFileName());
      explicit_set = false;
    } else {
      final_title = title;
    }
  } else {
    final_title = web_contents()->GetTitle();
  }
  for (ExtendedWebContentsObserver& observer : observers_)
    observer.OnPageTitleUpdated(final_title, explicit_set);
  Emit("page-title-updated", final_title, explicit_set);
}

void WebContents::DidUpdateFaviconURL(
    content::RenderFrameHost* render_frame_host,
    const std::vector<blink::mojom::FaviconURLPtr>& urls) {
  std::set<GURL> unique_urls;
  for (const auto& iter : urls) {
    if (iter->icon_type != blink::mojom::FaviconIconType::kFavicon)
      continue;
    const GURL& url = iter->icon_url;
    if (url.is_valid())
      unique_urls.insert(url);
  }
  Emit("page-favicon-updated", unique_urls);
}

void WebContents::DevToolsReloadPage() {
  Emit("devtools-reload-page");
}

void WebContents::DevToolsFocused() {
  Emit("devtools-focused");
}

void WebContents::DevToolsOpened() {
  v8::Isolate* isolate = JavascriptEnvironment::GetIsolate();
  v8::HandleScope handle_scope(isolate);
  DCHECK(inspectable_web_contents_);
  DCHECK(inspectable_web_contents_->GetDevToolsWebContents());
  auto handle = FromOrCreate(
      isolate, inspectable_web_contents_->GetDevToolsWebContents());
  devtools_web_contents_.Reset(isolate, handle.ToV8());

  // Set inspected tabID.
  inspectable_web_contents_->CallClientFunction(
      "DevToolsAPI", "setInspectedTabId", base::Value(ID()));

  // Inherit owner window in devtools when it doesn't have one.
  auto* devtools = inspectable_web_contents_->GetDevToolsWebContents();
  bool has_window = devtools->GetUserData(NativeWindowRelay::UserDataKey());
  if (owner_window() && !has_window)
    handle->SetOwnerWindow(devtools, owner_window());

  Emit("devtools-opened");
}

void WebContents::DevToolsClosed() {
  v8::Isolate* isolate = JavascriptEnvironment::GetIsolate();
  v8::HandleScope handle_scope(isolate);
  devtools_web_contents_.Reset();

  Emit("devtools-closed");
}

void WebContents::DevToolsResized() {
  for (ExtendedWebContentsObserver& observer : observers_)
    observer.OnDevToolsResized();
}

void WebContents::SetOwnerWindow(NativeWindow* owner_window) {
  SetOwnerWindow(GetWebContents(), owner_window);
}

void WebContents::SetOwnerBaseWindow(absl::optional<BaseWindow*> owner_window) {
  SetOwnerWindow(GetWebContents(),
                 owner_window ? (*owner_window)->window() : nullptr);
}

void WebContents::SetOwnerWindow(content::WebContents* web_contents,
                                 NativeWindow* owner_window) {
  if (owner_window) {
    owner_window_ = owner_window->GetWeakPtr();
    NativeWindowRelay::CreateForWebContents(web_contents,
                                            owner_window->GetWeakPtr());
  } else {
    owner_window_ = nullptr;
    web_contents->RemoveUserData(NativeWindowRelay::UserDataKey());
  }
#if BUILDFLAG(ENABLE_OSR)
  auto* osr_wcv = GetOffScreenWebContentsView();
  if (osr_wcv)
    osr_wcv->SetNativeWindow(owner_window);
#endif
}

content::WebContents* WebContents::GetWebContents() const {
  if (!inspectable_web_contents_)
    return nullptr;
  return inspectable_web_contents_->GetWebContents();
}

content::WebContents* WebContents::GetDevToolsWebContents() const {
  if (!inspectable_web_contents_)
    return nullptr;
  return inspectable_web_contents_->GetDevToolsWebContents();
}

void WebContents::WebContentsDestroyed() {
  // Clear the pointer stored in wrapper.
  if (GetAllWebContents().Lookup(id_))
    GetAllWebContents().Remove(id_);
  v8::Isolate* isolate = JavascriptEnvironment::GetIsolate();
  v8::HandleScope scope(isolate);
  v8::Local<v8::Object> wrapper;
  if (!GetWrapper(isolate).ToLocal(&wrapper))
    return;
  wrapper->SetAlignedPointerInInternalField(0, nullptr);

  // Tell WebViewGuestDelegate that the WebContents has been destroyed.
  if (guest_delegate_)
    guest_delegate_->WillDestroy();

  Observe(nullptr);
  Emit("destroyed");
}

void WebContents::NavigationEntryCommitted(
    const content::LoadCommittedDetails& details) {
  Emit("navigation-entry-committed", details.entry->GetURL(),
       details.is_same_document, details.did_replace_entry);
}

bool WebContents::GetBackgroundThrottling() const {
  return background_throttling_;
}

void WebContents::SetBackgroundThrottling(bool allowed) {
  background_throttling_ = allowed;

  auto* rfh = web_contents()->GetPrimaryMainFrame();
  if (!rfh)
    return;

  auto* rwhv = rfh->GetView();
  if (!rwhv)
    return;

  auto* rwh_impl =
      static_cast<content::RenderWidgetHostImpl*>(rwhv->GetRenderWidgetHost());
  if (!rwh_impl)
    return;

  rwh_impl->disable_hidden_ = !background_throttling_;
  web_contents()->GetRenderViewHost()->SetSchedulerThrottling(allowed);

  if (rwh_impl->is_hidden()) {
    rwh_impl->WasShown({});
  }
}

int WebContents::GetProcessID() const {
  return web_contents()->GetPrimaryMainFrame()->GetProcess()->GetID();
}

base::ProcessId WebContents::GetOSProcessID() const {
  base::ProcessHandle process_handle = web_contents()
                                           ->GetPrimaryMainFrame()
                                           ->GetProcess()
                                           ->GetProcess()
                                           .Handle();
  return base::GetProcId(process_handle);
}

WebContents::Type WebContents::GetType() const {
  return type_;
}

bool WebContents::Equal(const WebContents* web_contents) const {
  return ID() == web_contents->ID();
}

GURL WebContents::GetURL() const {
  return web_contents()->GetLastCommittedURL();
}

void WebContents::LoadURL(const GURL& url,
                          const gin_helper::Dictionary& options) {
  if (!url.is_valid() || url.spec().size() > url::kMaxURLChars) {
    Emit("did-fail-load", static_cast<int>(net::ERR_INVALID_URL),
         net::ErrorToShortString(net::ERR_INVALID_URL),
         url.possibly_invalid_spec(), true);
    return;
  }

  content::NavigationController::LoadURLParams params(url);

  if (!options.Get("httpReferrer", &params.referrer)) {
    GURL http_referrer;
    if (options.Get("httpReferrer", &http_referrer))
      params.referrer =
          content::Referrer(http_referrer.GetAsReferrer(),
                            network::mojom::ReferrerPolicy::kDefault);
  }

  std::string user_agent;
  if (options.Get("userAgent", &user_agent))
    SetUserAgent(user_agent);

  std::string extra_headers;
  if (options.Get("extraHeaders", &extra_headers))
    params.extra_headers = extra_headers;

  scoped_refptr<network::ResourceRequestBody> body;
  if (options.Get("postData", &body)) {
    params.post_data = body;
    params.load_type = content::NavigationController::LOAD_TYPE_HTTP_POST;
  }

  GURL base_url_for_data_url;
  if (options.Get("baseURLForDataURL", &base_url_for_data_url)) {
    params.base_url_for_data_url = base_url_for_data_url;
    params.load_type = content::NavigationController::LOAD_TYPE_DATA;
  }

  bool reload_ignoring_cache = false;
  if (options.Get("reloadIgnoringCache", &reload_ignoring_cache) &&
      reload_ignoring_cache) {
    params.reload_type = content::ReloadType::BYPASSING_CACHE;
  }

  // Calling LoadURLWithParams() can trigger JS which destroys |this|.
  auto weak_this = GetWeakPtr();

  params.transition_type = ui::PageTransitionFromInt(
      ui::PAGE_TRANSITION_TYPED | ui::PAGE_TRANSITION_FROM_ADDRESS_BAR);
  params.override_user_agent = content::NavigationController::UA_OVERRIDE_TRUE;
  // Discard non-committed entries to ensure that we don't re-use a pending
  // entry
  web_contents()->GetController().DiscardNonCommittedEntries();
  web_contents()->GetController().LoadURLWithParams(params);

  // ⚠️WARNING!⚠️
  // LoadURLWithParams() triggers JS events which can call destroy() on |this|.
  // It's not safe to assume that |this| points to valid memory at this point.
  if (!weak_this || !web_contents())
    return;

  // Required to make beforeunload handler work.
  NotifyUserActivation();
}

// TODO(MarshallOfSound): Figure out what we need to do with post data here, I
// believe the default behavior when we pass "true" is to phone out to the
// delegate and then the controller expects this method to be called again with
// "false" if the user approves the reload.  For now this would result in
// ".reload()" calls on POST data domains failing silently.  Passing false would
// result in them succeeding, but reposting which although more correct could be
// considering a breaking change.
void WebContents::Reload() {
  web_contents()->GetController().Reload(content::ReloadType::NORMAL,
                                         /* check_for_repost */ true);
}

void WebContents::ReloadIgnoringCache() {
  web_contents()->GetController().Reload(content::ReloadType::BYPASSING_CACHE,
                                         /* check_for_repost */ true);
}

void WebContents::DownloadURL(const GURL& url) {
  auto* browser_context = web_contents()->GetBrowserContext();
  auto* download_manager = browser_context->GetDownloadManager();
  std::unique_ptr<download::DownloadUrlParameters> download_params(
      content::DownloadRequestUtils::CreateDownloadForWebContentsMainFrame(
          web_contents(), url, MISSING_TRAFFIC_ANNOTATION));
  download_manager->DownloadUrl(std::move(download_params));
}

std::u16string WebContents::GetTitle() const {
  return web_contents()->GetTitle();
}

bool WebContents::IsLoading() const {
  return web_contents()->IsLoading();
}

bool WebContents::IsLoadingMainFrame() const {
  return web_contents()->ShouldShowLoadingUI();
}

bool WebContents::IsWaitingForResponse() const {
  return web_contents()->IsWaitingForResponse();
}

void WebContents::Stop() {
  web_contents()->Stop();
}

bool WebContents::CanGoBack() const {
  return web_contents()->GetController().CanGoBack();
}

void WebContents::GoBack() {
  if (CanGoBack())
    web_contents()->GetController().GoBack();
}

bool WebContents::CanGoForward() const {
  return web_contents()->GetController().CanGoForward();
}

void WebContents::GoForward() {
  if (CanGoForward())
    web_contents()->GetController().GoForward();
}

bool WebContents::CanGoToOffset(int offset) const {
  return web_contents()->GetController().CanGoToOffset(offset);
}

void WebContents::GoToOffset(int offset) {
  if (CanGoToOffset(offset))
    web_contents()->GetController().GoToOffset(offset);
}

bool WebContents::CanGoToIndex(int index) const {
  return index >= 0 && index < GetHistoryLength();
}

void WebContents::GoToIndex(int index) {
  if (CanGoToIndex(index))
    web_contents()->GetController().GoToIndex(index);
}

int WebContents::GetActiveIndex() const {
  return web_contents()->GetController().GetCurrentEntryIndex();
}

void WebContents::ClearHistory() {
  // In some rare cases (normally while there is no real history) we are in a
  // state where we can't prune navigation entries
  if (web_contents()->GetController().CanPruneAllButLastCommitted()) {
    web_contents()->GetController().PruneAllButLastCommitted();
  }
}

int WebContents::GetHistoryLength() const {
  return web_contents()->GetController().GetEntryCount();
}

const std::string WebContents::GetWebRTCIPHandlingPolicy() const {
  return web_contents()->GetMutableRendererPrefs()->webrtc_ip_handling_policy;
}

void WebContents::SetWebRTCIPHandlingPolicy(
    const std::string& webrtc_ip_handling_policy) {
  if (GetWebRTCIPHandlingPolicy() == webrtc_ip_handling_policy)
    return;
  web_contents()->GetMutableRendererPrefs()->webrtc_ip_handling_policy =
      webrtc_ip_handling_policy;

  web_contents()->SyncRendererPrefs();
}

std::string WebContents::GetMediaSourceID(
    content::WebContents* request_web_contents) {
  auto* frame_host = web_contents()->GetPrimaryMainFrame();
  if (!frame_host)
    return std::string();

  content::DesktopMediaID media_id(
      content::DesktopMediaID::TYPE_WEB_CONTENTS,
      content::DesktopMediaID::kNullId,
      content::WebContentsMediaCaptureId(frame_host->GetProcess()->GetID(),
                                         frame_host->GetRoutingID()));

  auto* request_frame_host = request_web_contents->GetPrimaryMainFrame();
  if (!request_frame_host)
    return std::string();

  std::string id =
      content::DesktopStreamsRegistry::GetInstance()->RegisterStream(
          request_frame_host->GetProcess()->GetID(),
          request_frame_host->GetRoutingID(),
          url::Origin::Create(request_frame_host->GetLastCommittedURL()
                                  .DeprecatedGetOriginAsURL()),
          media_id, "", content::kRegistryStreamTypeTab);

  return id;
}

bool WebContents::IsCrashed() const {
  return web_contents()->IsCrashed();
}

void WebContents::ForcefullyCrashRenderer() {
  content::RenderWidgetHostView* view =
      web_contents()->GetRenderWidgetHostView();
  if (!view)
    return;

  content::RenderWidgetHost* rwh = view->GetRenderWidgetHost();
  if (!rwh)
    return;

  content::RenderProcessHost* rph = rwh->GetProcess();
  if (rph) {
#if BUILDFLAG(IS_LINUX) || BUILDFLAG(IS_CHROMEOS)
    // A generic |CrashDumpHungChildProcess()| is not implemented for Linux.
    // Instead we send an explicit IPC to crash on the renderer's IO thread.
    rph->ForceCrash();
#else
    // Try to generate a crash report for the hung process.
#if !IS_MAS_BUILD()
    CrashDumpHungChildProcess(rph->GetProcess().Handle());
#endif
    rph->Shutdown(content::RESULT_CODE_HUNG);
#endif
  }
}

void WebContents::SetUserAgent(const std::string& user_agent) {
  blink::UserAgentOverride ua_override;
  ua_override.ua_string_override = user_agent;
  if (!user_agent.empty())
    ua_override.ua_metadata_override = embedder_support::GetUserAgentMetadata();

  web_contents()->SetUserAgentOverride(ua_override, false);
}

std::string WebContents::GetUserAgent() {
  return web_contents()->GetUserAgentOverride().ua_string_override;
}

v8::Local<v8::Promise> WebContents::SavePage(
    const base::FilePath& full_file_path,
    const content::SavePageType& save_type) {
  v8::Isolate* isolate = JavascriptEnvironment::GetIsolate();
  gin_helper::Promise<void> promise(isolate);
  v8::Local<v8::Promise> handle = promise.GetHandle();

  if (!full_file_path.IsAbsolute()) {
    promise.RejectWithErrorMessage("Path must be absolute");
    return handle;
  }

  auto* handler = new SavePageHandler(web_contents(), std::move(promise));
  handler->Handle(full_file_path, save_type);

  return handle;
}

void WebContents::OpenDevTools(gin::Arguments* args) {
  if (type_ == Type::kRemote)
    return;

  if (!enable_devtools_)
    return;

  std::string state;
  if (type_ == Type::kWebView || type_ == Type::kBackgroundPage ||
      !owner_window()) {
    state = "detach";
  }

#if BUILDFLAG(IS_WIN)
  auto* win = static_cast<NativeWindowViews*>(owner_window());
  // Force a detached state when WCO is enabled to match Chrome
  // behavior and prevent occlusion of DevTools.
  if (win && win->IsWindowControlsOverlayEnabled())
    state = "detach";
#endif

  bool activate = true;
  if (args && args->Length() == 1) {
    gin_helper::Dictionary options;
    if (args->GetNext(&options)) {
      options.Get("mode", &state);
      options.Get("activate", &activate);
    }
  }

  DCHECK(inspectable_web_contents_);
  inspectable_web_contents_->SetDockState(state);
  inspectable_web_contents_->ShowDevTools(activate);
}

void WebContents::CloseDevTools() {
  if (type_ == Type::kRemote)
    return;

  DCHECK(inspectable_web_contents_);
  inspectable_web_contents_->CloseDevTools();
}

bool WebContents::IsDevToolsOpened() {
  if (type_ == Type::kRemote)
    return false;

  DCHECK(inspectable_web_contents_);
  return inspectable_web_contents_->IsDevToolsViewShowing();
}

bool WebContents::IsDevToolsFocused() {
  if (type_ == Type::kRemote)
    return false;

  DCHECK(inspectable_web_contents_);
  return inspectable_web_contents_->GetView()->IsDevToolsViewFocused();
}

void WebContents::EnableDeviceEmulation(
    const blink::DeviceEmulationParams& params) {
  if (type_ == Type::kRemote)
    return;

  DCHECK(web_contents());
  auto* frame_host = web_contents()->GetPrimaryMainFrame();
  if (frame_host) {
    auto* widget_host_impl = static_cast<content::RenderWidgetHostImpl*>(
        frame_host->GetView()->GetRenderWidgetHost());
    if (widget_host_impl) {
      auto& frame_widget = widget_host_impl->GetAssociatedFrameWidget();
      frame_widget->EnableDeviceEmulation(params);
    }
  }
}

void WebContents::DisableDeviceEmulation() {
  if (type_ == Type::kRemote)
    return;

  DCHECK(web_contents());
  auto* frame_host = web_contents()->GetPrimaryMainFrame();
  if (frame_host) {
    auto* widget_host_impl = static_cast<content::RenderWidgetHostImpl*>(
        frame_host->GetView()->GetRenderWidgetHost());
    if (widget_host_impl) {
      auto& frame_widget = widget_host_impl->GetAssociatedFrameWidget();
      frame_widget->DisableDeviceEmulation();
    }
  }
}

void WebContents::ToggleDevTools() {
  if (IsDevToolsOpened())
    CloseDevTools();
  else
    OpenDevTools(nullptr);
}

void WebContents::InspectElement(int x, int y) {
  if (type_ == Type::kRemote)
    return;

  if (!enable_devtools_)
    return;

  DCHECK(inspectable_web_contents_);
  if (!inspectable_web_contents_->GetDevToolsWebContents())
    OpenDevTools(nullptr);
  inspectable_web_contents_->InspectElement(x, y);
}

void WebContents::InspectSharedWorkerById(const std::string& workerId) {
  if (type_ == Type::kRemote)
    return;

  if (!enable_devtools_)
    return;

  for (const auto& agent_host : content::DevToolsAgentHost::GetOrCreateAll()) {
    if (agent_host->GetType() ==
        content::DevToolsAgentHost::kTypeSharedWorker) {
      if (agent_host->GetId() == workerId) {
        OpenDevTools(nullptr);
        inspectable_web_contents_->AttachTo(agent_host);
        break;
      }
    }
  }
}

std::vector<scoped_refptr<content::DevToolsAgentHost>>
WebContents::GetAllSharedWorkers() {
  std::vector<scoped_refptr<content::DevToolsAgentHost>> shared_workers;

  if (type_ == Type::kRemote)
    return shared_workers;

  if (!enable_devtools_)
    return shared_workers;

  for (const auto& agent_host : content::DevToolsAgentHost::GetOrCreateAll()) {
    if (agent_host->GetType() ==
        content::DevToolsAgentHost::kTypeSharedWorker) {
      shared_workers.push_back(agent_host);
    }
  }
  return shared_workers;
}

void WebContents::InspectSharedWorker() {
  if (type_ == Type::kRemote)
    return;

  if (!enable_devtools_)
    return;

  for (const auto& agent_host : content::DevToolsAgentHost::GetOrCreateAll()) {
    if (agent_host->GetType() ==
        content::DevToolsAgentHost::kTypeSharedWorker) {
      OpenDevTools(nullptr);
      inspectable_web_contents_->AttachTo(agent_host);
      break;
    }
  }
}

void WebContents::InspectServiceWorker() {
  if (type_ == Type::kRemote)
    return;

  if (!enable_devtools_)
    return;

  for (const auto& agent_host : content::DevToolsAgentHost::GetOrCreateAll()) {
    if (agent_host->GetType() ==
        content::DevToolsAgentHost::kTypeServiceWorker) {
      OpenDevTools(nullptr);
      inspectable_web_contents_->AttachTo(agent_host);
      break;
    }
  }
}

void WebContents::SetIgnoreMenuShortcuts(bool ignore) {
  auto* web_preferences = WebContentsPreferences::From(web_contents());
  DCHECK(web_preferences);
  web_preferences->SetIgnoreMenuShortcuts(ignore);
}

void WebContents::SetAudioMuted(bool muted) {
  web_contents()->SetAudioMuted(muted);
}

bool WebContents::IsAudioMuted() {
  return web_contents()->IsAudioMuted();
}

bool WebContents::IsCurrentlyAudible() {
  return web_contents()->IsCurrentlyAudible();
}

#if BUILDFLAG(ENABLE_PRINTING)
void WebContents::OnGetDeviceNameToUse(
    base::Value::Dict print_settings,
    printing::CompletionCallback print_callback,
    bool silent,
    // <error, device_name>
    std::pair<std::string, std::u16string> info) {
  // The content::WebContents might be already deleted at this point, and the
  // PrintViewManagerElectron class does not do null check.
  if (!web_contents()) {
    if (print_callback)
      std::move(print_callback).Run(false, "failed");
    return;
  }

  if (!info.first.empty()) {
    if (print_callback)
      std::move(print_callback).Run(false, info.first);
    return;
  }

  // If the user has passed a deviceName use it, otherwise use default printer.
  print_settings.Set(printing::kSettingDeviceName, info.second);

  auto* print_view_manager =
      PrintViewManagerElectron::FromWebContents(web_contents());
  if (!print_view_manager)
    return;

  auto* focused_frame = web_contents()->GetFocusedFrame();
  auto* rfh = focused_frame && focused_frame->HasSelection()
                  ? focused_frame
                  : web_contents()->GetPrimaryMainFrame();

  print_view_manager->PrintNow(rfh, silent, std::move(print_settings),
                               std::move(print_callback));
}

void WebContents::Print(gin::Arguments* args) {
  gin_helper::Dictionary options =
      gin::Dictionary::CreateEmpty(args->isolate());
  base::Value::Dict settings;

  if (args->Length() >= 1 && !args->GetNext(&options)) {
    gin_helper::ErrorThrower(args->isolate())
        .ThrowError("webContents.print(): Invalid print settings specified.");
    return;
  }

  printing::CompletionCallback callback;
  if (args->Length() == 2 && !args->GetNext(&callback)) {
    gin_helper::ErrorThrower(args->isolate())
        .ThrowError("webContents.print(): Invalid optional callback provided.");
    return;
  }

  // Set optional silent printing
  bool silent = false;
  options.Get("silent", &silent);

  bool print_background = false;
  options.Get("printBackground", &print_background);
  settings.Set(printing::kSettingShouldPrintBackgrounds, print_background);

  // Set custom margin settings
  gin_helper::Dictionary margins =
      gin::Dictionary::CreateEmpty(args->isolate());
  if (options.Get("margins", &margins)) {
    printing::mojom::MarginType margin_type =
        printing::mojom::MarginType::kDefaultMargins;
    margins.Get("marginType", &margin_type);
    settings.Set(printing::kSettingMarginsType, static_cast<int>(margin_type));

    if (margin_type == printing::mojom::MarginType::kCustomMargins) {
      base::Value::Dict custom_margins;
      int top = 0;
      margins.Get("top", &top);
      custom_margins.Set(printing::kSettingMarginTop, top);
      int bottom = 0;
      margins.Get("bottom", &bottom);
      custom_margins.Set(printing::kSettingMarginBottom, bottom);
      int left = 0;
      margins.Get("left", &left);
      custom_margins.Set(printing::kSettingMarginLeft, left);
      int right = 0;
      margins.Get("right", &right);
      custom_margins.Set(printing::kSettingMarginRight, right);
      settings.Set(printing::kSettingMarginsCustom, std::move(custom_margins));
    }
  } else {
    settings.Set(
        printing::kSettingMarginsType,
        static_cast<int>(printing::mojom::MarginType::kDefaultMargins));
  }

  // Set whether to print color or greyscale
  bool print_color = true;
  options.Get("color", &print_color);
  auto const color_model = print_color ? printing::mojom::ColorModel::kColor
                                       : printing::mojom::ColorModel::kGray;
  settings.Set(printing::kSettingColor, static_cast<int>(color_model));

  // Is the orientation landscape or portrait.
  bool landscape = false;
  options.Get("landscape", &landscape);
  settings.Set(printing::kSettingLandscape, landscape);

  // We set the default to the system's default printer and only update
  // if at the Chromium level if the user overrides.
  // Printer device name as opened by the OS.
  std::u16string device_name;
  options.Get("deviceName", &device_name);

  int scale_factor = 100;
  options.Get("scaleFactor", &scale_factor);
  settings.Set(printing::kSettingScaleFactor, scale_factor);

  int pages_per_sheet = 1;
  options.Get("pagesPerSheet", &pages_per_sheet);
  settings.Set(printing::kSettingPagesPerSheet, pages_per_sheet);

  // True if the user wants to print with collate.
  bool collate = true;
  options.Get("collate", &collate);
  settings.Set(printing::kSettingCollate, collate);

  // The number of individual copies to print
  int copies = 1;
  options.Get("copies", &copies);
  settings.Set(printing::kSettingCopies, copies);

  // Strings to be printed as headers and footers if requested by the user.
  std::string header;
  options.Get("header", &header);
  std::string footer;
  options.Get("footer", &footer);

  if (!(header.empty() && footer.empty())) {
    settings.Set(printing::kSettingHeaderFooterEnabled, true);

    settings.Set(printing::kSettingHeaderFooterTitle, header);
    settings.Set(printing::kSettingHeaderFooterURL, footer);
  } else {
    settings.Set(printing::kSettingHeaderFooterEnabled, false);
  }

  // We don't want to allow the user to enable these settings
  // but we need to set them or a CHECK is hit.
  settings.Set(printing::kSettingPrinterType,
               static_cast<int>(printing::mojom::PrinterType::kLocal));
  settings.Set(printing::kSettingShouldPrintSelectionOnly, false);
  settings.Set(printing::kSettingRasterizePdf, false);

  // Set custom page ranges to print
  std::vector<gin_helper::Dictionary> page_ranges;
  if (options.Get("pageRanges", &page_ranges)) {
    base::Value::List page_range_list;
    for (auto& range : page_ranges) {
      int from, to;
      if (range.Get("from", &from) && range.Get("to", &to)) {
        base::Value::Dict range_dict;
        // Chromium uses 1-based page ranges, so increment each by 1.
        range_dict.Set(printing::kSettingPageRangeFrom, from + 1);
        range_dict.Set(printing::kSettingPageRangeTo, to + 1);
        page_range_list.Append(std::move(range_dict));
      } else {
        continue;
      }
    }
    if (!page_range_list.empty())
      settings.Set(printing::kSettingPageRange, std::move(page_range_list));
  }

  // Duplex type user wants to use.
  printing::mojom::DuplexMode duplex_mode =
      printing::mojom::DuplexMode::kSimplex;
  options.Get("duplexMode", &duplex_mode);
  settings.Set(printing::kSettingDuplexMode, static_cast<int>(duplex_mode));

  // We've already done necessary parameter sanitization at the
  // JS level, so we can simply pass this through.
  base::Value media_size(base::Value::Type::DICT);
  if (options.Get("mediaSize", &media_size))
    settings.Set(printing::kSettingMediaSize, std::move(media_size));

  // Set custom dots per inch (dpi)
  gin_helper::Dictionary dpi_settings;
  int dpi = 72;
  if (options.Get("dpi", &dpi_settings)) {
    int horizontal = 72;
    dpi_settings.Get("horizontal", &horizontal);
    settings.Set(printing::kSettingDpiHorizontal, horizontal);
    int vertical = 72;
    dpi_settings.Get("vertical", &vertical);
    settings.Set(printing::kSettingDpiVertical, vertical);
  } else {
    settings.Set(printing::kSettingDpiHorizontal, dpi);
    settings.Set(printing::kSettingDpiVertical, dpi);
  }

  print_task_runner_->PostTaskAndReplyWithResult(
      FROM_HERE, base::BindOnce(&GetDeviceNameToUse, device_name),
      base::BindOnce(&WebContents::OnGetDeviceNameToUse,
                     weak_factory_.GetWeakPtr(), std::move(settings),
                     std::move(callback), silent));
}

// Partially duplicated and modified from
// headless/lib/browser/protocol/page_handler.cc;l=41
v8::Local<v8::Promise> WebContents::PrintToPDF(const base::Value& settings) {
  v8::Isolate* isolate = JavascriptEnvironment::GetIsolate();
  gin_helper::Promise<v8::Local<v8::Value>> promise(isolate);
  v8::Local<v8::Promise> handle = promise.GetHandle();

  // This allows us to track headless printing calls.
  auto unique_id = settings.GetDict().FindInt(printing::kPreviewRequestID);
  auto landscape = settings.GetDict().FindBool("landscape");
  auto display_header_footer =
      settings.GetDict().FindBool("displayHeaderFooter");
  auto print_background = settings.GetDict().FindBool("shouldPrintBackgrounds");
  auto scale = settings.GetDict().FindDouble("scale");
  auto paper_width = settings.GetDict().FindDouble("paperWidth");
  auto paper_height = settings.GetDict().FindDouble("paperHeight");
  auto margin_top = settings.GetDict().FindDouble("marginTop");
  auto margin_bottom = settings.GetDict().FindDouble("marginBottom");
  auto margin_left = settings.GetDict().FindDouble("marginLeft");
  auto margin_right = settings.GetDict().FindDouble("marginRight");
  auto page_ranges = *settings.GetDict().FindString("pageRanges");
  auto header_template = *settings.GetDict().FindString("headerTemplate");
  auto footer_template = *settings.GetDict().FindString("footerTemplate");
  auto prefer_css_page_size = settings.GetDict().FindBool("preferCSSPageSize");

  absl::variant<printing::mojom::PrintPagesParamsPtr, std::string>
      print_pages_params = print_to_pdf::GetPrintPagesParams(
          web_contents()->GetPrimaryMainFrame()->GetLastCommittedURL(),
          landscape, display_header_footer, print_background, scale,
          paper_width, paper_height, margin_top, margin_bottom, margin_left,
          margin_right, absl::make_optional(header_template),
          absl::make_optional(footer_template), prefer_css_page_size);

  if (absl::holds_alternative<std::string>(print_pages_params)) {
    auto error = absl::get<std::string>(print_pages_params);
    promise.RejectWithErrorMessage("Invalid print parameters: " + error);
    return handle;
  }

  auto* manager = PrintViewManagerElectron::FromWebContents(web_contents());
  if (!manager) {
    promise.RejectWithErrorMessage("Failed to find print manager");
    return handle;
  }

  auto params = std::move(
      absl::get<printing::mojom::PrintPagesParamsPtr>(print_pages_params));
  params->params->document_cookie = unique_id.value_or(0);

  manager->PrintToPdf(web_contents()->GetPrimaryMainFrame(), page_ranges,
                      std::move(params),
                      base::BindOnce(&WebContents::OnPDFCreated, GetWeakPtr(),
                                     std::move(promise)));

  return handle;
}

void WebContents::OnPDFCreated(
    gin_helper::Promise<v8::Local<v8::Value>> promise,
    print_to_pdf::PdfPrintResult print_result,
    scoped_refptr<base::RefCountedMemory> data) {
  if (print_result != print_to_pdf::PdfPrintResult::kPrintSuccess) {
    promise.RejectWithErrorMessage(
        "Failed to generate PDF: " +
        print_to_pdf::PdfPrintResultToString(print_result));
    return;
  }

  v8::Isolate* isolate = promise.isolate();
  gin_helper::Locker locker(isolate);
  v8::HandleScope handle_scope(isolate);
  v8::Context::Scope context_scope(
      v8::Local<v8::Context>::New(isolate, promise.GetContext()));

  v8::Local<v8::Value> buffer =
      node::Buffer::Copy(isolate, reinterpret_cast<const char*>(data->front()),
                         data->size())
          .ToLocalChecked();

  promise.Resolve(buffer);
}
#endif

void WebContents::AddWorkSpace(gin::Arguments* args,
                               const base::FilePath& path) {
  if (path.empty()) {
    gin_helper::ErrorThrower(args->isolate())
        .ThrowError("path cannot be empty");
    return;
  }
  DevToolsAddFileSystem(std::string(), path);
}

void WebContents::RemoveWorkSpace(gin::Arguments* args,
                                  const base::FilePath& path) {
  if (path.empty()) {
    gin_helper::ErrorThrower(args->isolate())
        .ThrowError("path cannot be empty");
    return;
  }
  DevToolsRemoveFileSystem(path);
}

void WebContents::Undo() {
  web_contents()->Undo();
}

void WebContents::Redo() {
  web_contents()->Redo();
}

void WebContents::Cut() {
  web_contents()->Cut();
}

void WebContents::Copy() {
  web_contents()->Copy();
}

void WebContents::Paste() {
  web_contents()->Paste();
}

void WebContents::PasteAndMatchStyle() {
  web_contents()->PasteAndMatchStyle();
}

void WebContents::Delete() {
  web_contents()->Delete();
}

void WebContents::SelectAll() {
  web_contents()->SelectAll();
}

void WebContents::Unselect() {
  web_contents()->CollapseSelection();
}

void WebContents::Replace(const std::u16string& word) {
  web_contents()->Replace(word);
}

void WebContents::ReplaceMisspelling(const std::u16string& word) {
  web_contents()->ReplaceMisspelling(word);
}

uint32_t WebContents::FindInPage(gin::Arguments* args) {
  std::u16string search_text;
  if (!args->GetNext(&search_text) || search_text.empty()) {
    gin_helper::ErrorThrower(args->isolate())
        .ThrowError("Must provide a non-empty search content");
    return 0;
  }

  uint32_t request_id = ++find_in_page_request_id_;
  gin_helper::Dictionary dict;
  auto options = blink::mojom::FindOptions::New();
  if (args->GetNext(&dict)) {
    dict.Get("forward", &options->forward);
    dict.Get("matchCase", &options->match_case);
    dict.Get("findNext", &options->new_session);
  }

  web_contents()->Find(request_id, search_text, std::move(options));
  return request_id;
}

void WebContents::StopFindInPage(content::StopFindAction action) {
  web_contents()->StopFinding(action);
}

void WebContents::ShowDefinitionForSelection() {
#if BUILDFLAG(IS_MAC)
  auto* const view = web_contents()->GetRenderWidgetHostView();
  if (view)
    view->ShowDefinitionForSelection();
#endif
}

void WebContents::CopyImageAt(int x, int y) {
  auto* const host = web_contents()->GetPrimaryMainFrame();
  if (host)
    host->CopyImageAt(x, y);
}

void WebContents::Focus() {
  // Focusing on WebContents does not automatically focus the window on macOS
  // and Linux, do it manually to match the behavior on Windows.
#if BUILDFLAG(IS_MAC) || BUILDFLAG(IS_LINUX)
  if (owner_window())
    owner_window()->Focus(true);
#endif
  web_contents()->Focus();
}

#if !BUILDFLAG(IS_MAC)
bool WebContents::IsFocused() const {
  auto* view = web_contents()->GetRenderWidgetHostView();
  if (!view)
    return false;

  if (GetType() != Type::kBackgroundPage) {
    auto* window = web_contents()->GetNativeView()->GetToplevelWindow();
    if (window && !window->IsVisible())
      return false;
  }

  return view->HasFocus();
}
#endif

void WebContents::SendInputEvent(v8::Isolate* isolate,
                                 v8::Local<v8::Value> input_event) {
  content::RenderWidgetHostView* view =
      web_contents()->GetRenderWidgetHostView();
  if (!view)
    return;

  content::RenderWidgetHost* rwh = view->GetRenderWidgetHost();
  blink::WebInputEvent::Type type =
      gin::GetWebInputEventType(isolate, input_event);
  if (blink::WebInputEvent::IsMouseEventType(type)) {
    blink::WebMouseEvent mouse_event;
    if (gin::ConvertFromV8(isolate, input_event, &mouse_event)) {
      if (IsOffScreen()) {
#if BUILDFLAG(ENABLE_OSR)
        GetOffScreenRenderWidgetHostView()->SendMouseEvent(mouse_event);
#endif
      } else {
        rwh->ForwardMouseEvent(mouse_event);
      }
      return;
    }
  } else if (blink::WebInputEvent::IsKeyboardEventType(type)) {
    content::NativeWebKeyboardEvent keyboard_event(
        blink::WebKeyboardEvent::Type::kRawKeyDown,
        blink::WebInputEvent::Modifiers::kNoModifiers, ui::EventTimeForNow());
    if (gin::ConvertFromV8(isolate, input_event, &keyboard_event)) {
      // For backwards compatibility, convert `kKeyDown` to `kRawKeyDown`.
      if (keyboard_event.GetType() == blink::WebKeyboardEvent::Type::kKeyDown)
        keyboard_event.SetType(blink::WebKeyboardEvent::Type::kRawKeyDown);
      rwh->ForwardKeyboardEvent(keyboard_event);
      return;
    }
  } else if (type == blink::WebInputEvent::Type::kMouseWheel) {
    blink::WebMouseWheelEvent mouse_wheel_event;
    if (gin::ConvertFromV8(isolate, input_event, &mouse_wheel_event)) {
      if (IsOffScreen()) {
#if BUILDFLAG(ENABLE_OSR)
        GetOffScreenRenderWidgetHostView()->SendMouseWheelEvent(
            mouse_wheel_event);
#endif
      } else {
        // Chromium expects phase info in wheel events (and applies a
        // DCHECK to verify it). See: https://crbug.com/756524.
        mouse_wheel_event.phase = blink::WebMouseWheelEvent::kPhaseBegan;
        mouse_wheel_event.dispatch_type =
            blink::WebInputEvent::DispatchType::kBlocking;
        rwh->ForwardWheelEvent(mouse_wheel_event);

        // Send a synthetic wheel event with phaseEnded to finish scrolling.
        mouse_wheel_event.has_synthetic_phase = true;
        mouse_wheel_event.delta_x = 0;
        mouse_wheel_event.delta_y = 0;
        mouse_wheel_event.phase = blink::WebMouseWheelEvent::kPhaseEnded;
        mouse_wheel_event.dispatch_type =
            blink::WebInputEvent::DispatchType::kEventNonBlocking;
        rwh->ForwardWheelEvent(mouse_wheel_event);
      }
      return;
    }
  }

  isolate->ThrowException(
      v8::Exception::Error(gin::StringToV8(isolate, "Invalid event object")));
}

void WebContents::BeginFrameSubscription(gin::Arguments* args) {
  bool only_dirty = false;
  FrameSubscriber::FrameCaptureCallback callback;

  if (args->Length() > 1) {
    if (!args->GetNext(&only_dirty)) {
      args->ThrowError();
      return;
    }
  }
  if (!args->GetNext(&callback)) {
    args->ThrowError();
    return;
  }

  frame_subscriber_ =
      std::make_unique<FrameSubscriber>(web_contents(), callback, only_dirty);
}

void WebContents::EndFrameSubscription() {
  frame_subscriber_.reset();
}

void WebContents::StartDrag(const gin_helper::Dictionary& item,
                            gin::Arguments* args) {
  base::FilePath file;
  std::vector<base::FilePath> files;
  if (!item.Get("files", &files) && item.Get("file", &file)) {
    files.push_back(file);
  }

  v8::Local<v8::Value> icon_value;
  if (!item.Get("icon", &icon_value)) {
    gin_helper::ErrorThrower(args->isolate())
        .ThrowError("'icon' parameter is required");
    return;
  }

  NativeImage* icon = nullptr;
  if (!NativeImage::TryConvertNativeImage(args->isolate(), icon_value, &icon) ||
      icon->image().IsEmpty()) {
    return;
  }

  // Start dragging.
  if (!files.empty()) {
    base::CurrentThread::ScopedAllowApplicationTasksInNativeNestedLoop allow;
    DragFileItems(files, icon->image(), web_contents()->GetNativeView());
  } else {
    gin_helper::ErrorThrower(args->isolate())
        .ThrowError("Must specify either 'file' or 'files' option");
  }
}

v8::Local<v8::Promise> WebContents::CapturePage(gin::Arguments* args) {
  gin_helper::Promise<gfx::Image> promise(args->isolate());
  v8::Local<v8::Promise> handle = promise.GetHandle();

  gfx::Rect rect;
  args->GetNext(&rect);

  bool stay_hidden = false;
  bool stay_awake = false;
  if (args && args->Length() == 2) {
    gin_helper::Dictionary options;
    if (args->GetNext(&options)) {
      options.Get("stayHidden", &stay_hidden);
      options.Get("stayAwake", &stay_awake);
    }
  }

  auto* const view = web_contents()->GetRenderWidgetHostView();
  if (!view) {
    promise.Resolve(gfx::Image());
    return handle;
  }

#if !BUILDFLAG(IS_MAC)
  // If the view's renderer is suspended this may fail on Windows/Linux -
  // bail if so. See CopyFromSurface in
  // content/public/browser/render_widget_host_view.h.
  auto* rfh = web_contents()->GetPrimaryMainFrame();
  if (rfh &&
      rfh->GetVisibilityState() == blink::mojom::PageVisibilityState::kHidden) {
    promise.Resolve(gfx::Image());
    return handle;
  }
#endif  // BUILDFLAG(IS_MAC)

  auto capture_handle = web_contents()->IncrementCapturerCount(
      rect.size(), stay_hidden, stay_awake);

  // Capture full page if user doesn't specify a |rect|.
  const gfx::Size view_size =
      rect.IsEmpty() ? view->GetViewBounds().size() : rect.size();

  // By default, the requested bitmap size is the view size in screen
  // coordinates.  However, if there's more pixel detail available on the
  // current system, increase the requested bitmap size to capture it all.
  gfx::Size bitmap_size = view_size;
  const gfx::NativeView native_view = view->GetNativeView();
  const float scale = display::Screen::GetScreen()
                          ->GetDisplayNearestView(native_view)
                          .device_scale_factor();
  if (scale > 1.0f)
    bitmap_size = gfx::ScaleToCeiledSize(view_size, scale);

  view->CopyFromSurface(gfx::Rect(rect.origin(), view_size), bitmap_size,
                        base::BindOnce(&OnCapturePageDone, std::move(promise),
                                       std::move(capture_handle)));
  return handle;
}

bool WebContents::IsBeingCaptured() {
  return web_contents()->IsBeingCaptured();
}

void WebContents::OnCursorChanged(const ui::Cursor& cursor) {
  if (cursor.type() == ui::mojom::CursorType::kCustom) {
    Emit("cursor-changed", CursorTypeToString(cursor),
         gfx::Image::CreateFrom1xBitmap(cursor.custom_bitmap()),
         cursor.image_scale_factor(),
         gfx::Size(cursor.custom_bitmap().width(),
                   cursor.custom_bitmap().height()),
         cursor.custom_hotspot());
  } else {
    Emit("cursor-changed", CursorTypeToString(cursor));
  }
}

bool WebContents::IsGuest() const {
  return type_ == Type::kWebView;
}

void WebContents::AttachToIframe(content::WebContents* embedder_web_contents,
                                 int embedder_frame_id) {
  attached_ = true;
  if (guest_delegate_)
    guest_delegate_->AttachToIframe(embedder_web_contents, embedder_frame_id);
}

bool WebContents::IsOffScreen() const {
#if BUILDFLAG(ENABLE_OSR)
  return type_ == Type::kOffScreen;
#else
  return false;
#endif
}

#if BUILDFLAG(ENABLE_OSR)
void WebContents::OnPaint(const gfx::Rect& dirty_rect, const SkBitmap& bitmap) {
  Emit("paint", dirty_rect, gfx::Image::CreateFrom1xBitmap(bitmap));
}

void WebContents::StartPainting() {
  auto* osr_wcv = GetOffScreenWebContentsView();
  if (osr_wcv)
    osr_wcv->SetPainting(true);
}

void WebContents::StopPainting() {
  auto* osr_wcv = GetOffScreenWebContentsView();
  if (osr_wcv)
    osr_wcv->SetPainting(false);
}

bool WebContents::IsPainting() const {
  auto* osr_wcv = GetOffScreenWebContentsView();
  return osr_wcv && osr_wcv->IsPainting();
}

void WebContents::SetFrameRate(int frame_rate) {
  auto* osr_wcv = GetOffScreenWebContentsView();
  if (osr_wcv)
    osr_wcv->SetFrameRate(frame_rate);
}

int WebContents::GetFrameRate() const {
  auto* osr_wcv = GetOffScreenWebContentsView();
  return osr_wcv ? osr_wcv->GetFrameRate() : 0;
}
#endif

void WebContents::Invalidate() {
  if (IsOffScreen()) {
#if BUILDFLAG(ENABLE_OSR)
    auto* osr_rwhv = GetOffScreenRenderWidgetHostView();
    if (osr_rwhv)
      osr_rwhv->Invalidate();
#endif
  } else {
    auto* const window = owner_window();
    if (window)
      window->Invalidate();
  }
}

gfx::Size WebContents::GetSizeForNewRenderView(content::WebContents* wc) {
  if (IsOffScreen() && wc == web_contents()) {
    auto* relay = NativeWindowRelay::FromWebContents(web_contents());
    if (relay) {
      auto* owner_window = relay->GetNativeWindow();
      return owner_window ? owner_window->GetSize() : gfx::Size();
    }
  }

  return gfx::Size();
}

void WebContents::SetZoomLevel(double level) {
  zoom_controller_->SetZoomLevel(level);
}

double WebContents::GetZoomLevel() const {
  return zoom_controller_->GetZoomLevel();
}

void WebContents::SetZoomFactor(gin_helper::ErrorThrower thrower,
                                double factor) {
  if (factor < std::numeric_limits<double>::epsilon()) {
    thrower.ThrowError("'zoomFactor' must be a double greater than 0.0");
    return;
  }

  auto level = blink::PageZoomFactorToZoomLevel(factor);
  SetZoomLevel(level);
}

double WebContents::GetZoomFactor() const {
  auto level = GetZoomLevel();
  return blink::PageZoomLevelToZoomFactor(level);
}

void WebContents::SetTemporaryZoomLevel(double level) {
  zoom_controller_->SetTemporaryZoomLevel(level);
}

void WebContents::DoGetZoomLevel(
    electron::mojom::ElectronWebContentsUtility::DoGetZoomLevelCallback
        callback) {
  std::move(callback).Run(GetZoomLevel());
}

std::vector<base::FilePath> WebContents::GetPreloadPaths() const {
  auto result = SessionPreferences::GetValidPreloads(GetBrowserContext());

  if (auto* web_preferences = WebContentsPreferences::From(web_contents())) {
    base::FilePath preload;
    if (web_preferences->GetPreloadPath(&preload)) {
      result.emplace_back(preload);
    }
  }

  return result;
}

v8::Local<v8::Value> WebContents::GetLastWebPreferences(
    v8::Isolate* isolate) const {
  auto* web_preferences = WebContentsPreferences::From(web_contents());
  if (!web_preferences)
    return v8::Null(isolate);
  return gin::ConvertToV8(isolate, *web_preferences->last_preference());
}

v8::Local<v8::Value> WebContents::GetOwnerBrowserWindow(
    v8::Isolate* isolate) const {
  if (owner_window())
    return BrowserWindow::From(isolate, owner_window());
  else
    return v8::Null(isolate);
}

v8::Local<v8::Value> WebContents::Session(v8::Isolate* isolate) {
  return v8::Local<v8::Value>::New(isolate, session_);
}

content::WebContents* WebContents::HostWebContents() const {
  if (!embedder_)
    return nullptr;
  return embedder_->web_contents();
}

void WebContents::SetEmbedder(const WebContents* embedder) {
  if (embedder) {
    NativeWindow* owner_window = nullptr;
    auto* relay = NativeWindowRelay::FromWebContents(embedder->web_contents());
    if (relay) {
      owner_window = relay->GetNativeWindow();
    }
    if (owner_window)
      SetOwnerWindow(owner_window);

    content::RenderWidgetHostView* rwhv =
        web_contents()->GetRenderWidgetHostView();
    if (rwhv) {
      rwhv->Hide();
      rwhv->Show();
    }
  }
}

void WebContents::SetDevToolsWebContents(const WebContents* devtools) {
  if (inspectable_web_contents_)
    inspectable_web_contents_->SetDevToolsWebContents(devtools->web_contents());
}

v8::Local<v8::Value> WebContents::GetNativeView(v8::Isolate* isolate) const {
  gfx::NativeView ptr = web_contents()->GetNativeView();
  auto buffer = node::Buffer::Copy(isolate, reinterpret_cast<char*>(&ptr),
                                   sizeof(gfx::NativeView));
  if (buffer.IsEmpty())
    return v8::Null(isolate);
  else
    return buffer.ToLocalChecked();
}

v8::Local<v8::Value> WebContents::DevToolsWebContents(v8::Isolate* isolate) {
  if (devtools_web_contents_.IsEmpty())
    return v8::Null(isolate);
  else
    return v8::Local<v8::Value>::New(isolate, devtools_web_contents_);
}

v8::Local<v8::Value> WebContents::Debugger(v8::Isolate* isolate) {
  if (debugger_.IsEmpty()) {
    auto handle = electron::api::Debugger::Create(isolate, web_contents());
    debugger_.Reset(isolate, handle.ToV8());
  }
  return v8::Local<v8::Value>::New(isolate, debugger_);
}

content::RenderFrameHost* WebContents::MainFrame() {
  return web_contents()->GetPrimaryMainFrame();
}

content::RenderFrameHost* WebContents::Opener() {
  return web_contents()->GetOpener();
}

void WebContents::NotifyUserActivation() {
  content::RenderFrameHost* frame = web_contents()->GetPrimaryMainFrame();
  if (frame)
    frame->NotifyUserActivation(
        blink::mojom::UserActivationNotificationType::kInteraction);
}

void WebContents::SetImageAnimationPolicy(const std::string& new_policy) {
  auto* web_preferences = WebContentsPreferences::From(web_contents());
  web_preferences->SetImageAnimationPolicy(new_policy);
  web_contents()->OnWebPreferencesChanged();
}

void WebContents::SetBackgroundColor(absl::optional<SkColor> maybe_color) {
  web_contents()->SetPageBaseBackgroundColor(maybe_color);

  content::RenderFrameHost* rfh = web_contents()->GetPrimaryMainFrame();
  if (!rfh)
    return;
  content::RenderWidgetHostView* rwhv = rfh->GetView();
  if (rwhv) {
    SkColor color =
        maybe_color.value_or(IsGuest() ? SK_ColorTRANSPARENT : SK_ColorWHITE);
    rwhv->SetBackgroundColor(color);
    static_cast<content::RenderWidgetHostViewBase*>(rwhv)
        ->SetContentBackgroundColor(color);
  }
}

void WebContents::OnInputEvent(const blink::WebInputEvent& event) {
  Emit("input-event", event);
}

v8::Local<v8::Promise> WebContents::GetProcessMemoryInfo(v8::Isolate* isolate) {
  gin_helper::Promise<gin_helper::Dictionary> promise(isolate);
  v8::Local<v8::Promise> handle = promise.GetHandle();

  auto* frame_host = web_contents()->GetPrimaryMainFrame();
  if (!frame_host) {
    promise.RejectWithErrorMessage("Failed to create memory dump");
    return handle;
  }

  auto pid = frame_host->GetProcess()->GetProcess().Pid();
  v8::Global<v8::Context> context(isolate, isolate->GetCurrentContext());
  memory_instrumentation::MemoryInstrumentation::GetInstance()
      ->RequestGlobalDumpForPid(
          pid, std::vector<std::string>(),
          base::BindOnce(&ElectronBindings::DidReceiveMemoryDump,
                         std::move(context), std::move(promise), pid));
  return handle;
}

v8::Local<v8::Promise> WebContents::TakeHeapSnapshot(
    v8::Isolate* isolate,
    const base::FilePath& file_path) {
  gin_helper::Promise<void> promise(isolate);
  v8::Local<v8::Promise> handle = promise.GetHandle();

  ScopedAllowBlockingForElectron allow_blocking;
  uint32_t flags = base::File::FLAG_CREATE_ALWAYS | base::File::FLAG_WRITE;
  // The snapshot file is passed to an untrusted process.
  flags = base::File::AddFlagsForPassingToUntrustedProcess(flags);
  base::File file(file_path, flags);
  if (!file.IsValid()) {
    promise.RejectWithErrorMessage(
        "Failed to take heap snapshot with invalid file path " +
#if BUILDFLAG(IS_WIN)
        base::WideToUTF8(file_path.value()));
#else
        file_path.value());
#endif
    return handle;
  }

  auto* frame_host = web_contents()->GetPrimaryMainFrame();
  if (!frame_host) {
    promise.RejectWithErrorMessage(
        "Failed to take heap snapshot with invalid webContents main frame");
    return handle;
  }

  if (!frame_host->IsRenderFrameLive()) {
    promise.RejectWithErrorMessage(
        "Failed to take heap snapshot with nonexistent render frame");
    return handle;
  }

  // This dance with `base::Owned` is to ensure that the interface stays alive
  // until the callback is called. Otherwise it would be closed at the end of
  // this function.
  auto electron_renderer =
      std::make_unique<mojo::Remote<mojom::ElectronRenderer>>();
  frame_host->GetRemoteInterfaces()->GetInterface(
      electron_renderer->BindNewPipeAndPassReceiver());
  auto* raw_ptr = electron_renderer.get();
  (*raw_ptr)->TakeHeapSnapshot(
      mojo::WrapPlatformFile(base::ScopedPlatformFile(file.TakePlatformFile())),
      base::BindOnce(
          [](mojo::Remote<mojom::ElectronRenderer>* ep,
             gin_helper::Promise<void> promise, bool success) {
            if (success) {
              promise.Resolve();
            } else {
              promise.RejectWithErrorMessage("Failed to take heap snapshot");
            }
          },
          base::Owned(std::move(electron_renderer)), std::move(promise)));
  return handle;
}

void WebContents::UpdatePreferredSize(content::WebContents* web_contents,
                                      const gfx::Size& pref_size) {
  Emit("preferred-size-changed", pref_size);
}

bool WebContents::CanOverscrollContent() {
  return false;
}

std::unique_ptr<content::EyeDropper> WebContents::OpenEyeDropper(
    content::RenderFrameHost* frame,
    content::EyeDropperListener* listener) {
  return ShowEyeDropper(frame, listener);
}

void WebContents::RunFileChooser(
    content::RenderFrameHost* render_frame_host,
    scoped_refptr<content::FileSelectListener> listener,
    const blink::mojom::FileChooserParams& params) {
  FileSelectHelper::RunFileChooser(render_frame_host, std::move(listener),
                                   params);
}

void WebContents::EnumerateDirectory(
    content::WebContents* web_contents,
    scoped_refptr<content::FileSelectListener> listener,
    const base::FilePath& path) {
  FileSelectHelper::EnumerateDirectory(web_contents, std::move(listener), path);
}

bool WebContents::IsFullscreenForTabOrPending(
    const content::WebContents* source) {
  if (!owner_window())
    return is_html_fullscreen();

  bool in_transition = owner_window()->fullscreen_transition_state() !=
                       NativeWindow::FullScreenTransitionState::NONE;
  bool is_html_transition = owner_window()->fullscreen_transition_type() ==
                            NativeWindow::FullScreenTransitionType::HTML;

  return is_html_fullscreen() || (in_transition && is_html_transition);
}

bool WebContents::TakeFocus(content::WebContents* source, bool reverse) {
  if (source && source->GetOutermostWebContents() == source) {
    // If this is the outermost web contents and the user has tabbed or
    // shift + tabbed through all the elements, reset the focus back to
    // the first or last element so that it doesn't stay in the body.
    source->FocusThroughTabTraversal(reverse);
    return true;
  }

  return false;
}

content::PictureInPictureResult WebContents::EnterPictureInPicture(
    content::WebContents* web_contents) {
#if BUILDFLAG(ENABLE_PICTURE_IN_PICTURE)
  return PictureInPictureWindowManager::GetInstance()
      ->EnterVideoPictureInPicture(web_contents);
#else
  return content::PictureInPictureResult::kNotSupported;
#endif
}

void WebContents::ExitPictureInPicture() {
#if BUILDFLAG(ENABLE_PICTURE_IN_PICTURE)
  PictureInPictureWindowManager::GetInstance()->ExitPictureInPicture();
#endif
}

void WebContents::DevToolsSaveToFile(const std::string& url,
                                     const std::string& content,
                                     bool save_as) {
  base::FilePath path;
  auto it = saved_files_.find(url);
  if (it != saved_files_.end() && !save_as) {
    path = it->second;
  } else {
    file_dialog::DialogSettings settings;
    settings.parent_window = owner_window();
    settings.force_detached = offscreen_;
    settings.title = url;
    settings.default_path = base::FilePath::FromUTF8Unsafe(url);
    if (!file_dialog::ShowSaveDialogSync(settings, &path)) {
      inspectable_web_contents_->CallClientFunction(
          "DevToolsAPI", "canceledSaveURL", base::Value(url));
      return;
    }
  }

  saved_files_[url] = path;
  // Notify DevTools.
  inspectable_web_contents_->CallClientFunction(
      "DevToolsAPI", "savedURL", base::Value(url),
      base::Value(path.AsUTF8Unsafe()));
  file_task_runner_->PostTask(FROM_HERE,
                              base::BindOnce(&WriteToFile, path, content));
}

void WebContents::DevToolsAppendToFile(const std::string& url,
                                       const std::string& content) {
  auto it = saved_files_.find(url);
  if (it == saved_files_.end())
    return;

  // Notify DevTools.
  inspectable_web_contents_->CallClientFunction("DevToolsAPI", "appendedToURL",
                                                base::Value(url));
  file_task_runner_->PostTask(
      FROM_HERE, base::BindOnce(&AppendToFile, it->second, content));
}

void WebContents::DevToolsRequestFileSystems() {
  auto file_system_paths = GetAddedFileSystemPaths(GetDevToolsWebContents());
  if (file_system_paths.empty()) {
    inspectable_web_contents_->CallClientFunction(
        "DevToolsAPI", "fileSystemsLoaded", base::Value(base::Value::List()));
    return;
  }

  std::vector<FileSystem> file_systems;
  for (const auto& file_system_path : file_system_paths) {
    base::FilePath path =
        base::FilePath::FromUTF8Unsafe(file_system_path.first);
    std::string file_system_id =
        RegisterFileSystem(GetDevToolsWebContents(), path);
    FileSystem file_system =
        CreateFileSystemStruct(GetDevToolsWebContents(), file_system_id,
                               file_system_path.first, file_system_path.second);
    file_systems.push_back(file_system);
  }

  base::Value::List file_system_value;
  for (const auto& file_system : file_systems)
    file_system_value.Append(CreateFileSystemValue(file_system));
  inspectable_web_contents_->CallClientFunction(
      "DevToolsAPI", "fileSystemsLoaded",
      base::Value(std::move(file_system_value)));
}

void WebContents::DevToolsAddFileSystem(
    const std::string& type,
    const base::FilePath& file_system_path) {
  base::FilePath path = file_system_path;
  if (path.empty()) {
    std::vector<base::FilePath> paths;
    file_dialog::DialogSettings settings;
    settings.parent_window = owner_window();
    settings.force_detached = offscreen_;
    settings.properties = file_dialog::OPEN_DIALOG_OPEN_DIRECTORY;
    if (!file_dialog::ShowOpenDialogSync(settings, &paths))
      return;

    path = paths[0];
  }

  std::string file_system_id =
      RegisterFileSystem(GetDevToolsWebContents(), path);
  if (IsDevToolsFileSystemAdded(GetDevToolsWebContents(), path.AsUTF8Unsafe()))
    return;

  FileSystem file_system = CreateFileSystemStruct(
      GetDevToolsWebContents(), file_system_id, path.AsUTF8Unsafe(), type);
  base::Value::Dict file_system_value = CreateFileSystemValue(file_system);

  auto* pref_service = GetPrefService(GetDevToolsWebContents());
  ScopedDictPrefUpdate update(pref_service, prefs::kDevToolsFileSystemPaths);
  update->Set(path.AsUTF8Unsafe(), type);
  std::string error = "";  // No error
  inspectable_web_contents_->CallClientFunction(
      "DevToolsAPI", "fileSystemAdded", base::Value(error),
      base::Value(std::move(file_system_value)));
}

void WebContents::DevToolsRemoveFileSystem(
    const base::FilePath& file_system_path) {
  if (!inspectable_web_contents_)
    return;

  std::string path = file_system_path.AsUTF8Unsafe();
  storage::IsolatedContext::GetInstance()->RevokeFileSystemByPath(
      file_system_path);

  auto* pref_service = GetPrefService(GetDevToolsWebContents());
  ScopedDictPrefUpdate update(pref_service, prefs::kDevToolsFileSystemPaths);
  update->Remove(path);

  inspectable_web_contents_->CallClientFunction(
      "DevToolsAPI", "fileSystemRemoved", base::Value(path));
}

void WebContents::DevToolsIndexPath(
    int request_id,
    const std::string& file_system_path,
    const std::string& excluded_folders_message) {
  if (!IsDevToolsFileSystemAdded(GetDevToolsWebContents(), file_system_path)) {
    OnDevToolsIndexingDone(request_id, file_system_path);
    return;
  }
  if (devtools_indexing_jobs_.count(request_id) != 0)
    return;
  std::vector<std::string> excluded_folders;
  absl::optional<base::Value> parsed_excluded_folders =
      base::JSONReader::Read(excluded_folders_message);
  if (parsed_excluded_folders && parsed_excluded_folders->is_list()) {
    for (const base::Value& folder_path : parsed_excluded_folders->GetList()) {
      if (folder_path.is_string())
        excluded_folders.push_back(folder_path.GetString());
    }
  }
  devtools_indexing_jobs_[request_id] =
      scoped_refptr<DevToolsFileSystemIndexer::FileSystemIndexingJob>(
          devtools_file_system_indexer_->IndexPath(
              file_system_path, excluded_folders,
              base::BindRepeating(
                  &WebContents::OnDevToolsIndexingWorkCalculated,
                  weak_factory_.GetWeakPtr(), request_id, file_system_path),
              base::BindRepeating(&WebContents::OnDevToolsIndexingWorked,
                                  weak_factory_.GetWeakPtr(), request_id,
                                  file_system_path),
              base::BindRepeating(&WebContents::OnDevToolsIndexingDone,
                                  weak_factory_.GetWeakPtr(), request_id,
                                  file_system_path)));
}

void WebContents::DevToolsStopIndexing(int request_id) {
  auto it = devtools_indexing_jobs_.find(request_id);
  if (it == devtools_indexing_jobs_.end())
    return;
  it->second->Stop();
  devtools_indexing_jobs_.erase(it);
}

void WebContents::DevToolsOpenInNewTab(const std::string& url) {
  Emit("devtools-open-url", url);
}

void WebContents::DevToolsSearchInPath(int request_id,
                                       const std::string& file_system_path,
                                       const std::string& query) {
  if (!IsDevToolsFileSystemAdded(GetDevToolsWebContents(), file_system_path)) {
    OnDevToolsSearchCompleted(request_id, file_system_path,
                              std::vector<std::string>());
    return;
  }
  devtools_file_system_indexer_->SearchInPath(
      file_system_path, query,
      base::BindRepeating(&WebContents::OnDevToolsSearchCompleted,
                          weak_factory_.GetWeakPtr(), request_id,
                          file_system_path));
}

void WebContents::DevToolsSetEyeDropperActive(bool active) {
  auto* web_contents = GetWebContents();
  if (!web_contents)
    return;

  if (active) {
    eye_dropper_ = std::make_unique<DevToolsEyeDropper>(
        web_contents, base::BindRepeating(&WebContents::ColorPickedInEyeDropper,
                                          base::Unretained(this)));
  } else {
    eye_dropper_.reset();
  }
}

void WebContents::ColorPickedInEyeDropper(int r, int g, int b, int a) {
  base::Value::Dict color;
  color.Set("r", r);
  color.Set("g", g);
  color.Set("b", b);
  color.Set("a", a);
  inspectable_web_contents_->CallClientFunction(
      "DevToolsAPI", "eyeDropperPickedColor", base::Value(std::move(color)));
}

#if defined(TOOLKIT_VIEWS) && !BUILDFLAG(IS_MAC)
ui::ImageModel WebContents::GetDevToolsWindowIcon() {
  return owner_window() ? owner_window()->GetWindowAppIcon() : ui::ImageModel{};
}
#endif

#if BUILDFLAG(IS_LINUX)
void WebContents::GetDevToolsWindowWMClass(std::string* name,
                                           std::string* class_name) {
  *class_name = Browser::Get()->GetName();
  *name = base::ToLowerASCII(*class_name);
}
#endif

void WebContents::OnDevToolsIndexingWorkCalculated(
    int request_id,
    const std::string& file_system_path,
    int total_work) {
  inspectable_web_contents_->CallClientFunction(
      "DevToolsAPI", "indexingTotalWorkCalculated", base::Value(request_id),
      base::Value(file_system_path), base::Value(total_work));
}

void WebContents::OnDevToolsIndexingWorked(int request_id,
                                           const std::string& file_system_path,
                                           int worked) {
  inspectable_web_contents_->CallClientFunction(
      "DevToolsAPI", "indexingWorked", base::Value(request_id),
      base::Value(file_system_path), base::Value(worked));
}

void WebContents::OnDevToolsIndexingDone(int request_id,
                                         const std::string& file_system_path) {
  devtools_indexing_jobs_.erase(request_id);
  inspectable_web_contents_->CallClientFunction("DevToolsAPI", "indexingDone",
                                                base::Value(request_id),
                                                base::Value(file_system_path));
}

void WebContents::OnDevToolsSearchCompleted(
    int request_id,
    const std::string& file_system_path,
    const std::vector<std::string>& file_paths) {
  base::Value::List file_paths_value;
  for (const auto& file_path : file_paths)
    file_paths_value.Append(file_path);
  inspectable_web_contents_->CallClientFunction(
      "DevToolsAPI", "searchCompleted", base::Value(request_id),
      base::Value(file_system_path), base::Value(std::move(file_paths_value)));
}

void WebContents::SetHtmlApiFullscreen(bool enter_fullscreen) {
  // Window is already in fullscreen mode, save the state.
  if (enter_fullscreen && owner_window()->IsFullscreen()) {
    native_fullscreen_ = true;
    UpdateHtmlApiFullscreen(true);
    return;
  }

  // Exit html fullscreen state but not window's fullscreen mode.
  if (!enter_fullscreen && native_fullscreen_) {
    UpdateHtmlApiFullscreen(false);
    return;
  }

  // Set fullscreen on window if allowed.
  auto* web_preferences = WebContentsPreferences::From(GetWebContents());
  bool html_fullscreenable =
      web_preferences
          ? !web_preferences->ShouldDisableHtmlFullscreenWindowResize()
          : true;

  if (html_fullscreenable)
    owner_window_->SetFullScreen(enter_fullscreen);

  UpdateHtmlApiFullscreen(enter_fullscreen);
  native_fullscreen_ = false;
}

void WebContents::UpdateHtmlApiFullscreen(bool fullscreen) {
  if (fullscreen == is_html_fullscreen())
    return;

  html_fullscreen_ = fullscreen;

  // Notify renderer of the html fullscreen change.
  web_contents()
      ->GetRenderViewHost()
      ->GetWidget()
      ->SynchronizeVisualProperties();

  // The embedder WebContents is separated from the frame tree of webview, so
  // we must manually sync their fullscreen states.
  if (embedder_)
    embedder_->SetHtmlApiFullscreen(fullscreen);

  if (fullscreen) {
    Emit("enter-html-full-screen");
    owner_window_->NotifyWindowEnterHtmlFullScreen();
  } else {
    Emit("leave-html-full-screen");
    owner_window_->NotifyWindowLeaveHtmlFullScreen();
  }

  // Make sure all child webviews quit html fullscreen.
  if (!fullscreen && !IsGuest()) {
    auto* manager = WebViewManager::GetWebViewManager(web_contents());
    manager->ForEachGuest(
        web_contents(), base::BindRepeating([](content::WebContents* guest) {
          WebContents* api_web_contents = WebContents::From(guest);
          api_web_contents->SetHtmlApiFullscreen(false);
          return false;
        }));
  }
}

// static
void WebContents::FillObjectTemplate(v8::Isolate* isolate,
                                     v8::Local<v8::ObjectTemplate> templ) {
  gin::InvokerOptions options;
  options.holder_is_first_argument = true;
  options.holder_type = "WebContents";
  templ->Set(
      gin::StringToSymbol(isolate, "isDestroyed"),
      gin::CreateFunctionTemplate(
          isolate, base::BindRepeating(&gin_helper::Destroyable::IsDestroyed),
          options));
  // We use gin_helper::ObjectTemplateBuilder instead of
  // gin::ObjectTemplateBuilder here to handle the fact that WebContents is
  // destroyable.
  gin_helper::ObjectTemplateBuilder(isolate, templ)
      .SetMethod("destroy", &WebContents::Destroy)
      .SetMethod("close", &WebContents::Close)
      .SetMethod("getBackgroundThrottling",
                 &WebContents::GetBackgroundThrottling)
      .SetMethod("setBackgroundThrottling",
                 &WebContents::SetBackgroundThrottling)
      .SetMethod("getProcessId", &WebContents::GetProcessID)
      .SetMethod("getOSProcessId", &WebContents::GetOSProcessID)
      .SetMethod("equal", &WebContents::Equal)
      .SetMethod("_loadURL", &WebContents::LoadURL)
      .SetMethod("reload", &WebContents::Reload)
      .SetMethod("reloadIgnoringCache", &WebContents::ReloadIgnoringCache)
      .SetMethod("downloadURL", &WebContents::DownloadURL)
      .SetMethod("getURL", &WebContents::GetURL)
      .SetMethod("getTitle", &WebContents::GetTitle)
      .SetMethod("isLoading", &WebContents::IsLoading)
      .SetMethod("isLoadingMainFrame", &WebContents::IsLoadingMainFrame)
      .SetMethod("isWaitingForResponse", &WebContents::IsWaitingForResponse)
      .SetMethod("stop", &WebContents::Stop)
      .SetMethod("canGoBack", &WebContents::CanGoBack)
      .SetMethod("goBack", &WebContents::GoBack)
      .SetMethod("canGoForward", &WebContents::CanGoForward)
      .SetMethod("goForward", &WebContents::GoForward)
      .SetMethod("canGoToOffset", &WebContents::CanGoToOffset)
      .SetMethod("goToOffset", &WebContents::GoToOffset)
      .SetMethod("canGoToIndex", &WebContents::CanGoToIndex)
      .SetMethod("goToIndex", &WebContents::GoToIndex)
      .SetMethod("getActiveIndex", &WebContents::GetActiveIndex)
      .SetMethod("clearHistory", &WebContents::ClearHistory)
      .SetMethod("length", &WebContents::GetHistoryLength)
      .SetMethod("isCrashed", &WebContents::IsCrashed)
      .SetMethod("forcefullyCrashRenderer",
                 &WebContents::ForcefullyCrashRenderer)
      .SetMethod("setUserAgent", &WebContents::SetUserAgent)
      .SetMethod("getUserAgent", &WebContents::GetUserAgent)
      .SetMethod("savePage", &WebContents::SavePage)
      .SetMethod("openDevTools", &WebContents::OpenDevTools)
      .SetMethod("closeDevTools", &WebContents::CloseDevTools)
      .SetMethod("isDevToolsOpened", &WebContents::IsDevToolsOpened)
      .SetMethod("isDevToolsFocused", &WebContents::IsDevToolsFocused)
      .SetMethod("enableDeviceEmulation", &WebContents::EnableDeviceEmulation)
      .SetMethod("disableDeviceEmulation", &WebContents::DisableDeviceEmulation)
      .SetMethod("toggleDevTools", &WebContents::ToggleDevTools)
      .SetMethod("inspectElement", &WebContents::InspectElement)
      .SetMethod("setIgnoreMenuShortcuts", &WebContents::SetIgnoreMenuShortcuts)
      .SetMethod("setAudioMuted", &WebContents::SetAudioMuted)
      .SetMethod("isAudioMuted", &WebContents::IsAudioMuted)
      .SetMethod("isCurrentlyAudible", &WebContents::IsCurrentlyAudible)
      .SetMethod("undo", &WebContents::Undo)
      .SetMethod("redo", &WebContents::Redo)
      .SetMethod("cut", &WebContents::Cut)
      .SetMethod("copy", &WebContents::Copy)
      .SetMethod("paste", &WebContents::Paste)
      .SetMethod("pasteAndMatchStyle", &WebContents::PasteAndMatchStyle)
      .SetMethod("delete", &WebContents::Delete)
      .SetMethod("selectAll", &WebContents::SelectAll)
      .SetMethod("unselect", &WebContents::Unselect)
      .SetMethod("replace", &WebContents::Replace)
      .SetMethod("replaceMisspelling", &WebContents::ReplaceMisspelling)
      .SetMethod("findInPage", &WebContents::FindInPage)
      .SetMethod("stopFindInPage", &WebContents::StopFindInPage)
      .SetMethod("focus", &WebContents::Focus)
      .SetMethod("isFocused", &WebContents::IsFocused)
      .SetMethod("sendInputEvent", &WebContents::SendInputEvent)
      .SetMethod("beginFrameSubscription", &WebContents::BeginFrameSubscription)
      .SetMethod("endFrameSubscription", &WebContents::EndFrameSubscription)
      .SetMethod("startDrag", &WebContents::StartDrag)
      .SetMethod("attachToIframe", &WebContents::AttachToIframe)
      .SetMethod("detachFromOuterFrame", &WebContents::DetachFromOuterFrame)
      .SetMethod("isOffscreen", &WebContents::IsOffScreen)
#if BUILDFLAG(ENABLE_OSR)
      .SetMethod("startPainting", &WebContents::StartPainting)
      .SetMethod("stopPainting", &WebContents::StopPainting)
      .SetMethod("isPainting", &WebContents::IsPainting)
      .SetMethod("setFrameRate", &WebContents::SetFrameRate)
      .SetMethod("getFrameRate", &WebContents::GetFrameRate)
#endif
      .SetMethod("invalidate", &WebContents::Invalidate)
      .SetMethod("setZoomLevel", &WebContents::SetZoomLevel)
      .SetMethod("getZoomLevel", &WebContents::GetZoomLevel)
      .SetMethod("setZoomFactor", &WebContents::SetZoomFactor)
      .SetMethod("getZoomFactor", &WebContents::GetZoomFactor)
      .SetMethod("getType", &WebContents::GetType)
      .SetMethod("_getPreloadPaths", &WebContents::GetPreloadPaths)
      .SetMethod("getLastWebPreferences", &WebContents::GetLastWebPreferences)
      .SetMethod("getOwnerBrowserWindow", &WebContents::GetOwnerBrowserWindow)
      .SetMethod("inspectServiceWorker", &WebContents::InspectServiceWorker)
      .SetMethod("inspectSharedWorker", &WebContents::InspectSharedWorker)
      .SetMethod("inspectSharedWorkerById",
                 &WebContents::InspectSharedWorkerById)
      .SetMethod("getAllSharedWorkers", &WebContents::GetAllSharedWorkers)
#if BUILDFLAG(ENABLE_PRINTING)
      .SetMethod("_print", &WebContents::Print)
      .SetMethod("_printToPDF", &WebContents::PrintToPDF)
#endif
      .SetMethod("_setNextChildWebPreferences",
                 &WebContents::SetNextChildWebPreferences)
      .SetMethod("addWorkSpace", &WebContents::AddWorkSpace)
      .SetMethod("removeWorkSpace", &WebContents::RemoveWorkSpace)
      .SetMethod("showDefinitionForSelection",
                 &WebContents::ShowDefinitionForSelection)
      .SetMethod("copyImageAt", &WebContents::CopyImageAt)
      .SetMethod("capturePage", &WebContents::CapturePage)
      .SetMethod("setEmbedder", &WebContents::SetEmbedder)
      .SetMethod("setDevToolsWebContents", &WebContents::SetDevToolsWebContents)
      .SetMethod("getNativeView", &WebContents::GetNativeView)
      .SetMethod("isBeingCaptured", &WebContents::IsBeingCaptured)
      .SetMethod("setWebRTCIPHandlingPolicy",
                 &WebContents::SetWebRTCIPHandlingPolicy)
      .SetMethod("getMediaSourceId", &WebContents::GetMediaSourceID)
      .SetMethod("getWebRTCIPHandlingPolicy",
                 &WebContents::GetWebRTCIPHandlingPolicy)
      .SetMethod("takeHeapSnapshot", &WebContents::TakeHeapSnapshot)
      .SetMethod("setImageAnimationPolicy",
                 &WebContents::SetImageAnimationPolicy)
      .SetMethod("_getProcessMemoryInfo", &WebContents::GetProcessMemoryInfo)
      .SetProperty("id", &WebContents::ID)
      .SetProperty("session", &WebContents::Session)
      .SetProperty("hostWebContents", &WebContents::HostWebContents)
      .SetProperty("devToolsWebContents", &WebContents::DevToolsWebContents)
      .SetProperty("debugger", &WebContents::Debugger)
      .SetProperty("mainFrame", &WebContents::MainFrame)
      .SetProperty("opener", &WebContents::Opener)
      .SetMethod("_setOwnerWindow", &WebContents::SetOwnerBaseWindow)
      .Build();
}

const char* WebContents::GetTypeName() {
  return "WebContents";
}

ElectronBrowserContext* WebContents::GetBrowserContext() const {
  return static_cast<ElectronBrowserContext*>(
      web_contents()->GetBrowserContext());
}

// static
gin::Handle<WebContents> WebContents::New(
    v8::Isolate* isolate,
    const gin_helper::Dictionary& options) {
  gin::Handle<WebContents> handle =
      gin::CreateHandle(isolate, new WebContents(isolate, options));
  v8::TryCatch try_catch(isolate);
  gin_helper::CallMethod(isolate, handle.get(), "_init");
  if (try_catch.HasCaught()) {
    node::errors::TriggerUncaughtException(isolate, try_catch);
  }
  return handle;
}

// static
gin::Handle<WebContents> WebContents::CreateAndTake(
    v8::Isolate* isolate,
    std::unique_ptr<content::WebContents> web_contents,
    Type type) {
  gin::Handle<WebContents> handle = gin::CreateHandle(
      isolate, new WebContents(isolate, std::move(web_contents), type));
  v8::TryCatch try_catch(isolate);
  gin_helper::CallMethod(isolate, handle.get(), "_init");
  if (try_catch.HasCaught()) {
    node::errors::TriggerUncaughtException(isolate, try_catch);
  }
  return handle;
}

// static
WebContents* WebContents::From(content::WebContents* web_contents) {
  if (!web_contents)
    return nullptr;
  auto* data = static_cast<UserDataLink*>(
      web_contents->GetUserData(kElectronApiWebContentsKey));
  return data ? data->web_contents.get() : nullptr;
}

// static
gin::Handle<WebContents> WebContents::FromOrCreate(
    v8::Isolate* isolate,
    content::WebContents* web_contents) {
  WebContents* api_web_contents = From(web_contents);
  if (!api_web_contents) {
    api_web_contents = new WebContents(isolate, web_contents);
    v8::TryCatch try_catch(isolate);
    gin_helper::CallMethod(isolate, api_web_contents, "_init");
    if (try_catch.HasCaught()) {
      node::errors::TriggerUncaughtException(isolate, try_catch);
    }
  }
  return gin::CreateHandle(isolate, api_web_contents);
}

// static
gin::Handle<WebContents> WebContents::CreateFromWebPreferences(
    v8::Isolate* isolate,
    const gin_helper::Dictionary& web_preferences) {
  // Check if webPreferences has |webContents| option.
  gin::Handle<WebContents> web_contents;
  if (web_preferences.GetHidden("webContents", &web_contents) &&
      !web_contents.IsEmpty()) {
    // Set webPreferences from options if using an existing webContents.
    // These preferences will be used when the webContent launches new
    // render processes.
    auto* existing_preferences =
        WebContentsPreferences::From(web_contents->web_contents());
    gin_helper::Dictionary web_preferences_dict;
    if (gin::ConvertFromV8(isolate, web_preferences.GetHandle(),
                           &web_preferences_dict)) {
      existing_preferences->SetFromDictionary(web_preferences_dict);
      web_contents->SetBackgroundColor(
          existing_preferences->GetBackgroundColor());
    }
  } else {
    // Create one if not.
    web_contents = WebContents::New(isolate, web_preferences);
  }

  return web_contents;
}

// static
WebContents* WebContents::FromID(int32_t id) {
  return GetAllWebContents().Lookup(id);
}

// static
gin::WrapperInfo WebContents::kWrapperInfo = {gin::kEmbedderNativeGin};

}  // namespace electron::api

namespace {

using electron::api::GetAllWebContents;
using electron::api::WebContents;
using electron::api::WebFrameMain;

gin::Handle<WebContents> WebContentsFromID(v8::Isolate* isolate, int32_t id) {
  WebContents* contents = WebContents::FromID(id);
  return contents ? gin::CreateHandle(isolate, contents)
                  : gin::Handle<WebContents>();
}

gin::Handle<WebContents> WebContentsFromFrame(v8::Isolate* isolate,
                                              WebFrameMain* web_frame) {
  content::RenderFrameHost* rfh = web_frame->render_frame_host();
  content::WebContents* source = content::WebContents::FromRenderFrameHost(rfh);
  WebContents* contents = WebContents::From(source);
  return contents ? gin::CreateHandle(isolate, contents)
                  : gin::Handle<WebContents>();
}

gin::Handle<WebContents> WebContentsFromDevToolsTargetID(
    v8::Isolate* isolate,
    std::string target_id) {
  auto agent_host = content::DevToolsAgentHost::GetForId(target_id);
  WebContents* contents =
      agent_host ? WebContents::From(agent_host->GetWebContents()) : nullptr;
  return contents ? gin::CreateHandle(isolate, contents)
                  : gin::Handle<WebContents>();
}

std::vector<gin::Handle<WebContents>> GetAllWebContentsAsV8(
    v8::Isolate* isolate) {
  std::vector<gin::Handle<WebContents>> list;
  for (auto iter = base::IDMap<WebContents*>::iterator(&GetAllWebContents());
       !iter.IsAtEnd(); iter.Advance()) {
    list.push_back(gin::CreateHandle(isolate, iter.GetCurrentValue()));
  }
  return list;
}

void Initialize(v8::Local<v8::Object> exports,
                v8::Local<v8::Value> unused,
                v8::Local<v8::Context> context,
                void* priv) {
  v8::Isolate* isolate = context->GetIsolate();
  gin_helper::Dictionary dict(isolate, exports);
  dict.Set("WebContents", WebContents::GetConstructor(context));
  dict.SetMethod("fromId", &WebContentsFromID);
  dict.SetMethod("fromFrame", &WebContentsFromFrame);
  dict.SetMethod("fromDevToolsTargetId", &WebContentsFromDevToolsTargetID);
  dict.SetMethod("getAllWebContents", &GetAllWebContentsAsV8);
}

}  // namespace

NODE_LINKED_BINDING_CONTEXT_AWARE(electron_browser_web_contents, Initialize)<|MERGE_RESOLUTION|>--- conflicted
+++ resolved
@@ -617,14 +617,6 @@
   return file_system_paths.find(file_system_path) != file_system_paths.end();
 }
 
-<<<<<<< HEAD
-=======
-void SetBackgroundColor(content::RenderWidgetHostView* rwhv, SkColor color) {
-  rwhv->SetBackgroundColor(color);
-  static_cast<content::RenderWidgetHostViewBase*>(rwhv)
-      ->SetContentBackgroundColor(color);
-}
-
 content::RenderFrameHost* GetRenderFrameHost(
     content::NavigationHandle* navigation_handle) {
   int frame_tree_node_id = navigation_handle->GetFrameTreeNodeId();
@@ -641,8 +633,6 @@
 
   return frame_host;
 }
-
->>>>>>> b8a21dbc
 }  // namespace
 
 #if BUILDFLAG(ENABLE_ELECTRON_EXTENSIONS)
