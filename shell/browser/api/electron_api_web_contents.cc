// Copyright (c) 2014 GitHub, Inc.
// Use of this source code is governed by the MIT license that can be
// found in the LICENSE file.

#include "shell/browser/api/electron_api_web_contents.h"

#include <limits>
#include <memory>
#include <set>
#include <string>
#include <unordered_set>
#include <utility>
#include <vector>

#include "base/containers/id_map.h"
#include "base/files/file_util.h"
#include "base/json/json_reader.h"
#include "base/no_destructor.h"
#include "base/strings/utf_string_conversions.h"
#include "base/task/current_thread.h"
#include "base/task/thread_pool.h"
#include "base/threading/scoped_blocking_call.h"
#include "base/threading/sequenced_task_runner_handle.h"
#include "base/threading/thread_task_runner_handle.h"
#include "base/values.h"
#include "chrome/browser/browser_process.h"
#include "chrome/browser/ui/exclusive_access/exclusive_access_manager.h"
#include "chrome/browser/ui/views/eye_dropper/eye_dropper.h"
#include "chrome/common/pref_names.h"
#include "components/embedder_support/user_agent_utils.h"
#include "components/prefs/pref_service.h"
#include "components/prefs/scoped_user_pref_update.h"
#include "components/security_state/content/content_utils.h"
#include "components/security_state/core/security_state.h"
#include "content/browser/renderer_host/frame_tree_node.h"  // nogncheck
#include "content/browser/renderer_host/render_frame_host_manager.h"  // nogncheck
#include "content/browser/renderer_host/render_widget_host_impl.h"  // nogncheck
#include "content/browser/renderer_host/render_widget_host_view_base.h"  // nogncheck
#include "content/public/browser/child_process_security_policy.h"
#include "content/public/browser/context_menu_params.h"
#include "content/public/browser/desktop_media_id.h"
#include "content/public/browser/desktop_streams_registry.h"
#include "content/public/browser/download_request_utils.h"
#include "content/public/browser/favicon_status.h"
#include "content/public/browser/file_select_listener.h"
#include "content/public/browser/native_web_keyboard_event.h"
#include "content/public/browser/navigation_details.h"
#include "content/public/browser/navigation_entry.h"
#include "content/public/browser/navigation_handle.h"
#include "content/public/browser/render_frame_host.h"
#include "content/public/browser/render_process_host.h"
#include "content/public/browser/render_view_host.h"
#include "content/public/browser/render_widget_host.h"
#include "content/public/browser/render_widget_host_view.h"
#include "content/public/browser/service_worker_context.h"
#include "content/public/browser/site_instance.h"
#include "content/public/browser/storage_partition.h"
#include "content/public/browser/web_contents.h"
#include "content/public/common/referrer_type_converters.h"
#include "content/public/common/result_codes.h"
#include "content/public/common/webplugininfo.h"
#include "electron/buildflags/buildflags.h"
#include "electron/shell/common/api/api.mojom.h"
#include "gin/arguments.h"
#include "gin/data_object_builder.h"
#include "gin/handle.h"
#include "gin/object_template_builder.h"
#include "gin/wrappable.h"
#include "mojo/public/cpp/bindings/associated_remote.h"
#include "mojo/public/cpp/bindings/pending_receiver.h"
#include "mojo/public/cpp/bindings/remote.h"
#include "mojo/public/cpp/system/platform_handle.h"
#include "ppapi/buildflags/buildflags.h"
#include "printing/buildflags/buildflags.h"
#include "printing/print_job_constants.h"
#include "services/resource_coordinator/public/cpp/memory_instrumentation/memory_instrumentation.h"
#include "services/service_manager/public/cpp/interface_provider.h"
#include "shell/browser/api/electron_api_browser_window.h"
#include "shell/browser/api/electron_api_debugger.h"
#include "shell/browser/api/electron_api_session.h"
#include "shell/browser/api/electron_api_web_frame_main.h"
#include "shell/browser/api/message_port.h"
#include "shell/browser/browser.h"
#include "shell/browser/child_web_contents_tracker.h"
#include "shell/browser/electron_autofill_driver_factory.h"
#include "shell/browser/electron_browser_client.h"
#include "shell/browser/electron_browser_context.h"
#include "shell/browser/electron_browser_main_parts.h"
#include "shell/browser/electron_javascript_dialog_manager.h"
#include "shell/browser/electron_navigation_throttle.h"
#include "shell/browser/file_select_helper.h"
#include "shell/browser/native_window.h"
#include "shell/browser/session_preferences.h"
#include "shell/browser/ui/drag_util.h"
#include "shell/browser/ui/file_dialog.h"
#include "shell/browser/ui/inspectable_web_contents.h"
#include "shell/browser/ui/inspectable_web_contents_view.h"
#include "shell/browser/web_contents_permission_helper.h"
#include "shell/browser/web_contents_preferences.h"
#include "shell/browser/web_contents_zoom_controller.h"
#include "shell/browser/web_view_guest_delegate.h"
#include "shell/browser/web_view_manager.h"
#include "shell/common/api/electron_api_native_image.h"
#include "shell/common/api/electron_bindings.h"
#include "shell/common/color_util.h"
#include "shell/common/electron_constants.h"
#include "shell/common/gin_converters/base_converter.h"
#include "shell/common/gin_converters/blink_converter.h"
#include "shell/common/gin_converters/callback_converter.h"
#include "shell/common/gin_converters/content_converter.h"
#include "shell/common/gin_converters/file_path_converter.h"
#include "shell/common/gin_converters/frame_converter.h"
#include "shell/common/gin_converters/gfx_converter.h"
#include "shell/common/gin_converters/gurl_converter.h"
#include "shell/common/gin_converters/image_converter.h"
#include "shell/common/gin_converters/net_converter.h"
#include "shell/common/gin_converters/value_converter.h"
#include "shell/common/gin_helper/dictionary.h"
#include "shell/common/gin_helper/object_template_builder.h"
#include "shell/common/language_util.h"
#include "shell/common/mouse_util.h"
#include "shell/common/node_includes.h"
#include "shell/common/options_switches.h"
#include "shell/common/process_util.h"
#include "shell/common/thread_restrictions.h"
#include "shell/common/v8_value_serializer.h"
#include "storage/browser/file_system/isolated_context.h"
#include "third_party/abseil-cpp/absl/types/optional.h"
#include "third_party/blink/public/common/associated_interfaces/associated_interface_provider.h"
#include "third_party/blink/public/common/input/web_input_event.h"
#include "third_party/blink/public/common/messaging/transferable_message_mojom_traits.h"
#include "third_party/blink/public/common/page/page_zoom.h"
#include "third_party/blink/public/mojom/frame/find_in_page.mojom.h"
#include "third_party/blink/public/mojom/frame/fullscreen.mojom.h"
#include "third_party/blink/public/mojom/messaging/transferable_message.mojom.h"
#include "third_party/blink/public/mojom/renderer_preferences.mojom.h"
#include "ui/base/cursor/cursor.h"
#include "ui/base/cursor/mojom/cursor_type.mojom-shared.h"
#include "ui/display/screen.h"
#include "ui/events/base_event_utils.h"

#if BUILDFLAG(ENABLE_OSR)
#include "shell/browser/osr/osr_render_widget_host_view.h"
#include "shell/browser/osr/osr_web_contents_view.h"
#endif

#if BUILDFLAG(IS_WIN)
#include "shell/browser/native_window_views.h"
#endif

#if !BUILDFLAG(IS_MAC)
#include "ui/aura/window.h"
#else
#include "ui/base/cocoa/defaults_utils.h"
#endif

#if BUILDFLAG(IS_LINUX)
#include "ui/linux/linux_ui.h"
#endif

#if BUILDFLAG(IS_LINUX) || BUILDFLAG(IS_WIN)
#include "ui/gfx/font_render_params.h"
#endif

#if BUILDFLAG(ENABLE_ELECTRON_EXTENSIONS)
#include "extensions/browser/script_executor.h"
#include "extensions/browser/view_type_utils.h"
#include "extensions/common/mojom/view_type.mojom.h"
#include "shell/browser/extensions/electron_extension_web_contents_observer.h"
#endif

#if BUILDFLAG(ENABLE_PRINTING)
#include "chrome/browser/printing/print_view_manager_base.h"
#include "components/printing/browser/print_manager_utils.h"
#include "components/printing/browser/print_to_pdf/pdf_print_result.h"
#include "components/printing/browser/print_to_pdf/pdf_print_utils.h"
#include "printing/backend/print_backend.h"  // nogncheck
#include "printing/mojom/print.mojom.h"      // nogncheck
#include "printing/page_range.h"
#include "shell/browser/printing/print_view_manager_electron.h"

#if BUILDFLAG(IS_WIN)
#include "printing/backend/win_helper.h"
#endif
#endif  // BUILDFLAG(ENABLE_PRINTING)

#if BUILDFLAG(ENABLE_PICTURE_IN_PICTURE)
#include "chrome/browser/picture_in_picture/picture_in_picture_window_manager.h"
#endif

#if BUILDFLAG(ENABLE_PDF_VIEWER)
#include "components/pdf/browser/pdf_web_contents_helper.h"  // nogncheck
#include "shell/browser/electron_pdf_web_contents_helper_client.h"
#endif

#if BUILDFLAG(ENABLE_PLUGINS)
#include "content/public/browser/plugin_service.h"
#endif

#if !IS_MAS_BUILD()
#include "chrome/browser/hang_monitor/hang_crash_dump.h"  // nogncheck
#endif

namespace gin {

#if BUILDFLAG(ENABLE_PRINTING)
template <>
struct Converter<printing::mojom::MarginType> {
  static bool FromV8(v8::Isolate* isolate,
                     v8::Local<v8::Value> val,
                     printing::mojom::MarginType* out) {
    std::string type;
    if (ConvertFromV8(isolate, val, &type)) {
      if (type == "default") {
        *out = printing::mojom::MarginType::kDefaultMargins;
        return true;
      }
      if (type == "none") {
        *out = printing::mojom::MarginType::kNoMargins;
        return true;
      }
      if (type == "printableArea") {
        *out = printing::mojom::MarginType::kPrintableAreaMargins;
        return true;
      }
      if (type == "custom") {
        *out = printing::mojom::MarginType::kCustomMargins;
        return true;
      }
    }
    return false;
  }
};

template <>
struct Converter<printing::mojom::DuplexMode> {
  static bool FromV8(v8::Isolate* isolate,
                     v8::Local<v8::Value> val,
                     printing::mojom::DuplexMode* out) {
    std::string mode;
    if (ConvertFromV8(isolate, val, &mode)) {
      if (mode == "simplex") {
        *out = printing::mojom::DuplexMode::kSimplex;
        return true;
      }
      if (mode == "longEdge") {
        *out = printing::mojom::DuplexMode::kLongEdge;
        return true;
      }
      if (mode == "shortEdge") {
        *out = printing::mojom::DuplexMode::kShortEdge;
        return true;
      }
    }
    return false;
  }
};

#endif

template <>
struct Converter<WindowOpenDisposition> {
  static v8::Local<v8::Value> ToV8(v8::Isolate* isolate,
                                   WindowOpenDisposition val) {
    std::string disposition = "other";
    switch (val) {
      case WindowOpenDisposition::CURRENT_TAB:
        disposition = "default";
        break;
      case WindowOpenDisposition::NEW_FOREGROUND_TAB:
        disposition = "foreground-tab";
        break;
      case WindowOpenDisposition::NEW_BACKGROUND_TAB:
        disposition = "background-tab";
        break;
      case WindowOpenDisposition::NEW_POPUP:
      case WindowOpenDisposition::NEW_WINDOW:
        disposition = "new-window";
        break;
      case WindowOpenDisposition::SAVE_TO_DISK:
        disposition = "save-to-disk";
        break;
      default:
        break;
    }
    return gin::ConvertToV8(isolate, disposition);
  }
};

template <>
struct Converter<content::SavePageType> {
  static bool FromV8(v8::Isolate* isolate,
                     v8::Local<v8::Value> val,
                     content::SavePageType* out) {
    std::string save_type;
    if (!ConvertFromV8(isolate, val, &save_type))
      return false;
    save_type = base::ToLowerASCII(save_type);
    if (save_type == "htmlonly") {
      *out = content::SAVE_PAGE_TYPE_AS_ONLY_HTML;
    } else if (save_type == "htmlcomplete") {
      *out = content::SAVE_PAGE_TYPE_AS_COMPLETE_HTML;
    } else if (save_type == "mhtml") {
      *out = content::SAVE_PAGE_TYPE_AS_MHTML;
    } else {
      return false;
    }
    return true;
  }
};

template <>
struct Converter<electron::api::WebContents::Type> {
  static v8::Local<v8::Value> ToV8(v8::Isolate* isolate,
                                   electron::api::WebContents::Type val) {
    using Type = electron::api::WebContents::Type;
    std::string type;
    switch (val) {
      case Type::kBackgroundPage:
        type = "backgroundPage";
        break;
      case Type::kBrowserWindow:
        type = "window";
        break;
      case Type::kBrowserView:
        type = "browserView";
        break;
      case Type::kRemote:
        type = "remote";
        break;
      case Type::kWebView:
        type = "webview";
        break;
      case Type::kOffScreen:
        type = "offscreen";
        break;
      default:
        break;
    }
    return gin::ConvertToV8(isolate, type);
  }

  static bool FromV8(v8::Isolate* isolate,
                     v8::Local<v8::Value> val,
                     electron::api::WebContents::Type* out) {
    using Type = electron::api::WebContents::Type;
    std::string type;
    if (!ConvertFromV8(isolate, val, &type))
      return false;
    if (type == "backgroundPage") {
      *out = Type::kBackgroundPage;
    } else if (type == "browserView") {
      *out = Type::kBrowserView;
    } else if (type == "webview") {
      *out = Type::kWebView;
#if BUILDFLAG(ENABLE_OSR)
    } else if (type == "offscreen") {
      *out = Type::kOffScreen;
#endif
    } else {
      return false;
    }
    return true;
  }
};

template <>
struct Converter<scoped_refptr<content::DevToolsAgentHost>> {
  static v8::Local<v8::Value> ToV8(
      v8::Isolate* isolate,
      const scoped_refptr<content::DevToolsAgentHost>& val) {
    gin_helper::Dictionary dict(isolate, v8::Object::New(isolate));
    dict.Set("id", val->GetId());
    dict.Set("url", val->GetURL().spec());
    return dict.GetHandle();
  }
};

}  // namespace gin

namespace electron::api {

namespace {

base::IDMap<WebContents*>& GetAllWebContents() {
  static base::NoDestructor<base::IDMap<WebContents*>> s_all_web_contents;
  return *s_all_web_contents;
}

void OnCapturePageDone(gin_helper::Promise<gfx::Image> promise,
                       base::ScopedClosureRunner capture_handle,
                       const SkBitmap& bitmap) {
  // Hack to enable transparency in captured image
  promise.Resolve(gfx::Image::CreateFrom1xBitmap(bitmap));

  capture_handle.RunAndReset();
}

absl::optional<base::TimeDelta> GetCursorBlinkInterval() {
#if BUILDFLAG(IS_MAC)
  absl::optional<base::TimeDelta> system_value(
      ui::TextInsertionCaretBlinkPeriodFromDefaults());
  if (system_value)
    return *system_value;
#elif BUILDFLAG(IS_LINUX)
  if (auto* linux_ui = ui::LinuxUi::instance())
    return linux_ui->GetCursorBlinkInterval();
#elif BUILDFLAG(IS_WIN)
  const auto system_msec = ::GetCaretBlinkTime();
  if (system_msec != 0) {
    return (system_msec == INFINITE) ? base::TimeDelta()
                                     : base::Milliseconds(system_msec);
  }
#endif
  return absl::nullopt;
}

#if BUILDFLAG(ENABLE_PRINTING)
// This will return false if no printer with the provided device_name can be
// found on the network. We need to check this because Chromium does not do
// sanity checking of device_name validity and so will crash on invalid names.
bool IsDeviceNameValid(const std::u16string& device_name) {
#if BUILDFLAG(IS_MAC)
  base::ScopedCFTypeRef<CFStringRef> new_printer_id(
      base::SysUTF16ToCFStringRef(device_name));
  PMPrinter new_printer = PMPrinterCreateFromPrinterID(new_printer_id.get());
  bool printer_exists = new_printer != nullptr;
  PMRelease(new_printer);
  return printer_exists;
#else
  scoped_refptr<printing::PrintBackend> print_backend =
      printing::PrintBackend::CreateInstance(
          g_browser_process->GetApplicationLocale());
  return print_backend->IsValidPrinter(base::UTF16ToUTF8(device_name));
#endif
}

// This function returns a validated device name.
// If the user passed one to webContents.print(), we check that it's valid and
// return it or fail if the network doesn't recognize it. If the user didn't
// pass a device name, we first try to return the system default printer. If one
// isn't set, then pull all the printers and use the first one or fail if none
// exist.
std::pair<std::string, std::u16string> GetDeviceNameToUse(
    const std::u16string& device_name) {
#if BUILDFLAG(IS_WIN)
  // Blocking is needed here because Windows printer drivers are oftentimes
  // not thread-safe and have to be accessed on the UI thread.
  ScopedAllowBlockingForElectron allow_blocking;
#endif

  if (!device_name.empty()) {
    if (!IsDeviceNameValid(device_name))
      return std::make_pair("Invalid deviceName provided", std::u16string());
    return std::make_pair(std::string(), device_name);
  }

  scoped_refptr<printing::PrintBackend> print_backend =
      printing::PrintBackend::CreateInstance(
          g_browser_process->GetApplicationLocale());
  std::string printer_name;
  printing::mojom::ResultCode code =
      print_backend->GetDefaultPrinterName(printer_name);

  // We don't want to return if this fails since some devices won't have a
  // default printer.
  if (code != printing::mojom::ResultCode::kSuccess)
    LOG(ERROR) << "Failed to get default printer name";

  if (printer_name.empty()) {
    printing::PrinterList printers;
    if (print_backend->EnumeratePrinters(printers) !=
        printing::mojom::ResultCode::kSuccess)
      return std::make_pair("Failed to enumerate printers", std::u16string());
    if (printers.empty())
      return std::make_pair("No printers available on the network",
                            std::u16string());

    printer_name = printers.front().printer_name;
  }

  return std::make_pair(std::string(), base::UTF8ToUTF16(printer_name));
}

// Copied from
// chrome/browser/ui/webui/print_preview/local_printer_handler_default.cc:L36-L54
scoped_refptr<base::TaskRunner> CreatePrinterHandlerTaskRunner() {
  // USER_VISIBLE because the result is displayed in the print preview dialog.
#if !BUILDFLAG(IS_WIN)
  static constexpr base::TaskTraits kTraits = {
      base::MayBlock(), base::TaskPriority::USER_VISIBLE};
#endif

#if defined(USE_CUPS)
  // CUPS is thread safe.
  return base::ThreadPool::CreateTaskRunner(kTraits);
#elif BUILDFLAG(IS_WIN)
  // Windows drivers are likely not thread-safe and need to be accessed on the
  // UI thread.
  return content::GetUIThreadTaskRunner(
      {base::MayBlock(), base::TaskPriority::USER_VISIBLE});
#else
  // Be conservative on unsupported platforms.
  return base::ThreadPool::CreateSingleThreadTaskRunner(kTraits);
#endif
}
#endif

struct UserDataLink : public base::SupportsUserData::Data {
  explicit UserDataLink(base::WeakPtr<WebContents> contents)
      : web_contents(contents) {}

  base::WeakPtr<WebContents> web_contents;
};
const void* kElectronApiWebContentsKey = &kElectronApiWebContentsKey;

const char kRootName[] = "<root>";

struct FileSystem {
  FileSystem() = default;
  FileSystem(const std::string& type,
             const std::string& file_system_name,
             const std::string& root_url,
             const std::string& file_system_path)
      : type(type),
        file_system_name(file_system_name),
        root_url(root_url),
        file_system_path(file_system_path) {}

  std::string type;
  std::string file_system_name;
  std::string root_url;
  std::string file_system_path;
};

std::string RegisterFileSystem(content::WebContents* web_contents,
                               const base::FilePath& path) {
  auto* isolated_context = storage::IsolatedContext::GetInstance();
  std::string root_name(kRootName);
  storage::IsolatedContext::ScopedFSHandle file_system =
      isolated_context->RegisterFileSystemForPath(
          storage::kFileSystemTypeLocal, std::string(), path, &root_name);

  content::ChildProcessSecurityPolicy* policy =
      content::ChildProcessSecurityPolicy::GetInstance();
  content::RenderViewHost* render_view_host = web_contents->GetRenderViewHost();
  int renderer_id = render_view_host->GetProcess()->GetID();
  policy->GrantReadFileSystem(renderer_id, file_system.id());
  policy->GrantWriteFileSystem(renderer_id, file_system.id());
  policy->GrantCreateFileForFileSystem(renderer_id, file_system.id());
  policy->GrantDeleteFromFileSystem(renderer_id, file_system.id());

  if (!policy->CanReadFile(renderer_id, path))
    policy->GrantReadFile(renderer_id, path);

  return file_system.id();
}

FileSystem CreateFileSystemStruct(content::WebContents* web_contents,
                                  const std::string& file_system_id,
                                  const std::string& file_system_path,
                                  const std::string& type) {
  const GURL origin = web_contents->GetURL().DeprecatedGetOriginAsURL();
  std::string file_system_name =
      storage::GetIsolatedFileSystemName(origin, file_system_id);
  std::string root_url = storage::GetIsolatedFileSystemRootURIString(
      origin, file_system_id, kRootName);
  return FileSystem(type, file_system_name, root_url, file_system_path);
}

base::Value::Dict CreateFileSystemValue(const FileSystem& file_system) {
  base::Value::Dict value;
  value.Set("type", file_system.type);
  value.Set("fileSystemName", file_system.file_system_name);
  value.Set("rootURL", file_system.root_url);
  value.Set("fileSystemPath", file_system.file_system_path);
  return value;
}

void WriteToFile(const base::FilePath& path, const std::string& content) {
  base::ScopedBlockingCall scoped_blocking_call(FROM_HERE,
                                                base::BlockingType::WILL_BLOCK);
  DCHECK(!path.empty());

  base::WriteFile(path, content.data(), content.size());
}

void AppendToFile(const base::FilePath& path, const std::string& content) {
  base::ScopedBlockingCall scoped_blocking_call(FROM_HERE,
                                                base::BlockingType::WILL_BLOCK);
  DCHECK(!path.empty());

  base::AppendToFile(path, content);
}

PrefService* GetPrefService(content::WebContents* web_contents) {
  auto* context = web_contents->GetBrowserContext();
  return static_cast<electron::ElectronBrowserContext*>(context)->prefs();
}

std::map<std::string, std::string> GetAddedFileSystemPaths(
    content::WebContents* web_contents) {
  auto* pref_service = GetPrefService(web_contents);
  const base::Value::Dict& file_system_paths =
      pref_service->GetDict(prefs::kDevToolsFileSystemPaths);
  std::map<std::string, std::string> result;
  for (auto it : file_system_paths) {
    std::string type =
        it.second.is_string() ? it.second.GetString() : std::string();
    result[it.first] = type;
  }
  return result;
}

bool IsDevToolsFileSystemAdded(content::WebContents* web_contents,
                               const std::string& file_system_path) {
  auto file_system_paths = GetAddedFileSystemPaths(web_contents);
  return file_system_paths.find(file_system_path) != file_system_paths.end();
}

}  // namespace

#if BUILDFLAG(ENABLE_ELECTRON_EXTENSIONS)

WebContents::Type GetTypeFromViewType(extensions::mojom::ViewType view_type) {
  switch (view_type) {
    case extensions::mojom::ViewType::kExtensionBackgroundPage:
      return WebContents::Type::kBackgroundPage;

    case extensions::mojom::ViewType::kAppWindow:
    case extensions::mojom::ViewType::kComponent:
    case extensions::mojom::ViewType::kExtensionDialog:
    case extensions::mojom::ViewType::kExtensionPopup:
    case extensions::mojom::ViewType::kBackgroundContents:
    case extensions::mojom::ViewType::kExtensionGuest:
    case extensions::mojom::ViewType::kTabContents:
    case extensions::mojom::ViewType::kOffscreenDocument:
    case extensions::mojom::ViewType::kExtensionSidePanel:
    case extensions::mojom::ViewType::kInvalid:
      return WebContents::Type::kRemote;
  }
}

#endif

WebContents::WebContents(v8::Isolate* isolate,
                         content::WebContents* web_contents)
    : content::WebContentsObserver(web_contents),
      type_(Type::kRemote),
      id_(GetAllWebContents().Add(this)),
      devtools_file_system_indexer_(
          base::MakeRefCounted<DevToolsFileSystemIndexer>()),
      exclusive_access_manager_(std::make_unique<ExclusiveAccessManager>(this)),
      file_task_runner_(
          base::ThreadPool::CreateSequencedTaskRunner({base::MayBlock()}))
#if BUILDFLAG(ENABLE_PRINTING)
      ,
      print_task_runner_(CreatePrinterHandlerTaskRunner())
#endif
{
#if BUILDFLAG(ENABLE_ELECTRON_EXTENSIONS)
  // WebContents created by extension host will have valid ViewType set.
  extensions::mojom::ViewType view_type = extensions::GetViewType(web_contents);
  if (view_type != extensions::mojom::ViewType::kInvalid) {
    InitWithExtensionView(isolate, web_contents, view_type);
  }

  extensions::ElectronExtensionWebContentsObserver::CreateForWebContents(
      web_contents);
  script_executor_ = std::make_unique<extensions::ScriptExecutor>(web_contents);
#endif

  auto session = Session::CreateFrom(isolate, GetBrowserContext());
  session_.Reset(isolate, session.ToV8());

  SetUserAgent(GetBrowserContext()->GetUserAgent());

  web_contents->SetUserData(kElectronApiWebContentsKey,
                            std::make_unique<UserDataLink>(GetWeakPtr()));
  InitZoomController(web_contents, gin::Dictionary::CreateEmpty(isolate));
}

WebContents::WebContents(v8::Isolate* isolate,
                         std::unique_ptr<content::WebContents> web_contents,
                         Type type)
    : content::WebContentsObserver(web_contents.get()),
      type_(type),
      id_(GetAllWebContents().Add(this)),
      devtools_file_system_indexer_(
          base::MakeRefCounted<DevToolsFileSystemIndexer>()),
      exclusive_access_manager_(std::make_unique<ExclusiveAccessManager>(this)),
      file_task_runner_(
          base::ThreadPool::CreateSequencedTaskRunner({base::MayBlock()}))
#if BUILDFLAG(ENABLE_PRINTING)
      ,
      print_task_runner_(CreatePrinterHandlerTaskRunner())
#endif
{
  DCHECK(type != Type::kRemote)
      << "Can't take ownership of a remote WebContents";
  auto session = Session::CreateFrom(isolate, GetBrowserContext());
  session_.Reset(isolate, session.ToV8());
  InitWithSessionAndOptions(isolate, std::move(web_contents), session,
                            gin::Dictionary::CreateEmpty(isolate));
}

WebContents::WebContents(v8::Isolate* isolate,
                         const gin_helper::Dictionary& options)
    : id_(GetAllWebContents().Add(this)),
      devtools_file_system_indexer_(
          base::MakeRefCounted<DevToolsFileSystemIndexer>()),
      exclusive_access_manager_(std::make_unique<ExclusiveAccessManager>(this)),
      file_task_runner_(
          base::ThreadPool::CreateSequencedTaskRunner({base::MayBlock()}))
#if BUILDFLAG(ENABLE_PRINTING)
      ,
      print_task_runner_(CreatePrinterHandlerTaskRunner())
#endif
{
  // Read options.
  options.Get("backgroundThrottling", &background_throttling_);

  // Get type
  options.Get("type", &type_);

#if BUILDFLAG(ENABLE_OSR)
  bool b = false;
  if (options.Get(options::kOffscreen, &b) && b)
    type_ = Type::kOffScreen;
#endif

  // Init embedder earlier
  options.Get("embedder", &embedder_);

  // Whether to enable DevTools.
  options.Get("devTools", &enable_devtools_);

  bool initially_shown = true;
  options.Get(options::kShow, &initially_shown);

  // Obtain the session.
  std::string partition;
  gin::Handle<api::Session> session;
  if (options.Get("session", &session) && !session.IsEmpty()) {
  } else if (options.Get("partition", &partition)) {
    session = Session::FromPartition(isolate, partition);
  } else {
    // Use the default session if not specified.
    session = Session::FromPartition(isolate, "");
  }
  session_.Reset(isolate, session.ToV8());

  std::unique_ptr<content::WebContents> web_contents;
  if (IsGuest()) {
    scoped_refptr<content::SiteInstance> site_instance =
        content::SiteInstance::CreateForURL(session->browser_context(),
                                            GURL("chrome-guest://fake-host"));
    content::WebContents::CreateParams params(session->browser_context(),
                                              site_instance);
    guest_delegate_ =
        std::make_unique<WebViewGuestDelegate>(embedder_->web_contents(), this);
    params.guest_delegate = guest_delegate_.get();

#if BUILDFLAG(ENABLE_OSR)
    if (embedder_ && embedder_->IsOffScreen()) {
      auto* view = new OffScreenWebContentsView(
          false,
          base::BindRepeating(&WebContents::OnPaint, base::Unretained(this)));
      params.view = view;
      params.delegate_view = view;

      web_contents = content::WebContents::Create(params);
      view->SetWebContents(web_contents.get());
    } else {
#endif
      web_contents = content::WebContents::Create(params);
#if BUILDFLAG(ENABLE_OSR)
    }
  } else if (IsOffScreen()) {
    // webPreferences does not have a transparent option, so if the window needs
    // to be transparent, that will be set at electron_api_browser_window.cc#L57
    // and we then need to pull it back out and check it here.
    std::string background_color;
    options.GetHidden(options::kBackgroundColor, &background_color);
    bool transparent = ParseCSSColor(background_color) == SK_ColorTRANSPARENT;

    content::WebContents::CreateParams params(session->browser_context());
    auto* view = new OffScreenWebContentsView(
        transparent,
        base::BindRepeating(&WebContents::OnPaint, base::Unretained(this)));
    params.view = view;
    params.delegate_view = view;

    web_contents = content::WebContents::Create(params);
    view->SetWebContents(web_contents.get());
#endif
  } else {
    content::WebContents::CreateParams params(session->browser_context());
    params.initially_hidden = !initially_shown;
    web_contents = content::WebContents::Create(params);
  }

  InitWithSessionAndOptions(isolate, std::move(web_contents), session, options);
}

void WebContents::InitZoomController(content::WebContents* web_contents,
                                     const gin_helper::Dictionary& options) {
  WebContentsZoomController::CreateForWebContents(web_contents);
  zoom_controller_ = WebContentsZoomController::FromWebContents(web_contents);
  double zoom_factor;
  if (options.Get(options::kZoomFactor, &zoom_factor))
    zoom_controller_->SetDefaultZoomFactor(zoom_factor);

  // Nothing to do with ZoomController, but this function gets called in all
  // init cases!
  content::RenderViewHost* host = web_contents->GetRenderViewHost();
  if (host)
    host->GetWidget()->AddInputEventObserver(this);
}

void WebContents::InitWithSessionAndOptions(
    v8::Isolate* isolate,
    std::unique_ptr<content::WebContents> owned_web_contents,
    gin::Handle<api::Session> session,
    const gin_helper::Dictionary& options) {
  Observe(owned_web_contents.get());
  InitWithWebContents(std::move(owned_web_contents), session->browser_context(),
                      IsGuest());

  inspectable_web_contents_->GetView()->SetDelegate(this);

  auto* prefs = web_contents()->GetMutableRendererPrefs();

  // Collect preferred languages from OS and browser process. accept_languages
  // effects HTTP header, navigator.languages, and CJK fallback font selection.
  //
  // Note that an application locale set to the browser process might be
  // different with the one set to the preference list.
  // (e.g. overridden with --lang)
  std::string accept_languages =
      g_browser_process->GetApplicationLocale() + ",";
  for (auto const& language : electron::GetPreferredLanguages()) {
    if (language == g_browser_process->GetApplicationLocale())
      continue;
    accept_languages += language + ",";
  }
  accept_languages.pop_back();
  prefs->accept_languages = accept_languages;

#if BUILDFLAG(IS_LINUX) || BUILDFLAG(IS_WIN)
  // Update font settings.
  static const gfx::FontRenderParams params(
      gfx::GetFontRenderParams(gfx::FontRenderParamsQuery(), nullptr));
  prefs->should_antialias_text = params.antialiasing;
  prefs->use_subpixel_positioning = params.subpixel_positioning;
  prefs->hinting = params.hinting;
  prefs->use_autohinter = params.autohinter;
  prefs->use_bitmaps = params.use_bitmaps;
  prefs->subpixel_rendering = params.subpixel_rendering;
#endif

  // Honor the system's cursor blink rate settings
  if (auto interval = GetCursorBlinkInterval())
    prefs->caret_blink_interval = *interval;

  // Save the preferences in C++.
  // If there's already a WebContentsPreferences object, we created it as part
  // of the webContents.setWindowOpenHandler path, so don't overwrite it.
  if (!WebContentsPreferences::From(web_contents())) {
    new WebContentsPreferences(web_contents(), options);
  }
  // Trigger re-calculation of webkit prefs.
  web_contents()->NotifyPreferencesChanged();

  WebContentsPermissionHelper::CreateForWebContents(web_contents());
  InitZoomController(web_contents(), options);
#if BUILDFLAG(ENABLE_ELECTRON_EXTENSIONS)
  extensions::ElectronExtensionWebContentsObserver::CreateForWebContents(
      web_contents());
  script_executor_ =
      std::make_unique<extensions::ScriptExecutor>(web_contents());
#endif

  AutofillDriverFactory::CreateForWebContents(web_contents());

  SetUserAgent(GetBrowserContext()->GetUserAgent());

  if (IsGuest()) {
    NativeWindow* owner_window = nullptr;
    if (embedder_) {
      // New WebContents's owner_window is the embedder's owner_window.
      auto* relay =
          NativeWindowRelay::FromWebContents(embedder_->web_contents());
      if (relay)
        owner_window = relay->GetNativeWindow();
    }
    if (owner_window)
      SetOwnerWindow(owner_window);
  }

  web_contents()->SetUserData(kElectronApiWebContentsKey,
                              std::make_unique<UserDataLink>(GetWeakPtr()));
}

#if BUILDFLAG(ENABLE_ELECTRON_EXTENSIONS)
void WebContents::InitWithExtensionView(v8::Isolate* isolate,
                                        content::WebContents* web_contents,
                                        extensions::mojom::ViewType view_type) {
  // Must reassign type prior to calling `Init`.
  type_ = GetTypeFromViewType(view_type);
  if (type_ == Type::kRemote)
    return;
  if (type_ == Type::kBackgroundPage)
    // non-background-page WebContents are retained by other classes. We need
    // to pin here to prevent background-page WebContents from being GC'd.
    // The background page api::WebContents will live until the underlying
    // content::WebContents is destroyed.
    Pin(isolate);

  // Allow toggling DevTools for background pages
  Observe(web_contents);
  InitWithWebContents(std::unique_ptr<content::WebContents>(web_contents),
                      GetBrowserContext(), IsGuest());
  inspectable_web_contents_->GetView()->SetDelegate(this);
}
#endif

void WebContents::InitWithWebContents(
    std::unique_ptr<content::WebContents> web_contents,
    ElectronBrowserContext* browser_context,
    bool is_guest) {
  browser_context_ = browser_context;
  web_contents->SetDelegate(this);

#if BUILDFLAG(ENABLE_PRINTING)
  PrintViewManagerElectron::CreateForWebContents(web_contents.get());
#endif

#if BUILDFLAG(ENABLE_PDF_VIEWER)
  pdf::PDFWebContentsHelper::CreateForWebContentsWithClient(
      web_contents.get(),
      std::make_unique<ElectronPDFWebContentsHelperClient>());
#endif

  // Determine whether the WebContents is offscreen.
  auto* web_preferences = WebContentsPreferences::From(web_contents.get());
  offscreen_ = web_preferences && web_preferences->IsOffscreen();

  // Create InspectableWebContents.
  inspectable_web_contents_ = std::make_unique<InspectableWebContents>(
      std::move(web_contents), browser_context->prefs(), is_guest);
  inspectable_web_contents_->SetDelegate(this);
}

WebContents::~WebContents() {
  if (web_contents()) {
    content::RenderViewHost* host = web_contents()->GetRenderViewHost();
    if (host)
      host->GetWidget()->RemoveInputEventObserver(this);
  }

  if (!inspectable_web_contents_) {
    WebContentsDestroyed();
    return;
  }

  inspectable_web_contents_->GetView()->SetDelegate(nullptr);

  // This event is only for internal use, which is emitted when WebContents is
  // being destroyed.
  Emit("will-destroy");

  // For guest view based on OOPIF, the WebContents is released by the embedder
  // frame, and we need to clear the reference to the memory.
  bool not_owned_by_this = IsGuest() && attached_;
#if BUILDFLAG(ENABLE_ELECTRON_EXTENSIONS)
  // And background pages are owned by extensions::ExtensionHost.
  if (type_ == Type::kBackgroundPage)
    not_owned_by_this = true;
#endif
  if (not_owned_by_this) {
    inspectable_web_contents_->ReleaseWebContents();
    WebContentsDestroyed();
  }

  // InspectableWebContents will be automatically destroyed.
}

void WebContents::DeleteThisIfAlive() {
  // It is possible that the FirstWeakCallback has been called but the
  // SecondWeakCallback has not, in this case the garbage collection of
  // WebContents has already started and we should not |delete this|.
  // Calling |GetWrapper| can detect this corner case.
  auto* isolate = JavascriptEnvironment::GetIsolate();
  v8::HandleScope scope(isolate);
  v8::Local<v8::Object> wrapper;
  if (!GetWrapper(isolate).ToLocal(&wrapper))
    return;
  delete this;
}

void WebContents::Destroy() {
  // The content::WebContents should be destroyed asynchronously when possible
  // as user may choose to destroy WebContents during an event of it.
  if (Browser::Get()->is_shutting_down() || IsGuest()) {
    DeleteThisIfAlive();
  } else {
    content::GetUIThreadTaskRunner({})->PostTask(
        FROM_HERE,
        base::BindOnce(&WebContents::DeleteThisIfAlive, GetWeakPtr()));
  }
}

void WebContents::Close(absl::optional<gin_helper::Dictionary> options) {
  bool dispatch_beforeunload = false;
  if (options)
    options->Get("waitForBeforeUnload", &dispatch_beforeunload);
  if (dispatch_beforeunload &&
      web_contents()->NeedToFireBeforeUnloadOrUnloadEvents()) {
    NotifyUserActivation();
    web_contents()->DispatchBeforeUnload(false /* auto_cancel */);
  } else {
    web_contents()->Close();
  }
}

bool WebContents::DidAddMessageToConsole(
    content::WebContents* source,
    blink::mojom::ConsoleMessageLevel level,
    const std::u16string& message,
    int32_t line_no,
    const std::u16string& source_id) {
  return Emit("console-message", static_cast<int32_t>(level), message, line_no,
              source_id);
}

void WebContents::OnCreateWindow(
    const GURL& target_url,
    const content::Referrer& referrer,
    const std::string& frame_name,
    WindowOpenDisposition disposition,
    const std::string& features,
    const scoped_refptr<network::ResourceRequestBody>& body) {
  Emit("-new-window", target_url, frame_name, disposition, features, referrer,
       body);
}

void WebContents::WebContentsCreatedWithFullParams(
    content::WebContents* source_contents,
    int opener_render_process_id,
    int opener_render_frame_id,
    const content::mojom::CreateNewWindowParams& params,
    content::WebContents* new_contents) {
  ChildWebContentsTracker::CreateForWebContents(new_contents);
  auto* tracker = ChildWebContentsTracker::FromWebContents(new_contents);
  tracker->url = params.target_url;
  tracker->frame_name = params.frame_name;
  tracker->referrer = params.referrer.To<content::Referrer>();
  tracker->raw_features = params.raw_features;
  tracker->body = params.body;

  v8::Isolate* isolate = JavascriptEnvironment::GetIsolate();
  v8::HandleScope handle_scope(isolate);

  gin_helper::Dictionary dict;
  gin::ConvertFromV8(isolate, pending_child_web_preferences_.Get(isolate),
                     &dict);
  pending_child_web_preferences_.Reset();

  // Associate the preferences passed in via `setWindowOpenHandler` with the
  // content::WebContents that was just created for the child window. These
  // preferences will be picked up by the RenderWidgetHost via its call to the
  // delegate's OverrideWebkitPrefs.
  new WebContentsPreferences(new_contents, dict);
}

bool WebContents::IsWebContentsCreationOverridden(
    content::SiteInstance* source_site_instance,
    content::mojom::WindowContainerType window_container_type,
    const GURL& opener_url,
    const content::mojom::CreateNewWindowParams& params) {
  bool default_prevented = Emit(
      "-will-add-new-contents", params.target_url, params.frame_name,
      params.raw_features, params.disposition, *params.referrer, params.body);
  // If the app prevented the default, redirect to CreateCustomWebContents,
  // which always returns nullptr, which will result in the window open being
  // prevented (window.open() will return null in the renderer).
  return default_prevented;
}

void WebContents::SetNextChildWebPreferences(
    const gin_helper::Dictionary preferences) {
  v8::Isolate* isolate = JavascriptEnvironment::GetIsolate();
  v8::HandleScope handle_scope(isolate);
  // Store these prefs for when Chrome calls WebContentsCreatedWithFullParams
  // with the new child contents.
  pending_child_web_preferences_.Reset(isolate, preferences.GetHandle());
}

content::WebContents* WebContents::CreateCustomWebContents(
    content::RenderFrameHost* opener,
    content::SiteInstance* source_site_instance,
    bool is_new_browsing_instance,
    const GURL& opener_url,
    const std::string& frame_name,
    const GURL& target_url,
    const content::StoragePartitionConfig& partition_config,
    content::SessionStorageNamespace* session_storage_namespace) {
  return nullptr;
}

void WebContents::AddNewContents(
    content::WebContents* source,
    std::unique_ptr<content::WebContents> new_contents,
    const GURL& target_url,
    WindowOpenDisposition disposition,
    const blink::mojom::WindowFeatures& window_features,
    bool user_gesture,
    bool* was_blocked) {
  auto* tracker = ChildWebContentsTracker::FromWebContents(new_contents.get());
  DCHECK(tracker);

  v8::Isolate* isolate = JavascriptEnvironment::GetIsolate();

  v8::HandleScope handle_scope(isolate);
  auto api_web_contents =
      CreateAndTake(isolate, std::move(new_contents), Type::kBrowserWindow);

  // We call RenderFrameCreated here as at this point the empty "about:blank"
  // render frame has already been created.  If the window never navigates again
  // RenderFrameCreated won't be called and certain prefs like
  // "kBackgroundColor" will not be applied.
  auto* frame = api_web_contents->MainFrame();
  if (frame) {
    api_web_contents->HandleNewRenderFrame(frame);
  }

  if (Emit("-add-new-contents", api_web_contents, disposition, user_gesture,
           window_features.bounds.x(), window_features.bounds.y(),
           window_features.bounds.width(), window_features.bounds.height(),
           tracker->url, tracker->frame_name, tracker->referrer,
           tracker->raw_features, tracker->body)) {
    api_web_contents->Destroy();
  }
}

content::WebContents* WebContents::OpenURLFromTab(
    content::WebContents* source,
    const content::OpenURLParams& params) {
  auto weak_this = GetWeakPtr();
  if (params.disposition != WindowOpenDisposition::CURRENT_TAB) {
    Emit("-new-window", params.url, "", params.disposition, "", params.referrer,
         params.post_data);
    return nullptr;
  }

  if (!weak_this || !web_contents())
    return nullptr;

  content::NavigationController::LoadURLParams load_url_params(params.url);
  load_url_params.referrer = params.referrer;
  load_url_params.transition_type = params.transition;
  load_url_params.extra_headers = params.extra_headers;
  load_url_params.should_replace_current_entry =
      params.should_replace_current_entry;
  load_url_params.is_renderer_initiated = params.is_renderer_initiated;
  load_url_params.started_from_context_menu = params.started_from_context_menu;
  load_url_params.initiator_origin = params.initiator_origin;
  load_url_params.source_site_instance = params.source_site_instance;
  load_url_params.frame_tree_node_id = params.frame_tree_node_id;
  load_url_params.redirect_chain = params.redirect_chain;
  load_url_params.has_user_gesture = params.user_gesture;
  load_url_params.blob_url_loader_factory = params.blob_url_loader_factory;
  load_url_params.href_translate = params.href_translate;
  load_url_params.reload_type = params.reload_type;

  if (params.post_data) {
    load_url_params.load_type =
        content::NavigationController::LOAD_TYPE_HTTP_POST;
    load_url_params.post_data = params.post_data;
  }

  source->GetController().LoadURLWithParams(load_url_params);
  return source;
}

void WebContents::BeforeUnloadFired(content::WebContents* tab,
                                    bool proceed,
                                    bool* proceed_to_fire_unload) {
  if (type_ == Type::kBrowserWindow || type_ == Type::kOffScreen)
    *proceed_to_fire_unload = proceed;
  else
    *proceed_to_fire_unload = true;
  // Note that Chromium does not emit this for navigations.
  Emit("before-unload-fired", proceed);
}

void WebContents::SetContentsBounds(content::WebContents* source,
                                    const gfx::Rect& rect) {
  if (!Emit("content-bounds-updated", rect))
    for (ExtendedWebContentsObserver& observer : observers_)
      observer.OnSetContentBounds(rect);
}

void WebContents::CloseContents(content::WebContents* source) {
  Emit("close");

  auto* autofill_driver_factory =
      AutofillDriverFactory::FromWebContents(web_contents());
  if (autofill_driver_factory) {
    autofill_driver_factory->CloseAllPopups();
  }

  Destroy();
}

void WebContents::ActivateContents(content::WebContents* source) {
  for (ExtendedWebContentsObserver& observer : observers_)
    observer.OnActivateContents();
}

void WebContents::UpdateTargetURL(content::WebContents* source,
                                  const GURL& url) {
  Emit("update-target-url", url);
}

bool WebContents::HandleKeyboardEvent(
    content::WebContents* source,
    const content::NativeWebKeyboardEvent& event) {
  if (type_ == Type::kWebView && embedder_) {
    // Send the unhandled keyboard events back to the embedder.
    return embedder_->HandleKeyboardEvent(source, event);
  } else {
    return PlatformHandleKeyboardEvent(source, event);
  }
}

#if !BUILDFLAG(IS_MAC)
// NOTE: The macOS version of this function is found in
// electron_api_web_contents_mac.mm, as it requires calling into objective-C
// code.
bool WebContents::PlatformHandleKeyboardEvent(
    content::WebContents* source,
    const content::NativeWebKeyboardEvent& event) {
  // Escape exits tabbed fullscreen mode.
  if (event.windows_key_code == ui::VKEY_ESCAPE && is_html_fullscreen()) {
    ExitFullscreenModeForTab(source);
    return true;
  }

  // Check if the webContents has preferences and to ignore shortcuts
  auto* web_preferences = WebContentsPreferences::From(source);
  if (web_preferences && web_preferences->ShouldIgnoreMenuShortcuts())
    return false;

  // Let the NativeWindow handle other parts.
  if (owner_window()) {
    owner_window()->HandleKeyboardEvent(source, event);
    return true;
  }

  return false;
}
#endif

content::KeyboardEventProcessingResult WebContents::PreHandleKeyboardEvent(
    content::WebContents* source,
    const content::NativeWebKeyboardEvent& event) {
  if (exclusive_access_manager_->HandleUserKeyEvent(event))
    return content::KeyboardEventProcessingResult::HANDLED;

  if (event.GetType() == blink::WebInputEvent::Type::kRawKeyDown ||
      event.GetType() == blink::WebInputEvent::Type::kKeyUp) {
    // For backwards compatibility, pretend that `kRawKeyDown` events are
    // actually `kKeyDown`.
    content::NativeWebKeyboardEvent tweaked_event(event);
    if (event.GetType() == blink::WebInputEvent::Type::kRawKeyDown)
      tweaked_event.SetType(blink::WebInputEvent::Type::kKeyDown);
    bool prevent_default = Emit("before-input-event", tweaked_event);
    if (prevent_default) {
      return content::KeyboardEventProcessingResult::HANDLED;
    }
  }

  return content::KeyboardEventProcessingResult::NOT_HANDLED;
}

void WebContents::ContentsZoomChange(bool zoom_in) {
  Emit("zoom-changed", zoom_in ? "in" : "out");
}

Profile* WebContents::GetProfile() {
  return nullptr;
}

bool WebContents::IsFullscreen() const {
  return owner_window_ && owner_window_->IsFullscreen();
}

void WebContents::EnterFullscreen(const GURL& url,
                                  ExclusiveAccessBubbleType bubble_type,
                                  const int64_t display_id) {}

void WebContents::ExitFullscreen() {}

void WebContents::UpdateExclusiveAccessExitBubbleContent(
    const GURL& url,
    ExclusiveAccessBubbleType bubble_type,
    ExclusiveAccessBubbleHideCallback bubble_first_hide_callback,
    bool notify_download,
    bool force_update) {}

void WebContents::OnExclusiveAccessUserInput() {}

content::WebContents* WebContents::GetActiveWebContents() {
  return web_contents();
}

bool WebContents::CanUserExitFullscreen() const {
  return true;
}

bool WebContents::IsExclusiveAccessBubbleDisplayed() const {
  return false;
}

void WebContents::EnterFullscreenModeForTab(
    content::RenderFrameHost* requesting_frame,
    const blink::mojom::FullscreenOptions& options) {
  auto* source = content::WebContents::FromRenderFrameHost(requesting_frame);
  auto* permission_helper =
      WebContentsPermissionHelper::FromWebContents(source);
  auto callback =
      base::BindRepeating(&WebContents::OnEnterFullscreenModeForTab,
                          base::Unretained(this), requesting_frame, options);
  permission_helper->RequestFullscreenPermission(requesting_frame, callback);
}

void WebContents::OnEnterFullscreenModeForTab(
    content::RenderFrameHost* requesting_frame,
    const blink::mojom::FullscreenOptions& options,
    bool allowed) {
  if (!allowed || !owner_window_)
    return;

  auto* source = content::WebContents::FromRenderFrameHost(requesting_frame);
  if (IsFullscreenForTabOrPending(source)) {
    DCHECK_EQ(fullscreen_frame_, source->GetFocusedFrame());
    return;
  }

  owner_window()->set_fullscreen_transition_type(
      NativeWindow::FullScreenTransitionType::HTML);
  exclusive_access_manager_->fullscreen_controller()->EnterFullscreenModeForTab(
      requesting_frame, options.display_id);

  SetHtmlApiFullscreen(true);

  if (native_fullscreen_) {
    // Explicitly trigger a view resize, as the size is not actually changing if
    // the browser is fullscreened, too.
    source->GetRenderViewHost()->GetWidget()->SynchronizeVisualProperties();
  }
}

void WebContents::ExitFullscreenModeForTab(content::WebContents* source) {
  if (!owner_window_)
    return;

  // This needs to be called before we exit fullscreen on the native window,
  // or the controller will incorrectly think we weren't fullscreen and bail.
  exclusive_access_manager_->fullscreen_controller()->ExitFullscreenModeForTab(
      source);

  SetHtmlApiFullscreen(false);

  if (native_fullscreen_) {
    // Explicitly trigger a view resize, as the size is not actually changing if
    // the browser is fullscreened, too. Chrome does this indirectly from
    // `chrome/browser/ui/exclusive_access/fullscreen_controller.cc`.
    source->GetRenderViewHost()->GetWidget()->SynchronizeVisualProperties();
  }
}

void WebContents::RendererUnresponsive(
    content::WebContents* source,
    content::RenderWidgetHost* render_widget_host,
    base::RepeatingClosure hang_monitor_restarter) {
  Emit("unresponsive");
}

void WebContents::RendererResponsive(
    content::WebContents* source,
    content::RenderWidgetHost* render_widget_host) {
  Emit("responsive");
}

bool WebContents::HandleContextMenu(content::RenderFrameHost& render_frame_host,
                                    const content::ContextMenuParams& params) {
  Emit("context-menu", std::make_pair(params, &render_frame_host));

  return true;
}

void WebContents::FindReply(content::WebContents* web_contents,
                            int request_id,
                            int number_of_matches,
                            const gfx::Rect& selection_rect,
                            int active_match_ordinal,
                            bool final_update) {
  if (!final_update)
    return;

  v8::Isolate* isolate = JavascriptEnvironment::GetIsolate();
  v8::HandleScope handle_scope(isolate);
  gin_helper::Dictionary result = gin::Dictionary::CreateEmpty(isolate);
  result.Set("requestId", request_id);
  result.Set("matches", number_of_matches);
  result.Set("selectionArea", selection_rect);
  result.Set("activeMatchOrdinal", active_match_ordinal);
  result.Set("finalUpdate", final_update);  // Deprecate after 2.0
  Emit("found-in-page", result.GetHandle());
}

void WebContents::RequestExclusivePointerAccess(
    content::WebContents* web_contents,
    bool user_gesture,
    bool last_unlocked_by_target,
    bool allowed) {
  if (allowed) {
    exclusive_access_manager_->mouse_lock_controller()->RequestToLockMouse(
        web_contents, user_gesture, last_unlocked_by_target);
  } else {
    web_contents->GotResponseToLockMouseRequest(
        blink::mojom::PointerLockResult::kPermissionDenied);
  }
}

void WebContents::RequestToLockMouse(content::WebContents* web_contents,
                                     bool user_gesture,
                                     bool last_unlocked_by_target) {
  auto* permission_helper =
      WebContentsPermissionHelper::FromWebContents(web_contents);
  permission_helper->RequestPointerLockPermission(
      user_gesture, last_unlocked_by_target,
      base::BindOnce(&WebContents::RequestExclusivePointerAccess,
                     base::Unretained(this)));
}

void WebContents::LostMouseLock() {
  exclusive_access_manager_->mouse_lock_controller()->LostMouseLock();
}

void WebContents::RequestKeyboardLock(content::WebContents* web_contents,
                                      bool esc_key_locked) {
  exclusive_access_manager_->keyboard_lock_controller()->RequestKeyboardLock(
      web_contents, esc_key_locked);
}

void WebContents::CancelKeyboardLockRequest(
    content::WebContents* web_contents) {
  exclusive_access_manager_->keyboard_lock_controller()
      ->CancelKeyboardLockRequest(web_contents);
}

bool WebContents::CheckMediaAccessPermission(
    content::RenderFrameHost* render_frame_host,
    const GURL& security_origin,
    blink::mojom::MediaStreamType type) {
  auto* web_contents =
      content::WebContents::FromRenderFrameHost(render_frame_host);
  auto* permission_helper =
      WebContentsPermissionHelper::FromWebContents(web_contents);
  return permission_helper->CheckMediaAccessPermission(security_origin, type);
}

void WebContents::RequestMediaAccessPermission(
    content::WebContents* web_contents,
    const content::MediaStreamRequest& request,
    content::MediaResponseCallback callback) {
  auto* permission_helper =
      WebContentsPermissionHelper::FromWebContents(web_contents);
  permission_helper->RequestMediaAccessPermission(request, std::move(callback));
}

content::JavaScriptDialogManager* WebContents::GetJavaScriptDialogManager(
    content::WebContents* source) {
  if (!dialog_manager_)
    dialog_manager_ = std::make_unique<ElectronJavaScriptDialogManager>();

  return dialog_manager_.get();
}

void WebContents::OnAudioStateChanged(bool audible) {
  Emit("-audio-state-changed", audible);
}

void WebContents::BeforeUnloadFired(bool proceed,
                                    const base::TimeTicks& proceed_time) {
  // Do nothing, we override this method just to avoid compilation error since
  // there are two virtual functions named BeforeUnloadFired.
}

void WebContents::HandleNewRenderFrame(
    content::RenderFrameHost* render_frame_host) {
  auto* rwhv = render_frame_host->GetView();
  if (!rwhv)
    return;

  // Set the background color of RenderWidgetHostView.
  auto* web_preferences = WebContentsPreferences::From(web_contents());
<<<<<<< HEAD
  if (web_preferences)
    SetBackgroundColor(web_preferences->GetBackgroundColor());
=======
  if (web_preferences) {
    auto maybe_color = web_preferences->GetBackgroundColor();
    bool guest = IsGuest() || type_ == Type::kBrowserView;

    // If webPreferences has no color stored we need to explicitly set guest
    // webContents background color to transparent.
    auto bg_color =
        maybe_color.value_or(guest ? SK_ColorTRANSPARENT : SK_ColorWHITE);
    web_contents()->SetPageBaseBackgroundColor(bg_color);
    SetBackgroundColor(rwhv, bg_color);
  }
>>>>>>> 9adbf492

  if (!background_throttling_)
    render_frame_host->GetRenderViewHost()->SetSchedulerThrottling(false);

  auto* rwh_impl =
      static_cast<content::RenderWidgetHostImpl*>(rwhv->GetRenderWidgetHost());
  if (rwh_impl)
    rwh_impl->disable_hidden_ = !background_throttling_;

  auto* web_frame = WebFrameMain::FromRenderFrameHost(render_frame_host);
  if (web_frame)
    web_frame->MaybeSetupMojoConnection();
}

void WebContents::OnBackgroundColorChanged() {
  absl::optional<SkColor> color = web_contents()->GetBackgroundColor();
  if (color.has_value()) {
    auto* const view = web_contents()->GetRenderWidgetHostView();
    static_cast<content::RenderWidgetHostViewBase*>(view)
        ->SetContentBackgroundColor(color.value());
  }
}

void WebContents::RenderFrameCreated(
    content::RenderFrameHost* render_frame_host) {
  HandleNewRenderFrame(render_frame_host);

  // RenderFrameCreated is called for speculative frames which may not be
  // used in certain cross-origin navigations. Invoking
  // RenderFrameHost::GetLifecycleState currently crashes when called for
  // speculative frames so we need to filter it out for now. Check
  // https://crbug.com/1183639 for details on when this can be removed.
  auto* rfh_impl =
      static_cast<content::RenderFrameHostImpl*>(render_frame_host);
  if (rfh_impl->lifecycle_state() ==
      content::RenderFrameHostImpl::LifecycleStateImpl::kSpeculative) {
    return;
  }

  content::RenderFrameHost::LifecycleState lifecycle_state =
      render_frame_host->GetLifecycleState();
  if (lifecycle_state == content::RenderFrameHost::LifecycleState::kActive) {
    v8::Isolate* isolate = JavascriptEnvironment::GetIsolate();
    v8::HandleScope handle_scope(isolate);
    gin_helper::Dictionary details =
        gin_helper::Dictionary::CreateEmpty(isolate);
    details.SetGetter("frame", render_frame_host);
    Emit("frame-created", details);
  }
}

void WebContents::RenderFrameDeleted(
    content::RenderFrameHost* render_frame_host) {
  // A RenderFrameHost can be deleted when:
  // - A WebContents is removed and its containing frames are disposed.
  // - An <iframe> is removed from the DOM.
  // - Cross-origin navigation creates a new RFH in a separate process which
  //   is swapped by content::RenderFrameHostManager.
  //

  // WebFrameMain::FromRenderFrameHost(rfh) will use the RFH's FrameTreeNode ID
  // to find an existing instance of WebFrameMain. During a cross-origin
  // navigation, the deleted RFH will be the old host which was swapped out. In
  // this special case, we need to also ensure that WebFrameMain's internal RFH
  // matches before marking it as disposed.
  auto* web_frame = WebFrameMain::FromRenderFrameHost(render_frame_host);
  if (web_frame && web_frame->render_frame_host() == render_frame_host)
    web_frame->MarkRenderFrameDisposed();
}

void WebContents::RenderFrameHostChanged(content::RenderFrameHost* old_host,
                                         content::RenderFrameHost* new_host) {
  // During cross-origin navigation, a FrameTreeNode will swap out its RFH.
  // If an instance of WebFrameMain exists, it will need to have its RFH
  // swapped as well.
  //
  // |old_host| can be a nullptr so we use |new_host| for looking up the
  // WebFrameMain instance.
  auto* web_frame =
      WebFrameMain::FromFrameTreeNodeId(new_host->GetFrameTreeNodeId());
  if (web_frame) {
    web_frame->UpdateRenderFrameHost(new_host);
  }
}

void WebContents::FrameDeleted(int frame_tree_node_id) {
  auto* web_frame = WebFrameMain::FromFrameTreeNodeId(frame_tree_node_id);
  if (web_frame)
    web_frame->Destroyed();
}

void WebContents::RenderViewDeleted(content::RenderViewHost* render_view_host) {
  // This event is necessary for tracking any states with respect to
  // intermediate render view hosts aka speculative render view hosts. Currently
  // used by object-registry.js to ref count remote objects.
  Emit("render-view-deleted", render_view_host->GetProcess()->GetID());

  if (web_contents()->GetRenderViewHost() == render_view_host) {
    // When the RVH that has been deleted is the current RVH it means that the
    // the web contents are being closed. This is communicated by this event.
    // Currently tracked by guest-window-manager.ts to destroy the
    // BrowserWindow.
    Emit("current-render-view-deleted",
         render_view_host->GetProcess()->GetID());
  }
}

void WebContents::PrimaryMainFrameRenderProcessGone(
    base::TerminationStatus status) {
  auto weak_this = GetWeakPtr();
  Emit("crashed", status == base::TERMINATION_STATUS_PROCESS_WAS_KILLED);

  // User might destroy WebContents in the crashed event.
  if (!weak_this || !web_contents())
    return;

  v8::Isolate* isolate = JavascriptEnvironment::GetIsolate();
  v8::HandleScope handle_scope(isolate);
  gin_helper::Dictionary details = gin_helper::Dictionary::CreateEmpty(isolate);
  details.Set("reason", status);
  details.Set("exitCode", web_contents()->GetCrashedErrorCode());
  Emit("render-process-gone", details);
}

void WebContents::PluginCrashed(const base::FilePath& plugin_path,
                                base::ProcessId plugin_pid) {
#if BUILDFLAG(ENABLE_PLUGINS)
  content::WebPluginInfo info;
  auto* plugin_service = content::PluginService::GetInstance();
  plugin_service->GetPluginInfoByPath(plugin_path, &info);
  Emit("plugin-crashed", info.name, info.version);
#endif  // BUILDFLAG(ENABLE_PLUGINS)
}

void WebContents::MediaStartedPlaying(const MediaPlayerInfo& video_type,
                                      const content::MediaPlayerId& id) {
  Emit("media-started-playing");
}

void WebContents::MediaStoppedPlaying(
    const MediaPlayerInfo& video_type,
    const content::MediaPlayerId& id,
    content::WebContentsObserver::MediaStoppedReason reason) {
  Emit("media-paused");
}

void WebContents::DidChangeThemeColor() {
  auto theme_color = web_contents()->GetThemeColor();
  if (theme_color) {
    Emit("did-change-theme-color", electron::ToRGBHex(theme_color.value()));
  } else {
    Emit("did-change-theme-color", nullptr);
  }
}

void WebContents::DidAcquireFullscreen(content::RenderFrameHost* rfh) {
  set_fullscreen_frame(rfh);
}

void WebContents::OnWebContentsFocused(
    content::RenderWidgetHost* render_widget_host) {
  Emit("focus");
}

void WebContents::OnWebContentsLostFocus(
    content::RenderWidgetHost* render_widget_host) {
  Emit("blur");
}

void WebContents::RenderViewHostChanged(content::RenderViewHost* old_host,
                                        content::RenderViewHost* new_host) {
  if (old_host)
    old_host->GetWidget()->RemoveInputEventObserver(this);
  if (new_host)
    new_host->GetWidget()->AddInputEventObserver(this);
}

void WebContents::DOMContentLoaded(
    content::RenderFrameHost* render_frame_host) {
  auto* web_frame = WebFrameMain::FromRenderFrameHost(render_frame_host);
  if (web_frame)
    web_frame->DOMContentLoaded();

  if (!render_frame_host->GetParent())
    Emit("dom-ready");
}

void WebContents::DidFinishLoad(content::RenderFrameHost* render_frame_host,
                                const GURL& validated_url) {
  bool is_main_frame = !render_frame_host->GetParent();
  int frame_process_id = render_frame_host->GetProcess()->GetID();
  int frame_routing_id = render_frame_host->GetRoutingID();
  auto weak_this = GetWeakPtr();
  Emit("did-frame-finish-load", is_main_frame, frame_process_id,
       frame_routing_id);

  // ⚠️WARNING!⚠️
  // Emit() triggers JS which can call destroy() on |this|. It's not safe to
  // assume that |this| points to valid memory at this point.
  if (is_main_frame && weak_this && web_contents())
    Emit("did-finish-load");
}

void WebContents::DidFailLoad(content::RenderFrameHost* render_frame_host,
                              const GURL& url,
                              int error_code) {
  bool is_main_frame = !render_frame_host->GetParent();
  int frame_process_id = render_frame_host->GetProcess()->GetID();
  int frame_routing_id = render_frame_host->GetRoutingID();
  Emit("did-fail-load", error_code, "", url, is_main_frame, frame_process_id,
       frame_routing_id);
}

void WebContents::DidStartLoading() {
  Emit("did-start-loading");
}

void WebContents::DidStopLoading() {
  auto* web_preferences = WebContentsPreferences::From(web_contents());
  if (web_preferences && web_preferences->ShouldUsePreferredSizeMode())
    web_contents()->GetRenderViewHost()->EnablePreferredSizeMode();

  Emit("did-stop-loading");
}

bool WebContents::EmitNavigationEvent(
    const std::string& event,
    content::NavigationHandle* navigation_handle) {
  bool is_main_frame = navigation_handle->IsInMainFrame();
  int frame_tree_node_id = navigation_handle->GetFrameTreeNodeId();
  content::FrameTreeNode* frame_tree_node =
      content::FrameTreeNode::GloballyFindByID(frame_tree_node_id);
  content::RenderFrameHostManager* render_manager =
      frame_tree_node->render_manager();
  content::RenderFrameHost* frame_host = nullptr;
  if (render_manager) {
    frame_host = render_manager->speculative_frame_host();
    if (!frame_host)
      frame_host = render_manager->current_frame_host();
  }
  int frame_process_id = -1, frame_routing_id = -1;
  if (frame_host) {
    frame_process_id = frame_host->GetProcess()->GetID();
    frame_routing_id = frame_host->GetRoutingID();
  }
  bool is_same_document = navigation_handle->IsSameDocument();
  auto url = navigation_handle->GetURL();
  return Emit(event, url, is_same_document, is_main_frame, frame_process_id,
              frame_routing_id);
}

void WebContents::Message(bool internal,
                          const std::string& channel,
                          blink::CloneableMessage arguments,
                          content::RenderFrameHost* render_frame_host) {
  TRACE_EVENT1("electron", "WebContents::Message", "channel", channel);
  // webContents.emit('-ipc-message', new Event(), internal, channel,
  // arguments);
  EmitWithSender("-ipc-message", render_frame_host,
                 electron::mojom::ElectronApiIPC::InvokeCallback(), internal,
                 channel, std::move(arguments));
}

void WebContents::Invoke(
    bool internal,
    const std::string& channel,
    blink::CloneableMessage arguments,
    electron::mojom::ElectronApiIPC::InvokeCallback callback,
    content::RenderFrameHost* render_frame_host) {
  TRACE_EVENT1("electron", "WebContents::Invoke", "channel", channel);
  // webContents.emit('-ipc-invoke', new Event(), internal, channel, arguments);
  EmitWithSender("-ipc-invoke", render_frame_host, std::move(callback),
                 internal, channel, std::move(arguments));
}

void WebContents::OnFirstNonEmptyLayout(
    content::RenderFrameHost* render_frame_host) {
  if (render_frame_host == web_contents()->GetPrimaryMainFrame()) {
    Emit("ready-to-show");
  }
}

void WebContents::ReceivePostMessage(
    const std::string& channel,
    blink::TransferableMessage message,
    content::RenderFrameHost* render_frame_host) {
  v8::Isolate* isolate = JavascriptEnvironment::GetIsolate();
  v8::HandleScope handle_scope(isolate);
  auto wrapped_ports =
      MessagePort::EntanglePorts(isolate, std::move(message.ports));
  v8::Local<v8::Value> message_value =
      electron::DeserializeV8Value(isolate, message);
  EmitWithSender("-ipc-ports", render_frame_host,
                 electron::mojom::ElectronApiIPC::InvokeCallback(), false,
                 channel, message_value, std::move(wrapped_ports));
}

void WebContents::MessageSync(
    bool internal,
    const std::string& channel,
    blink::CloneableMessage arguments,
    electron::mojom::ElectronApiIPC::MessageSyncCallback callback,
    content::RenderFrameHost* render_frame_host) {
  TRACE_EVENT1("electron", "WebContents::MessageSync", "channel", channel);
  // webContents.emit('-ipc-message-sync', new Event(sender, message), internal,
  // channel, arguments);
  EmitWithSender("-ipc-message-sync", render_frame_host, std::move(callback),
                 internal, channel, std::move(arguments));
}

void WebContents::MessageTo(int32_t web_contents_id,
                            const std::string& channel,
                            blink::CloneableMessage arguments) {
  TRACE_EVENT1("electron", "WebContents::MessageTo", "channel", channel);
  auto* target_web_contents = FromID(web_contents_id);

  if (target_web_contents) {
    content::RenderFrameHost* frame = target_web_contents->MainFrame();
    DCHECK(frame);

    v8::HandleScope handle_scope(JavascriptEnvironment::GetIsolate());
    gin::Handle<WebFrameMain> web_frame_main =
        WebFrameMain::From(JavascriptEnvironment::GetIsolate(), frame);

    if (!web_frame_main->CheckRenderFrame())
      return;

    int32_t sender_id = ID();
    web_frame_main->GetRendererApi()->Message(false /* internal */, channel,
                                              std::move(arguments), sender_id);
  }
}

void WebContents::MessageHost(const std::string& channel,
                              blink::CloneableMessage arguments,
                              content::RenderFrameHost* render_frame_host) {
  TRACE_EVENT1("electron", "WebContents::MessageHost", "channel", channel);
  // webContents.emit('ipc-message-host', new Event(), channel, args);
  EmitWithSender("ipc-message-host", render_frame_host,
                 electron::mojom::ElectronApiIPC::InvokeCallback(), channel,
                 std::move(arguments));
}

void WebContents::UpdateDraggableRegions(
    std::vector<mojom::DraggableRegionPtr> regions) {
  draggable_region_ = DraggableRegionsToSkRegion(regions);
}

void WebContents::DidStartNavigation(
    content::NavigationHandle* navigation_handle) {
  EmitNavigationEvent("did-start-navigation", navigation_handle);
}

void WebContents::DidRedirectNavigation(
    content::NavigationHandle* navigation_handle) {
  EmitNavigationEvent("did-redirect-navigation", navigation_handle);
}

void WebContents::ReadyToCommitNavigation(
    content::NavigationHandle* navigation_handle) {
  // Don't focus content in an inactive window.
  if (!owner_window())
    return;
#if BUILDFLAG(IS_MAC)
  if (!owner_window()->IsActive())
    return;
#else
  if (!owner_window()->widget()->IsActive())
    return;
#endif
  // Don't focus content after subframe navigations.
  if (!navigation_handle->IsInMainFrame())
    return;
  // Only focus for top-level contents.
  if (type_ != Type::kBrowserWindow)
    return;
  web_contents()->SetInitialFocus();
}

void WebContents::DidFinishNavigation(
    content::NavigationHandle* navigation_handle) {
  if (owner_window_) {
    owner_window_->NotifyLayoutWindowControlsOverlay();
  }

  if (!navigation_handle->HasCommitted())
    return;
  bool is_main_frame = navigation_handle->IsInMainFrame();
  content::RenderFrameHost* frame_host =
      navigation_handle->GetRenderFrameHost();
  int frame_process_id = -1, frame_routing_id = -1;
  if (frame_host) {
    frame_process_id = frame_host->GetProcess()->GetID();
    frame_routing_id = frame_host->GetRoutingID();
  }
  if (!navigation_handle->IsErrorPage()) {
    // FIXME: All the Emit() calls below could potentially result in |this|
    // being destroyed (by JS listening for the event and calling
    // webContents.destroy()).
    auto url = navigation_handle->GetURL();
    bool is_same_document = navigation_handle->IsSameDocument();
    if (is_same_document) {
      Emit("did-navigate-in-page", url, is_main_frame, frame_process_id,
           frame_routing_id);
    } else {
      const net::HttpResponseHeaders* http_response =
          navigation_handle->GetResponseHeaders();
      std::string http_status_text;
      int http_response_code = -1;
      if (http_response) {
        http_status_text = http_response->GetStatusText();
        http_response_code = http_response->response_code();
      }
      Emit("did-frame-navigate", url, http_response_code, http_status_text,
           is_main_frame, frame_process_id, frame_routing_id);
      if (is_main_frame) {
        Emit("did-navigate", url, http_response_code, http_status_text);
      }
    }
    if (IsGuest())
      Emit("load-commit", url, is_main_frame);
  } else {
    auto url = navigation_handle->GetURL();
    int code = navigation_handle->GetNetErrorCode();
    auto description = net::ErrorToShortString(code);
    Emit("did-fail-provisional-load", code, description, url, is_main_frame,
         frame_process_id, frame_routing_id);

    // Do not emit "did-fail-load" for canceled requests.
    if (code != net::ERR_ABORTED) {
      EmitWarning(
          node::Environment::GetCurrent(JavascriptEnvironment::GetIsolate()),
          "Failed to load URL: " + url.possibly_invalid_spec() +
              " with error: " + description,
          "electron");
      Emit("did-fail-load", code, description, url, is_main_frame,
           frame_process_id, frame_routing_id);
    }
  }
  content::NavigationEntry* entry = navigation_handle->GetNavigationEntry();

  // This check is needed due to an issue in Chromium
  // Check the Chromium issue to keep updated:
  // https://bugs.chromium.org/p/chromium/issues/detail?id=1178663
  // If a history entry has been made and the forward/back call has been made,
  // proceed with setting the new title
  if (entry && (entry->GetTransitionType() & ui::PAGE_TRANSITION_FORWARD_BACK))
    WebContents::TitleWasSet(entry);
}

void WebContents::TitleWasSet(content::NavigationEntry* entry) {
  std::u16string final_title;
  bool explicit_set = true;
  if (entry) {
    auto title = entry->GetTitle();
    auto url = entry->GetURL();
    if (url.SchemeIsFile() && title.empty()) {
      final_title = base::UTF8ToUTF16(url.ExtractFileName());
      explicit_set = false;
    } else {
      final_title = title;
    }
  } else {
    final_title = web_contents()->GetTitle();
  }
  for (ExtendedWebContentsObserver& observer : observers_)
    observer.OnPageTitleUpdated(final_title, explicit_set);
  Emit("page-title-updated", final_title, explicit_set);
}

void WebContents::DidUpdateFaviconURL(
    content::RenderFrameHost* render_frame_host,
    const std::vector<blink::mojom::FaviconURLPtr>& urls) {
  std::set<GURL> unique_urls;
  for (const auto& iter : urls) {
    if (iter->icon_type != blink::mojom::FaviconIconType::kFavicon)
      continue;
    const GURL& url = iter->icon_url;
    if (url.is_valid())
      unique_urls.insert(url);
  }
  Emit("page-favicon-updated", unique_urls);
}

void WebContents::DevToolsReloadPage() {
  Emit("devtools-reload-page");
}

void WebContents::DevToolsFocused() {
  Emit("devtools-focused");
}

void WebContents::DevToolsOpened() {
  v8::Isolate* isolate = JavascriptEnvironment::GetIsolate();
  v8::HandleScope handle_scope(isolate);
  DCHECK(inspectable_web_contents_);
  DCHECK(inspectable_web_contents_->GetDevToolsWebContents());
  auto handle = FromOrCreate(
      isolate, inspectable_web_contents_->GetDevToolsWebContents());
  devtools_web_contents_.Reset(isolate, handle.ToV8());

  // Set inspected tabID.
  inspectable_web_contents_->CallClientFunction(
      "DevToolsAPI", "setInspectedTabId", base::Value(ID()));

  // Inherit owner window in devtools when it doesn't have one.
  auto* devtools = inspectable_web_contents_->GetDevToolsWebContents();
  bool has_window = devtools->GetUserData(NativeWindowRelay::UserDataKey());
  if (owner_window() && !has_window)
    handle->SetOwnerWindow(devtools, owner_window());

  Emit("devtools-opened");
}

void WebContents::DevToolsClosed() {
  v8::Isolate* isolate = JavascriptEnvironment::GetIsolate();
  v8::HandleScope handle_scope(isolate);
  devtools_web_contents_.Reset();

  Emit("devtools-closed");
}

void WebContents::DevToolsResized() {
  for (ExtendedWebContentsObserver& observer : observers_)
    observer.OnDevToolsResized();
}

void WebContents::SetOwnerWindow(NativeWindow* owner_window) {
  SetOwnerWindow(GetWebContents(), owner_window);
}

void WebContents::SetOwnerBaseWindow(absl::optional<BaseWindow*> owner_window) {
  SetOwnerWindow(GetWebContents(),
                 owner_window ? (*owner_window)->window() : nullptr);
}

void WebContents::SetOwnerWindow(content::WebContents* web_contents,
                                 NativeWindow* owner_window) {
  if (owner_window) {
    owner_window_ = owner_window->GetWeakPtr();
    NativeWindowRelay::CreateForWebContents(web_contents,
                                            owner_window->GetWeakPtr());
  } else {
    owner_window_ = nullptr;
    web_contents->RemoveUserData(NativeWindowRelay::UserDataKey());
  }
#if BUILDFLAG(ENABLE_OSR)
  auto* osr_wcv = GetOffScreenWebContentsView();
  if (osr_wcv)
    osr_wcv->SetNativeWindow(owner_window);
#endif
}

content::WebContents* WebContents::GetWebContents() const {
  if (!inspectable_web_contents_)
    return nullptr;
  return inspectable_web_contents_->GetWebContents();
}

content::WebContents* WebContents::GetDevToolsWebContents() const {
  if (!inspectable_web_contents_)
    return nullptr;
  return inspectable_web_contents_->GetDevToolsWebContents();
}

void WebContents::WebContentsDestroyed() {
  // Clear the pointer stored in wrapper.
  if (GetAllWebContents().Lookup(id_))
    GetAllWebContents().Remove(id_);
  v8::Isolate* isolate = JavascriptEnvironment::GetIsolate();
  v8::HandleScope scope(isolate);
  v8::Local<v8::Object> wrapper;
  if (!GetWrapper(isolate).ToLocal(&wrapper))
    return;
  wrapper->SetAlignedPointerInInternalField(0, nullptr);

  // Tell WebViewGuestDelegate that the WebContents has been destroyed.
  if (guest_delegate_)
    guest_delegate_->WillDestroy();

  Observe(nullptr);
  Emit("destroyed");
}

void WebContents::NavigationEntryCommitted(
    const content::LoadCommittedDetails& details) {
  Emit("navigation-entry-committed", details.entry->GetURL(),
       details.is_same_document, details.did_replace_entry);
}

bool WebContents::GetBackgroundThrottling() const {
  return background_throttling_;
}

void WebContents::SetBackgroundThrottling(bool allowed) {
  background_throttling_ = allowed;

  auto* rfh = web_contents()->GetPrimaryMainFrame();
  if (!rfh)
    return;

  auto* rwhv = rfh->GetView();
  if (!rwhv)
    return;

  auto* rwh_impl =
      static_cast<content::RenderWidgetHostImpl*>(rwhv->GetRenderWidgetHost());
  if (!rwh_impl)
    return;

  rwh_impl->disable_hidden_ = !background_throttling_;
  web_contents()->GetRenderViewHost()->SetSchedulerThrottling(allowed);

  if (rwh_impl->is_hidden()) {
    rwh_impl->WasShown({});
  }
}

int WebContents::GetProcessID() const {
  return web_contents()->GetPrimaryMainFrame()->GetProcess()->GetID();
}

base::ProcessId WebContents::GetOSProcessID() const {
  base::ProcessHandle process_handle = web_contents()
                                           ->GetPrimaryMainFrame()
                                           ->GetProcess()
                                           ->GetProcess()
                                           .Handle();
  return base::GetProcId(process_handle);
}

WebContents::Type WebContents::GetType() const {
  return type_;
}

bool WebContents::Equal(const WebContents* web_contents) const {
  return ID() == web_contents->ID();
}

GURL WebContents::GetURL() const {
  return web_contents()->GetLastCommittedURL();
}

void WebContents::LoadURL(const GURL& url,
                          const gin_helper::Dictionary& options) {
  if (!url.is_valid() || url.spec().size() > url::kMaxURLChars) {
    Emit("did-fail-load", static_cast<int>(net::ERR_INVALID_URL),
         net::ErrorToShortString(net::ERR_INVALID_URL),
         url.possibly_invalid_spec(), true);
    return;
  }

  content::NavigationController::LoadURLParams params(url);

  if (!options.Get("httpReferrer", &params.referrer)) {
    GURL http_referrer;
    if (options.Get("httpReferrer", &http_referrer))
      params.referrer =
          content::Referrer(http_referrer.GetAsReferrer(),
                            network::mojom::ReferrerPolicy::kDefault);
  }

  std::string user_agent;
  if (options.Get("userAgent", &user_agent))
    SetUserAgent(user_agent);

  std::string extra_headers;
  if (options.Get("extraHeaders", &extra_headers))
    params.extra_headers = extra_headers;

  scoped_refptr<network::ResourceRequestBody> body;
  if (options.Get("postData", &body)) {
    params.post_data = body;
    params.load_type = content::NavigationController::LOAD_TYPE_HTTP_POST;
  }

  GURL base_url_for_data_url;
  if (options.Get("baseURLForDataURL", &base_url_for_data_url)) {
    params.base_url_for_data_url = base_url_for_data_url;
    params.load_type = content::NavigationController::LOAD_TYPE_DATA;
  }

  bool reload_ignoring_cache = false;
  if (options.Get("reloadIgnoringCache", &reload_ignoring_cache) &&
      reload_ignoring_cache) {
    params.reload_type = content::ReloadType::BYPASSING_CACHE;
  }

  // Calling LoadURLWithParams() can trigger JS which destroys |this|.
  auto weak_this = GetWeakPtr();

  params.transition_type = ui::PageTransitionFromInt(
      ui::PAGE_TRANSITION_TYPED | ui::PAGE_TRANSITION_FROM_ADDRESS_BAR);
  params.override_user_agent = content::NavigationController::UA_OVERRIDE_TRUE;
  // Discard non-committed entries to ensure that we don't re-use a pending
  // entry
  web_contents()->GetController().DiscardNonCommittedEntries();
  web_contents()->GetController().LoadURLWithParams(params);

  // ⚠️WARNING!⚠️
  // LoadURLWithParams() triggers JS events which can call destroy() on |this|.
  // It's not safe to assume that |this| points to valid memory at this point.
  if (!weak_this || !web_contents())
    return;

  // Required to make beforeunload handler work.
  NotifyUserActivation();
}

// TODO(MarshallOfSound): Figure out what we need to do with post data here, I
// believe the default behavior when we pass "true" is to phone out to the
// delegate and then the controller expects this method to be called again with
// "false" if the user approves the reload.  For now this would result in
// ".reload()" calls on POST data domains failing silently.  Passing false would
// result in them succeeding, but reposting which although more correct could be
// considering a breaking change.
void WebContents::Reload() {
  web_contents()->GetController().Reload(content::ReloadType::NORMAL,
                                         /* check_for_repost */ true);
}

void WebContents::ReloadIgnoringCache() {
  web_contents()->GetController().Reload(content::ReloadType::BYPASSING_CACHE,
                                         /* check_for_repost */ true);
}

void WebContents::DownloadURL(const GURL& url) {
  auto* browser_context = web_contents()->GetBrowserContext();
  auto* download_manager = browser_context->GetDownloadManager();
  std::unique_ptr<download::DownloadUrlParameters> download_params(
      content::DownloadRequestUtils::CreateDownloadForWebContentsMainFrame(
          web_contents(), url, MISSING_TRAFFIC_ANNOTATION));
  download_manager->DownloadUrl(std::move(download_params));
}

std::u16string WebContents::GetTitle() const {
  return web_contents()->GetTitle();
}

bool WebContents::IsLoading() const {
  return web_contents()->IsLoading();
}

bool WebContents::IsLoadingMainFrame() const {
  return web_contents()->ShouldShowLoadingUI();
}

bool WebContents::IsWaitingForResponse() const {
  return web_contents()->IsWaitingForResponse();
}

void WebContents::Stop() {
  web_contents()->Stop();
}

bool WebContents::CanGoBack() const {
  return web_contents()->GetController().CanGoBack();
}

void WebContents::GoBack() {
  if (CanGoBack())
    web_contents()->GetController().GoBack();
}

bool WebContents::CanGoForward() const {
  return web_contents()->GetController().CanGoForward();
}

void WebContents::GoForward() {
  if (CanGoForward())
    web_contents()->GetController().GoForward();
}

bool WebContents::CanGoToOffset(int offset) const {
  return web_contents()->GetController().CanGoToOffset(offset);
}

void WebContents::GoToOffset(int offset) {
  if (CanGoToOffset(offset))
    web_contents()->GetController().GoToOffset(offset);
}

bool WebContents::CanGoToIndex(int index) const {
  return index >= 0 && index < GetHistoryLength();
}

void WebContents::GoToIndex(int index) {
  if (CanGoToIndex(index))
    web_contents()->GetController().GoToIndex(index);
}

int WebContents::GetActiveIndex() const {
  return web_contents()->GetController().GetCurrentEntryIndex();
}

void WebContents::ClearHistory() {
  // In some rare cases (normally while there is no real history) we are in a
  // state where we can't prune navigation entries
  if (web_contents()->GetController().CanPruneAllButLastCommitted()) {
    web_contents()->GetController().PruneAllButLastCommitted();
  }
}

int WebContents::GetHistoryLength() const {
  return web_contents()->GetController().GetEntryCount();
}

const std::string WebContents::GetWebRTCIPHandlingPolicy() const {
  return web_contents()->GetMutableRendererPrefs()->webrtc_ip_handling_policy;
}

void WebContents::SetWebRTCIPHandlingPolicy(
    const std::string& webrtc_ip_handling_policy) {
  if (GetWebRTCIPHandlingPolicy() == webrtc_ip_handling_policy)
    return;
  web_contents()->GetMutableRendererPrefs()->webrtc_ip_handling_policy =
      webrtc_ip_handling_policy;

  web_contents()->SyncRendererPrefs();
}

std::string WebContents::GetMediaSourceID(
    content::WebContents* request_web_contents) {
  auto* frame_host = web_contents()->GetPrimaryMainFrame();
  if (!frame_host)
    return std::string();

  content::DesktopMediaID media_id(
      content::DesktopMediaID::TYPE_WEB_CONTENTS,
      content::DesktopMediaID::kNullId,
      content::WebContentsMediaCaptureId(frame_host->GetProcess()->GetID(),
                                         frame_host->GetRoutingID()));

  auto* request_frame_host = request_web_contents->GetPrimaryMainFrame();
  if (!request_frame_host)
    return std::string();

  std::string id =
      content::DesktopStreamsRegistry::GetInstance()->RegisterStream(
          request_frame_host->GetProcess()->GetID(),
          request_frame_host->GetRoutingID(),
          url::Origin::Create(request_frame_host->GetLastCommittedURL()
                                  .DeprecatedGetOriginAsURL()),
          media_id, "", content::kRegistryStreamTypeTab);

  return id;
}

bool WebContents::IsCrashed() const {
  return web_contents()->IsCrashed();
}

void WebContents::ForcefullyCrashRenderer() {
  content::RenderWidgetHostView* view =
      web_contents()->GetRenderWidgetHostView();
  if (!view)
    return;

  content::RenderWidgetHost* rwh = view->GetRenderWidgetHost();
  if (!rwh)
    return;

  content::RenderProcessHost* rph = rwh->GetProcess();
  if (rph) {
#if BUILDFLAG(IS_LINUX) || BUILDFLAG(IS_CHROMEOS)
    // A generic |CrashDumpHungChildProcess()| is not implemented for Linux.
    // Instead we send an explicit IPC to crash on the renderer's IO thread.
    rph->ForceCrash();
#else
    // Try to generate a crash report for the hung process.
#if !IS_MAS_BUILD()
    CrashDumpHungChildProcess(rph->GetProcess().Handle());
#endif
    rph->Shutdown(content::RESULT_CODE_HUNG);
#endif
  }
}

void WebContents::SetUserAgent(const std::string& user_agent) {
  blink::UserAgentOverride ua_override;
  ua_override.ua_string_override = user_agent;
  if (!user_agent.empty())
    ua_override.ua_metadata_override = embedder_support::GetUserAgentMetadata();

  web_contents()->SetUserAgentOverride(ua_override, false);
}

std::string WebContents::GetUserAgent() {
  return web_contents()->GetUserAgentOverride().ua_string_override;
}

v8::Local<v8::Promise> WebContents::SavePage(
    const base::FilePath& full_file_path,
    const content::SavePageType& save_type) {
  v8::Isolate* isolate = JavascriptEnvironment::GetIsolate();
  gin_helper::Promise<void> promise(isolate);
  v8::Local<v8::Promise> handle = promise.GetHandle();

  if (!full_file_path.IsAbsolute()) {
    promise.RejectWithErrorMessage("Path must be absolute");
    return handle;
  }

  auto* handler = new SavePageHandler(web_contents(), std::move(promise));
  handler->Handle(full_file_path, save_type);

  return handle;
}

void WebContents::OpenDevTools(gin::Arguments* args) {
  if (type_ == Type::kRemote)
    return;

  if (!enable_devtools_)
    return;

  std::string state;
  if (type_ == Type::kWebView || type_ == Type::kBackgroundPage ||
      !owner_window()) {
    state = "detach";
  }

#if BUILDFLAG(IS_WIN)
  auto* win = static_cast<NativeWindowViews*>(owner_window());
  // Force a detached state when WCO is enabled to match Chrome
  // behavior and prevent occlusion of DevTools.
  if (win && win->IsWindowControlsOverlayEnabled())
    state = "detach";
#endif

  bool activate = true;
  if (args && args->Length() == 1) {
    gin_helper::Dictionary options;
    if (args->GetNext(&options)) {
      options.Get("mode", &state);
      options.Get("activate", &activate);
    }
  }

  DCHECK(inspectable_web_contents_);
  inspectable_web_contents_->SetDockState(state);
  inspectable_web_contents_->ShowDevTools(activate);
}

void WebContents::CloseDevTools() {
  if (type_ == Type::kRemote)
    return;

  DCHECK(inspectable_web_contents_);
  inspectable_web_contents_->CloseDevTools();
}

bool WebContents::IsDevToolsOpened() {
  if (type_ == Type::kRemote)
    return false;

  DCHECK(inspectable_web_contents_);
  return inspectable_web_contents_->IsDevToolsViewShowing();
}

bool WebContents::IsDevToolsFocused() {
  if (type_ == Type::kRemote)
    return false;

  DCHECK(inspectable_web_contents_);
  return inspectable_web_contents_->GetView()->IsDevToolsViewFocused();
}

void WebContents::EnableDeviceEmulation(
    const blink::DeviceEmulationParams& params) {
  if (type_ == Type::kRemote)
    return;

  DCHECK(web_contents());
  auto* frame_host = web_contents()->GetPrimaryMainFrame();
  if (frame_host) {
    auto* widget_host_impl = static_cast<content::RenderWidgetHostImpl*>(
        frame_host->GetView()->GetRenderWidgetHost());
    if (widget_host_impl) {
      auto& frame_widget = widget_host_impl->GetAssociatedFrameWidget();
      frame_widget->EnableDeviceEmulation(params);
    }
  }
}

void WebContents::DisableDeviceEmulation() {
  if (type_ == Type::kRemote)
    return;

  DCHECK(web_contents());
  auto* frame_host = web_contents()->GetPrimaryMainFrame();
  if (frame_host) {
    auto* widget_host_impl = static_cast<content::RenderWidgetHostImpl*>(
        frame_host->GetView()->GetRenderWidgetHost());
    if (widget_host_impl) {
      auto& frame_widget = widget_host_impl->GetAssociatedFrameWidget();
      frame_widget->DisableDeviceEmulation();
    }
  }
}

void WebContents::ToggleDevTools() {
  if (IsDevToolsOpened())
    CloseDevTools();
  else
    OpenDevTools(nullptr);
}

void WebContents::InspectElement(int x, int y) {
  if (type_ == Type::kRemote)
    return;

  if (!enable_devtools_)
    return;

  DCHECK(inspectable_web_contents_);
  if (!inspectable_web_contents_->GetDevToolsWebContents())
    OpenDevTools(nullptr);
  inspectable_web_contents_->InspectElement(x, y);
}

void WebContents::InspectSharedWorkerById(const std::string& workerId) {
  if (type_ == Type::kRemote)
    return;

  if (!enable_devtools_)
    return;

  for (const auto& agent_host : content::DevToolsAgentHost::GetOrCreateAll()) {
    if (agent_host->GetType() ==
        content::DevToolsAgentHost::kTypeSharedWorker) {
      if (agent_host->GetId() == workerId) {
        OpenDevTools(nullptr);
        inspectable_web_contents_->AttachTo(agent_host);
        break;
      }
    }
  }
}

std::vector<scoped_refptr<content::DevToolsAgentHost>>
WebContents::GetAllSharedWorkers() {
  std::vector<scoped_refptr<content::DevToolsAgentHost>> shared_workers;

  if (type_ == Type::kRemote)
    return shared_workers;

  if (!enable_devtools_)
    return shared_workers;

  for (const auto& agent_host : content::DevToolsAgentHost::GetOrCreateAll()) {
    if (agent_host->GetType() ==
        content::DevToolsAgentHost::kTypeSharedWorker) {
      shared_workers.push_back(agent_host);
    }
  }
  return shared_workers;
}

void WebContents::InspectSharedWorker() {
  if (type_ == Type::kRemote)
    return;

  if (!enable_devtools_)
    return;

  for (const auto& agent_host : content::DevToolsAgentHost::GetOrCreateAll()) {
    if (agent_host->GetType() ==
        content::DevToolsAgentHost::kTypeSharedWorker) {
      OpenDevTools(nullptr);
      inspectable_web_contents_->AttachTo(agent_host);
      break;
    }
  }
}

void WebContents::InspectServiceWorker() {
  if (type_ == Type::kRemote)
    return;

  if (!enable_devtools_)
    return;

  for (const auto& agent_host : content::DevToolsAgentHost::GetOrCreateAll()) {
    if (agent_host->GetType() ==
        content::DevToolsAgentHost::kTypeServiceWorker) {
      OpenDevTools(nullptr);
      inspectable_web_contents_->AttachTo(agent_host);
      break;
    }
  }
}

void WebContents::SetIgnoreMenuShortcuts(bool ignore) {
  auto* web_preferences = WebContentsPreferences::From(web_contents());
  DCHECK(web_preferences);
  web_preferences->SetIgnoreMenuShortcuts(ignore);
}

void WebContents::SetAudioMuted(bool muted) {
  web_contents()->SetAudioMuted(muted);
}

bool WebContents::IsAudioMuted() {
  return web_contents()->IsAudioMuted();
}

bool WebContents::IsCurrentlyAudible() {
  return web_contents()->IsCurrentlyAudible();
}

#if BUILDFLAG(ENABLE_PRINTING)
void WebContents::OnGetDeviceNameToUse(
    base::Value::Dict print_settings,
    printing::CompletionCallback print_callback,
    bool silent,
    // <error, device_name>
    std::pair<std::string, std::u16string> info) {
  // The content::WebContents might be already deleted at this point, and the
  // PrintViewManagerElectron class does not do null check.
  if (!web_contents()) {
    if (print_callback)
      std::move(print_callback).Run(false, "failed");
    return;
  }

  if (!info.first.empty()) {
    if (print_callback)
      std::move(print_callback).Run(false, info.first);
    return;
  }

  // If the user has passed a deviceName use it, otherwise use default printer.
  print_settings.Set(printing::kSettingDeviceName, info.second);

  auto* print_view_manager =
      PrintViewManagerElectron::FromWebContents(web_contents());
  if (!print_view_manager)
    return;

  auto* focused_frame = web_contents()->GetFocusedFrame();
  auto* rfh = focused_frame && focused_frame->HasSelection()
                  ? focused_frame
                  : web_contents()->GetPrimaryMainFrame();

  print_view_manager->PrintNow(rfh, silent, std::move(print_settings),
                               std::move(print_callback));
}

void WebContents::Print(gin::Arguments* args) {
  gin_helper::Dictionary options =
      gin::Dictionary::CreateEmpty(args->isolate());
  base::Value::Dict settings;

  if (args->Length() >= 1 && !args->GetNext(&options)) {
    gin_helper::ErrorThrower(args->isolate())
        .ThrowError("webContents.print(): Invalid print settings specified.");
    return;
  }

  printing::CompletionCallback callback;
  if (args->Length() == 2 && !args->GetNext(&callback)) {
    gin_helper::ErrorThrower(args->isolate())
        .ThrowError("webContents.print(): Invalid optional callback provided.");
    return;
  }

  // Set optional silent printing
  bool silent = false;
  options.Get("silent", &silent);

  bool print_background = false;
  options.Get("printBackground", &print_background);
  settings.Set(printing::kSettingShouldPrintBackgrounds, print_background);

  // Set custom margin settings
  gin_helper::Dictionary margins =
      gin::Dictionary::CreateEmpty(args->isolate());
  if (options.Get("margins", &margins)) {
    printing::mojom::MarginType margin_type =
        printing::mojom::MarginType::kDefaultMargins;
    margins.Get("marginType", &margin_type);
    settings.Set(printing::kSettingMarginsType, static_cast<int>(margin_type));

    if (margin_type == printing::mojom::MarginType::kCustomMargins) {
      base::Value::Dict custom_margins;
      int top = 0;
      margins.Get("top", &top);
      custom_margins.Set(printing::kSettingMarginTop, top);
      int bottom = 0;
      margins.Get("bottom", &bottom);
      custom_margins.Set(printing::kSettingMarginBottom, bottom);
      int left = 0;
      margins.Get("left", &left);
      custom_margins.Set(printing::kSettingMarginLeft, left);
      int right = 0;
      margins.Get("right", &right);
      custom_margins.Set(printing::kSettingMarginRight, right);
      settings.Set(printing::kSettingMarginsCustom, std::move(custom_margins));
    }
  } else {
    settings.Set(
        printing::kSettingMarginsType,
        static_cast<int>(printing::mojom::MarginType::kDefaultMargins));
  }

  // Set whether to print color or greyscale
  bool print_color = true;
  options.Get("color", &print_color);
  auto const color_model = print_color ? printing::mojom::ColorModel::kColor
                                       : printing::mojom::ColorModel::kGray;
  settings.Set(printing::kSettingColor, static_cast<int>(color_model));

  // Is the orientation landscape or portrait.
  bool landscape = false;
  options.Get("landscape", &landscape);
  settings.Set(printing::kSettingLandscape, landscape);

  // We set the default to the system's default printer and only update
  // if at the Chromium level if the user overrides.
  // Printer device name as opened by the OS.
  std::u16string device_name;
  options.Get("deviceName", &device_name);

  int scale_factor = 100;
  options.Get("scaleFactor", &scale_factor);
  settings.Set(printing::kSettingScaleFactor, scale_factor);

  int pages_per_sheet = 1;
  options.Get("pagesPerSheet", &pages_per_sheet);
  settings.Set(printing::kSettingPagesPerSheet, pages_per_sheet);

  // True if the user wants to print with collate.
  bool collate = true;
  options.Get("collate", &collate);
  settings.Set(printing::kSettingCollate, collate);

  // The number of individual copies to print
  int copies = 1;
  options.Get("copies", &copies);
  settings.Set(printing::kSettingCopies, copies);

  // Strings to be printed as headers and footers if requested by the user.
  std::string header;
  options.Get("header", &header);
  std::string footer;
  options.Get("footer", &footer);

  if (!(header.empty() && footer.empty())) {
    settings.Set(printing::kSettingHeaderFooterEnabled, true);

    settings.Set(printing::kSettingHeaderFooterTitle, header);
    settings.Set(printing::kSettingHeaderFooterURL, footer);
  } else {
    settings.Set(printing::kSettingHeaderFooterEnabled, false);
  }

  // We don't want to allow the user to enable these settings
  // but we need to set them or a CHECK is hit.
  settings.Set(printing::kSettingPrinterType,
               static_cast<int>(printing::mojom::PrinterType::kLocal));
  settings.Set(printing::kSettingShouldPrintSelectionOnly, false);
  settings.Set(printing::kSettingRasterizePdf, false);

  // Set custom page ranges to print
  std::vector<gin_helper::Dictionary> page_ranges;
  if (options.Get("pageRanges", &page_ranges)) {
    base::Value::List page_range_list;
    for (auto& range : page_ranges) {
      int from, to;
      if (range.Get("from", &from) && range.Get("to", &to)) {
        base::Value::Dict range_dict;
        // Chromium uses 1-based page ranges, so increment each by 1.
        range_dict.Set(printing::kSettingPageRangeFrom, from + 1);
        range_dict.Set(printing::kSettingPageRangeTo, to + 1);
        page_range_list.Append(std::move(range_dict));
      } else {
        continue;
      }
    }
    if (!page_range_list.empty())
      settings.Set(printing::kSettingPageRange, std::move(page_range_list));
  }

  // Duplex type user wants to use.
  printing::mojom::DuplexMode duplex_mode =
      printing::mojom::DuplexMode::kSimplex;
  options.Get("duplexMode", &duplex_mode);
  settings.Set(printing::kSettingDuplexMode, static_cast<int>(duplex_mode));

  // We've already done necessary parameter sanitization at the
  // JS level, so we can simply pass this through.
  base::Value media_size(base::Value::Type::DICTIONARY);
  if (options.Get("mediaSize", &media_size))
    settings.Set(printing::kSettingMediaSize, std::move(media_size));

  // Set custom dots per inch (dpi)
  gin_helper::Dictionary dpi_settings;
  int dpi = 72;
  if (options.Get("dpi", &dpi_settings)) {
    int horizontal = 72;
    dpi_settings.Get("horizontal", &horizontal);
    settings.Set(printing::kSettingDpiHorizontal, horizontal);
    int vertical = 72;
    dpi_settings.Get("vertical", &vertical);
    settings.Set(printing::kSettingDpiVertical, vertical);
  } else {
    settings.Set(printing::kSettingDpiHorizontal, dpi);
    settings.Set(printing::kSettingDpiVertical, dpi);
  }

  print_task_runner_->PostTaskAndReplyWithResult(
      FROM_HERE, base::BindOnce(&GetDeviceNameToUse, device_name),
      base::BindOnce(&WebContents::OnGetDeviceNameToUse,
                     weak_factory_.GetWeakPtr(), std::move(settings),
                     std::move(callback), silent));
}

// Partially duplicated and modified from
// headless/lib/browser/protocol/page_handler.cc;l=41
v8::Local<v8::Promise> WebContents::PrintToPDF(const base::Value& settings) {
  v8::Isolate* isolate = JavascriptEnvironment::GetIsolate();
  gin_helper::Promise<v8::Local<v8::Value>> promise(isolate);
  v8::Local<v8::Promise> handle = promise.GetHandle();

  // This allows us to track headless printing calls.
  auto unique_id = settings.GetDict().FindInt(printing::kPreviewRequestID);
  auto landscape = settings.GetDict().FindBool("landscape");
  auto display_header_footer =
      settings.GetDict().FindBool("displayHeaderFooter");
  auto print_background = settings.GetDict().FindBool("shouldPrintBackgrounds");
  auto scale = settings.GetDict().FindDouble("scale");
  auto paper_width = settings.GetDict().FindDouble("paperWidth");
  auto paper_height = settings.GetDict().FindDouble("paperHeight");
  auto margin_top = settings.GetDict().FindDouble("marginTop");
  auto margin_bottom = settings.GetDict().FindDouble("marginBottom");
  auto margin_left = settings.GetDict().FindDouble("marginLeft");
  auto margin_right = settings.GetDict().FindDouble("marginRight");
  auto page_ranges = *settings.GetDict().FindString("pageRanges");
  auto header_template = *settings.GetDict().FindString("headerTemplate");
  auto footer_template = *settings.GetDict().FindString("footerTemplate");
  auto prefer_css_page_size = settings.GetDict().FindBool("preferCSSPageSize");

  absl::variant<printing::mojom::PrintPagesParamsPtr, std::string>
      print_pages_params = print_to_pdf::GetPrintPagesParams(
          web_contents()->GetPrimaryMainFrame()->GetLastCommittedURL(),
          landscape, display_header_footer, print_background, scale,
          paper_width, paper_height, margin_top, margin_bottom, margin_left,
          margin_right, absl::make_optional(header_template),
          absl::make_optional(footer_template), prefer_css_page_size);

  if (absl::holds_alternative<std::string>(print_pages_params)) {
    auto error = absl::get<std::string>(print_pages_params);
    promise.RejectWithErrorMessage("Invalid print parameters: " + error);
    return handle;
  }

  auto* manager = PrintViewManagerElectron::FromWebContents(web_contents());
  if (!manager) {
    promise.RejectWithErrorMessage("Failed to find print manager");
    return handle;
  }

  auto params = std::move(
      absl::get<printing::mojom::PrintPagesParamsPtr>(print_pages_params));
  params->params->document_cookie = unique_id.value_or(0);

  manager->PrintToPdf(web_contents()->GetPrimaryMainFrame(), page_ranges,
                      std::move(params),
                      base::BindOnce(&WebContents::OnPDFCreated, GetWeakPtr(),
                                     std::move(promise)));

  return handle;
}

void WebContents::OnPDFCreated(
    gin_helper::Promise<v8::Local<v8::Value>> promise,
    print_to_pdf::PdfPrintResult print_result,
    scoped_refptr<base::RefCountedMemory> data) {
  if (print_result != print_to_pdf::PdfPrintResult::kPrintSuccess) {
    promise.RejectWithErrorMessage(
        "Failed to generate PDF: " +
        print_to_pdf::PdfPrintResultToString(print_result));
    return;
  }

  v8::Isolate* isolate = promise.isolate();
  gin_helper::Locker locker(isolate);
  v8::HandleScope handle_scope(isolate);
  v8::Context::Scope context_scope(
      v8::Local<v8::Context>::New(isolate, promise.GetContext()));

  v8::Local<v8::Value> buffer =
      node::Buffer::Copy(isolate, reinterpret_cast<const char*>(data->front()),
                         data->size())
          .ToLocalChecked();

  promise.Resolve(buffer);
}
#endif

void WebContents::AddWorkSpace(gin::Arguments* args,
                               const base::FilePath& path) {
  if (path.empty()) {
    gin_helper::ErrorThrower(args->isolate())
        .ThrowError("path cannot be empty");
    return;
  }
  DevToolsAddFileSystem(std::string(), path);
}

void WebContents::RemoveWorkSpace(gin::Arguments* args,
                                  const base::FilePath& path) {
  if (path.empty()) {
    gin_helper::ErrorThrower(args->isolate())
        .ThrowError("path cannot be empty");
    return;
  }
  DevToolsRemoveFileSystem(path);
}

void WebContents::Undo() {
  web_contents()->Undo();
}

void WebContents::Redo() {
  web_contents()->Redo();
}

void WebContents::Cut() {
  web_contents()->Cut();
}

void WebContents::Copy() {
  web_contents()->Copy();
}

void WebContents::Paste() {
  web_contents()->Paste();
}

void WebContents::PasteAndMatchStyle() {
  web_contents()->PasteAndMatchStyle();
}

void WebContents::Delete() {
  web_contents()->Delete();
}

void WebContents::SelectAll() {
  web_contents()->SelectAll();
}

void WebContents::Unselect() {
  web_contents()->CollapseSelection();
}

void WebContents::Replace(const std::u16string& word) {
  web_contents()->Replace(word);
}

void WebContents::ReplaceMisspelling(const std::u16string& word) {
  web_contents()->ReplaceMisspelling(word);
}

uint32_t WebContents::FindInPage(gin::Arguments* args) {
  std::u16string search_text;
  if (!args->GetNext(&search_text) || search_text.empty()) {
    gin_helper::ErrorThrower(args->isolate())
        .ThrowError("Must provide a non-empty search content");
    return 0;
  }

  uint32_t request_id = ++find_in_page_request_id_;
  gin_helper::Dictionary dict;
  auto options = blink::mojom::FindOptions::New();
  if (args->GetNext(&dict)) {
    dict.Get("forward", &options->forward);
    dict.Get("matchCase", &options->match_case);
    dict.Get("findNext", &options->new_session);
  }

  web_contents()->Find(request_id, search_text, std::move(options));
  return request_id;
}

void WebContents::StopFindInPage(content::StopFindAction action) {
  web_contents()->StopFinding(action);
}

void WebContents::ShowDefinitionForSelection() {
#if BUILDFLAG(IS_MAC)
  auto* const view = web_contents()->GetRenderWidgetHostView();
  if (view)
    view->ShowDefinitionForSelection();
#endif
}

void WebContents::CopyImageAt(int x, int y) {
  auto* const host = web_contents()->GetPrimaryMainFrame();
  if (host)
    host->CopyImageAt(x, y);
}

void WebContents::Focus() {
  // Focusing on WebContents does not automatically focus the window on macOS
  // and Linux, do it manually to match the behavior on Windows.
#if BUILDFLAG(IS_MAC) || BUILDFLAG(IS_LINUX)
  if (owner_window())
    owner_window()->Focus(true);
#endif
  web_contents()->Focus();
}

#if !BUILDFLAG(IS_MAC)
bool WebContents::IsFocused() const {
  auto* view = web_contents()->GetRenderWidgetHostView();
  if (!view)
    return false;

  if (GetType() != Type::kBackgroundPage) {
    auto* window = web_contents()->GetNativeView()->GetToplevelWindow();
    if (window && !window->IsVisible())
      return false;
  }

  return view->HasFocus();
}
#endif

void WebContents::SendInputEvent(v8::Isolate* isolate,
                                 v8::Local<v8::Value> input_event) {
  content::RenderWidgetHostView* view =
      web_contents()->GetRenderWidgetHostView();
  if (!view)
    return;

  content::RenderWidgetHost* rwh = view->GetRenderWidgetHost();
  blink::WebInputEvent::Type type =
      gin::GetWebInputEventType(isolate, input_event);
  if (blink::WebInputEvent::IsMouseEventType(type)) {
    blink::WebMouseEvent mouse_event;
    if (gin::ConvertFromV8(isolate, input_event, &mouse_event)) {
      if (IsOffScreen()) {
#if BUILDFLAG(ENABLE_OSR)
        GetOffScreenRenderWidgetHostView()->SendMouseEvent(mouse_event);
#endif
      } else {
        rwh->ForwardMouseEvent(mouse_event);
      }
      return;
    }
  } else if (blink::WebInputEvent::IsKeyboardEventType(type)) {
    content::NativeWebKeyboardEvent keyboard_event(
        blink::WebKeyboardEvent::Type::kRawKeyDown,
        blink::WebInputEvent::Modifiers::kNoModifiers, ui::EventTimeForNow());
    if (gin::ConvertFromV8(isolate, input_event, &keyboard_event)) {
      // For backwards compatibility, convert `kKeyDown` to `kRawKeyDown`.
      if (keyboard_event.GetType() == blink::WebKeyboardEvent::Type::kKeyDown)
        keyboard_event.SetType(blink::WebKeyboardEvent::Type::kRawKeyDown);
      rwh->ForwardKeyboardEvent(keyboard_event);
      return;
    }
  } else if (type == blink::WebInputEvent::Type::kMouseWheel) {
    blink::WebMouseWheelEvent mouse_wheel_event;
    if (gin::ConvertFromV8(isolate, input_event, &mouse_wheel_event)) {
      if (IsOffScreen()) {
#if BUILDFLAG(ENABLE_OSR)
        GetOffScreenRenderWidgetHostView()->SendMouseWheelEvent(
            mouse_wheel_event);
#endif
      } else {
        // Chromium expects phase info in wheel events (and applies a
        // DCHECK to verify it). See: https://crbug.com/756524.
        mouse_wheel_event.phase = blink::WebMouseWheelEvent::kPhaseBegan;
        mouse_wheel_event.dispatch_type =
            blink::WebInputEvent::DispatchType::kBlocking;
        rwh->ForwardWheelEvent(mouse_wheel_event);

        // Send a synthetic wheel event with phaseEnded to finish scrolling.
        mouse_wheel_event.has_synthetic_phase = true;
        mouse_wheel_event.delta_x = 0;
        mouse_wheel_event.delta_y = 0;
        mouse_wheel_event.phase = blink::WebMouseWheelEvent::kPhaseEnded;
        mouse_wheel_event.dispatch_type =
            blink::WebInputEvent::DispatchType::kEventNonBlocking;
        rwh->ForwardWheelEvent(mouse_wheel_event);
      }
      return;
    }
  }

  isolate->ThrowException(
      v8::Exception::Error(gin::StringToV8(isolate, "Invalid event object")));
}

void WebContents::BeginFrameSubscription(gin::Arguments* args) {
  bool only_dirty = false;
  FrameSubscriber::FrameCaptureCallback callback;

  if (args->Length() > 1) {
    if (!args->GetNext(&only_dirty)) {
      args->ThrowError();
      return;
    }
  }
  if (!args->GetNext(&callback)) {
    args->ThrowError();
    return;
  }

  frame_subscriber_ =
      std::make_unique<FrameSubscriber>(web_contents(), callback, only_dirty);
}

void WebContents::EndFrameSubscription() {
  frame_subscriber_.reset();
}

void WebContents::StartDrag(const gin_helper::Dictionary& item,
                            gin::Arguments* args) {
  base::FilePath file;
  std::vector<base::FilePath> files;
  if (!item.Get("files", &files) && item.Get("file", &file)) {
    files.push_back(file);
  }

  v8::Local<v8::Value> icon_value;
  if (!item.Get("icon", &icon_value)) {
    gin_helper::ErrorThrower(args->isolate())
        .ThrowError("'icon' parameter is required");
    return;
  }

  NativeImage* icon = nullptr;
  if (!NativeImage::TryConvertNativeImage(args->isolate(), icon_value, &icon) ||
      icon->image().IsEmpty()) {
    return;
  }

  // Start dragging.
  if (!files.empty()) {
    base::CurrentThread::ScopedAllowApplicationTasksInNativeNestedLoop allow;
    DragFileItems(files, icon->image(), web_contents()->GetNativeView());
  } else {
    gin_helper::ErrorThrower(args->isolate())
        .ThrowError("Must specify either 'file' or 'files' option");
  }
}

v8::Local<v8::Promise> WebContents::CapturePage(gin::Arguments* args) {
  gin_helper::Promise<gfx::Image> promise(args->isolate());
  v8::Local<v8::Promise> handle = promise.GetHandle();

  gfx::Rect rect;
  args->GetNext(&rect);

  bool stay_hidden = false;
  bool stay_awake = false;
  if (args && args->Length() == 2) {
    gin_helper::Dictionary options;
    if (args->GetNext(&options)) {
      options.Get("stayHidden", &stay_hidden);
      options.Get("stayAwake", &stay_awake);
    }
  }

  auto* const view = web_contents()->GetRenderWidgetHostView();
  if (!view) {
    promise.Resolve(gfx::Image());
    return handle;
  }

#if !BUILDFLAG(IS_MAC)
  // If the view's renderer is suspended this may fail on Windows/Linux -
  // bail if so. See CopyFromSurface in
  // content/public/browser/render_widget_host_view.h.
  auto* rfh = web_contents()->GetPrimaryMainFrame();
  if (rfh &&
      rfh->GetVisibilityState() == blink::mojom::PageVisibilityState::kHidden) {
    promise.Resolve(gfx::Image());
    return handle;
  }
#endif  // BUILDFLAG(IS_MAC)

  auto capture_handle = web_contents()->IncrementCapturerCount(
      rect.size(), stay_hidden, stay_awake);

  // Capture full page if user doesn't specify a |rect|.
  const gfx::Size view_size =
      rect.IsEmpty() ? view->GetViewBounds().size() : rect.size();

  // By default, the requested bitmap size is the view size in screen
  // coordinates.  However, if there's more pixel detail available on the
  // current system, increase the requested bitmap size to capture it all.
  gfx::Size bitmap_size = view_size;
  const gfx::NativeView native_view = view->GetNativeView();
  const float scale = display::Screen::GetScreen()
                          ->GetDisplayNearestView(native_view)
                          .device_scale_factor();
  if (scale > 1.0f)
    bitmap_size = gfx::ScaleToCeiledSize(view_size, scale);

  view->CopyFromSurface(gfx::Rect(rect.origin(), view_size), bitmap_size,
                        base::BindOnce(&OnCapturePageDone, std::move(promise),
                                       std::move(capture_handle)));
  return handle;
}

// TODO(codebytere): remove in Electron v23.
void WebContents::IncrementCapturerCount(gin::Arguments* args) {
  EmitWarning(node::Environment::GetCurrent(args->isolate()),
              "webContents.incrementCapturerCount() is deprecated and will be "
              "removed in v23",
              "electron");

  gfx::Size size;
  bool stay_hidden = false;
  bool stay_awake = false;

  // get size arguments if they exist
  args->GetNext(&size);
  // get stayHidden arguments if they exist
  args->GetNext(&stay_hidden);
  // get stayAwake arguments if they exist
  args->GetNext(&stay_awake);

  std::ignore = web_contents()
                    ->IncrementCapturerCount(size, stay_hidden, stay_awake)
                    .Release();
}

// TODO(codebytere): remove in Electron v23.
void WebContents::DecrementCapturerCount(gin::Arguments* args) {
  EmitWarning(node::Environment::GetCurrent(args->isolate()),
              "webContents.decrementCapturerCount() is deprecated and will be "
              "removed in v23",
              "electron");

  bool stay_hidden = false;
  bool stay_awake = false;

  // get stayHidden arguments if they exist
  args->GetNext(&stay_hidden);
  // get stayAwake arguments if they exist
  args->GetNext(&stay_awake);

  web_contents()->DecrementCapturerCount(stay_hidden, stay_awake);
}

bool WebContents::IsBeingCaptured() {
  return web_contents()->IsBeingCaptured();
}

void WebContents::OnCursorChanged(const content::WebCursor& webcursor) {
  const ui::Cursor& cursor = webcursor.cursor();

  if (cursor.type() == ui::mojom::CursorType::kCustom) {
    Emit("cursor-changed", CursorTypeToString(cursor),
         gfx::Image::CreateFrom1xBitmap(cursor.custom_bitmap()),
         cursor.image_scale_factor(),
         gfx::Size(cursor.custom_bitmap().width(),
                   cursor.custom_bitmap().height()),
         cursor.custom_hotspot());
  } else {
    Emit("cursor-changed", CursorTypeToString(cursor));
  }
}

bool WebContents::IsGuest() const {
  return type_ == Type::kWebView;
}

void WebContents::AttachToIframe(content::WebContents* embedder_web_contents,
                                 int embedder_frame_id) {
  attached_ = true;
  if (guest_delegate_)
    guest_delegate_->AttachToIframe(embedder_web_contents, embedder_frame_id);
}

bool WebContents::IsOffScreen() const {
#if BUILDFLAG(ENABLE_OSR)
  return type_ == Type::kOffScreen;
#else
  return false;
#endif
}

#if BUILDFLAG(ENABLE_OSR)
void WebContents::OnPaint(const gfx::Rect& dirty_rect, const SkBitmap& bitmap) {
  Emit("paint", dirty_rect, gfx::Image::CreateFrom1xBitmap(bitmap));
}

void WebContents::StartPainting() {
  auto* osr_wcv = GetOffScreenWebContentsView();
  if (osr_wcv)
    osr_wcv->SetPainting(true);
}

void WebContents::StopPainting() {
  auto* osr_wcv = GetOffScreenWebContentsView();
  if (osr_wcv)
    osr_wcv->SetPainting(false);
}

bool WebContents::IsPainting() const {
  auto* osr_wcv = GetOffScreenWebContentsView();
  return osr_wcv && osr_wcv->IsPainting();
}

void WebContents::SetFrameRate(int frame_rate) {
  auto* osr_wcv = GetOffScreenWebContentsView();
  if (osr_wcv)
    osr_wcv->SetFrameRate(frame_rate);
}

int WebContents::GetFrameRate() const {
  auto* osr_wcv = GetOffScreenWebContentsView();
  return osr_wcv ? osr_wcv->GetFrameRate() : 0;
}
#endif

void WebContents::Invalidate() {
  if (IsOffScreen()) {
#if BUILDFLAG(ENABLE_OSR)
    auto* osr_rwhv = GetOffScreenRenderWidgetHostView();
    if (osr_rwhv)
      osr_rwhv->Invalidate();
#endif
  } else {
    auto* const window = owner_window();
    if (window)
      window->Invalidate();
  }
}

gfx::Size WebContents::GetSizeForNewRenderView(content::WebContents* wc) {
  if (IsOffScreen() && wc == web_contents()) {
    auto* relay = NativeWindowRelay::FromWebContents(web_contents());
    if (relay) {
      auto* owner_window = relay->GetNativeWindow();
      return owner_window ? owner_window->GetSize() : gfx::Size();
    }
  }

  return gfx::Size();
}

void WebContents::SetZoomLevel(double level) {
  zoom_controller_->SetZoomLevel(level);
}

double WebContents::GetZoomLevel() const {
  return zoom_controller_->GetZoomLevel();
}

void WebContents::SetZoomFactor(gin_helper::ErrorThrower thrower,
                                double factor) {
  if (factor < std::numeric_limits<double>::epsilon()) {
    thrower.ThrowError("'zoomFactor' must be a double greater than 0.0");
    return;
  }

  auto level = blink::PageZoomFactorToZoomLevel(factor);
  SetZoomLevel(level);
}

double WebContents::GetZoomFactor() const {
  auto level = GetZoomLevel();
  return blink::PageZoomLevelToZoomFactor(level);
}

void WebContents::SetTemporaryZoomLevel(double level) {
  zoom_controller_->SetTemporaryZoomLevel(level);
}

void WebContents::DoGetZoomLevel(
    electron::mojom::ElectronWebContentsUtility::DoGetZoomLevelCallback
        callback) {
  std::move(callback).Run(GetZoomLevel());
}

std::vector<base::FilePath> WebContents::GetPreloadPaths() const {
  auto result = SessionPreferences::GetValidPreloads(GetBrowserContext());

  if (auto* web_preferences = WebContentsPreferences::From(web_contents())) {
    base::FilePath preload;
    if (web_preferences->GetPreloadPath(&preload)) {
      result.emplace_back(preload);
    }
  }

  return result;
}

v8::Local<v8::Value> WebContents::GetLastWebPreferences(
    v8::Isolate* isolate) const {
  auto* web_preferences = WebContentsPreferences::From(web_contents());
  if (!web_preferences)
    return v8::Null(isolate);
  return gin::ConvertToV8(isolate, *web_preferences->last_preference());
}

v8::Local<v8::Value> WebContents::GetOwnerBrowserWindow(
    v8::Isolate* isolate) const {
  if (owner_window())
    return BrowserWindow::From(isolate, owner_window());
  else
    return v8::Null(isolate);
}

v8::Local<v8::Value> WebContents::Session(v8::Isolate* isolate) {
  return v8::Local<v8::Value>::New(isolate, session_);
}

content::WebContents* WebContents::HostWebContents() const {
  if (!embedder_)
    return nullptr;
  return embedder_->web_contents();
}

void WebContents::SetEmbedder(const WebContents* embedder) {
  if (embedder) {
    NativeWindow* owner_window = nullptr;
    auto* relay = NativeWindowRelay::FromWebContents(embedder->web_contents());
    if (relay) {
      owner_window = relay->GetNativeWindow();
    }
    if (owner_window)
      SetOwnerWindow(owner_window);

    content::RenderWidgetHostView* rwhv =
        web_contents()->GetRenderWidgetHostView();
    if (rwhv) {
      rwhv->Hide();
      rwhv->Show();
    }
  }
}

void WebContents::SetDevToolsWebContents(const WebContents* devtools) {
  if (inspectable_web_contents_)
    inspectable_web_contents_->SetDevToolsWebContents(devtools->web_contents());
}

v8::Local<v8::Value> WebContents::GetNativeView(v8::Isolate* isolate) const {
  gfx::NativeView ptr = web_contents()->GetNativeView();
  auto buffer = node::Buffer::Copy(isolate, reinterpret_cast<char*>(&ptr),
                                   sizeof(gfx::NativeView));
  if (buffer.IsEmpty())
    return v8::Null(isolate);
  else
    return buffer.ToLocalChecked();
}

v8::Local<v8::Value> WebContents::DevToolsWebContents(v8::Isolate* isolate) {
  if (devtools_web_contents_.IsEmpty())
    return v8::Null(isolate);
  else
    return v8::Local<v8::Value>::New(isolate, devtools_web_contents_);
}

v8::Local<v8::Value> WebContents::Debugger(v8::Isolate* isolate) {
  if (debugger_.IsEmpty()) {
    auto handle = electron::api::Debugger::Create(isolate, web_contents());
    debugger_.Reset(isolate, handle.ToV8());
  }
  return v8::Local<v8::Value>::New(isolate, debugger_);
}

content::RenderFrameHost* WebContents::MainFrame() {
  return web_contents()->GetPrimaryMainFrame();
}

content::RenderFrameHost* WebContents::Opener() {
  return web_contents()->GetOpener();
}

void WebContents::NotifyUserActivation() {
  content::RenderFrameHost* frame = web_contents()->GetPrimaryMainFrame();
  if (frame)
    frame->NotifyUserActivation(
        blink::mojom::UserActivationNotificationType::kInteraction);
}

void WebContents::SetImageAnimationPolicy(const std::string& new_policy) {
  auto* web_preferences = WebContentsPreferences::From(web_contents());
  web_preferences->SetImageAnimationPolicy(new_policy);
  web_contents()->OnWebPreferencesChanged();
}

void WebContents::SetBackgroundColor(absl::optional<SkColor> maybe_color) {
  web_contents()->SetPageBaseBackgroundColor(maybe_color);

  content::RenderFrameHost* rfh = web_contents()->GetPrimaryMainFrame();
  if (!rfh)
    return;
  content::RenderWidgetHostView* rwhv = rfh->GetView();
  if (rwhv) {
    SkColor color =
        maybe_color.value_or(IsGuest() ? SK_ColorTRANSPARENT : SK_ColorWHITE);
    rwhv->SetBackgroundColor(color);
    static_cast<content::RenderWidgetHostViewBase*>(rwhv)
        ->SetContentBackgroundColor(color);
  }
}

void WebContents::OnInputEvent(const blink::WebInputEvent& event) {
  Emit("input-event", event);
}

v8::Local<v8::Promise> WebContents::GetProcessMemoryInfo(v8::Isolate* isolate) {
  gin_helper::Promise<gin_helper::Dictionary> promise(isolate);
  v8::Local<v8::Promise> handle = promise.GetHandle();

  auto* frame_host = web_contents()->GetPrimaryMainFrame();
  if (!frame_host) {
    promise.RejectWithErrorMessage("Failed to create memory dump");
    return handle;
  }

  auto pid = frame_host->GetProcess()->GetProcess().Pid();
  v8::Global<v8::Context> context(isolate, isolate->GetCurrentContext());
  memory_instrumentation::MemoryInstrumentation::GetInstance()
      ->RequestGlobalDumpForPid(
          pid, std::vector<std::string>(),
          base::BindOnce(&ElectronBindings::DidReceiveMemoryDump,
                         std::move(context), std::move(promise), pid));
  return handle;
}

v8::Local<v8::Promise> WebContents::TakeHeapSnapshot(
    v8::Isolate* isolate,
    const base::FilePath& file_path) {
  gin_helper::Promise<void> promise(isolate);
  v8::Local<v8::Promise> handle = promise.GetHandle();

  ScopedAllowBlockingForElectron allow_blocking;
  base::File file(file_path,
                  base::File::FLAG_CREATE_ALWAYS | base::File::FLAG_WRITE);
  if (!file.IsValid()) {
    promise.RejectWithErrorMessage("takeHeapSnapshot failed");
    return handle;
  }

  auto* frame_host = web_contents()->GetPrimaryMainFrame();
  if (!frame_host) {
    promise.RejectWithErrorMessage("takeHeapSnapshot failed");
    return handle;
  }

  if (!frame_host->IsRenderFrameLive()) {
    promise.RejectWithErrorMessage("takeHeapSnapshot failed");
    return handle;
  }

  // This dance with `base::Owned` is to ensure that the interface stays alive
  // until the callback is called. Otherwise it would be closed at the end of
  // this function.
  auto electron_renderer =
      std::make_unique<mojo::Remote<mojom::ElectronRenderer>>();
  frame_host->GetRemoteInterfaces()->GetInterface(
      electron_renderer->BindNewPipeAndPassReceiver());
  auto* raw_ptr = electron_renderer.get();
  (*raw_ptr)->TakeHeapSnapshot(
      mojo::WrapPlatformFile(base::ScopedPlatformFile(file.TakePlatformFile())),
      base::BindOnce(
          [](mojo::Remote<mojom::ElectronRenderer>* ep,
             gin_helper::Promise<void> promise, bool success) {
            if (success) {
              promise.Resolve();
            } else {
              promise.RejectWithErrorMessage("takeHeapSnapshot failed");
            }
          },
          base::Owned(std::move(electron_renderer)), std::move(promise)));
  return handle;
}

void WebContents::UpdatePreferredSize(content::WebContents* web_contents,
                                      const gfx::Size& pref_size) {
  Emit("preferred-size-changed", pref_size);
}

bool WebContents::CanOverscrollContent() {
  return false;
}

std::unique_ptr<content::EyeDropper> WebContents::OpenEyeDropper(
    content::RenderFrameHost* frame,
    content::EyeDropperListener* listener) {
  return ShowEyeDropper(frame, listener);
}

void WebContents::RunFileChooser(
    content::RenderFrameHost* render_frame_host,
    scoped_refptr<content::FileSelectListener> listener,
    const blink::mojom::FileChooserParams& params) {
  FileSelectHelper::RunFileChooser(render_frame_host, std::move(listener),
                                   params);
}

void WebContents::EnumerateDirectory(
    content::WebContents* web_contents,
    scoped_refptr<content::FileSelectListener> listener,
    const base::FilePath& path) {
  FileSelectHelper::EnumerateDirectory(web_contents, std::move(listener), path);
}

bool WebContents::IsFullscreenForTabOrPending(
    const content::WebContents* source) {
  if (!owner_window())
    return html_fullscreen_;

  bool in_transition = owner_window()->fullscreen_transition_state() !=
                       NativeWindow::FullScreenTransitionState::NONE;
  bool is_html_transition = owner_window()->fullscreen_transition_type() ==
                            NativeWindow::FullScreenTransitionType::HTML;

  return html_fullscreen_ || (in_transition && is_html_transition);
}

bool WebContents::TakeFocus(content::WebContents* source, bool reverse) {
  if (source && source->GetOutermostWebContents() == source) {
    // If this is the outermost web contents and the user has tabbed or
    // shift + tabbed through all the elements, reset the focus back to
    // the first or last element so that it doesn't stay in the body.
    source->FocusThroughTabTraversal(reverse);
    return true;
  }

  return false;
}

content::PictureInPictureResult WebContents::EnterPictureInPicture(
    content::WebContents* web_contents) {
#if BUILDFLAG(ENABLE_PICTURE_IN_PICTURE)
  return PictureInPictureWindowManager::GetInstance()
      ->EnterVideoPictureInPicture(web_contents);
#else
  return content::PictureInPictureResult::kNotSupported;
#endif
}

void WebContents::ExitPictureInPicture() {
#if BUILDFLAG(ENABLE_PICTURE_IN_PICTURE)
  PictureInPictureWindowManager::GetInstance()->ExitPictureInPicture();
#endif
}

void WebContents::DevToolsSaveToFile(const std::string& url,
                                     const std::string& content,
                                     bool save_as) {
  base::FilePath path;
  auto it = saved_files_.find(url);
  if (it != saved_files_.end() && !save_as) {
    path = it->second;
  } else {
    file_dialog::DialogSettings settings;
    settings.parent_window = owner_window();
    settings.force_detached = offscreen_;
    settings.title = url;
    settings.default_path = base::FilePath::FromUTF8Unsafe(url);
    if (!file_dialog::ShowSaveDialogSync(settings, &path)) {
      inspectable_web_contents_->CallClientFunction(
          "DevToolsAPI", "canceledSaveURL", base::Value(url));
      return;
    }
  }

  saved_files_[url] = path;
  // Notify DevTools.
  inspectable_web_contents_->CallClientFunction(
      "DevToolsAPI", "savedURL", base::Value(url),
      base::Value(path.AsUTF8Unsafe()));
  file_task_runner_->PostTask(FROM_HERE,
                              base::BindOnce(&WriteToFile, path, content));
}

void WebContents::DevToolsAppendToFile(const std::string& url,
                                       const std::string& content) {
  auto it = saved_files_.find(url);
  if (it == saved_files_.end())
    return;

  // Notify DevTools.
  inspectable_web_contents_->CallClientFunction("DevToolsAPI", "appendedToURL",
                                                base::Value(url));
  file_task_runner_->PostTask(
      FROM_HERE, base::BindOnce(&AppendToFile, it->second, content));
}

void WebContents::DevToolsRequestFileSystems() {
  auto file_system_paths = GetAddedFileSystemPaths(GetDevToolsWebContents());
  if (file_system_paths.empty()) {
    inspectable_web_contents_->CallClientFunction(
        "DevToolsAPI", "fileSystemsLoaded", base::Value(base::Value::List()));
    return;
  }

  std::vector<FileSystem> file_systems;
  for (const auto& file_system_path : file_system_paths) {
    base::FilePath path =
        base::FilePath::FromUTF8Unsafe(file_system_path.first);
    std::string file_system_id =
        RegisterFileSystem(GetDevToolsWebContents(), path);
    FileSystem file_system =
        CreateFileSystemStruct(GetDevToolsWebContents(), file_system_id,
                               file_system_path.first, file_system_path.second);
    file_systems.push_back(file_system);
  }

  base::Value::List file_system_value;
  for (const auto& file_system : file_systems)
    file_system_value.Append(CreateFileSystemValue(file_system));
  inspectable_web_contents_->CallClientFunction(
      "DevToolsAPI", "fileSystemsLoaded",
      base::Value(std::move(file_system_value)));
}

void WebContents::DevToolsAddFileSystem(
    const std::string& type,
    const base::FilePath& file_system_path) {
  base::FilePath path = file_system_path;
  if (path.empty()) {
    std::vector<base::FilePath> paths;
    file_dialog::DialogSettings settings;
    settings.parent_window = owner_window();
    settings.force_detached = offscreen_;
    settings.properties = file_dialog::OPEN_DIALOG_OPEN_DIRECTORY;
    if (!file_dialog::ShowOpenDialogSync(settings, &paths))
      return;

    path = paths[0];
  }

  std::string file_system_id =
      RegisterFileSystem(GetDevToolsWebContents(), path);
  if (IsDevToolsFileSystemAdded(GetDevToolsWebContents(), path.AsUTF8Unsafe()))
    return;

  FileSystem file_system = CreateFileSystemStruct(
      GetDevToolsWebContents(), file_system_id, path.AsUTF8Unsafe(), type);
  base::Value::Dict file_system_value = CreateFileSystemValue(file_system);

  auto* pref_service = GetPrefService(GetDevToolsWebContents());
  ScopedDictPrefUpdate update(pref_service, prefs::kDevToolsFileSystemPaths);
  update->Set(path.AsUTF8Unsafe(), type);
  std::string error = "";  // No error
  inspectable_web_contents_->CallClientFunction(
      "DevToolsAPI", "fileSystemAdded", base::Value(error),
      base::Value(std::move(file_system_value)));
}

void WebContents::DevToolsRemoveFileSystem(
    const base::FilePath& file_system_path) {
  if (!inspectable_web_contents_)
    return;

  std::string path = file_system_path.AsUTF8Unsafe();
  storage::IsolatedContext::GetInstance()->RevokeFileSystemByPath(
      file_system_path);

  auto* pref_service = GetPrefService(GetDevToolsWebContents());
  ScopedDictPrefUpdate update(pref_service, prefs::kDevToolsFileSystemPaths);
  update->Remove(path);

  inspectable_web_contents_->CallClientFunction(
      "DevToolsAPI", "fileSystemRemoved", base::Value(path));
}

void WebContents::DevToolsIndexPath(
    int request_id,
    const std::string& file_system_path,
    const std::string& excluded_folders_message) {
  if (!IsDevToolsFileSystemAdded(GetDevToolsWebContents(), file_system_path)) {
    OnDevToolsIndexingDone(request_id, file_system_path);
    return;
  }
  if (devtools_indexing_jobs_.count(request_id) != 0)
    return;
  std::vector<std::string> excluded_folders;
  std::unique_ptr<base::Value> parsed_excluded_folders =
      base::JSONReader::ReadDeprecated(excluded_folders_message);
  if (parsed_excluded_folders && parsed_excluded_folders->is_list()) {
    for (const base::Value& folder_path : parsed_excluded_folders->GetList()) {
      if (folder_path.is_string())
        excluded_folders.push_back(folder_path.GetString());
    }
  }
  devtools_indexing_jobs_[request_id] =
      scoped_refptr<DevToolsFileSystemIndexer::FileSystemIndexingJob>(
          devtools_file_system_indexer_->IndexPath(
              file_system_path, excluded_folders,
              base::BindRepeating(
                  &WebContents::OnDevToolsIndexingWorkCalculated,
                  weak_factory_.GetWeakPtr(), request_id, file_system_path),
              base::BindRepeating(&WebContents::OnDevToolsIndexingWorked,
                                  weak_factory_.GetWeakPtr(), request_id,
                                  file_system_path),
              base::BindRepeating(&WebContents::OnDevToolsIndexingDone,
                                  weak_factory_.GetWeakPtr(), request_id,
                                  file_system_path)));
}

void WebContents::DevToolsStopIndexing(int request_id) {
  auto it = devtools_indexing_jobs_.find(request_id);
  if (it == devtools_indexing_jobs_.end())
    return;
  it->second->Stop();
  devtools_indexing_jobs_.erase(it);
}

void WebContents::DevToolsOpenInNewTab(const std::string& url) {
  Emit("devtools-open-url", url);
}

void WebContents::DevToolsSearchInPath(int request_id,
                                       const std::string& file_system_path,
                                       const std::string& query) {
  if (!IsDevToolsFileSystemAdded(GetDevToolsWebContents(), file_system_path)) {
    OnDevToolsSearchCompleted(request_id, file_system_path,
                              std::vector<std::string>());
    return;
  }
  devtools_file_system_indexer_->SearchInPath(
      file_system_path, query,
      base::BindRepeating(&WebContents::OnDevToolsSearchCompleted,
                          weak_factory_.GetWeakPtr(), request_id,
                          file_system_path));
}

void WebContents::DevToolsSetEyeDropperActive(bool active) {
  auto* web_contents = GetWebContents();
  if (!web_contents)
    return;

  if (active) {
    eye_dropper_ = std::make_unique<DevToolsEyeDropper>(
        web_contents, base::BindRepeating(&WebContents::ColorPickedInEyeDropper,
                                          base::Unretained(this)));
  } else {
    eye_dropper_.reset();
  }
}

void WebContents::ColorPickedInEyeDropper(int r, int g, int b, int a) {
  base::Value::Dict color;
  color.Set("r", r);
  color.Set("g", g);
  color.Set("b", b);
  color.Set("a", a);
  inspectable_web_contents_->CallClientFunction(
      "DevToolsAPI", "eyeDropperPickedColor", base::Value(std::move(color)));
}

#if defined(TOOLKIT_VIEWS) && !BUILDFLAG(IS_MAC)
ui::ImageModel WebContents::GetDevToolsWindowIcon() {
  return owner_window() ? owner_window()->GetWindowAppIcon() : ui::ImageModel{};
}
#endif

#if BUILDFLAG(IS_LINUX)
void WebContents::GetDevToolsWindowWMClass(std::string* name,
                                           std::string* class_name) {
  *class_name = Browser::Get()->GetName();
  *name = base::ToLowerASCII(*class_name);
}
#endif

void WebContents::OnDevToolsIndexingWorkCalculated(
    int request_id,
    const std::string& file_system_path,
    int total_work) {
  inspectable_web_contents_->CallClientFunction(
      "DevToolsAPI", "indexingTotalWorkCalculated", base::Value(request_id),
      base::Value(file_system_path), base::Value(total_work));
}

void WebContents::OnDevToolsIndexingWorked(int request_id,
                                           const std::string& file_system_path,
                                           int worked) {
  inspectable_web_contents_->CallClientFunction(
      "DevToolsAPI", "indexingWorked", base::Value(request_id),
      base::Value(file_system_path), base::Value(worked));
}

void WebContents::OnDevToolsIndexingDone(int request_id,
                                         const std::string& file_system_path) {
  devtools_indexing_jobs_.erase(request_id);
  inspectable_web_contents_->CallClientFunction("DevToolsAPI", "indexingDone",
                                                base::Value(request_id),
                                                base::Value(file_system_path));
}

void WebContents::OnDevToolsSearchCompleted(
    int request_id,
    const std::string& file_system_path,
    const std::vector<std::string>& file_paths) {
  base::Value::List file_paths_value;
  for (const auto& file_path : file_paths)
    file_paths_value.Append(file_path);
  inspectable_web_contents_->CallClientFunction(
      "DevToolsAPI", "searchCompleted", base::Value(request_id),
      base::Value(file_system_path), base::Value(std::move(file_paths_value)));
}

void WebContents::SetHtmlApiFullscreen(bool enter_fullscreen) {
  // Window is already in fullscreen mode, save the state.
  if (enter_fullscreen && owner_window_->IsFullscreen()) {
    native_fullscreen_ = true;
    UpdateHtmlApiFullscreen(true);
    return;
  }

  // Exit html fullscreen state but not window's fullscreen mode.
  if (!enter_fullscreen && native_fullscreen_) {
    UpdateHtmlApiFullscreen(false);
    return;
  }

  // Set fullscreen on window if allowed.
  auto* web_preferences = WebContentsPreferences::From(GetWebContents());
  bool html_fullscreenable =
      web_preferences
          ? !web_preferences->ShouldDisableHtmlFullscreenWindowResize()
          : true;

  if (html_fullscreenable)
    owner_window_->SetFullScreen(enter_fullscreen);

  UpdateHtmlApiFullscreen(enter_fullscreen);
  native_fullscreen_ = false;
}

void WebContents::UpdateHtmlApiFullscreen(bool fullscreen) {
  if (fullscreen == is_html_fullscreen())
    return;

  html_fullscreen_ = fullscreen;

  // Notify renderer of the html fullscreen change.
  web_contents()
      ->GetRenderViewHost()
      ->GetWidget()
      ->SynchronizeVisualProperties();

  // The embedder WebContents is separated from the frame tree of webview, so
  // we must manually sync their fullscreen states.
  if (embedder_)
    embedder_->SetHtmlApiFullscreen(fullscreen);

  if (fullscreen) {
    Emit("enter-html-full-screen");
    owner_window_->NotifyWindowEnterHtmlFullScreen();
  } else {
    Emit("leave-html-full-screen");
    owner_window_->NotifyWindowLeaveHtmlFullScreen();
  }

  // Make sure all child webviews quit html fullscreen.
  if (!fullscreen && !IsGuest()) {
    auto* manager = WebViewManager::GetWebViewManager(web_contents());
    manager->ForEachGuest(
        web_contents(), base::BindRepeating([](content::WebContents* guest) {
          WebContents* api_web_contents = WebContents::From(guest);
          api_web_contents->SetHtmlApiFullscreen(false);
          return false;
        }));
  }
}

// static
v8::Local<v8::ObjectTemplate> WebContents::FillObjectTemplate(
    v8::Isolate* isolate,
    v8::Local<v8::ObjectTemplate> templ) {
  gin::InvokerOptions options;
  options.holder_is_first_argument = true;
  options.holder_type = "WebContents";
  templ->Set(
      gin::StringToSymbol(isolate, "isDestroyed"),
      gin::CreateFunctionTemplate(
          isolate, base::BindRepeating(&gin_helper::Destroyable::IsDestroyed),
          options));
  // We use gin_helper::ObjectTemplateBuilder instead of
  // gin::ObjectTemplateBuilder here to handle the fact that WebContents is
  // destroyable.
  return gin_helper::ObjectTemplateBuilder(isolate, templ)
      .SetMethod("destroy", &WebContents::Destroy)
      .SetMethod("close", &WebContents::Close)
      .SetMethod("getBackgroundThrottling",
                 &WebContents::GetBackgroundThrottling)
      .SetMethod("setBackgroundThrottling",
                 &WebContents::SetBackgroundThrottling)
      .SetMethod("getProcessId", &WebContents::GetProcessID)
      .SetMethod("getOSProcessId", &WebContents::GetOSProcessID)
      .SetMethod("equal", &WebContents::Equal)
      .SetMethod("_loadURL", &WebContents::LoadURL)
      .SetMethod("reload", &WebContents::Reload)
      .SetMethod("reloadIgnoringCache", &WebContents::ReloadIgnoringCache)
      .SetMethod("downloadURL", &WebContents::DownloadURL)
      .SetMethod("getURL", &WebContents::GetURL)
      .SetMethod("getTitle", &WebContents::GetTitle)
      .SetMethod("isLoading", &WebContents::IsLoading)
      .SetMethod("isLoadingMainFrame", &WebContents::IsLoadingMainFrame)
      .SetMethod("isWaitingForResponse", &WebContents::IsWaitingForResponse)
      .SetMethod("stop", &WebContents::Stop)
      .SetMethod("canGoBack", &WebContents::CanGoBack)
      .SetMethod("goBack", &WebContents::GoBack)
      .SetMethod("canGoForward", &WebContents::CanGoForward)
      .SetMethod("goForward", &WebContents::GoForward)
      .SetMethod("canGoToOffset", &WebContents::CanGoToOffset)
      .SetMethod("goToOffset", &WebContents::GoToOffset)
      .SetMethod("canGoToIndex", &WebContents::CanGoToIndex)
      .SetMethod("goToIndex", &WebContents::GoToIndex)
      .SetMethod("getActiveIndex", &WebContents::GetActiveIndex)
      .SetMethod("clearHistory", &WebContents::ClearHistory)
      .SetMethod("length", &WebContents::GetHistoryLength)
      .SetMethod("isCrashed", &WebContents::IsCrashed)
      .SetMethod("forcefullyCrashRenderer",
                 &WebContents::ForcefullyCrashRenderer)
      .SetMethod("setUserAgent", &WebContents::SetUserAgent)
      .SetMethod("getUserAgent", &WebContents::GetUserAgent)
      .SetMethod("savePage", &WebContents::SavePage)
      .SetMethod("openDevTools", &WebContents::OpenDevTools)
      .SetMethod("closeDevTools", &WebContents::CloseDevTools)
      .SetMethod("isDevToolsOpened", &WebContents::IsDevToolsOpened)
      .SetMethod("isDevToolsFocused", &WebContents::IsDevToolsFocused)
      .SetMethod("enableDeviceEmulation", &WebContents::EnableDeviceEmulation)
      .SetMethod("disableDeviceEmulation", &WebContents::DisableDeviceEmulation)
      .SetMethod("toggleDevTools", &WebContents::ToggleDevTools)
      .SetMethod("inspectElement", &WebContents::InspectElement)
      .SetMethod("setIgnoreMenuShortcuts", &WebContents::SetIgnoreMenuShortcuts)
      .SetMethod("setAudioMuted", &WebContents::SetAudioMuted)
      .SetMethod("isAudioMuted", &WebContents::IsAudioMuted)
      .SetMethod("isCurrentlyAudible", &WebContents::IsCurrentlyAudible)
      .SetMethod("undo", &WebContents::Undo)
      .SetMethod("redo", &WebContents::Redo)
      .SetMethod("cut", &WebContents::Cut)
      .SetMethod("copy", &WebContents::Copy)
      .SetMethod("paste", &WebContents::Paste)
      .SetMethod("pasteAndMatchStyle", &WebContents::PasteAndMatchStyle)
      .SetMethod("delete", &WebContents::Delete)
      .SetMethod("selectAll", &WebContents::SelectAll)
      .SetMethod("unselect", &WebContents::Unselect)
      .SetMethod("replace", &WebContents::Replace)
      .SetMethod("replaceMisspelling", &WebContents::ReplaceMisspelling)
      .SetMethod("findInPage", &WebContents::FindInPage)
      .SetMethod("stopFindInPage", &WebContents::StopFindInPage)
      .SetMethod("focus", &WebContents::Focus)
      .SetMethod("isFocused", &WebContents::IsFocused)
      .SetMethod("sendInputEvent", &WebContents::SendInputEvent)
      .SetMethod("beginFrameSubscription", &WebContents::BeginFrameSubscription)
      .SetMethod("endFrameSubscription", &WebContents::EndFrameSubscription)
      .SetMethod("startDrag", &WebContents::StartDrag)
      .SetMethod("attachToIframe", &WebContents::AttachToIframe)
      .SetMethod("detachFromOuterFrame", &WebContents::DetachFromOuterFrame)
      .SetMethod("isOffscreen", &WebContents::IsOffScreen)
#if BUILDFLAG(ENABLE_OSR)
      .SetMethod("startPainting", &WebContents::StartPainting)
      .SetMethod("stopPainting", &WebContents::StopPainting)
      .SetMethod("isPainting", &WebContents::IsPainting)
      .SetMethod("setFrameRate", &WebContents::SetFrameRate)
      .SetMethod("getFrameRate", &WebContents::GetFrameRate)
#endif
      .SetMethod("invalidate", &WebContents::Invalidate)
      .SetMethod("setZoomLevel", &WebContents::SetZoomLevel)
      .SetMethod("getZoomLevel", &WebContents::GetZoomLevel)
      .SetMethod("setZoomFactor", &WebContents::SetZoomFactor)
      .SetMethod("getZoomFactor", &WebContents::GetZoomFactor)
      .SetMethod("getType", &WebContents::GetType)
      .SetMethod("_getPreloadPaths", &WebContents::GetPreloadPaths)
      .SetMethod("getLastWebPreferences", &WebContents::GetLastWebPreferences)
      .SetMethod("getOwnerBrowserWindow", &WebContents::GetOwnerBrowserWindow)
      .SetMethod("inspectServiceWorker", &WebContents::InspectServiceWorker)
      .SetMethod("inspectSharedWorker", &WebContents::InspectSharedWorker)
      .SetMethod("inspectSharedWorkerById",
                 &WebContents::InspectSharedWorkerById)
      .SetMethod("getAllSharedWorkers", &WebContents::GetAllSharedWorkers)
#if BUILDFLAG(ENABLE_PRINTING)
      .SetMethod("_print", &WebContents::Print)
      .SetMethod("_printToPDF", &WebContents::PrintToPDF)
#endif
      .SetMethod("_setNextChildWebPreferences",
                 &WebContents::SetNextChildWebPreferences)
      .SetMethod("addWorkSpace", &WebContents::AddWorkSpace)
      .SetMethod("removeWorkSpace", &WebContents::RemoveWorkSpace)
      .SetMethod("showDefinitionForSelection",
                 &WebContents::ShowDefinitionForSelection)
      .SetMethod("copyImageAt", &WebContents::CopyImageAt)
      .SetMethod("capturePage", &WebContents::CapturePage)
      .SetMethod("setEmbedder", &WebContents::SetEmbedder)
      .SetMethod("setDevToolsWebContents", &WebContents::SetDevToolsWebContents)
      .SetMethod("getNativeView", &WebContents::GetNativeView)
      .SetMethod("incrementCapturerCount", &WebContents::IncrementCapturerCount)
      .SetMethod("decrementCapturerCount", &WebContents::DecrementCapturerCount)
      .SetMethod("isBeingCaptured", &WebContents::IsBeingCaptured)
      .SetMethod("setWebRTCIPHandlingPolicy",
                 &WebContents::SetWebRTCIPHandlingPolicy)
      .SetMethod("getMediaSourceId", &WebContents::GetMediaSourceID)
      .SetMethod("getWebRTCIPHandlingPolicy",
                 &WebContents::GetWebRTCIPHandlingPolicy)
      .SetMethod("takeHeapSnapshot", &WebContents::TakeHeapSnapshot)
      .SetMethod("setImageAnimationPolicy",
                 &WebContents::SetImageAnimationPolicy)
      .SetMethod("_getProcessMemoryInfo", &WebContents::GetProcessMemoryInfo)
      .SetProperty("id", &WebContents::ID)
      .SetProperty("session", &WebContents::Session)
      .SetProperty("hostWebContents", &WebContents::HostWebContents)
      .SetProperty("devToolsWebContents", &WebContents::DevToolsWebContents)
      .SetProperty("debugger", &WebContents::Debugger)
      .SetProperty("mainFrame", &WebContents::MainFrame)
      .SetProperty("opener", &WebContents::Opener)
      .SetMethod("_setOwnerWindow", &WebContents::SetOwnerBaseWindow)
      .Build();
}

const char* WebContents::GetTypeName() {
  return "WebContents";
}

ElectronBrowserContext* WebContents::GetBrowserContext() const {
  return static_cast<ElectronBrowserContext*>(
      web_contents()->GetBrowserContext());
}

// static
gin::Handle<WebContents> WebContents::New(
    v8::Isolate* isolate,
    const gin_helper::Dictionary& options) {
  gin::Handle<WebContents> handle =
      gin::CreateHandle(isolate, new WebContents(isolate, options));
  v8::TryCatch try_catch(isolate);
  gin_helper::CallMethod(isolate, handle.get(), "_init");
  if (try_catch.HasCaught()) {
    node::errors::TriggerUncaughtException(isolate, try_catch);
  }
  return handle;
}

// static
gin::Handle<WebContents> WebContents::CreateAndTake(
    v8::Isolate* isolate,
    std::unique_ptr<content::WebContents> web_contents,
    Type type) {
  gin::Handle<WebContents> handle = gin::CreateHandle(
      isolate, new WebContents(isolate, std::move(web_contents), type));
  v8::TryCatch try_catch(isolate);
  gin_helper::CallMethod(isolate, handle.get(), "_init");
  if (try_catch.HasCaught()) {
    node::errors::TriggerUncaughtException(isolate, try_catch);
  }
  return handle;
}

// static
WebContents* WebContents::From(content::WebContents* web_contents) {
  if (!web_contents)
    return nullptr;
  auto* data = static_cast<UserDataLink*>(
      web_contents->GetUserData(kElectronApiWebContentsKey));
  return data ? data->web_contents.get() : nullptr;
}

// static
gin::Handle<WebContents> WebContents::FromOrCreate(
    v8::Isolate* isolate,
    content::WebContents* web_contents) {
  WebContents* api_web_contents = From(web_contents);
  if (!api_web_contents) {
    api_web_contents = new WebContents(isolate, web_contents);
    v8::TryCatch try_catch(isolate);
    gin_helper::CallMethod(isolate, api_web_contents, "_init");
    if (try_catch.HasCaught()) {
      node::errors::TriggerUncaughtException(isolate, try_catch);
    }
  }
  return gin::CreateHandle(isolate, api_web_contents);
}

// static
gin::Handle<WebContents> WebContents::CreateFromWebPreferences(
    v8::Isolate* isolate,
    const gin_helper::Dictionary& web_preferences) {
  // Check if webPreferences has |webContents| option.
  gin::Handle<WebContents> web_contents;
  if (web_preferences.GetHidden("webContents", &web_contents) &&
      !web_contents.IsEmpty()) {
    // Set webPreferences from options if using an existing webContents.
    // These preferences will be used when the webContent launches new
    // render processes.
    auto* existing_preferences =
        WebContentsPreferences::From(web_contents->web_contents());
    gin_helper::Dictionary web_preferences_dict;
    if (gin::ConvertFromV8(isolate, web_preferences.GetHandle(),
                           &web_preferences_dict)) {
      existing_preferences->SetFromDictionary(web_preferences_dict);
      web_contents->SetBackgroundColor(
          existing_preferences->GetBackgroundColor());
    }
  } else {
    // Create one if not.
    web_contents = WebContents::New(isolate, web_preferences);
  }

  return web_contents;
}

// static
WebContents* WebContents::FromID(int32_t id) {
  return GetAllWebContents().Lookup(id);
}

// static
gin::WrapperInfo WebContents::kWrapperInfo = {gin::kEmbedderNativeGin};

}  // namespace electron::api

namespace {

using electron::api::GetAllWebContents;
using electron::api::WebContents;
using electron::api::WebFrameMain;

gin::Handle<WebContents> WebContentsFromID(v8::Isolate* isolate, int32_t id) {
  WebContents* contents = WebContents::FromID(id);
  return contents ? gin::CreateHandle(isolate, contents)
                  : gin::Handle<WebContents>();
}

gin::Handle<WebContents> WebContentsFromFrame(v8::Isolate* isolate,
                                              WebFrameMain* web_frame) {
  content::RenderFrameHost* rfh = web_frame->render_frame_host();
  content::WebContents* source = content::WebContents::FromRenderFrameHost(rfh);
  WebContents* contents = WebContents::From(source);
  return contents ? gin::CreateHandle(isolate, contents)
                  : gin::Handle<WebContents>();
}

gin::Handle<WebContents> WebContentsFromDevToolsTargetID(
    v8::Isolate* isolate,
    std::string target_id) {
  auto agent_host = content::DevToolsAgentHost::GetForId(target_id);
  WebContents* contents =
      agent_host ? WebContents::From(agent_host->GetWebContents()) : nullptr;
  return contents ? gin::CreateHandle(isolate, contents)
                  : gin::Handle<WebContents>();
}

std::vector<gin::Handle<WebContents>> GetAllWebContentsAsV8(
    v8::Isolate* isolate) {
  std::vector<gin::Handle<WebContents>> list;
  for (auto iter = base::IDMap<WebContents*>::iterator(&GetAllWebContents());
       !iter.IsAtEnd(); iter.Advance()) {
    list.push_back(gin::CreateHandle(isolate, iter.GetCurrentValue()));
  }
  return list;
}

void Initialize(v8::Local<v8::Object> exports,
                v8::Local<v8::Value> unused,
                v8::Local<v8::Context> context,
                void* priv) {
  v8::Isolate* isolate = context->GetIsolate();
  gin_helper::Dictionary dict(isolate, exports);
  dict.Set("WebContents", WebContents::GetConstructor(context));
  dict.SetMethod("fromId", &WebContentsFromID);
  dict.SetMethod("fromFrame", &WebContentsFromFrame);
  dict.SetMethod("fromDevToolsTargetId", &WebContentsFromDevToolsTargetID);
  dict.SetMethod("getAllWebContents", &GetAllWebContentsAsV8);
}

}  // namespace

NODE_LINKED_MODULE_CONTEXT_AWARE(electron_browser_web_contents, Initialize)<|MERGE_RESOLUTION|>--- conflicted
+++ resolved
@@ -1509,22 +1509,8 @@
 
   // Set the background color of RenderWidgetHostView.
   auto* web_preferences = WebContentsPreferences::From(web_contents());
-<<<<<<< HEAD
   if (web_preferences)
     SetBackgroundColor(web_preferences->GetBackgroundColor());
-=======
-  if (web_preferences) {
-    auto maybe_color = web_preferences->GetBackgroundColor();
-    bool guest = IsGuest() || type_ == Type::kBrowserView;
-
-    // If webPreferences has no color stored we need to explicitly set guest
-    // webContents background color to transparent.
-    auto bg_color =
-        maybe_color.value_or(guest ? SK_ColorTRANSPARENT : SK_ColorWHITE);
-    web_contents()->SetPageBaseBackgroundColor(bg_color);
-    SetBackgroundColor(rwhv, bg_color);
-  }
->>>>>>> 9adbf492
 
   if (!background_throttling_)
     render_frame_host->GetRenderViewHost()->SetSchedulerThrottling(false);
