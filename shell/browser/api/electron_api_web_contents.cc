--- conflicted
+++ resolved
@@ -1584,14 +1584,7 @@
 
 content::JavaScriptDialogManager* WebContents::GetJavaScriptDialogManager(
     content::WebContents* source) {
-<<<<<<< HEAD
-  if (!dialog_manager_)
-    dialog_manager_ = new ElectronJavaScriptDialogManager(source);
-
-  return dialog_manager_;
-=======
   return this;
->>>>>>> d6a80bad
 }
 
 void WebContents::OnAudioStateChanged(bool audible) {
