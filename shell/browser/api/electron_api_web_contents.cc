--- conflicted
+++ resolved
@@ -3582,30 +3582,17 @@
   const gfx::Size view_size =
       rect.IsEmpty() ? view->GetViewBounds().size() : rect.size();
 
-<<<<<<< HEAD
   if (bitmap_size.IsEmpty()) {
     // By default, the requested bitmap size is the view size in screen
     // coordinates.  However, if there's more pixel detail available on the
     // current system, increase the requested bitmap size to capture it all.
     const gfx::NativeView native_view = view->GetNativeView();
-    const float scale = display::Screen::GetScreen()
+    const float scale = display::Screen::Get()
                             ->GetDisplayNearestView(native_view)
                             .device_scale_factor();
     if (scale > 1.0f)
       bitmap_size = gfx::ScaleToCeiledSize(view_size, scale);
   }
-=======
-  // By default, the requested bitmap size is the view size in screen
-  // coordinates.  However, if there's more pixel detail available on the
-  // current system, increase the requested bitmap size to capture it all.
-  gfx::Size bitmap_size = view_size;
-  const gfx::NativeView native_view = view->GetNativeView();
-  const float scale = display::Screen::Get()
-                          ->GetDisplayNearestView(native_view)
-                          .device_scale_factor();
-  if (scale > 1.0f)
-    bitmap_size = gfx::ScaleToCeiledSize(view_size, scale);
->>>>>>> 717eb0dc
 
   view->CopyFromSurface(gfx::Rect(rect.origin(), view_size), bitmap_size,
                         base::BindOnce(&OnCapturePageDone, std::move(promise),
