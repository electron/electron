--- conflicted
+++ resolved
@@ -2685,20 +2685,6 @@
 }
 #endif
 
-<<<<<<< HEAD
-bool WebContents::SendIPCMessageWithSender(bool internal,
-                                           const std::string& channel,
-                                           blink::CloneableMessage args,
-                                           int32_t sender_id) {
-  auto* frame_host = web_contents()->GetMainFrame();
-  mojo::AssociatedRemote<mojom::ElectronRenderer> electron_renderer;
-  frame_host->GetRemoteAssociatedInterfaces()->GetInterface(&electron_renderer);
-  electron_renderer->Message(internal, channel, std::move(args), sender_id);
-  return true;
-}
-
-=======
->>>>>>> e46446e7
 void WebContents::SendInputEvent(v8::Isolate* isolate,
                                  v8::Local<v8::Value> input_event) {
   content::RenderWidgetHostView* view =
