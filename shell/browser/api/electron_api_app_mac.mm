// Copyright (c) 2019 GitHub, Inc.
// Use of this source code is governed by the MIT license that can be
// found in the LICENSE file.

#include <string>

#include "base/path_service.h"
#include "shell/browser/api/electron_api_app.h"
#include "shell/common/electron_paths.h"
#include "shell/common/node_includes.h"
#include "shell/common/process_util.h"

#import <Cocoa/Cocoa.h>
#import <sys/sysctl.h>

namespace electron {

namespace api {

<<<<<<< HEAD
=======
void App::SetAppLogsPath(gin_helper::ErrorThrower thrower,
                         absl::optional<base::FilePath> custom_path) {
  if (custom_path.has_value()) {
    if (!custom_path->IsAbsolute()) {
      thrower.ThrowError("Path must be absolute");
      return;
    }
    {
      base::ThreadRestrictions::ScopedAllowIO allow_io;
      base::PathService::Override(DIR_APP_LOGS, custom_path.value());
    }
  } else {
    NSString* bundle_name =
        [[[NSBundle mainBundle] infoDictionary] objectForKey:@"CFBundleName"];
    NSString* logs_path =
        [NSString stringWithFormat:@"Library/Logs/%@", bundle_name];
    NSString* library_path =
        [NSHomeDirectory() stringByAppendingPathComponent:logs_path];
    {
      base::ThreadRestrictions::ScopedAllowIO allow_io;
      base::PathService::Override(DIR_APP_LOGS,
                                  base::FilePath([library_path UTF8String]));
    }
  }
}

>>>>>>> e5aa13e2
void App::SetActivationPolicy(gin_helper::ErrorThrower thrower,
                              const std::string& policy) {
  NSApplicationActivationPolicy activation_policy;
  if (policy == "accessory") {
    activation_policy = NSApplicationActivationPolicyAccessory;
  } else if (policy == "prohibited") {
    activation_policy = NSApplicationActivationPolicyProhibited;
  } else if (policy == "regular") {
    activation_policy = NSApplicationActivationPolicyRegular;
  } else {
    thrower.ThrowError("Invalid activation policy: must be one of 'regular', "
                       "'accessory', or 'prohibited'");
    return;
  }

  [NSApp setActivationPolicy:activation_policy];
}

bool App::IsRunningUnderRosettaTranslation() const {
  node::Environment* env =
      node::Environment::GetCurrent(JavascriptEnvironment::GetIsolate());

  EmitWarning(env,
              "The app.runningUnderRosettaTranslation API is deprecated, use "
              "app.runningUnderARM64Translation instead.",
              "electron");
  return IsRunningUnderARM64Translation();
}

bool App::IsRunningUnderARM64Translation() const {
  int proc_translated = 0;
  size_t size = sizeof(proc_translated);
  if (sysctlbyname("sysctl.proc_translated", &proc_translated, &size, NULL,
                   0) == -1) {
    return false;
  }
  return proc_translated == 1;
}

}  // namespace api

}  // namespace electron<|MERGE_RESOLUTION|>--- conflicted
+++ resolved
@@ -17,35 +17,6 @@
 
 namespace api {
 
-<<<<<<< HEAD
-=======
-void App::SetAppLogsPath(gin_helper::ErrorThrower thrower,
-                         absl::optional<base::FilePath> custom_path) {
-  if (custom_path.has_value()) {
-    if (!custom_path->IsAbsolute()) {
-      thrower.ThrowError("Path must be absolute");
-      return;
-    }
-    {
-      base::ThreadRestrictions::ScopedAllowIO allow_io;
-      base::PathService::Override(DIR_APP_LOGS, custom_path.value());
-    }
-  } else {
-    NSString* bundle_name =
-        [[[NSBundle mainBundle] infoDictionary] objectForKey:@"CFBundleName"];
-    NSString* logs_path =
-        [NSString stringWithFormat:@"Library/Logs/%@", bundle_name];
-    NSString* library_path =
-        [NSHomeDirectory() stringByAppendingPathComponent:logs_path];
-    {
-      base::ThreadRestrictions::ScopedAllowIO allow_io;
-      base::PathService::Override(DIR_APP_LOGS,
-                                  base::FilePath([library_path UTF8String]));
-    }
-  }
-}
-
->>>>>>> e5aa13e2
 void App::SetActivationPolicy(gin_helper::ErrorThrower thrower,
                               const std::string& policy) {
   NSApplicationActivationPolicy activation_policy;
