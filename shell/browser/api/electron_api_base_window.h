// Copyright (c) 2018 GitHub, Inc.
// Use of this source code is governed by the MIT license that can be
// found in the LICENSE file.

#ifndef ELECTRON_SHELL_BROWSER_API_ELECTRON_API_BASE_WINDOW_H_
#define ELECTRON_SHELL_BROWSER_API_ELECTRON_API_BASE_WINDOW_H_

#include <map>
#include <memory>
#include <string>
#include <vector>

#include "base/task/post_task.h"
#include "content/public/browser/browser_task_traits.h"
#include "content/public/browser/browser_thread.h"
#include "gin/handle.h"
#include "shell/browser/native_window.h"
#include "shell/browser/native_window_observer.h"
#include "shell/common/api/electron_api_native_image.h"
#include "shell/common/gin_helper/error_thrower.h"
#include "shell/common/gin_helper/trackable_object.h"

namespace electron {

namespace api {

class View;

class BaseWindow : public gin_helper::TrackableObject<BaseWindow>,
                   public NativeWindowObserver {
 public:
  static gin_helper::WrappableBase* New(gin_helper::Arguments* args);

  static void BuildPrototype(v8::Isolate* isolate,
                             v8::Local<v8::FunctionTemplate> prototype);

  base::WeakPtr<BaseWindow> GetWeakPtr() { return weak_factory_.GetWeakPtr(); }

  NativeWindow* window() const { return window_.get(); }

 protected:
  // Common constructor.
  BaseWindow(v8::Isolate* isolate, const gin_helper::Dictionary& options);
  // Creating independent BaseWindow instance.
  BaseWindow(gin_helper::Arguments* args,
             const gin_helper::Dictionary& options);
  ~BaseWindow() override;

  // TrackableObject:
  void InitWith(v8::Isolate* isolate, v8::Local<v8::Object> wrapper) override;

  // NativeWindowObserver:
  void WillCloseWindow(bool* prevent_default) override;
  void OnWindowClosed() override;
  void OnWindowEndSession() override;
  void OnWindowBlur() override;
  void OnWindowFocus() override;
  void OnWindowShow() override;
  void OnWindowHide() override;
  void OnWindowMaximize() override;
  void OnWindowUnmaximize() override;
  void OnWindowMinimize() override;
  void OnWindowRestore() override;
  void OnWindowWillResize(const gfx::Rect& new_bounds,
                          const gfx::ResizeEdge& edge,
                          bool* prevent_default) override;
  void OnWindowResize() override;
  void OnWindowResized() override;
  void OnWindowWillMove(const gfx::Rect& new_bounds,
                        bool* prevent_default) override;
  void OnWindowMove() override;
  void OnWindowMoved() override;
  void OnWindowScrollTouchBegin() override;
  void OnWindowScrollTouchEnd() override;
  void OnWindowSwipe(const std::string& direction) override;
  void OnWindowRotateGesture(float rotation) override;
  void OnWindowSheetBegin() override;
  void OnWindowSheetEnd() override;
  void OnWindowEnterFullScreen() override;
  void OnWindowLeaveFullScreen() override;
  void OnWindowEnterHtmlFullScreen() override;
  void OnWindowLeaveHtmlFullScreen() override;
  void OnWindowAlwaysOnTopChanged() override;
  void OnExecuteAppCommand(const std::string& command_name) override;
  void OnTouchBarItemResult(const std::string& item_id,
                            const base::DictionaryValue& details) override;
  void OnNewWindowForTab() override;
  void OnSystemContextMenu(int x, int y, bool* prevent_default) override;
#if BUILDFLAG(IS_WIN)
  void OnWindowMessage(UINT message, WPARAM w_param, LPARAM l_param) override;
#endif

  // Public APIs of NativeWindow.
  void SetContentView(gin::Handle<View> view);
  void Close();
  virtual void CloseImmediately();
  virtual void Focus();
  virtual void Blur();
  bool IsFocused();
  void Show();
  void ShowInactive();
  void Hide();
  bool IsVisible();
  bool IsEnabled();
  void SetEnabled(bool enable);
  void Maximize();
  void Unmaximize();
  bool IsMaximized();
  void Minimize();
  void Restore();
  bool IsMinimized();
  void SetFullScreen(bool fullscreen);
  bool IsFullscreen();
  void SetBounds(const gfx::Rect& bounds, gin_helper::Arguments* args);
  gfx::Rect GetBounds();
  void SetSize(int width, int height, gin_helper::Arguments* args);
  std::vector<int> GetSize();
  void SetContentSize(int width, int height, gin_helper::Arguments* args);
  std::vector<int> GetContentSize();
  void SetContentBounds(const gfx::Rect& bounds, gin_helper::Arguments* args);
  gfx::Rect GetContentBounds();
  bool IsNormal();
  gfx::Rect GetNormalBounds();
  void SetMinimumSize(int width, int height);
  std::vector<int> GetMinimumSize();
  void SetMaximumSize(int width, int height);
  std::vector<int> GetMaximumSize();
  void SetSheetOffset(double offsetY, gin_helper::Arguments* args);
  void SetResizable(bool resizable);
  bool IsResizable();
  void SetMovable(bool movable);
  void MoveAbove(const std::string& sourceId, gin_helper::Arguments* args);
  void MoveTop();
  bool IsMovable();
  void SetMinimizable(bool minimizable);
  bool IsMinimizable();
  void SetMaximizable(bool maximizable);
  bool IsMaximizable();
  void SetFullScreenable(bool fullscreenable);
  bool IsFullScreenable();
  void SetClosable(bool closable);
  bool IsClosable();
  void SetAlwaysOnTop(bool top, gin_helper::Arguments* args);
  bool IsAlwaysOnTop();
  void Center();
  void SetPosition(int x, int y, gin_helper::Arguments* args);
  std::vector<int> GetPosition();
  void SetTitle(const std::string& title);
  std::string GetTitle();
  void SetAccessibleTitle(const std::string& title);
  std::string GetAccessibleTitle();
  void FlashFrame(bool flash);
  void SetSkipTaskbar(bool skip);
  void SetExcludedFromShownWindowsMenu(bool excluded);
  bool IsExcludedFromShownWindowsMenu();
  void SetSimpleFullScreen(bool simple_fullscreen);
  bool IsSimpleFullScreen();
  void SetKiosk(bool kiosk);
  bool IsKiosk();
  bool IsTabletMode() const;
  virtual void SetBackgroundColor(const std::string& color_name);
<<<<<<< HEAD
  std::string GetBackgroundColor();
  void InvalidateShadow();
=======
  std::string GetBackgroundColor(gin_helper::Arguments* args);
>>>>>>> 94498b92
  void SetHasShadow(bool has_shadow);
  bool HasShadow();
  void SetOpacity(const double opacity);
  double GetOpacity();
  void SetShape(const std::vector<gfx::Rect>& rects);
  void SetRepresentedFilename(const std::string& filename);
  std::string GetRepresentedFilename();
  void SetDocumentEdited(bool edited);
  bool IsDocumentEdited();
  void SetIgnoreMouseEvents(bool ignore, gin_helper::Arguments* args);
  void SetContentProtection(bool enable);
  void SetFocusable(bool focusable);
  bool IsFocusable();
  void SetMenu(v8::Isolate* isolate, v8::Local<v8::Value> menu);
  void RemoveMenu();
  void SetParentWindow(v8::Local<v8::Value> value, gin_helper::Arguments* args);
  virtual void SetBrowserView(v8::Local<v8::Value> value);
  virtual void AddBrowserView(v8::Local<v8::Value> value);
  virtual void RemoveBrowserView(v8::Local<v8::Value> value);
  virtual void SetTopBrowserView(v8::Local<v8::Value> value,
                                 gin_helper::Arguments* args);
  virtual std::vector<v8::Local<v8::Value>> GetBrowserViews() const;
  virtual void ResetBrowserViews();
  std::string GetMediaSourceId() const;
  v8::Local<v8::Value> GetNativeWindowHandle();
  void SetProgressBar(double progress, gin_helper::Arguments* args);
  void SetOverlayIcon(const gfx::Image& overlay,
                      const std::string& description);
  void SetVisibleOnAllWorkspaces(bool visible, gin_helper::Arguments* args);
  bool IsVisibleOnAllWorkspaces();
  void SetAutoHideCursor(bool auto_hide);
  virtual void SetVibrancy(v8::Isolate* isolate, v8::Local<v8::Value> value);

#if BUILDFLAG(IS_MAC)
  std::string GetAlwaysOnTopLevel();
  void SetWindowButtonVisibility(bool visible);
  bool GetWindowButtonVisibility() const;
  void SetTrafficLightPosition(const gfx::Point& position);
  gfx::Point GetTrafficLightPosition() const;
#endif

  void SetTouchBar(std::vector<gin_helper::PersistentDictionary> items);
  void RefreshTouchBarItem(const std::string& item_id);
  void SetEscapeTouchBarItem(gin_helper::PersistentDictionary item);
  void SelectPreviousTab();
  void SelectNextTab();
  void MergeAllWindows();
  void MoveTabToNewWindow();
  void ToggleTabBar();
  void AddTabbedWindow(NativeWindow* window, gin_helper::Arguments* args);
  void SetAutoHideMenuBar(bool auto_hide);
  bool IsMenuBarAutoHide();
  void SetMenuBarVisibility(bool visible);
  bool IsMenuBarVisible();
  void SetAspectRatio(double aspect_ratio, gin_helper::Arguments* args);
  void PreviewFile(const std::string& path, gin_helper::Arguments* args);
  void CloseFilePreview();
  void SetGTKDarkThemeEnabled(bool use_dark_theme);

  // Public getters of NativeWindow.
  v8::Local<v8::Value> GetContentView() const;
  v8::Local<v8::Value> GetParentWindow() const;
  std::vector<v8::Local<v8::Object>> GetChildWindows() const;
  v8::Local<v8::Value> GetBrowserView(gin_helper::Arguments* args) const;
  bool IsModal() const;

  // Extra APIs added in JS.
  bool SetThumbarButtons(gin_helper::Arguments* args);
#if defined(TOOLKIT_VIEWS)
  void SetIcon(v8::Isolate* isolate, v8::Local<v8::Value> icon);
  void SetIconImpl(v8::Isolate* isolate,
                   v8::Local<v8::Value> icon,
                   NativeImage::OnConvertError on_error);
#endif
#if BUILDFLAG(IS_WIN)
  typedef base::RepeatingCallback<void(v8::Local<v8::Value>,
                                       v8::Local<v8::Value>)>
      MessageCallback;
  bool HookWindowMessage(UINT message, const MessageCallback& callback);
  bool IsWindowMessageHooked(UINT message);
  void UnhookWindowMessage(UINT message);
  void UnhookAllWindowMessages();
  bool SetThumbnailClip(const gfx::Rect& region);
  bool SetThumbnailToolTip(const std::string& tooltip);
  void SetAppDetails(const gin_helper::Dictionary& options);
#endif
  int32_t GetID() const;

  // Helpers.

  // Remove BrowserView.
  void ResetBrowserView();

  // Remove this window from parent window's |child_windows_|.
  void RemoveFromParentChildWindows();

  template <typename... Args>
  void EmitEventSoon(base::StringPiece eventName) {
    base::PostTask(
        FROM_HERE, {content::BrowserThread::UI},
        base::BindOnce(base::IgnoreResult(&BaseWindow::Emit<Args...>),
                       weak_factory_.GetWeakPtr(), eventName));
  }

#if BUILDFLAG(IS_WIN)
  typedef std::map<UINT, MessageCallback> MessageCallbackMap;
  MessageCallbackMap messages_callback_map_;
#endif

  v8::Global<v8::Value> content_view_;
  std::map<int32_t, v8::Global<v8::Value>> browser_views_;
  v8::Global<v8::Value> menu_;
  v8::Global<v8::Value> parent_window_;
  KeyWeakMap<int> child_windows_;

  std::unique_ptr<NativeWindow> window_;

  // Reference to JS wrapper to prevent garbage collection.
  v8::Global<v8::Value> self_ref_;

  base::WeakPtrFactory<BaseWindow> weak_factory_{this};
};

}  // namespace api

}  // namespace electron

#endif  // ELECTRON_SHELL_BROWSER_API_ELECTRON_API_BASE_WINDOW_H_<|MERGE_RESOLUTION|>--- conflicted
+++ resolved
@@ -159,12 +159,8 @@
   bool IsKiosk();
   bool IsTabletMode() const;
   virtual void SetBackgroundColor(const std::string& color_name);
-<<<<<<< HEAD
-  std::string GetBackgroundColor();
+  std::string GetBackgroundColor(gin_helper::Arguments* args);
   void InvalidateShadow();
-=======
-  std::string GetBackgroundColor(gin_helper::Arguments* args);
->>>>>>> 94498b92
   void SetHasShadow(bool has_shadow);
   bool HasShadow();
   void SetOpacity(const double opacity);
