// Copyright (c) 2018 GitHub, Inc.
// Use of this source code is governed by the MIT license that can be
// found in the LICENSE file.

#ifndef ELECTRON_SHELL_BROWSER_API_ELECTRON_API_BASE_WINDOW_H_
#define ELECTRON_SHELL_BROWSER_API_ELECTRON_API_BASE_WINDOW_H_

#include <array>
#include <map>
#include <memory>
#include <optional>
#include <string>
#include <string_view>
#include <vector>

#include "content/public/browser/browser_task_traits.h"
#include "content/public/browser/browser_thread.h"
#include "shell/browser/native_window_observer.h"
#include "shell/common/api/electron_api_native_image.h"
#include "shell/common/gin_helper/trackable_object.h"

namespace gin_helper {
class Arguments;
class PersistentDictionary;
template <typename T>
class Handle;
}  // namespace gin_helper

namespace electron {

class NativeWindow;

namespace api {

class View;

class BaseWindow : public gin_helper::TrackableObject<BaseWindow>,
                   private NativeWindowObserver {
 public:
  static gin_helper::WrappableBase* New(gin_helper::Arguments* args);

  static void BuildPrototype(v8::Isolate* isolate,
                             v8::Local<v8::FunctionTemplate> prototype);

<<<<<<< HEAD
  // Clears window state from the Local State JSON file in
  // app.getPath('userData') via PrefService.
  static void ClearWindowState(const std::string& window_name);
=======
  static bool IsWindowNameValid(const gin_helper::Dictionary& options,
                                std::string* error_message);
>>>>>>> 65345eec

  const NativeWindow* window() const { return window_.get(); }
  NativeWindow* window() { return window_.get(); }

 protected:
  // Common constructor.
  BaseWindow(v8::Isolate* isolate, const gin_helper::Dictionary& options);
  // Creating independent BaseWindow instance.
  BaseWindow(gin_helper::Arguments* args,
             const gin_helper::Dictionary& options);
  ~BaseWindow() override;

  // TrackableObject:
  void InitWith(v8::Isolate* isolate, v8::Local<v8::Object> wrapper) override;

  // NativeWindowObserver:
  void WillCloseWindow(bool* prevent_default) override;
  void OnWindowClosed() override;
  void OnWindowQueryEndSession(const std::vector<std::string>& reasons,
                               bool* prevent_default) override;
  void OnWindowEndSession(const std::vector<std::string>& reasons) override;
  void OnWindowBlur() override;
  void OnWindowFocus() override;
  void OnWindowShow() override;
  void OnWindowHide() override;
  void OnWindowMaximize() override;
  void OnWindowUnmaximize() override;
  void OnWindowMinimize() override;
  void OnWindowRestore() override;
  void OnWindowWillResize(const gfx::Rect& new_bounds,
                          gfx::ResizeEdge edge,
                          bool* prevent_default) override;
  void OnWindowResize() override;
  void OnWindowResized() override;
  void OnWindowWillMove(const gfx::Rect& new_bounds,
                        bool* prevent_default) override;
  void OnWindowMove() override;
  void OnWindowMoved() override;
  void OnWindowSwipe(const std::string& direction) override;
  void OnWindowRotateGesture(float rotation) override;
  void OnWindowSheetBegin() override;
  void OnWindowSheetEnd() override;
  void OnWindowEnterFullScreen() override;
  void OnWindowLeaveFullScreen() override;
  void OnWindowEnterHtmlFullScreen() override;
  void OnWindowLeaveHtmlFullScreen() override;
  void OnWindowAlwaysOnTopChanged() override;
  void OnExecuteAppCommand(std::string_view command_name) override;
  void OnTouchBarItemResult(const std::string& item_id,
                            const base::Value::Dict& details) override;
  void OnNewWindowForTab() override;
  void OnSystemContextMenu(int x, int y, bool* prevent_default) override;
#if BUILDFLAG(IS_WIN)
  void OnWindowMessage(UINT message, WPARAM w_param, LPARAM l_param) override;
#endif

  // Public APIs of NativeWindow.
  void SetContentView(gin_helper::Handle<View> view);
  void Close();
  virtual void CloseImmediately();
  virtual void Focus();
  virtual void Blur();
  bool IsFocused() const;
  void Show();
  void ShowInactive();
  void Hide();
  bool IsVisible() const;
  bool IsEnabled() const;
  void SetEnabled(bool enable);
  void Maximize();
  void Unmaximize();
  bool IsMaximized() const;
  void Minimize();
  void Restore();
  bool IsMinimized() const;
  void SetFullScreen(bool fullscreen);
  bool IsFullscreen() const;
  void SetBounds(const gfx::Rect& bounds, gin_helper::Arguments* args);
  gfx::Rect GetBounds() const;
  void SetSize(int width, int height, gin_helper::Arguments* args);
  std::array<int, 2U> GetSize() const;
  void SetContentSize(int width, int height, gin_helper::Arguments* args);
  std::array<int, 2U> GetContentSize() const;
  void SetContentBounds(const gfx::Rect& bounds, gin_helper::Arguments* args);
  gfx::Rect GetContentBounds() const;
  bool IsNormal() const;
  gfx::Rect GetNormalBounds() const;
  void SetMinimumSize(int width, int height);
  std::array<int, 2U> GetMinimumSize() const;
  void SetMaximumSize(int width, int height);
  std::array<int, 2U> GetMaximumSize() const;
  void SetSheetOffset(double offsetY, gin_helper::Arguments* args);
  void SetResizable(bool resizable);
  bool IsResizable() const;
  void SetMovable(bool movable);
  void MoveAbove(const std::string& sourceId, gin_helper::Arguments* args);
  void MoveTop();
  bool IsMovable() const;
  void SetMinimizable(bool minimizable);
  bool IsMinimizable() const;
  void SetMaximizable(bool maximizable);
  bool IsMaximizable() const;
  void SetFullScreenable(bool fullscreenable);
  bool IsFullScreenable() const;
  void SetClosable(bool closable);
  bool IsClosable() const;
  void SetAlwaysOnTop(bool top, gin_helper::Arguments* args);
  bool IsAlwaysOnTop() const;
  void Center();
  void SetPosition(int x, int y, gin_helper::Arguments* args);
  std::array<int, 2U> GetPosition() const;
  void SetTitle(const std::string& title);
  std::string GetTitle() const;
  void SetAccessibleTitle(const std::string& title);
  std::string GetAccessibleTitle() const;
  void FlashFrame(bool flash);
  void SetSkipTaskbar(bool skip);
  void SetExcludedFromShownWindowsMenu(bool excluded);
  bool IsExcludedFromShownWindowsMenu() const;
  void SetSimpleFullScreen(bool simple_fullscreen);
  bool IsSimpleFullScreen() const;
  void SetKiosk(bool kiosk);
  bool IsKiosk() const;
  bool IsTabletMode() const;
  virtual void SetBackgroundColor(const std::string& color_name);
  std::string GetBackgroundColor() const;
  void InvalidateShadow();
  void SetHasShadow(bool has_shadow);
  bool HasShadow() const;
  void SetOpacity(const double opacity);
  double GetOpacity() const;
  void SetShape(const std::vector<gfx::Rect>& rects);
  void SetRepresentedFilename(const std::string& filename);
  std::string GetRepresentedFilename() const;
  void SetDocumentEdited(bool edited);
  bool IsDocumentEdited() const;
  void SetIgnoreMouseEvents(bool ignore, gin_helper::Arguments* args);
  void SetContentProtection(bool enable);
  bool IsContentProtected() const;
  void SetFocusable(bool focusable);
  bool IsFocusable() const;
  void SetMenu(v8::Isolate* isolate, v8::Local<v8::Value> menu);
  void RemoveMenu();
  void SetParentWindow(v8::Local<v8::Value> value, gin_helper::Arguments* args);
  std::string GetMediaSourceId() const;
  v8::Local<v8::Value> GetNativeWindowHandle();
  void SetProgressBar(double progress, gin_helper::Arguments* args);
  void SetOverlayIcon(const gfx::Image& overlay,
                      const std::string& description);
  void SetVisibleOnAllWorkspaces(bool visible, gin_helper::Arguments* args);
  bool IsVisibleOnAllWorkspaces() const;
  void SetAutoHideCursor(bool auto_hide);
  virtual void SetVibrancy(v8::Isolate* isolate,
                           v8::Local<v8::Value> value,
                           gin_helper::Arguments* args);
  virtual void SetBackgroundMaterial(const std::string& material);

#if BUILDFLAG(IS_MAC)
  std::string GetAlwaysOnTopLevel() const;
  void SetWindowButtonVisibility(bool visible);
  bool GetWindowButtonVisibility() const;
  void SetWindowButtonPosition(std::optional<gfx::Point> position);
  std::optional<gfx::Point> GetWindowButtonPosition() const;

  bool IsHiddenInMissionControl();
  void SetHiddenInMissionControl(bool hidden);
#endif

  void SetTouchBar(std::vector<gin_helper::PersistentDictionary> items);
  void RefreshTouchBarItem(const std::string& item_id);
  void SetEscapeTouchBarItem(gin_helper::PersistentDictionary item);
  void SelectPreviousTab();
  void SelectNextTab();
  void ShowAllTabs();
  void MergeAllWindows();
  void MoveTabToNewWindow();
  void ToggleTabBar();
  void AddTabbedWindow(NativeWindow* window, gin_helper::Arguments* args);
  v8::Local<v8::Value> GetTabbingIdentifier();
  void SetAutoHideMenuBar(bool auto_hide);
  bool IsMenuBarAutoHide() const;
  void SetMenuBarVisibility(bool visible);
  bool IsMenuBarVisible() const;
  void SetAspectRatio(double aspect_ratio, gin_helper::Arguments* args);
  void PreviewFile(const std::string& path, gin_helper::Arguments* args);
  void CloseFilePreview();
  void SetGTKDarkThemeEnabled(bool use_dark_theme);

  // Public getters of NativeWindow.
  v8::Local<v8::Value> GetContentView() const;
  v8::Local<v8::Value> GetParentWindow() const;
  std::vector<v8::Local<v8::Object>> GetChildWindows() const;
  bool IsModal() const;

  // Extra APIs added in JS.
  bool SetThumbarButtons(gin_helper::Arguments* args);
#if defined(TOOLKIT_VIEWS)
  void SetIcon(v8::Isolate* isolate, v8::Local<v8::Value> icon);
  void SetIconImpl(v8::Isolate* isolate,
                   v8::Local<v8::Value> icon,
                   NativeImage::OnConvertError on_error);
#endif
#if BUILDFLAG(IS_WIN)
  typedef base::RepeatingCallback<void(v8::Local<v8::Value>,
                                       v8::Local<v8::Value>)>
      MessageCallback;
  bool HookWindowMessage(UINT message, const MessageCallback& callback);
  bool IsWindowMessageHooked(UINT message);
  void UnhookWindowMessage(UINT message);
  void UnhookAllWindowMessages();
  bool SetThumbnailClip(const gfx::Rect& region);
  bool SetThumbnailToolTip(const std::string& tooltip);
  void SetAppDetails(const gin_helper::Dictionary& options);
  bool IsSnapped() const;
  void SetAccentColor(gin_helper::Arguments* args);
  v8::Local<v8::Value> GetAccentColor() const;
#endif

#if BUILDFLAG(IS_WIN) || BUILDFLAG(IS_LINUX)
  void SetTitleBarOverlay(const gin_helper::Dictionary& options,
                          gin_helper::Arguments* args);
#endif
  [[nodiscard]] constexpr int32_t GetID() const { return weak_map_id(); }

 private:
  // Helpers.

  // Remove this window from parent window's |child_windows_|.
  void RemoveFromParentChildWindows();

  template <typename... Args>
  void EmitEventSoon(std::string_view eventName) {
    content::GetUIThreadTaskRunner({})->PostTask(
        FROM_HERE,
        base::BindOnce(base::IgnoreResult(&BaseWindow::Emit<Args...>),
                       weak_factory_.GetWeakPtr(), eventName));
  }

#if BUILDFLAG(IS_WIN)
  typedef std::map<UINT, MessageCallback> MessageCallbackMap;
  MessageCallbackMap messages_callback_map_;
#endif

  v8::Global<v8::Value> content_view_;
  v8::Global<v8::Value> menu_;
  v8::Global<v8::Value> parent_window_;
  KeyWeakMap<int> child_windows_;

  std::unique_ptr<NativeWindow> window_;

  // Reference to JS wrapper to prevent garbage collection.
  v8::Global<v8::Value> self_ref_;

  base::WeakPtrFactory<BaseWindow> weak_factory_{this};
};

}  // namespace api
}  // namespace electron

#endif  // ELECTRON_SHELL_BROWSER_API_ELECTRON_API_BASE_WINDOW_H_<|MERGE_RESOLUTION|>--- conflicted
+++ resolved
@@ -42,14 +42,12 @@
   static void BuildPrototype(v8::Isolate* isolate,
                              v8::Local<v8::FunctionTemplate> prototype);
 
-<<<<<<< HEAD
   // Clears window state from the Local State JSON file in
   // app.getPath('userData') via PrefService.
   static void ClearWindowState(const std::string& window_name);
-=======
+
   static bool IsWindowNameValid(const gin_helper::Dictionary& options,
                                 std::string* error_message);
->>>>>>> 65345eec
 
   const NativeWindow* window() const { return window_.get(); }
   NativeWindow* window() { return window_.get(); }
