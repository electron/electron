--- conflicted
+++ resolved
@@ -109,17 +109,8 @@
   base::StringToInt(command_line->GetSwitchValueASCII(switches::kDiskCacheSize),
                     &max_cache_size_);
 
-<<<<<<< HEAD
   AppPathService::Get(DIR_USER_CACHE, &path_);
-=======
-  if (!base::PathService::Get(DIR_USER_DATA, &path_)) {
-    base::PathService::Get(DIR_APP_DATA, &path_);
-    path_ = path_.Append(base::FilePath::FromUTF8Unsafe(GetApplicationName()));
-    base::PathService::Override(DIR_USER_DATA, path_);
     base::PathService::Override(chrome::DIR_USER_DATA, path_);
-  }
-
->>>>>>> 9b01bb00
   if (!in_memory && !partition.empty())
     path_ = path_.Append(FILE_PATH_LITERAL("Partitions"))
                 .Append(base::FilePath::FromUTF8Unsafe(
