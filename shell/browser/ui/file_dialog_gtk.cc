// Copyright (c) 2014 GitHub, Inc.
// Use of this source code is governed by the MIT license that can be
// found in the LICENSE file.

#include "shell/browser/ui/file_dialog.h"
<<<<<<< HEAD

#include <glib/gi18n.h>  // _() macro
#include <gmodule.h>
#include <functional>
=======
#include "shell/browser/ui/util_gtk.h"
>>>>>>> c621a363

#include "base/callback.h"
#include "base/files/file_util.h"
#include "base/strings/string_util.h"
#include "chrome/browser/ui/libgtkui/gtk_util.h"
#include "shell/browser/native_window_views.h"
#include "shell/browser/unresponsive_suppressor.h"
#include "ui/aura/window.h"
#include "ui/base/glib/glib_signal.h"
#include "ui/views/widget/desktop_aura/x11_desktop_handler.h"

namespace file_dialog {

DialogSettings::DialogSettings() = default;
DialogSettings::DialogSettings(const DialogSettings&) = default;
DialogSettings::~DialogSettings() = default;

namespace {

static const int kPreviewWidth = 256;
static const int kPreviewHeight = 512;

// Makes sure that .jpg also shows .JPG.
gboolean FileFilterCaseInsensitive(const GtkFileFilterInfo* file_info,
                                   std::string* file_extension) {
  // Makes .* file extension matches all file types.
  if (*file_extension == ".*")
    return true;
  return base::EndsWith(file_info->filename, *file_extension,
                        base::CompareCase::INSENSITIVE_ASCII);
}

// Deletes |data| when gtk_file_filter_add_custom() is done with it.
void OnFileFilterDataDestroyed(std::string* file_extension) {
  delete file_extension;
}

class FileChooserDialog {
 public:
  FileChooserDialog(GtkFileChooserAction action, const DialogSettings& settings)
      : parent_(
            static_cast<electron::NativeWindowViews*>(settings.parent_window)),
        filters_(settings.filters) {
    const char* confirm_text = gtk_util::kOkLabel;

    if (!settings.button_label.empty())
      confirm_text = settings.button_label.c_str();
    else if (action == GTK_FILE_CHOOSER_ACTION_SAVE)
      confirm_text = gtk_util::kOpenLabel;
    else if (action == GTK_FILE_CHOOSER_ACTION_OPEN)
      confirm_text = gtk_util::kSaveLabel;

<<<<<<< HEAD
    gtk_module_ = g_module_open("libgtk-3.so.0", G_MODULE_BIND_LAZY);
    void* (*dl_gtk_file_chooser_native_new)(const char*, GtkWindow*,
                                            GtkFileChooserAction, const char*,
                                            const char*) = NULL;
    bool found = g_module_symbol(
        gtk_module_, "gtk_file_chooser_native_new",
        reinterpret_cast<void**>(&dl_gtk_file_chooser_native_new));
    if (found && dl_gtk_file_chooser_native_new != NULL) {
      dialog_ = GTK_FILE_CHOOSER(dl_gtk_file_chooser_native_new(
          settings.title.c_str(), NULL, action, _("_Cancel"), confirm_text));
    } else {
      dialog_ = GTK_FILE_CHOOSER(gtk_file_chooser_dialog_new(
          settings.title.c_str(), NULL, action, _("_Cancel"),
          GTK_RESPONSE_CANCEL, confirm_text, GTK_RESPONSE_ACCEPT, NULL));
    }

=======
    dialog_ = gtk_file_chooser_dialog_new(
        settings.title.c_str(), NULL, action, gtk_util::kCancelLabel,
        GTK_RESPONSE_CANCEL, confirm_text, GTK_RESPONSE_ACCEPT, NULL);
>>>>>>> c621a363
    if (parent_) {
      parent_->SetEnabled(false);
      if (GTK_IS_DIALOG(dialog_))
        libgtkui::SetGtkTransientForAura(GTK_WIDGET(dialog_),
                                         parent_->GetNativeWindow());
      else
        SetGtkTransientForAura(parent_->GetNativeWindow());
      if (GTK_IS_DIALOG(dialog_)) {
        gtk_window_set_modal(GTK_WINDOW(dialog_), TRUE);
      } else {
        void (*dl_gtk_native_dialog_set_modal)(void*, bool) = NULL;
        g_module_symbol(
            gtk_module_, "gtk_native_dialog_set_modal",
            reinterpret_cast<void**>(&dl_gtk_native_dialog_set_modal));
        dl_gtk_native_dialog_set_modal(static_cast<void*>(dialog_), TRUE);
      }
    }

    if (action == GTK_FILE_CHOOSER_ACTION_SAVE)
      gtk_file_chooser_set_do_overwrite_confirmation(dialog_, TRUE);
    if (action != GTK_FILE_CHOOSER_ACTION_OPEN)
      gtk_file_chooser_set_create_folders(dialog_, TRUE);

    if (!settings.default_path.empty()) {
      if (base::DirectoryExists(settings.default_path)) {
        gtk_file_chooser_set_current_folder(
            dialog_, settings.default_path.value().c_str());
      } else {
        if (settings.default_path.IsAbsolute()) {
          gtk_file_chooser_set_current_folder(
              dialog_, settings.default_path.DirName().value().c_str());
        }

        gtk_file_chooser_set_current_name(
            dialog_, settings.default_path.BaseName().value().c_str());
      }
    }

    if (!settings.filters.empty())
      AddFilters(settings.filters);

    preview_ = gtk_image_new();
    g_signal_connect(dialog_, "update-preview",
                     G_CALLBACK(OnUpdatePreviewThunk), this);
    gtk_file_chooser_set_preview_widget(dialog_, preview_);
  }

  ~FileChooserDialog() {
    if (GTK_IS_DIALOG(dialog_)) {
      gtk_widget_destroy(GTK_WIDGET(dialog_));
    } else {
      void (*dl_gtk_native_dialog_destroy)(void*) = NULL;
      g_module_symbol(gtk_module_, "gtk_native_dialog_destroy",
                      reinterpret_cast<void**>(&dl_gtk_native_dialog_destroy));
      dl_gtk_native_dialog_destroy(static_cast<void*>(dialog_));
    }

    g_clear_pointer(&gtk_module_, g_module_close);

    if (parent_)
      parent_->SetEnabled(true);
  }

  void SetupOpenProperties(int properties) {
    const auto hasProp = [properties](OpenFileDialogProperty prop) {
      return gboolean((properties & prop) != 0);
    };
    auto* file_chooser = dialog();
    gtk_file_chooser_set_select_multiple(file_chooser,
                                         hasProp(OPEN_DIALOG_MULTI_SELECTIONS));
    gtk_file_chooser_set_show_hidden(file_chooser,
                                     hasProp(OPEN_DIALOG_SHOW_HIDDEN_FILES));
  }

  void SetupSaveProperties(int properties) {
    const auto hasProp = [properties](SaveFileDialogProperty prop) {
      return gboolean((properties & prop) != 0);
    };
    auto* file_chooser = GTK_FILE_CHOOSER(dialog());
    gtk_file_chooser_set_show_hidden(file_chooser,
                                     hasProp(SAVE_DIALOG_SHOW_HIDDEN_FILES));
    gtk_file_chooser_set_do_overwrite_confirmation(
        file_chooser, hasProp(SAVE_DIALOG_SHOW_OVERWRITE_CONFIRMATION));
  }

  void RunAsynchronous() {
    if (GTK_IS_DIALOG(dialog_)) {
      g_signal_connect(dialog_, "delete-event",
                       G_CALLBACK(gtk_widget_hide_on_delete), NULL);
    }
    g_signal_connect(dialog_, "response", G_CALLBACK(OnFileDialogResponseThunk),
                     this);
    if (GTK_IS_DIALOG(dialog_)) {
      gtk_widget_show_all(GTK_WIDGET(dialog_));

      // We need to call gtk_window_present after making the widgets visible to
      // make sure window gets correctly raised and gets focus.
      int time = ui::X11EventSource::GetInstance()->GetTimestamp();
      gtk_window_present_with_time(GTK_WINDOW(dialog_), time);
    } else {
      void (*dl_gtk_native_dialog_show)(void*) = NULL;
      g_module_symbol(gtk_module_, "gtk_native_dialog_show",
                      reinterpret_cast<void**>(&dl_gtk_native_dialog_show));
      dl_gtk_native_dialog_show(static_cast<void*>(dialog_));
    }
  }

  void RunSaveAsynchronous(electron::util::Promise<mate::Dictionary> promise) {
    save_promise_.reset(
        new electron::util::Promise<mate::Dictionary>(std::move(promise)));
    RunAsynchronous();
  }

  void RunOpenAsynchronous(electron::util::Promise<mate::Dictionary> promise) {
    open_promise_.reset(
        new electron::util::Promise<mate::Dictionary>(std::move(promise)));
    RunAsynchronous();
  }

  base::FilePath GetFileName() const {
    gchar* filename = gtk_file_chooser_get_filename(dialog_);
    const base::FilePath path(filename);
    g_free(filename);
    return path;
  }

  std::vector<base::FilePath> GetFileNames() const {
    std::vector<base::FilePath> paths;
    auto* filenames = gtk_file_chooser_get_filenames(dialog_);
    for (auto* iter = filenames; iter != NULL; iter = iter->next) {
      auto* filename = static_cast<char*>(iter->data);
      paths.emplace_back(filename);
      g_free(filename);
    }
    g_slist_free(filenames);
    return paths;
  }

  CHROMEG_CALLBACK_1(FileChooserDialog,
                     void,
                     OnFileDialogResponse,
                     GtkFileChooser*,
                     int);

  GtkFileChooser* dialog() const { return dialog_; }
  GModule* gtk_module() const { return gtk_module_; }

 private:
  void AddFilters(const Filters& filters);

  electron::NativeWindowViews* parent_;
  electron::UnresponsiveSuppressor unresponsive_suppressor_;

  GtkFileChooser* dialog_;
  GtkWidget* preview_;
  GModule* gtk_module_;

  Filters filters_;
  std::unique_ptr<electron::util::Promise<mate::Dictionary>> save_promise_;
  std::unique_ptr<electron::util::Promise<mate::Dictionary>> open_promise_;

  // Sets |dialog| as transient for |parent|, which will keep it on top and
  // center it above |parent|. Do nothing if |parent| is nullptr.
  void SetGtkTransientForAura(aura::Window* parent) {
    if (!parent || !parent->GetHost())
      return;

    void (*dl_gtk_native_dialog_set_transient_for)(void*, GtkWindow*) = NULL;
    g_module_symbol(
        gtk_module_, "gtk_native_dialog_set_transient_for",
        reinterpret_cast<void**>(&dl_gtk_native_dialog_set_transient_for));
    dl_gtk_native_dialog_set_transient_for(
        dialog_, reinterpret_cast<GtkWindow*>(parent));
  }

  // Callback for when we update the preview for the selection.
  CHROMEG_CALLBACK_0(FileChooserDialog, void, OnUpdatePreview, GtkFileChooser*);

  DISALLOW_COPY_AND_ASSIGN(FileChooserDialog);
};

void FileChooserDialog::OnFileDialogResponse(GtkFileChooser* widget,
                                             int response) {
  if (GTK_IS_DIALOG(dialog_)) {
    gtk_widget_hide(GTK_WIDGET(dialog_));
  } else {
    void (*dl_gtk_native_dialog_hide)(void*) = NULL;
    g_module_symbol(gtk_module_, "gtk_native_dialog_hide",
                    reinterpret_cast<void**>(&dl_gtk_native_dialog_hide));
    dl_gtk_native_dialog_hide(static_cast<void*>(dialog_));
  }
  if (save_promise_) {
    mate::Dictionary dict =
        mate::Dictionary::CreateEmpty(save_promise_->isolate());
    if (response == GTK_RESPONSE_ACCEPT) {
      dict.Set("canceled", false);
      dict.Set("filePath", GetFileName());
    } else {
      dict.Set("canceled", true);
      dict.Set("filePath", base::FilePath());
    }
    save_promise_->Resolve(dict);
  } else if (open_promise_) {
    mate::Dictionary dict =
        mate::Dictionary::CreateEmpty(open_promise_->isolate());
    if (response == GTK_RESPONSE_ACCEPT) {
      dict.Set("canceled", false);
      dict.Set("filePaths", GetFileNames());
    } else {
      dict.Set("canceled", true);
      dict.Set("filePaths", std::vector<base::FilePath>());
    }
    open_promise_->Resolve(dict);
  }
  delete this;
}

void FileChooserDialog::AddFilters(const Filters& filters) {
  for (size_t i = 0; i < filters.size(); ++i) {
    const Filter& filter = filters[i];
    GtkFileFilter* gtk_filter = gtk_file_filter_new();

    for (size_t j = 0; j < filter.second.size(); ++j) {
      auto file_extension =
          std::make_unique<std::string>("." + filter.second[j]);
      gtk_file_filter_add_custom(
          gtk_filter, GTK_FILE_FILTER_FILENAME,
          reinterpret_cast<GtkFileFilterFunc>(FileFilterCaseInsensitive),
          file_extension.release(),
          reinterpret_cast<GDestroyNotify>(OnFileFilterDataDestroyed));
    }

    gtk_file_filter_set_name(gtk_filter, filter.first.c_str());
    gtk_file_chooser_add_filter(dialog_, gtk_filter);
  }
}

void FileChooserDialog::OnUpdatePreview(GtkFileChooser* chooser) {
  gchar* filename = gtk_file_chooser_get_preview_filename(chooser);
  if (!filename) {
    gtk_file_chooser_set_preview_widget_active(chooser, FALSE);
    return;
  }

  // Don't attempt to open anything which isn't a regular file. If a named pipe,
  // this may hang. See https://crbug.com/534754.
  struct stat stat_buf;
  if (stat(filename, &stat_buf) != 0 || !S_ISREG(stat_buf.st_mode)) {
    g_free(filename);
    gtk_file_chooser_set_preview_widget_active(chooser, FALSE);
    return;
  }

  // This will preserve the image's aspect ratio.
  GdkPixbuf* pixbuf = gdk_pixbuf_new_from_file_at_size(filename, kPreviewWidth,
                                                       kPreviewHeight, nullptr);
  g_free(filename);
  if (pixbuf) {
    gtk_image_set_from_pixbuf(GTK_IMAGE(preview_), pixbuf);
    g_object_unref(pixbuf);
  }
  gtk_file_chooser_set_preview_widget_active(chooser, pixbuf ? TRUE : FALSE);
}

}  // namespace

void ShowFileDialog(const FileChooserDialog& dialog) {
  if (GTK_IS_DIALOG(dialog.dialog())) {
    gtk_widget_show_all(GTK_WIDGET(dialog.dialog()));
  } else {
    void (*dl_gtk_native_dialog_show)(void*) = NULL;
    g_module_symbol(dialog.gtk_module(), "gtk_native_dialog_show",
                    reinterpret_cast<void**>(&dl_gtk_native_dialog_show));
    dl_gtk_native_dialog_show(static_cast<void*>(dialog.dialog()));
  }
}

int RunFileDialog(const FileChooserDialog& dialog) {
  int response = 0;
  if (GTK_IS_DIALOG(dialog.dialog())) {
    response = gtk_dialog_run(GTK_DIALOG(dialog.dialog()));
  } else {
    int (*dl_gtk_native_dialog_run)(void*) = NULL;
    g_module_symbol(dialog.gtk_module(), "gtk_native_dialog_run",
                    reinterpret_cast<void**>(&dl_gtk_native_dialog_run));
    response = dl_gtk_native_dialog_run(static_cast<void*>(dialog.dialog()));
  }

  return response;
}

bool ShowOpenDialogSync(const DialogSettings& settings,
                        std::vector<base::FilePath>* paths) {
  GtkFileChooserAction action = GTK_FILE_CHOOSER_ACTION_OPEN;
  if (settings.properties & OPEN_DIALOG_OPEN_DIRECTORY)
    action = GTK_FILE_CHOOSER_ACTION_SELECT_FOLDER;
  FileChooserDialog open_dialog(action, settings);
  open_dialog.SetupOpenProperties(settings.properties);

  ShowFileDialog(open_dialog);

  const int response = RunFileDialog(open_dialog);
  if (response == GTK_RESPONSE_ACCEPT) {
    *paths = open_dialog.GetFileNames();
    return true;
  }
  return false;
}

void ShowOpenDialog(const DialogSettings& settings,
                    electron::util::Promise<mate::Dictionary> promise) {
  GtkFileChooserAction action = GTK_FILE_CHOOSER_ACTION_OPEN;
  if (settings.properties & OPEN_DIALOG_OPEN_DIRECTORY)
    action = GTK_FILE_CHOOSER_ACTION_SELECT_FOLDER;
  FileChooserDialog* open_dialog = new FileChooserDialog(action, settings);
  open_dialog->SetupOpenProperties(settings.properties);
  open_dialog->RunOpenAsynchronous(std::move(promise));
}

bool ShowSaveDialogSync(const DialogSettings& settings, base::FilePath* path) {
  FileChooserDialog save_dialog(GTK_FILE_CHOOSER_ACTION_SAVE, settings);

  ShowFileDialog(save_dialog);

  const int response = RunFileDialog(save_dialog);
  if (response == GTK_RESPONSE_ACCEPT) {
    *path = save_dialog.GetFileName();
    return true;
  }
  return false;
}

void ShowSaveDialog(const DialogSettings& settings,
                    electron::util::Promise<mate::Dictionary> promise) {
  FileChooserDialog* save_dialog =
      new FileChooserDialog(GTK_FILE_CHOOSER_ACTION_SAVE, settings);
  save_dialog->RunSaveAsynchronous(std::move(promise));
}

}  // namespace file_dialog<|MERGE_RESOLUTION|>--- conflicted
+++ resolved
@@ -3,14 +3,7 @@
 // found in the LICENSE file.
 
 #include "shell/browser/ui/file_dialog.h"
-<<<<<<< HEAD
-
-#include <glib/gi18n.h>  // _() macro
-#include <gmodule.h>
-#include <functional>
-=======
 #include "shell/browser/ui/util_gtk.h"
->>>>>>> c621a363
 
 #include "base/callback.h"
 #include "base/files/file_util.h"
@@ -63,7 +56,6 @@
     else if (action == GTK_FILE_CHOOSER_ACTION_OPEN)
       confirm_text = gtk_util::kSaveLabel;
 
-<<<<<<< HEAD
     gtk_module_ = g_module_open("libgtk-3.so.0", G_MODULE_BIND_LAZY);
     void* (*dl_gtk_file_chooser_native_new)(const char*, GtkWindow*,
                                             GtkFileChooserAction, const char*,
@@ -73,18 +65,13 @@
         reinterpret_cast<void**>(&dl_gtk_file_chooser_native_new));
     if (found && dl_gtk_file_chooser_native_new != NULL) {
       dialog_ = GTK_FILE_CHOOSER(dl_gtk_file_chooser_native_new(
-          settings.title.c_str(), NULL, action, _("_Cancel"), confirm_text));
+          settings.title.c_str(), NULL, action, gtk_util::kCancelLabel, confirm_text));
     } else {
       dialog_ = GTK_FILE_CHOOSER(gtk_file_chooser_dialog_new(
-          settings.title.c_str(), NULL, action, _("_Cancel"),
+          settings.title.c_str(), NULL, action, gtk_util::kCancelLabel,
           GTK_RESPONSE_CANCEL, confirm_text, GTK_RESPONSE_ACCEPT, NULL));
     }
 
-=======
-    dialog_ = gtk_file_chooser_dialog_new(
-        settings.title.c_str(), NULL, action, gtk_util::kCancelLabel,
-        GTK_RESPONSE_CANCEL, confirm_text, GTK_RESPONSE_ACCEPT, NULL);
->>>>>>> c621a363
     if (parent_) {
       parent_->SetEnabled(false);
       if (GTK_IS_DIALOG(dialog_))
