// Copyright (c) 2021 Microsoft, Inc.
// Use of this source code is governed by the MIT license that can be
// found in the LICENSE file.

#include "shell/browser/ui/cocoa/window_buttons_proxy.h"

#include "base/i18n/rtl.h"
#include "base/notreached.h"

@implementation ButtonsAreaHoverView : NSView

- (id)initWithProxy:(WindowButtonsProxy*)proxy {
  if ((self = [super init])) {
    proxy_ = proxy;
  }
  return self;
}

// Ignore all mouse events.
- (NSView*)hitTest:(NSPoint)aPoint {
  return nil;
}

- (void)updateTrackingAreas {
  [proxy_ updateTrackingAreas];
}

@end

@implementation WindowButtonsProxy

- (id)initWithWindow:(NSWindow*)window {
  window_ = window;
  show_on_hover_ = NO;
  mouse_inside_ = NO;

  // Remember the default margin.
  margin_ = default_margin_ = [self getCurrentMargin];

  return self;
}

- (void)dealloc {
  if (hover_view_)
    [hover_view_ removeFromSuperview];
  [super dealloc];
}

- (void)setVisible:(BOOL)visible {
  NSView* titleBarContainer = [self titleBarContainer];
  if (!titleBarContainer)
    return;
  [titleBarContainer setHidden:!visible];
}

- (BOOL)isVisible {
  NSView* titleBarContainer = [self titleBarContainer];
  if (!titleBarContainer)
    return YES;
  return ![titleBarContainer isHidden];
}

- (void)setShowOnHover:(BOOL)yes {
  NSView* titleBarContainer = [self titleBarContainer];
  if (!titleBarContainer)
    return;
  show_on_hover_ = yes;
  // Put a transparent view above the window buttons so we can track mouse
  // events when mouse enter/leave the window buttons.
  if (show_on_hover_) {
    hover_view_.reset([[ButtonsAreaHoverView alloc] initWithProxy:self]);
    [hover_view_ setFrame:[self getButtonsBounds]];
    [titleBarContainer addSubview:hover_view_.get()];
  } else {
    [hover_view_ removeFromSuperview];
    hover_view_.reset();
  }
  [self updateButtonsVisibility];
}

- (void)setMargin:(const base::Optional<gfx::Point>&)margin {
  if (margin)
    margin_ = *margin;
  else
    margin_ = default_margin_;
  [self redraw];
}

- (NSRect)getButtonsContainerBounds {
  return NSInsetRect([self getButtonsBounds], -margin_.x(), -margin_.y());
}

- (void)redraw {
  NSView* titleBarContainer = [self titleBarContainer];
  if (!titleBarContainer)
    return;

  NSView* left = [self leftButton];
  NSView* middle = [self middleButton];
  NSView* right = [self rightButton];

  float button_width = NSWidth(left.frame);
  float button_height = NSHeight(left.frame);
  float padding = NSMinX(middle.frame) - NSMaxX(left.frame);
  float start;
  if (base::i18n::IsRTL())
    start =
        NSWidth(window_.frame) - 3 * button_width - 2 * padding - margin_.x();
  else
    start = margin_.x();

  NSRect cbounds = titleBarContainer.frame;
  cbounds.size.height = button_height + 2 * margin_.y();
  cbounds.origin.y = NSHeight(window_.frame) - NSHeight(cbounds);
  [titleBarContainer setFrame:cbounds];

  [left setFrameOrigin:NSMakePoint(start, margin_.y())];
  start += button_width + padding;
  [middle setFrameOrigin:NSMakePoint(start, margin_.y())];
  start += button_width + padding;
  [right setFrameOrigin:NSMakePoint(start, margin_.y())];

  if (hover_view_)
    [hover_view_ setFrame:[self getButtonsBounds]];
}

- (void)updateTrackingAreas {
  if (tracking_area_)
    [hover_view_ removeTrackingArea:tracking_area_.get()];
  tracking_area_.reset([[NSTrackingArea alloc]
      initWithRect:NSZeroRect
           options:NSTrackingMouseEnteredAndExited | NSTrackingActiveAlways |
                   NSTrackingInVisibleRect
             owner:self
          userInfo:nil]);
  [hover_view_ addTrackingArea:tracking_area_.get()];
}

- (void)mouseEntered:(NSEvent*)event {
  mouse_inside_ = YES;
  [self updateButtonsVisibility];
}

- (void)mouseExited:(NSEvent*)event {
  mouse_inside_ = NO;
  [self updateButtonsVisibility];
}

- (void)updateButtonsVisibility {
  NSArray* buttons = @[
    [window_ standardWindowButton:NSWindowCloseButton],
    [window_ standardWindowButton:NSWindowMiniaturizeButton],
    [window_ standardWindowButton:NSWindowZoomButton],
  ];
  // Show buttons when mouse hovers above them.
  BOOL hidden = show_on_hover_ && !mouse_inside_;
  // Always show buttons under fullscreen.
  if ([window_ styleMask] & NSWindowStyleMaskFullScreen)
    hidden = NO;
  for (NSView* button in buttons) {
    [button setHidden:hidden];
    [button setNeedsDisplay:YES];
  }
}

// Return the bounds of all 3 buttons.
- (NSRect)getButtonsBounds {
  NSView* left = [self leftButton];
  NSView* right = [self rightButton];
  return NSMakeRect(NSMinX(left.frame), NSMinY(left.frame),
                    NSMaxX(right.frame) - NSMinX(left.frame),
                    NSHeight(left.frame));
}

// Compute margin from position of current buttons.
- (gfx::Point)getCurrentMargin {
  gfx::Point result;
  NSView* titleBarContainer = [self titleBarContainer];
  if (!titleBarContainer)
    return result;

  NSView* left = [self leftButton];
  NSView* right = [self rightButton];

  result.set_y((NSHeight(titleBarContainer.frame) - NSHeight(left.frame)) / 2);

  if (base::i18n::IsRTL())
    result.set_x(NSWidth(window_.frame) - NSMaxX(right.frame));
  else
    result.set_x(NSMinX(left.frame));
  return result;
}

<<<<<<< HEAD
- (gfx::Point)getMargin {
  return margin_;
=======
// Receive the titlebar container, which might be nil if the window does not
// have the NSWindowStyleMaskTitled style.
- (NSView*)titleBarContainer {
  NSView* left = [self leftButton];
  if (!left.superview)
    return nil;
  return left.superview.superview;
}

// Receive the window buttons, note that the buttons might be removed and
// re-added on the fly so we should not cache them.
- (NSButton*)leftButton {
  if (base::i18n::IsRTL())
    return [window_ standardWindowButton:NSWindowZoomButton];
  else
    return [window_ standardWindowButton:NSWindowCloseButton];
}

- (NSButton*)middleButton {
  return [window_ standardWindowButton:NSWindowMiniaturizeButton];
}

- (NSButton*)rightButton {
  if (base::i18n::IsRTL())
    return [window_ standardWindowButton:NSWindowCloseButton];
  else
    return [window_ standardWindowButton:NSWindowZoomButton];
>>>>>>> a3e47196
}

@end<|MERGE_RESOLUTION|>--- conflicted
+++ resolved
@@ -191,10 +191,10 @@
   return result;
 }
 
-<<<<<<< HEAD
 - (gfx::Point)getMargin {
   return margin_;
-=======
+}
+
 // Receive the titlebar container, which might be nil if the window does not
 // have the NSWindowStyleMaskTitled style.
 - (NSView*)titleBarContainer {
@@ -222,7 +222,6 @@
     return [window_ standardWindowButton:NSWindowCloseButton];
   else
     return [window_ standardWindowButton:NSWindowZoomButton];
->>>>>>> a3e47196
 }
 
 @end