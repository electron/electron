// Copyright (c) 2013 GitHub, Inc.
// Use of this source code is governed by the MIT license that can be
// found in the LICENSE file.

#include "shell/browser/electron_browser_client.h"

#if defined(OS_WIN)
#include <shlobj.h>
#endif

#include <memory>
#include <utility>

#include "base/base_switches.h"
#include "base/command_line.h"
#include "base/environment.h"
#include "base/files/file_util.h"
#include "base/json/json_reader.h"
#include "base/lazy_instance.h"
#include "base/no_destructor.h"
#include "base/path_service.h"
#include "base/stl_util.h"
#include "base/strings/string_number_conversions.h"
#include "base/strings/string_util.h"
#include "base/strings/utf_string_conversions.h"
#include "base/task/post_task.h"
#include "chrome/browser/browser_process.h"
#include "chrome/common/chrome_paths.h"
#include "chrome/common/chrome_version.h"
#include "components/net_log/chrome_net_log.h"
#include "components/network_hints/common/network_hints.mojom.h"
#include "content/public/browser/browser_main_runner.h"
#include "content/public/browser/browser_ppapi_host.h"
#include "content/public/browser/browser_task_traits.h"
#include "content/public/browser/client_certificate_delegate.h"
#include "content/public/browser/login_delegate.h"
#include "content/public/browser/overlay_window.h"
#include "content/public/browser/render_frame_host.h"
#include "content/public/browser/render_process_host.h"
#include "content/public/browser/render_view_host.h"
#include "content/public/browser/site_instance.h"
#include "content/public/common/content_descriptors.h"
#include "content/public/common/content_paths.h"
#include "content/public/common/content_switches.h"
#include "content/public/common/service_names.mojom.h"
#include "content/public/common/url_constants.h"
#include "content/public/common/web_preferences.h"
#include "electron/buildflags/buildflags.h"
#include "electron/grit/electron_resources.h"
#include "mojo/public/cpp/bindings/binder_map.h"
#include "net/base/escape.h"
#include "net/ssl/ssl_cert_request_info.h"
#include "ppapi/buildflags/buildflags.h"
#include "ppapi/host/ppapi_host.h"
#include "printing/buildflags/buildflags.h"
#include "services/device/public/cpp/geolocation/location_provider.h"
#include "services/network/public/cpp/features.h"
#include "services/network/public/cpp/resource_request_body.h"
#include "shell/app/manifests.h"
#include "shell/browser/api/electron_api_app.h"
#include "shell/browser/api/electron_api_crash_reporter.h"
#include "shell/browser/api/electron_api_protocol.h"
#include "shell/browser/api/electron_api_session.h"
#include "shell/browser/api/electron_api_web_contents.h"
#include "shell/browser/api/electron_api_web_request.h"
#include "shell/browser/child_web_contents_tracker.h"
#include "shell/browser/electron_autofill_driver_factory.h"
#include "shell/browser/electron_browser_context.h"
#include "shell/browser/electron_browser_main_parts.h"
#include "shell/browser/electron_navigation_throttle.h"
#include "shell/browser/electron_quota_permission_context.h"
#include "shell/browser/electron_speech_recognition_manager_delegate.h"
#include "shell/browser/font_defaults.h"
#include "shell/browser/javascript_environment.h"
#include "shell/browser/media/media_capture_devices_dispatcher.h"
#include "shell/browser/native_window.h"
#include "shell/browser/net/network_context_service.h"
#include "shell/browser/net/network_context_service_factory.h"
#include "shell/browser/net/proxying_url_loader_factory.h"
#include "shell/browser/net/proxying_websocket.h"
#include "shell/browser/net/system_network_context_manager.h"
#include "shell/browser/network_hints_handler_impl.h"
#include "shell/browser/notifications/notification_presenter.h"
#include "shell/browser/notifications/platform_notification_service.h"
#include "shell/browser/protocol_registry.h"
#include "shell/browser/session_preferences.h"
#include "shell/browser/ui/devtools_manager_delegate.h"
#include "shell/browser/web_contents_permission_helper.h"
#include "shell/browser/web_contents_preferences.h"
#include "shell/browser/window_list.h"
#include "shell/common/api/api.mojom.h"
#include "shell/common/application_info.h"
#include "shell/common/electron_paths.h"
#include "shell/common/options_switches.h"
#include "shell/common/platform_util.h"
#include "third_party/blink/public/common/loader/url_loader_throttle.h"
#include "ui/base/resource/resource_bundle.h"
#include "ui/native_theme/native_theme.h"
#include "v8/include/v8.h"

#if defined(OS_WIN)
#include "sandbox/win/src/sandbox_policy.h"
#endif

#if defined(USE_NSS_CERTS)
#include "net/ssl/client_cert_store_nss.h"
#elif defined(OS_WIN)
#include "net/ssl/client_cert_store_win.h"
#elif defined(OS_MACOSX)
#include "net/ssl/client_cert_store_mac.h"
#elif defined(USE_OPENSSL)
#include "net/ssl/client_cert_store.h"
#endif

#if BUILDFLAG(ENABLE_BUILTIN_SPELLCHECKER)
#include "chrome/browser/spellchecker/spell_check_host_chrome_impl.h"  // nogncheck
#include "components/spellcheck/common/spellcheck.mojom.h"  // nogncheck
#endif

#if BUILDFLAG(ENABLE_PEPPER_FLASH)
#include "chrome/browser/renderer_host/pepper/chrome_browser_pepper_host_factory.h"  // nogncheck
#endif  // BUILDFLAG(ENABLE_PEPPER_FLASH)

#if BUILDFLAG(OVERRIDE_LOCATION_PROVIDER)
#include "shell/browser/fake_location_provider.h"
#endif  // BUILDFLAG(OVERRIDE_LOCATION_PROVIDER)

#if BUILDFLAG(ENABLE_TTS)
#include "chrome/browser/speech/tts_controller_delegate_impl.h"
#endif  // BUILDFLAG(ENABLE_TTS)

#if BUILDFLAG(ENABLE_PRINTING)
#include "chrome/browser/printing/printing_message_filter.h"
#endif  // BUILDFLAG(ENABLE_PRINTING)

#if BUILDFLAG(ENABLE_ELECTRON_EXTENSIONS)
#include "chrome/common/webui_url_constants.h"
#include "content/public/browser/child_process_security_policy.h"
#include "content/public/browser/file_url_loader.h"
#include "content/public/browser/web_ui_url_loader_factory.h"
#include "extensions/browser/api/mime_handler_private/mime_handler_private.h"
#include "extensions/browser/api/web_request/web_request_api.h"
#include "extensions/browser/browser_context_keyed_api_factory.h"
#include "extensions/browser/extension_host.h"
#include "extensions/browser/extension_message_filter.h"
#include "extensions/browser/extension_navigation_throttle.h"
#include "extensions/browser/extension_navigation_ui_data.h"
#include "extensions/browser/extension_protocols.h"
#include "extensions/browser/extension_registry.h"
#include "extensions/browser/extensions_browser_client.h"
#include "extensions/browser/guest_view/extensions_guest_view_message_filter.h"
#include "extensions/browser/guest_view/mime_handler_view/mime_handler_view_guest.h"
#include "extensions/browser/info_map.h"
#include "extensions/browser/process_manager.h"
#include "extensions/browser/process_map.h"
#include "extensions/common/api/mime_handler.mojom.h"
#include "extensions/common/constants.h"
#include "extensions/common/extension.h"
#include "extensions/common/switches.h"
#include "shell/browser/extensions/electron_extension_message_filter.h"
#include "shell/browser/extensions/electron_extension_system.h"
#include "shell/browser/extensions/electron_extension_web_contents_observer.h"
#endif

#if BUILDFLAG(ENABLE_PLUGINS)
#include "chrome/browser/plugins/plugin_response_interceptor_url_loader_throttle.h"  // nogncheck
#include "shell/browser/plugins/plugin_utils.h"
#endif

#if defined(OS_MACOSX)
#include "content/common/mac_helpers.h"
#include "content/public/common/child_process_host.h"
#endif

#if defined(OS_LINUX) && !defined(MAS_BUILD)
#include "base/debug/leak_annotations.h"
#include "components/crash/content/browser/crash_handler_host_linux.h"
#include "components/crash/core/app/breakpad_linux.h"  // nogncheck
#include "components/crash/core/app/crash_switches.h"  // nogncheck
#include "components/crash/core/app/crashpad.h"        // nogncheck
#endif

using content::BrowserThread;

namespace electron {

namespace {

// Next navigation should not restart renderer process.
bool g_suppress_renderer_process_restart = false;

bool IsSameWebSite(content::BrowserContext* browser_context,
                   content::SiteInstance* site_instance,
                   const GURL& dest_url) {
  return site_instance->IsSameSiteWithURL(dest_url) ||
         // `IsSameSiteWithURL` doesn't seem to work for some URIs such as
         // `file:`, handle these scenarios by comparing only the site as
         // defined by `GetSiteForURL`.
         (content::SiteInstance::GetSiteForURL(browser_context, dest_url) ==
          site_instance->GetSiteURL());
}

ElectronBrowserClient* g_browser_client = nullptr;

base::LazyInstance<std::string>::DestructorAtExit
    g_io_thread_application_locale = LAZY_INSTANCE_INITIALIZER;

base::NoDestructor<std::string> g_application_locale;

void SetApplicationLocaleOnIOThread(const std::string& locale) {
  DCHECK_CURRENTLY_ON(BrowserThread::IO);
  g_io_thread_application_locale.Get() = locale;
}

void BindNetworkHintsHandler(
    content::RenderFrameHost* frame_host,
    mojo::PendingReceiver<network_hints::mojom::NetworkHintsHandler> receiver) {
  NetworkHintsHandlerImpl::Create(frame_host, std::move(receiver));
}

#if defined(OS_WIN)
const base::FilePath::StringPieceType kPathDelimiter = FILE_PATH_LITERAL(";");
#else
const base::FilePath::StringPieceType kPathDelimiter = FILE_PATH_LITERAL(":");
#endif

#if BUILDFLAG(ENABLE_ELECTRON_EXTENSIONS)
// Used by the GetPrivilegeRequiredByUrl() and GetProcessPrivilege() functions
// below.  Extension, and isolated apps require different privileges to be
// granted to their RenderProcessHosts.  This classification allows us to make
// sure URLs are served by hosts with the right set of privileges.
enum RenderProcessHostPrivilege {
  PRIV_NORMAL,
  PRIV_HOSTED,
  PRIV_ISOLATED,
  PRIV_EXTENSION,
};

RenderProcessHostPrivilege GetPrivilegeRequiredByUrl(
    const GURL& url,
    extensions::ExtensionRegistry* registry) {
  // Default to a normal renderer cause it is lower privileged. This should only
  // occur if the URL on a site instance is either malformed, or uninitialized.
  // If it is malformed, then there is no need for better privileges anyways.
  // If it is uninitialized, but eventually settles on being an a scheme other
  // than normal webrenderer, the navigation logic will correct us out of band
  // anyways.
  if (!url.is_valid())
    return PRIV_NORMAL;

  if (!url.SchemeIs(extensions::kExtensionScheme))
    return PRIV_NORMAL;

  return PRIV_EXTENSION;
}

RenderProcessHostPrivilege GetProcessPrivilege(
    content::RenderProcessHost* process_host,
    extensions::ProcessMap* process_map,
    extensions::ExtensionRegistry* registry) {
  std::set<std::string> extension_ids =
      process_map->GetExtensionsInProcess(process_host->GetID());
  if (extension_ids.empty())
    return PRIV_NORMAL;

  return PRIV_EXTENSION;
}

const extensions::Extension* GetEnabledExtensionFromEffectiveURL(
    content::BrowserContext* context,
    const GURL& effective_url) {
  if (!effective_url.SchemeIs(extensions::kExtensionScheme))
    return nullptr;

  extensions::ExtensionRegistry* registry =
      extensions::ExtensionRegistry::Get(context);
  if (!registry)
    return nullptr;

  return registry->enabled_extensions().GetByID(effective_url.host());
}
#endif  // BUILDFLAG(ENABLE_ELECTRON_EXTENSIONS)

#if defined(OS_LINUX)
breakpad::CrashHandlerHostLinux* CreateCrashHandlerHost(
    const std::string& process_type) {
  base::FilePath dumps_path;
  base::PathService::Get(electron::DIR_CRASH_DUMPS, &dumps_path);
  {
    ANNOTATE_SCOPED_MEMORY_LEAK;
    breakpad::CrashHandlerHostLinux* crash_handler =
        new breakpad::CrashHandlerHostLinux(process_type, dumps_path, true);
    crash_handler->StartUploaderThread();
    return crash_handler;
  }
}

int GetCrashSignalFD(const base::CommandLine& command_line) {
  // Extensions have the same process type as renderers.
  if (command_line.HasSwitch(extensions::switches::kExtensionProcess)) {
    static breakpad::CrashHandlerHostLinux* crash_handler = nullptr;
    if (!crash_handler)
      crash_handler = CreateCrashHandlerHost("extension");
    return crash_handler->GetDeathSignalSocket();
  }

  std::string process_type =
      command_line.GetSwitchValueASCII(::switches::kProcessType);

  if (process_type == ::switches::kRendererProcess) {
    static breakpad::CrashHandlerHostLinux* crash_handler = nullptr;
    if (!crash_handler)
      crash_handler = CreateCrashHandlerHost(process_type);
    return crash_handler->GetDeathSignalSocket();
  }

  if (process_type == ::switches::kPpapiPluginProcess) {
    static breakpad::CrashHandlerHostLinux* crash_handler = nullptr;
    if (!crash_handler)
      crash_handler = CreateCrashHandlerHost(process_type);
    return crash_handler->GetDeathSignalSocket();
  }

  if (process_type == ::switches::kGpuProcess) {
    static breakpad::CrashHandlerHostLinux* crash_handler = nullptr;
    if (!crash_handler)
      crash_handler = CreateCrashHandlerHost(process_type);
    return crash_handler->GetDeathSignalSocket();
  }

  if (process_type == ::switches::kUtilityProcess) {
    static breakpad::CrashHandlerHostLinux* crash_handler = nullptr;
    if (!crash_handler)
      crash_handler = CreateCrashHandlerHost(process_type);
    return crash_handler->GetDeathSignalSocket();
  }

  return -1;
}
#endif  // defined(OS_LINUX)

}  // namespace

// static
void ElectronBrowserClient::SuppressRendererProcessRestartForOnce() {
  g_suppress_renderer_process_restart = true;
}

ElectronBrowserClient* ElectronBrowserClient::Get() {
  return g_browser_client;
}

// static
void ElectronBrowserClient::SetApplicationLocale(const std::string& locale) {
  if (!BrowserThread::IsThreadInitialized(BrowserThread::IO) ||
      !base::PostTask(
          FROM_HERE, {BrowserThread::IO},
          base::BindOnce(&SetApplicationLocaleOnIOThread, locale))) {
    g_io_thread_application_locale.Get() = locale;
  }
  *g_application_locale = locale;
}

ElectronBrowserClient::ElectronBrowserClient() {
  DCHECK(!g_browser_client);
  g_browser_client = this;
}

ElectronBrowserClient::~ElectronBrowserClient() {
  DCHECK(g_browser_client);
  g_browser_client = nullptr;
}

content::WebContents* ElectronBrowserClient::GetWebContentsFromProcessID(
    int process_id) {
  // If the process is a pending process, we should use the web contents
  // for the frame host passed into RegisterPendingProcess.
  const auto iter = pending_processes_.find(process_id);
  if (iter != std::end(pending_processes_))
    return iter->second;

  // Certain render process will be created with no associated render view,
  // for example: ServiceWorker.
  return WebContentsPreferences::GetWebContentsFromProcessID(process_id);
}

bool ElectronBrowserClient::ShouldForceNewSiteInstance(
    content::RenderFrameHost* current_rfh,
    content::RenderFrameHost* speculative_rfh,
    content::BrowserContext* browser_context,
    const GURL& url,
    bool has_response_started) const {
  if (url.SchemeIs(url::kJavaScriptScheme))
    // "javacript:" scheme should always use same SiteInstance
    return false;
  if (url.SchemeIs(extensions::kExtensionScheme))
    return false;

  content::SiteInstance* current_instance = current_rfh->GetSiteInstance();
  content::SiteInstance* speculative_instance =
      speculative_rfh ? speculative_rfh->GetSiteInstance() : nullptr;
  int process_id = current_instance->GetProcess()->GetID();
  if (NavigationWasRedirectedCrossSite(browser_context, current_instance,
                                       speculative_instance, url,
                                       has_response_started)) {
    // Navigation was redirected. We can't force the current, speculative or a
    // new unrelated site instance to be used. Delegate to the content layer.
    return false;
  } else if (IsRendererSandboxed(process_id)) {
    // Renderer is sandboxed, delegate the decision to the content layer for all
    // origins.
    return false;
  } else if (!RendererUsesNativeWindowOpen(process_id)) {
    // non-sandboxed renderers without native window.open should always create
    // a new SiteInstance
    return true;
  } else {
    auto* web_contents = content::WebContents::FromRenderFrameHost(current_rfh);
    if (!ChildWebContentsTracker::FromWebContents(web_contents)) {
      // Root WebContents should always create new process to make sure
      // native addons are loaded correctly after reload / navigation.
      // (Non-root WebContents opened by window.open() should try to
      //  reuse process to allow synchronous cross-window scripting.)
      return true;
    }
  }

  // Create new a SiteInstance if navigating to a different site.
  return !IsSameWebSite(browser_context, current_instance, url);
}

bool ElectronBrowserClient::NavigationWasRedirectedCrossSite(
    content::BrowserContext* browser_context,
    content::SiteInstance* current_instance,
    content::SiteInstance* speculative_instance,
    const GURL& dest_url,
    bool has_response_started) const {
  bool navigation_was_redirected = false;
  if (has_response_started) {
    navigation_was_redirected =
        !IsSameWebSite(browser_context, current_instance, dest_url);
  } else {
    navigation_was_redirected =
        speculative_instance &&
        !IsSameWebSite(browser_context, speculative_instance, dest_url);
  }

  return navigation_was_redirected;
}

void ElectronBrowserClient::AddProcessPreferences(
    int process_id,
    ElectronBrowserClient::ProcessPreferences prefs) {
  process_preferences_[process_id] = prefs;
}

void ElectronBrowserClient::RemoveProcessPreferences(int process_id) {
  process_preferences_.erase(process_id);
}

bool ElectronBrowserClient::IsProcessObserved(int process_id) const {
  return process_preferences_.find(process_id) != process_preferences_.end();
}

bool ElectronBrowserClient::IsRendererSandboxed(int process_id) const {
  auto it = process_preferences_.find(process_id);
  return it != process_preferences_.end() && it->second.sandbox;
}

bool ElectronBrowserClient::RendererUsesNativeWindowOpen(int process_id) const {
  auto it = process_preferences_.find(process_id);
  return it != process_preferences_.end() && it->second.native_window_open;
}

bool ElectronBrowserClient::RendererDisablesPopups(int process_id) const {
  auto it = process_preferences_.find(process_id);
  return it != process_preferences_.end() && it->second.disable_popups;
}

std::string ElectronBrowserClient::GetAffinityPreference(
    content::RenderFrameHost* rfh) const {
  auto* web_contents = content::WebContents::FromRenderFrameHost(rfh);
  auto* web_preferences = WebContentsPreferences::From(web_contents);
  std::string affinity;
  if (web_preferences &&
      web_preferences->GetPreference("affinity", &affinity) &&
      !affinity.empty()) {
    affinity = base::ToLowerASCII(affinity);
  }

  return affinity;
}

content::SiteInstance* ElectronBrowserClient::GetSiteInstanceFromAffinity(
    content::BrowserContext* browser_context,
    const GURL& url,
    content::RenderFrameHost* rfh) const {
  std::string affinity = GetAffinityPreference(rfh);
  if (!affinity.empty()) {
    auto iter = site_per_affinities_.find(affinity);
    GURL dest_site = content::SiteInstance::GetSiteForURL(browser_context, url);
    if (iter != site_per_affinities_.end() &&
        IsSameWebSite(browser_context, iter->second, dest_site)) {
      return iter->second;
    }
  }

  return nullptr;
}

void ElectronBrowserClient::ConsiderSiteInstanceForAffinity(
    content::RenderFrameHost* rfh,
    content::SiteInstance* site_instance) {
  std::string affinity = GetAffinityPreference(rfh);
  if (!affinity.empty()) {
    site_per_affinities_[affinity] = site_instance;
  }
}

bool ElectronBrowserClient::IsRendererSubFrame(int process_id) const {
  return base::Contains(renderer_is_subframe_, process_id);
}

void ElectronBrowserClient::RenderProcessWillLaunch(
    content::RenderProcessHost* host) {
  // When a render process is crashed, it might be reused.
  int process_id = host->GetID();
  if (IsProcessObserved(process_id))
    return;

  auto* browser_context = host->GetBrowserContext();
  ALLOW_UNUSED_LOCAL(browser_context);

#if BUILDFLAG(ENABLE_PRINTING)
  host->AddFilter(
      new printing::PrintingMessageFilter(process_id, browser_context));
#endif

#if BUILDFLAG(ENABLE_ELECTRON_EXTENSIONS)
  host->AddFilter(
      new extensions::ExtensionMessageFilter(process_id, browser_context));
  host->AddFilter(new extensions::ExtensionsGuestViewMessageFilter(
      process_id, browser_context));
  host->AddFilter(
      new ElectronExtensionMessageFilter(process_id, browser_context));
#endif

  ProcessPreferences prefs;
  auto* web_preferences =
      WebContentsPreferences::From(GetWebContentsFromProcessID(process_id));
  if (web_preferences) {
    prefs.sandbox = web_preferences->IsEnabled(options::kSandbox);
    prefs.native_window_open =
        web_preferences->IsEnabled(options::kNativeWindowOpen);
    prefs.disable_popups = web_preferences->IsEnabled("disablePopups");
    prefs.web_security = web_preferences->IsEnabled(options::kWebSecurity,
                                                    true /* default value */);
    prefs.browser_context = host->GetBrowserContext();
  }

  AddProcessPreferences(host->GetID(), prefs);
  // ensure the ProcessPreferences is removed later
  host->AddObserver(this);
}

content::SpeechRecognitionManagerDelegate*
ElectronBrowserClient::CreateSpeechRecognitionManagerDelegate() {
  return new ElectronSpeechRecognitionManagerDelegate;
}

content::TtsControllerDelegate*
ElectronBrowserClient::GetTtsControllerDelegate() {
#if BUILDFLAG(ENABLE_TTS)
  return TtsControllerDelegateImpl::GetInstance();
#else
  return nullptr;
#endif
}

void ElectronBrowserClient::OverrideWebkitPrefs(
    content::RenderViewHost* host,
    content::WebPreferences* prefs) {
  prefs->javascript_enabled = true;
  prefs->web_security_enabled = true;
  prefs->plugins_enabled = true;
  prefs->dom_paste_enabled = true;
  prefs->allow_scripts_to_close_windows = true;
  prefs->javascript_can_access_clipboard = true;
  prefs->local_storage_enabled = true;
  prefs->databases_enabled = true;
  prefs->application_cache_enabled = true;
  prefs->allow_universal_access_from_file_urls = true;
  prefs->allow_file_access_from_file_urls = true;
  prefs->webgl1_enabled = true;
  prefs->webgl2_enabled = true;
  prefs->allow_running_insecure_content = false;
  prefs->default_minimum_page_scale_factor = 1.f;
  prefs->default_maximum_page_scale_factor = 1.f;
  prefs->navigate_on_drag_drop = false;
#if !BUILDFLAG(ENABLE_PICTURE_IN_PICTURE)
  prefs->picture_in_picture_enabled = false;
#endif

  ui::NativeTheme* native_theme = ui::NativeTheme::GetInstanceForNativeUi();
  prefs->preferred_color_scheme = native_theme->ShouldUseDarkColors()
                                      ? blink::PreferredColorScheme::kDark
                                      : blink::PreferredColorScheme::kLight;

  SetFontDefaults(prefs);

  // Custom preferences of guest page.
  auto* web_contents = content::WebContents::FromRenderViewHost(host);
  auto* web_preferences = WebContentsPreferences::From(web_contents);
  if (web_preferences)
    web_preferences->OverrideWebkitPrefs(prefs);
}

void ElectronBrowserClient::SetCanUseCustomSiteInstance(bool should_disable) {
  disable_process_restart_tricks_ = should_disable;
}

bool ElectronBrowserClient::CanUseCustomSiteInstance() {
  return disable_process_restart_tricks_;
}

content::ContentBrowserClient::SiteInstanceForNavigationType
ElectronBrowserClient::ShouldOverrideSiteInstanceForNavigation(
    content::RenderFrameHost* current_rfh,
    content::RenderFrameHost* speculative_rfh,
    content::BrowserContext* browser_context,
    const GURL& url,
    bool has_navigation_started,
    bool has_response_started,
    content::SiteInstance** affinity_site_instance) const {
  if (g_suppress_renderer_process_restart) {
    g_suppress_renderer_process_restart = false;
    return SiteInstanceForNavigationType::ASK_CHROMIUM;
  }

  // Do we have an affinity site to manage ?
  content::SiteInstance* site_instance_from_affinity =
      GetSiteInstanceFromAffinity(browser_context, url, current_rfh);
  if (site_instance_from_affinity) {
    *affinity_site_instance = site_instance_from_affinity;
    return SiteInstanceForNavigationType::FORCE_AFFINITY;
  }

  if (!ShouldForceNewSiteInstance(current_rfh, speculative_rfh, browser_context,
                                  url, has_response_started)) {
    return SiteInstanceForNavigationType::ASK_CHROMIUM;
  }

  // ShouldOverrideSiteInstanceForNavigation will be called more than once
  // during a navigation (currently twice, on request and when it's about
  // to commit in the renderer), look at
  // RenderFrameHostManager::GetFrameHostForNavigation.
  // In the default mode we should reuse the same site instance until the
  // request commits otherwise it will get destroyed. Currently there is no
  // unique lifetime tracker for a navigation request during site instance
  // creation. We check for the state of the request, which should be one of
  // (WAITING_FOR_RENDERER_RESPONSE, STARTED, RESPONSE_STARTED, FAILED) along
  // with the availability of a speculative render frame host.
  if (has_response_started) {
    return SiteInstanceForNavigationType::FORCE_CURRENT;
  }

  if (!has_navigation_started) {
    // If the navigation didn't start yet, ignore any candidate site instance.
    // If such instance exists, it belongs to a previous navigation still
    // taking place. Fixes https://github.com/electron/electron/issues/17576.
    return SiteInstanceForNavigationType::FORCE_NEW;
  }

  return SiteInstanceForNavigationType::FORCE_CANDIDATE_OR_NEW;
}

void ElectronBrowserClient::RegisterPendingSiteInstance(
    content::RenderFrameHost* rfh,
    content::SiteInstance* pending_site_instance) {
  // Do we have an affinity site to manage?
  ConsiderSiteInstanceForAffinity(rfh, pending_site_instance);

  // Remember the original web contents for the pending renderer process.
  auto* web_contents = content::WebContents::FromRenderFrameHost(rfh);
  auto* pending_process = pending_site_instance->GetProcess();
  pending_processes_[pending_process->GetID()] = web_contents;

  if (rfh->GetParent())
    renderer_is_subframe_.insert(pending_process->GetID());
  else
    renderer_is_subframe_.erase(pending_process->GetID());
}

void ElectronBrowserClient::AppendExtraCommandLineSwitches(
    base::CommandLine* command_line,
    int process_id) {
  // Make sure we're about to launch a known executable
  {
    base::ThreadRestrictions::ScopedAllowIO allow_io;
    base::FilePath child_path;
    base::FilePath program =
        base::MakeAbsoluteFilePath(command_line->GetProgram());
#if defined(OS_MACOSX)
    auto renderer_child_path = content::ChildProcessHost::GetChildPath(
        content::ChildProcessHost::CHILD_RENDERER);
    auto gpu_child_path = content::ChildProcessHost::GetChildPath(
        content::ChildProcessHost::CHILD_GPU);
    auto plugin_child_path = content::ChildProcessHost::GetChildPath(
        content::ChildProcessHost::CHILD_PLUGIN);
    if (program != renderer_child_path && program != gpu_child_path &&
        program != plugin_child_path) {
      child_path = content::ChildProcessHost::GetChildPath(
          content::ChildProcessHost::CHILD_NORMAL);
      CHECK_EQ(program, child_path)
          << "Aborted from launching unexpected helper executable";
    }
#else
    base::PathService::Get(content::CHILD_PROCESS_EXE, &child_path);
    CHECK_EQ(program, child_path);
#endif
  }

  std::string process_type =
      command_line->GetSwitchValueASCII(::switches::kProcessType);

#if defined(OS_LINUX)
  bool enable_crash_reporter = false;
  enable_crash_reporter = breakpad::IsCrashReporterEnabled();
  if (enable_crash_reporter) {
    command_line->AppendSwitch(::switches::kEnableCrashReporter);
    std::string switch_value;
    for (const auto& pair : api::crash_reporter::GetGlobalCrashKeys()) {
      if (!switch_value.empty())
        switch_value += ",";
      switch_value += pair.first;
      switch_value += "=";
      switch_value += pair.second;
    }
    command_line->AppendSwitchASCII(switches::kGlobalCrashKeys, switch_value);
  }
#endif

  if (process_type == ::switches::kUtilityProcess ||
      process_type == ::switches::kRendererProcess) {
    // Copy following switches to child process.
    static const char* const kCommonSwitchNames[] = {
        switches::kStandardSchemes,      switches::kEnableSandbox,
        switches::kSecureSchemes,        switches::kBypassCSPSchemes,
        switches::kCORSSchemes,          switches::kFetchSchemes,
        switches::kServiceWorkerSchemes, switches::kEnableApiFilteringLogging,
        switches::kStreamingSchemes};
    command_line->CopySwitchesFrom(*base::CommandLine::ForCurrentProcess(),
                                   kCommonSwitchNames,
                                   base::size(kCommonSwitchNames));
  }

  if (process_type == ::switches::kRendererProcess) {
#if defined(OS_WIN)
    // Append --app-user-model-id.
    PWSTR current_app_id;
    if (SUCCEEDED(GetCurrentProcessExplicitAppUserModelID(&current_app_id))) {
      command_line->AppendSwitchNative(switches::kAppUserModelId,
                                       current_app_id);
      CoTaskMemFree(current_app_id);
    }
#endif

    if (delegate_) {
      auto app_path = static_cast<api::App*>(delegate_)->GetAppPath();
      command_line->AppendSwitchPath(switches::kAppPath, app_path);
    }

    std::unique_ptr<base::Environment> env(base::Environment::Create());
    if (env->HasVar("ELECTRON_PROFILE_INIT_SCRIPTS")) {
      command_line->AppendSwitch("profile-electron-init");
    }

    content::WebContents* web_contents =
        GetWebContentsFromProcessID(process_id);
    if (web_contents) {
      auto* web_preferences = WebContentsPreferences::From(web_contents);
      if (web_preferences)
        web_preferences->AppendCommandLineSwitches(
            command_line, IsRendererSubFrame(process_id));
      auto preloads = SessionPreferences::GetValidPreloads(
          web_contents->GetBrowserContext());
      if (!preloads.empty())
        command_line->AppendSwitchNative(
            switches::kPreloadScripts,
            base::JoinString(preloads, kPathDelimiter));
      if (CanUseCustomSiteInstance()) {
        command_line->AppendSwitch(
            switches::kDisableElectronSiteInstanceOverrides);
      }
    }
  }
}

void ElectronBrowserClient::DidCreatePpapiPlugin(
    content::BrowserPpapiHost* host) {
#if BUILDFLAG(ENABLE_PEPPER_FLASH)
  host->GetPpapiHost()->AddHostFactoryFilter(
      base::WrapUnique(new ChromeBrowserPepperHostFactory(host)));
#endif
}

// attempt to get api key from env
std::string ElectronBrowserClient::GetGeolocationApiKey() {
  std::unique_ptr<base::Environment> env(base::Environment::Create());
  std::string api_key;
  env->GetVar("GOOGLE_API_KEY", &api_key);
  return api_key;
}

scoped_refptr<content::QuotaPermissionContext>
ElectronBrowserClient::CreateQuotaPermissionContext() {
  return new ElectronQuotaPermissionContext;
}

content::GeneratedCodeCacheSettings
ElectronBrowserClient::GetGeneratedCodeCacheSettings(
    content::BrowserContext* context) {
  // TODO(deepak1556): Use platform cache directory.
  base::FilePath cache_path = context->GetPath();
  // If we pass 0 for size, disk_cache will pick a default size using the
  // heuristics based on available disk size. These are implemented in
  // disk_cache::PreferredCacheSize in net/disk_cache/cache_util.cc.
  return content::GeneratedCodeCacheSettings(true, 0, cache_path);
}

void ElectronBrowserClient::AllowCertificateError(
    content::WebContents* web_contents,
    int cert_error,
    const net::SSLInfo& ssl_info,
    const GURL& request_url,
    bool is_main_frame_request,
    bool strict_enforcement,
    base::OnceCallback<void(content::CertificateRequestResultType)> callback) {
  if (delegate_) {
    delegate_->AllowCertificateError(web_contents, cert_error, ssl_info,
                                     request_url, is_main_frame_request,
                                     strict_enforcement, std::move(callback));
  }
}

base::OnceClosure ElectronBrowserClient::SelectClientCertificate(
    content::WebContents* web_contents,
    net::SSLCertRequestInfo* cert_request_info,
    net::ClientCertIdentityList client_certs,
    std::unique_ptr<content::ClientCertificateDelegate> delegate) {
  if (!client_certs.empty() && delegate_) {
    delegate_->SelectClientCertificate(web_contents, cert_request_info,
                                       std::move(client_certs),
                                       std::move(delegate));
  }
  return base::OnceClosure();
}

bool ElectronBrowserClient::CanCreateWindow(
    content::RenderFrameHost* opener,
    const GURL& opener_url,
    const GURL& opener_top_level_frame_url,
    const url::Origin& source_origin,
    content::mojom::WindowContainerType container_type,
    const GURL& target_url,
    const content::Referrer& referrer,
    const std::string& frame_name,
    WindowOpenDisposition disposition,
    const blink::mojom::WindowFeatures& features,
    const std::string& raw_features,
    const scoped_refptr<network::ResourceRequestBody>& body,
    bool user_gesture,
    bool opener_suppressed,
    bool* no_javascript_access) {
  DCHECK_CURRENTLY_ON(BrowserThread::UI);

  int opener_render_process_id = opener->GetProcess()->GetID();

  if (RendererUsesNativeWindowOpen(opener_render_process_id)) {
    if (RendererDisablesPopups(opener_render_process_id)) {
      // <webview> without allowpopups attribute should return
      // null from window.open calls
      return false;
    } else {
      *no_javascript_access = false;
      return true;
    }
  }

  if (delegate_) {
    return delegate_->CanCreateWindow(
        opener, opener_url, opener_top_level_frame_url, source_origin,
        container_type, target_url, referrer, frame_name, disposition, features,
        raw_features, body, user_gesture, opener_suppressed,
        no_javascript_access);
  }

  return false;
}

#if BUILDFLAG(ENABLE_PICTURE_IN_PICTURE)
std::unique_ptr<content::OverlayWindow>
ElectronBrowserClient::CreateWindowForPictureInPicture(
    content::PictureInPictureWindowController* controller) {
  return content::OverlayWindow::Create(controller);
}
#endif

void ElectronBrowserClient::GetAdditionalAllowedSchemesForFileSystem(
    std::vector<std::string>* additional_schemes) {
  auto schemes_list = api::GetStandardSchemes();
  if (!schemes_list.empty())
    additional_schemes->insert(additional_schemes->end(), schemes_list.begin(),
                               schemes_list.end());
  additional_schemes->push_back(content::kChromeDevToolsScheme);
  additional_schemes->push_back(content::kChromeUIScheme);
}

void ElectronBrowserClient::GetAdditionalWebUISchemes(
    std::vector<std::string>* additional_schemes) {
  additional_schemes->push_back(content::kChromeDevToolsScheme);
}

void ElectronBrowserClient::SiteInstanceGotProcess(
    content::SiteInstance* site_instance) {
#if BUILDFLAG(ENABLE_ELECTRON_EXTENSIONS)
  auto* browser_context =
      static_cast<ElectronBrowserContext*>(site_instance->GetBrowserContext());
  if (!browser_context->IsOffTheRecord()) {
    extensions::ExtensionRegistry* registry =
        extensions::ExtensionRegistry::Get(browser_context);
    const extensions::Extension* extension =
        registry->enabled_extensions().GetExtensionOrAppByURL(
            site_instance->GetSiteURL());
    if (!extension)
      return;

    extensions::ProcessMap::Get(browser_context)
        ->Insert(extension->id(), site_instance->GetProcess()->GetID(),
                 site_instance->GetId());

    base::PostTask(
        FROM_HERE, {BrowserThread::IO},
        base::BindOnce(&extensions::InfoMap::RegisterExtensionProcess,
                       browser_context->extension_system()->info_map(),
                       extension->id(), site_instance->GetProcess()->GetID(),
                       site_instance->GetId()));
  }
#endif  // BUILDFLAG(ENABLE_ELECTRON_EXTENSIONS)
}

bool ElectronBrowserClient::IsSuitableHost(
    content::RenderProcessHost* process_host,
    const GURL& site_url) {
#if BUILDFLAG(ENABLE_ELECTRON_EXTENSIONS)
  auto* browser_context = process_host->GetBrowserContext();
  extensions::ExtensionRegistry* registry =
      extensions::ExtensionRegistry::Get(browser_context);
  extensions::ProcessMap* process_map =
      extensions::ProcessMap::Get(browser_context);

  // Otherwise, just make sure the process privilege matches the privilege
  // required by the site.
  RenderProcessHostPrivilege privilege_required =
      GetPrivilegeRequiredByUrl(site_url, registry);
  return GetProcessPrivilege(process_host, process_map, registry) ==
         privilege_required;
#else
  return content::ContentBrowserClient::IsSuitableHost(process_host, site_url);
#endif
}

bool ElectronBrowserClient::ShouldUseProcessPerSite(
    content::BrowserContext* browser_context,
    const GURL& effective_url) {
#if BUILDFLAG(ENABLE_ELECTRON_EXTENSIONS)
  const extensions::Extension* extension =
      GetEnabledExtensionFromEffectiveURL(browser_context, effective_url);
  return extension != nullptr;
#else
  return content::ContentBrowserClient::ShouldUseProcessPerSite(browser_context,
                                                                effective_url);
#endif
}

bool ElectronBrowserClient::ArePersistentMediaDeviceIDsAllowed(
    content::BrowserContext* browser_context,
    const GURL& scope,
    const GURL& site_for_cookies,
    const base::Optional<url::Origin>& top_frame_origin) {
  return true;
}

void ElectronBrowserClient::SiteInstanceDeleting(
    content::SiteInstance* site_instance) {
  // We are storing weak_ptr, is it fundamental to maintain the map up-to-date
  // when an instance is destroyed.
  for (auto iter = site_per_affinities_.begin();
       iter != site_per_affinities_.end(); ++iter) {
    if (iter->second == site_instance) {
      site_per_affinities_.erase(iter);
      break;
    }
  }

#if BUILDFLAG(ENABLE_ELECTRON_EXTENSIONS)
  // Don't do anything if we're shutting down.
  if (content::BrowserMainRunner::ExitedMainMessageLoop())
    return;

  auto* browser_context =
      static_cast<ElectronBrowserContext*>(site_instance->GetBrowserContext());
  if (!browser_context->IsOffTheRecord()) {
    // If this isn't an extension renderer there's nothing to do.
    extensions::ExtensionRegistry* registry =
        extensions::ExtensionRegistry::Get(browser_context);
    const extensions::Extension* extension =
        registry->enabled_extensions().GetExtensionOrAppByURL(
            site_instance->GetSiteURL());
    if (!extension)
      return;

    extensions::ProcessMap::Get(browser_context)
        ->Remove(extension->id(), site_instance->GetProcess()->GetID(),
                 site_instance->GetId());

    base::PostTask(
        FROM_HERE, {BrowserThread::IO},
        base::BindOnce(&extensions::InfoMap::UnregisterExtensionProcess,
                       browser_context->extension_system()->info_map(),
                       extension->id(), site_instance->GetProcess()->GetID(),
                       site_instance->GetId()));
  }
#endif
}

std::unique_ptr<net::ClientCertStore>
ElectronBrowserClient::CreateClientCertStore(
    content::BrowserContext* browser_context) {
#if defined(USE_NSS_CERTS)
  return std::make_unique<net::ClientCertStoreNSS>(
      net::ClientCertStoreNSS::PasswordDelegateFactory());
#elif defined(OS_WIN)
  return std::make_unique<net::ClientCertStoreWin>();
#elif defined(OS_MACOSX)
  return std::make_unique<net::ClientCertStoreMac>();
#elif defined(USE_OPENSSL)
  return std::unique_ptr<net::ClientCertStore>();
#endif
}

std::unique_ptr<device::LocationProvider>
ElectronBrowserClient::OverrideSystemLocationProvider() {
#if BUILDFLAG(OVERRIDE_LOCATION_PROVIDER)
  return std::make_unique<FakeLocationProvider>();
#else
  return nullptr;
#endif
}

void ElectronBrowserClient::ConfigureNetworkContextParams(
    content::BrowserContext* browser_context,
    bool in_memory,
    const base::FilePath& relative_partition_path,
    network::mojom::NetworkContextParams* network_context_params,
    network::mojom::CertVerifierCreationParams* cert_verifier_creation_params) {
  DCHECK(browser_context);
  return NetworkContextServiceFactory::GetForContext(browser_context)
      ->ConfigureNetworkContextParams(network_context_params,
                                      cert_verifier_creation_params);
}

network::mojom::NetworkContext*
ElectronBrowserClient::GetSystemNetworkContext() {
  DCHECK_CURRENTLY_ON(BrowserThread::UI);
  DCHECK(g_browser_process->system_network_context_manager());
  return g_browser_process->system_network_context_manager()->GetContext();
}

base::Optional<service_manager::Manifest>
ElectronBrowserClient::GetServiceManifestOverlay(base::StringPiece name) {
  if (name == content::mojom::kBrowserServiceName)
    return GetElectronContentBrowserOverlayManifest();
  return base::nullopt;
}

std::unique_ptr<content::BrowserMainParts>
ElectronBrowserClient::CreateBrowserMainParts(
    const content::MainFunctionParams& params) {
  return std::make_unique<ElectronBrowserMainParts>(params);
}

void ElectronBrowserClient::WebNotificationAllowed(
    int render_process_id,
    base::OnceCallback<void(bool, bool)> callback) {
  content::WebContents* web_contents =
      WebContentsPreferences::GetWebContentsFromProcessID(render_process_id);
  if (!web_contents) {
    std::move(callback).Run(false, false);
    return;
  }
  auto* permission_helper =
      WebContentsPermissionHelper::FromWebContents(web_contents);
  if (!permission_helper) {
    std::move(callback).Run(false, false);
    return;
  }
  permission_helper->RequestWebNotificationPermission(
      base::BindOnce(std::move(callback), web_contents->IsAudioMuted()));
}

void ElectronBrowserClient::RenderProcessHostDestroyed(
    content::RenderProcessHost* host) {
  int process_id = host->GetID();
  pending_processes_.erase(process_id);
  renderer_is_subframe_.erase(process_id);
  RemoveProcessPreferences(process_id);
}

void ElectronBrowserClient::RenderProcessReady(
    content::RenderProcessHost* host) {
  render_process_host_pids_[host->GetID()] =
      base::GetProcId(host->GetProcess().Handle());
  if (delegate_) {
    static_cast<api::App*>(delegate_)->RenderProcessReady(host);
  }
}

void ElectronBrowserClient::RenderProcessExited(
    content::RenderProcessHost* host,
    const content::ChildProcessTerminationInfo& info) {
  auto host_pid = render_process_host_pids_.find(host->GetID());
  if (host_pid != render_process_host_pids_.end()) {
    if (delegate_) {
      static_cast<api::App*>(delegate_)->RenderProcessDisconnected(
          host_pid->second);
    }
    render_process_host_pids_.erase(host_pid);
  }
}

void OnOpenExternal(const GURL& escaped_url, bool allowed) {
  if (allowed) {
    platform_util::OpenExternal(
        escaped_url, platform_util::OpenExternalOptions(), base::DoNothing());
  }
}

void HandleExternalProtocolInUI(
    const GURL& url,
    content::WebContents::OnceGetter web_contents_getter,
    bool has_user_gesture) {
  content::WebContents* web_contents = std::move(web_contents_getter).Run();
  if (!web_contents)
    return;

  auto* permission_helper =
      WebContentsPermissionHelper::FromWebContents(web_contents);
  if (!permission_helper)
    return;

  GURL escaped_url(net::EscapeExternalHandlerValue(url.spec()));
  auto callback = base::BindOnce(&OnOpenExternal, escaped_url);
  permission_helper->RequestOpenExternalPermission(std::move(callback),
                                                   has_user_gesture, url);
}

bool ElectronBrowserClient::HandleExternalProtocol(
    const GURL& url,
    content::WebContents::OnceGetter web_contents_getter,
    int child_id,
    content::NavigationUIData* navigation_data,
    bool is_main_frame,
    ui::PageTransition page_transition,
    bool has_user_gesture,
    const base::Optional<url::Origin>& initiating_origin,
    mojo::PendingRemote<network::mojom::URLLoaderFactory>* out_factory) {
  base::PostTask(
      FROM_HERE, {BrowserThread::UI},
      base::BindOnce(&HandleExternalProtocolInUI, url,
                     std::move(web_contents_getter), has_user_gesture));
  return true;
}

std::vector<std::unique_ptr<content::NavigationThrottle>>
ElectronBrowserClient::CreateThrottlesForNavigation(
    content::NavigationHandle* handle) {
  std::vector<std::unique_ptr<content::NavigationThrottle>> throttles;
  throttles.push_back(std::make_unique<ElectronNavigationThrottle>(handle));

#if BUILDFLAG(ENABLE_ELECTRON_EXTENSIONS)
  throttles.push_back(
      std::make_unique<extensions::ExtensionNavigationThrottle>(handle));
#endif

  return throttles;
}

content::MediaObserver* ElectronBrowserClient::GetMediaObserver() {
  return MediaCaptureDevicesDispatcher::GetInstance();
}

content::DevToolsManagerDelegate*
ElectronBrowserClient::GetDevToolsManagerDelegate() {
  return new DevToolsManagerDelegate;
}

NotificationPresenter* ElectronBrowserClient::GetNotificationPresenter() {
  if (!notification_presenter_) {
    notification_presenter_.reset(NotificationPresenter::Create());
  }
  return notification_presenter_.get();
}

content::PlatformNotificationService*
ElectronBrowserClient::GetPlatformNotificationService(
    content::BrowserContext* browser_context) {
  if (!notification_service_) {
    notification_service_ = std::make_unique<PlatformNotificationService>(this);
  }
  return notification_service_.get();
}

base::FilePath ElectronBrowserClient::GetDefaultDownloadDirectory() {
  // ~/Downloads
  base::FilePath path;
  if (base::PathService::Get(base::DIR_HOME, &path))
    path = path.Append(FILE_PATH_LITERAL("Downloads"));

  return path;
}

scoped_refptr<network::SharedURLLoaderFactory>
ElectronBrowserClient::GetSystemSharedURLLoaderFactory() {
  if (!g_browser_process)
    return nullptr;
  return g_browser_process->shared_url_loader_factory();
}

void ElectronBrowserClient::OnNetworkServiceCreated(
    network::mojom::NetworkService* network_service) {
  if (!g_browser_process)
    return;

  g_browser_process->system_network_context_manager()->OnNetworkServiceCreated(
      network_service);
}

std::vector<base::FilePath>
ElectronBrowserClient::GetNetworkContextsParentDirectory() {
  base::FilePath user_data_dir;
  base::PathService::Get(DIR_USER_DATA, &user_data_dir);
  DCHECK(!user_data_dir.empty());

  return {user_data_dir};
}

std::string ElectronBrowserClient::GetProduct() {
  return "Chrome/" CHROME_VERSION_STRING;
}

std::string ElectronBrowserClient::GetUserAgent() {
  if (user_agent_override_.empty())
    return GetApplicationUserAgent();
  return user_agent_override_;
}

void ElectronBrowserClient::SetUserAgent(const std::string& user_agent) {
  user_agent_override_ = user_agent;
}

void ElectronBrowserClient::RegisterNonNetworkNavigationURLLoaderFactories(
    int frame_tree_node_id,
    NonNetworkURLLoaderFactoryMap* factories) {
  content::WebContents* web_contents =
      content::WebContents::FromFrameTreeNodeId(frame_tree_node_id);
  content::BrowserContext* context = web_contents->GetBrowserContext();
#if BUILDFLAG(ENABLE_ELECTRON_EXTENSIONS)
  factories->emplace(
      extensions::kExtensionScheme,
      extensions::CreateExtensionNavigationURLLoaderFactory(
          context, false /* we don't support extensions::WebViewGuest */));
#endif
  auto* protocol_registry = ProtocolRegistry::FromBrowserContext(context);
  protocol_registry->RegisterURLLoaderFactories(
      URLLoaderFactoryType::kNavigation, factories);
}

#if BUILDFLAG(ENABLE_ELECTRON_EXTENSIONS)
namespace {

// The FileURLLoaderFactory provided to the extension background pages.
// Checks with the ChildProcessSecurityPolicy to validate the file access.
class FileURLLoaderFactory : public network::mojom::URLLoaderFactory {
 public:
  explicit FileURLLoaderFactory(int child_id) : child_id_(child_id) {}

 private:
  // network::mojom::URLLoaderFactory:
  void CreateLoaderAndStart(
      mojo::PendingReceiver<network::mojom::URLLoader> loader,
      int32_t routing_id,
      int32_t request_id,
      uint32_t options,
      const network::ResourceRequest& request,
      mojo::PendingRemote<network::mojom::URLLoaderClient> client,
      const net::MutableNetworkTrafficAnnotationTag& traffic_annotation)
      override {
    if (!content::ChildProcessSecurityPolicy::GetInstance()->CanRequestURL(
            child_id_, request.url)) {
      mojo::Remote<network::mojom::URLLoaderClient>(std::move(client))
          ->OnComplete(
              network::URLLoaderCompletionStatus(net::ERR_ACCESS_DENIED));
      return;
    }
    content::CreateFileURLLoaderBypassingSecurityChecks(
        request, std::move(loader), std::move(client),
        /*observer=*/nullptr,
        /* allow_directory_listing */ true);
  }

  void Clone(
      mojo::PendingReceiver<network::mojom::URLLoaderFactory> loader) override {
    receivers_.Add(this, std::move(loader));
  }

  int child_id_;
  mojo::ReceiverSet<network::mojom::URLLoaderFactory> receivers_;
  DISALLOW_COPY_AND_ASSIGN(FileURLLoaderFactory);
};

}  // namespace
#endif  // BUILDFLAG(ENABLE_ELECTRON_EXTENSIONS)

void ElectronBrowserClient::RegisterNonNetworkSubresourceURLLoaderFactories(
    int render_process_id,
    int render_frame_id,
    NonNetworkURLLoaderFactoryMap* factories) {
  content::RenderFrameHost* frame_host =
      content::RenderFrameHost::FromID(render_process_id, render_frame_id);
  content::WebContents* web_contents =
      content::WebContents::FromRenderFrameHost(frame_host);

  if (web_contents) {
    ProtocolRegistry::FromBrowserContext(web_contents->GetBrowserContext())
        ->RegisterURLLoaderFactories(URLLoaderFactoryType::kDocumentSubResource,
                                     factories);
  }
#if BUILDFLAG(ENABLE_ELECTRON_EXTENSIONS)
  auto factory = extensions::CreateExtensionURLLoaderFactory(render_process_id,
                                                             render_frame_id);
  if (factory)
    factories->emplace(extensions::kExtensionScheme, std::move(factory));

  if (!web_contents)
    return;

  extensions::ElectronExtensionWebContentsObserver* web_observer =
      extensions::ElectronExtensionWebContentsObserver::FromWebContents(
          web_contents);

  // There is nothing to do if no ElectronExtensionWebContentsObserver is
  // attached to the |web_contents|.
  if (!web_observer)
    return;

  const extensions::Extension* extension =
      web_observer->GetExtensionFromFrame(frame_host, false);
  if (!extension)
    return;

  // Support for chrome:// scheme if appropriate.
  if (extension->is_extension() &&
      extensions::Manifest::IsComponentLocation(extension->location())) {
    // Components of chrome that are implemented as extensions or platform apps
    // are allowed to use chrome://resources/ and chrome://theme/ URLs.
    factories->emplace(
        content::kChromeUIScheme,
        content::CreateWebUIURLLoader(frame_host, content::kChromeUIScheme,
                                      {content::kChromeUIResourcesHost}));
  }

  // Extension with a background page get file access that gets approval from
  // ChildProcessSecurityPolicy.
  extensions::ExtensionHost* host =
      extensions::ProcessManager::Get(web_contents->GetBrowserContext())
          ->GetBackgroundHostForExtension(extension->id());
  if (host) {
    factories->emplace(url::kFileScheme, std::make_unique<FileURLLoaderFactory>(
                                             render_process_id));
  }
#endif
}

bool ElectronBrowserClient::ShouldTreatURLSchemeAsFirstPartyWhenTopLevel(
    base::StringPiece scheme,
    bool is_embedded_origin_secure) {
  if (is_embedded_origin_secure && scheme == content::kChromeUIScheme)
    return true;
#if BUILDFLAG(ENABLE_ELECTRON_EXTENSIONS)
  return scheme == extensions::kExtensionScheme;
#else
  return false;
#endif
}

bool ElectronBrowserClient::WillInterceptWebSocket(
    content::RenderFrameHost* frame) {
  if (!frame)
    return false;

  v8::Isolate* isolate = JavascriptEnvironment::GetIsolate();
  v8::HandleScope scope(isolate);
  auto* browser_context = frame->GetProcess()->GetBrowserContext();
  auto web_request = api::WebRequest::FromOrCreate(isolate, browser_context);

  // NOTE: Some unit test environments do not initialize
  // BrowserContextKeyedAPI factories for e.g. WebRequest.
  if (!web_request.get())
    return false;

#if BUILDFLAG(ENABLE_ELECTRON_EXTENSIONS)
  const auto* web_request_api =
      extensions::BrowserContextKeyedAPIFactory<extensions::WebRequestAPI>::Get(
          browser_context);

  if (web_request_api)
    return web_request->HasListener() || web_request_api->MayHaveProxies();
#endif

  return web_request->HasListener();
}

void ElectronBrowserClient::CreateWebSocket(
    content::RenderFrameHost* frame,
    WebSocketFactory factory,
    const GURL& url,
    const net::SiteForCookies& site_for_cookies,
    const base::Optional<std::string>& user_agent,
    mojo::PendingRemote<network::mojom::WebSocketHandshakeClient>
        handshake_client) {
  v8::Isolate* isolate = JavascriptEnvironment::GetIsolate();
  v8::HandleScope scope(isolate);
  auto* browser_context = frame->GetProcess()->GetBrowserContext();

#if BUILDFLAG(ENABLE_ELECTRON_EXTENSIONS)
  auto* web_request_api =
      extensions::BrowserContextKeyedAPIFactory<extensions::WebRequestAPI>::Get(
          browser_context);

  if (web_request_api && web_request_api->MayHaveProxies()) {
    web_request_api->ProxyWebSocket(frame, std::move(factory), url,
                                    site_for_cookies.RepresentativeUrl(),
                                    user_agent, std::move(handshake_client));
    return;
  }
#endif

  auto web_request = api::WebRequest::FromOrCreate(isolate, browser_context);
  DCHECK(web_request.get());
  ProxyingWebSocket::StartProxying(
      web_request.get(), std::move(factory), url,
      site_for_cookies.RepresentativeUrl(), user_agent,
      std::move(handshake_client), true, frame->GetProcess()->GetID(),
      frame->GetRoutingID(), frame->GetLastCommittedOrigin(), browser_context,
      &next_id_);
}

bool ElectronBrowserClient::WillCreateURLLoaderFactory(
    content::BrowserContext* browser_context,
    content::RenderFrameHost* frame_host,
    int render_process_id,
    URLLoaderFactoryType type,
    const url::Origin& request_initiator,
    base::Optional<int64_t> navigation_id,
    mojo::PendingReceiver<network::mojom::URLLoaderFactory>* factory_receiver,
    mojo::PendingRemote<network::mojom::TrustedURLLoaderHeaderClient>*
        header_client,
    bool* bypass_redirect_checks,
    bool* disable_secure_dns,
    network::mojom::URLLoaderFactoryOverridePtr* factory_override) {
<<<<<<< HEAD
#if BUILDFLAG(ENABLE_ELECTRON_EXTENSIONS)
  auto* web_request_api =
      extensions::BrowserContextKeyedAPIFactory<extensions::WebRequestAPI>::Get(
          browser_context);

  // NOTE: Some unit test environments do not initialize
  // BrowserContextKeyedAPI factories for e.g. WebRequest.
  if (web_request_api) {
    bool use_proxy_for_web_request =
        web_request_api->MaybeProxyURLLoaderFactory(
            browser_context, frame_host, render_process_id, type, navigation_id,
            factory_receiver, header_client);

    if (bypass_redirect_checks)
      *bypass_redirect_checks = use_proxy_for_web_request;
    if (use_proxy_for_web_request)
      return true;
  }
#endif
  v8::Isolate* isolate = v8::Isolate::GetCurrent();
=======
  v8::Isolate* isolate = JavascriptEnvironment::GetIsolate();
>>>>>>> 66d65a6d
  v8::HandleScope scope(isolate);
  auto web_request = api::WebRequest::FromOrCreate(isolate, browser_context);
  DCHECK(web_request.get());

  auto proxied_receiver = std::move(*factory_receiver);
  mojo::PendingRemote<network::mojom::URLLoaderFactory> target_factory_remote;
  *factory_receiver = target_factory_remote.InitWithNewPipeAndPassReceiver();

  // Required by WebRequestInfoInitParams.
  //
  // Note that in Electron we allow webRequest to capture requests sent from
  // browser process, so creation of |navigation_ui_data| is different from
  // Chromium which only does for renderer-initialized navigations.
  std::unique_ptr<extensions::ExtensionNavigationUIData> navigation_ui_data;
  if (navigation_id.has_value()) {
    navigation_ui_data =
        std::make_unique<extensions::ExtensionNavigationUIData>();
  }

  mojo::PendingReceiver<network::mojom::TrustedURLLoaderHeaderClient>
      header_client_receiver;
  if (header_client)
    header_client_receiver = header_client->InitWithNewPipeAndPassReceiver();

  auto* protocol_registry =
      ProtocolRegistry::FromBrowserContext(browser_context);
  new ProxyingURLLoaderFactory(
      web_request.get(), protocol_registry->intercept_handlers(),
      browser_context, render_process_id, &next_id_,
      std::move(navigation_ui_data), std::move(navigation_id),
      std::move(proxied_receiver), std::move(target_factory_remote),
      std::move(header_client_receiver), type);

  if (bypass_redirect_checks)
    *bypass_redirect_checks = true;

  return true;
}

void ElectronBrowserClient::OverrideURLLoaderFactoryParams(
    content::BrowserContext* browser_context,
    const url::Origin& origin,
    bool is_for_isolated_world,
    network::mojom::URLLoaderFactoryParams* factory_params) {
  for (const auto& iter : process_preferences_) {
    if (iter.second.browser_context != browser_context)
      continue;

    if (!iter.second.web_security) {
      // bypass CORB
      factory_params->process_id = iter.first;
      factory_params->is_corb_enabled = false;
    }
  }
}

#if defined(OS_WIN)
bool ElectronBrowserClient::PreSpawnRenderer(sandbox::TargetPolicy* policy,
                                             RendererSpawnFlags flags) {
  // Allow crashpad to communicate via named pipe.
  sandbox::ResultCode result = policy->AddRule(
      sandbox::TargetPolicy::SUBSYS_FILES,
      sandbox::TargetPolicy::FILES_ALLOW_ANY, L"\\??\\pipe\\crashpad_*");
  if (result != sandbox::SBOX_ALL_OK)
    return false;
  return true;
}
#endif  // defined(OS_WIN)

bool ElectronBrowserClient::BindAssociatedReceiverFromFrame(
    content::RenderFrameHost* render_frame_host,
    const std::string& interface_name,
    mojo::ScopedInterfaceEndpointHandle* handle) {
  if (interface_name == mojom::ElectronAutofillDriver::Name_) {
    AutofillDriverFactory::BindAutofillDriver(
        mojom::ElectronAutofillDriverAssociatedRequest(std::move(*handle)),
        render_frame_host);
    return true;
  }

  return false;
}

std::string ElectronBrowserClient::GetApplicationLocale() {
  if (BrowserThread::CurrentlyOn(BrowserThread::IO))
    return g_io_thread_application_locale.Get();
  return *g_application_locale;
}

base::FilePath ElectronBrowserClient::GetFontLookupTableCacheDir() {
  base::FilePath user_data_dir;
  base::PathService::Get(DIR_USER_DATA, &user_data_dir);
  DCHECK(!user_data_dir.empty());
  return user_data_dir.Append(FILE_PATH_LITERAL("FontLookupTableCache"));
}

bool ElectronBrowserClient::ShouldEnableStrictSiteIsolation() {
  // Enable site isolation. It is off by default in Chromium <= 69.
  return true;
}

void ElectronBrowserClient::BindHostReceiverForRenderer(
    content::RenderProcessHost* render_process_host,
    mojo::GenericPendingReceiver receiver) {
#if BUILDFLAG(ENABLE_BUILTIN_SPELLCHECKER)
  if (auto host_receiver = receiver.As<spellcheck::mojom::SpellCheckHost>()) {
    SpellCheckHostChromeImpl::Create(render_process_host->GetID(),
                                     std::move(host_receiver));
    return;
  }
#endif
}

#if BUILDFLAG(ENABLE_ELECTRON_EXTENSIONS)
void BindMimeHandlerService(
    content::RenderFrameHost* frame_host,
    mojo::PendingReceiver<extensions::mime_handler::MimeHandlerService>
        receiver) {
  content::WebContents* contents =
      content::WebContents::FromRenderFrameHost(frame_host);
  auto* guest_view =
      extensions::MimeHandlerViewGuest::FromWebContents(contents);
  if (!guest_view)
    return;
  extensions::MimeHandlerServiceImpl::Create(guest_view->GetStreamWeakPtr(),
                                             std::move(receiver));
}

void BindBeforeUnloadControl(
    content::RenderFrameHost* frame_host,
    mojo::PendingReceiver<extensions::mime_handler::BeforeUnloadControl>
        receiver) {
  auto* web_contents = content::WebContents::FromRenderFrameHost(frame_host);
  if (!web_contents)
    return;

  auto* guest_view =
      extensions::MimeHandlerViewGuest::FromWebContents(web_contents);
  if (!guest_view)
    return;
  guest_view->FuseBeforeUnloadControl(std::move(receiver));
}
#endif

void ElectronBrowserClient::RegisterBrowserInterfaceBindersForFrame(
    content::RenderFrameHost* render_frame_host,
    mojo::BinderMapWithContext<content::RenderFrameHost*>* map) {
  map->Add<network_hints::mojom::NetworkHintsHandler>(
      base::BindRepeating(&BindNetworkHintsHandler));
#if BUILDFLAG(ENABLE_ELECTRON_EXTENSIONS)
  map->Add<extensions::mime_handler::MimeHandlerService>(
      base::BindRepeating(&BindMimeHandlerService));
  map->Add<extensions::mime_handler::BeforeUnloadControl>(
      base::BindRepeating(&BindBeforeUnloadControl));

  content::WebContents* web_contents =
      content::WebContents::FromRenderFrameHost(render_frame_host);
  if (!web_contents)
    return;

  const GURL& site = render_frame_host->GetSiteInstance()->GetSiteURL();
  if (!site.SchemeIs(extensions::kExtensionScheme))
    return;

  content::BrowserContext* browser_context =
      render_frame_host->GetProcess()->GetBrowserContext();
  auto* extension = extensions::ExtensionRegistry::Get(browser_context)
                        ->enabled_extensions()
                        .GetByID(site.host());
  if (!extension)
    return;
  extensions::ExtensionsBrowserClient::Get()
      ->RegisterBrowserInterfaceBindersForFrame(map, render_frame_host,
                                                extension);
#endif
}

#if defined(OS_LINUX)
void ElectronBrowserClient::GetAdditionalMappedFilesForChildProcess(
    const base::CommandLine& command_line,
    int child_process_id,
    content::PosixFileDescriptorInfo* mappings) {
  int crash_signal_fd = GetCrashSignalFD(command_line);
  if (crash_signal_fd >= 0) {
    mappings->Share(service_manager::kCrashDumpSignal, crash_signal_fd);
  }
}
#endif

std::unique_ptr<content::LoginDelegate>
ElectronBrowserClient::CreateLoginDelegate(
    const net::AuthChallengeInfo& auth_info,
    content::WebContents* web_contents,
    const content::GlobalRequestID& request_id,
    bool is_main_frame,
    const GURL& url,
    scoped_refptr<net::HttpResponseHeaders> response_headers,
    bool first_auth_attempt,
    LoginAuthRequiredCallback auth_required_callback) {
  return std::make_unique<LoginHandler>(
      auth_info, web_contents, is_main_frame, url, response_headers,
      first_auth_attempt, std::move(auth_required_callback));
}

std::vector<std::unique_ptr<blink::URLLoaderThrottle>>
ElectronBrowserClient::CreateURLLoaderThrottles(
    const network::ResourceRequest& request,
    content::BrowserContext* browser_context,
    const base::RepeatingCallback<content::WebContents*()>& wc_getter,
    content::NavigationUIData* navigation_ui_data,
    int frame_tree_node_id) {
  DCHECK_CURRENTLY_ON(BrowserThread::UI);

  std::vector<std::unique_ptr<blink::URLLoaderThrottle>> result;

#if BUILDFLAG(ENABLE_PLUGINS) && BUILDFLAG(ENABLE_ELECTRON_EXTENSIONS)
  result.push_back(std::make_unique<PluginResponseInterceptorURLLoaderThrottle>(
      request.resource_type, frame_tree_node_id));
#endif

  return result;
}

base::flat_set<std::string>
ElectronBrowserClient::GetPluginMimeTypesWithExternalHandlers(
    content::BrowserContext* browser_context) {
  base::flat_set<std::string> mime_types;
#if BUILDFLAG(ENABLE_PLUGINS) && BUILDFLAG(ENABLE_ELECTRON_EXTENSIONS)
  auto map = PluginUtils::GetMimeTypeToExtensionIdMap(browser_context);
  for (const auto& pair : map)
    mime_types.insert(pair.first);
#endif
  return mime_types;
}

}  // namespace electron<|MERGE_RESOLUTION|>--- conflicted
+++ resolved
@@ -1479,7 +1479,6 @@
     bool* bypass_redirect_checks,
     bool* disable_secure_dns,
     network::mojom::URLLoaderFactoryOverridePtr* factory_override) {
-<<<<<<< HEAD
 #if BUILDFLAG(ENABLE_ELECTRON_EXTENSIONS)
   auto* web_request_api =
       extensions::BrowserContextKeyedAPIFactory<extensions::WebRequestAPI>::Get(
@@ -1499,10 +1498,7 @@
       return true;
   }
 #endif
-  v8::Isolate* isolate = v8::Isolate::GetCurrent();
-=======
   v8::Isolate* isolate = JavascriptEnvironment::GetIsolate();
->>>>>>> 66d65a6d
   v8::HandleScope scope(isolate);
   auto web_request = api::WebRequest::FromOrCreate(isolate, browser_context);
   DCHECK(web_request.get());
