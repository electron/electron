--- conflicted
+++ resolved
@@ -1484,9 +1484,8 @@
                                                   render_frame_host);
       },
       &render_frame_host));
-
-<<<<<<< HEAD
-=======
+}
+
 void BindElectronBrowser(
     mojo::PendingAssociatedReceiver<electron::mojom::ElectronBrowser> receiver,
     content::RenderFrameHost* frame_host) {
@@ -1511,7 +1510,6 @@
         render_frame_host);
     return true;
   }
->>>>>>> e119da8c
 #if BUILDFLAG(ENABLE_PRINTING)
   associated_registry.AddInterface(base::BindRepeating(
       [](content::RenderFrameHost* render_frame_host,
