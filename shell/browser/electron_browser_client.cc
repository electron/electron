--- conflicted
+++ resolved
@@ -1335,11 +1335,8 @@
     const base::Optional<std::string>& user_agent,
     mojo::PendingRemote<network::mojom::WebSocketHandshakeClient>
         handshake_client) {
-<<<<<<< HEAD
-=======
   v8::Isolate* isolate = v8::Isolate::GetCurrent();
   v8::HandleScope scope(isolate);
->>>>>>> b724fbc0
   auto* browser_context = frame->GetProcess()->GetBrowserContext();
 
 #if BUILDFLAG(ENABLE_ELECTRON_EXTENSIONS)
@@ -1353,7 +1350,6 @@
                                   user_agent, std::move(handshake_client));
 #endif
 
-  v8::Isolate* isolate = v8::Isolate::GetCurrent();
   auto web_request = api::WebRequest::FromOrCreate(isolate, browser_context);
   DCHECK(web_request.get());
   ProxyingWebSocket::StartProxying(
