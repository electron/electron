--- conflicted
+++ resolved
@@ -1086,7 +1086,25 @@
   return true;
 }
 
-<<<<<<< HEAD
+void AtomBrowserClient::BindHostReceiverForRenderer(
+    content::RenderProcessHost* render_process_host,
+    mojo::GenericPendingReceiver receiver) {
+  if (auto host_receiver =
+          receiver.As<network_hints::mojom::NetworkHintsHandler>()) {
+    NetworkHintsHandlerImpl::Create(render_process_host->GetID(),
+                                    std::move(host_receiver));
+    return;
+  }
+
+#if BUILDFLAG(ENABLE_BUILTIN_SPELLCHECKER)
+  if (auto host_receiver = receiver.As<spellcheck::mojom::SpellCheckHost>()) {
+    SpellCheckHostChromeImpl::Create(render_process_host->GetID(),
+                                     std::move(host_receiver));
+    return;
+  }
+#endif
+}
+
 std::unique_ptr<content::LoginDelegate> AtomBrowserClient::CreateLoginDelegate(
     const net::AuthChallengeInfo& auth_info,
     content::WebContents* web_contents,
@@ -1099,25 +1117,6 @@
   return std::make_unique<LoginHandler>(
       auth_info, web_contents, is_main_frame, url, response_headers,
       first_auth_attempt, std::move(auth_required_callback));
-=======
-void AtomBrowserClient::BindHostReceiverForRenderer(
-    content::RenderProcessHost* render_process_host,
-    mojo::GenericPendingReceiver receiver) {
-  if (auto host_receiver =
-          receiver.As<network_hints::mojom::NetworkHintsHandler>()) {
-    NetworkHintsHandlerImpl::Create(render_process_host->GetID(),
-                                    std::move(host_receiver));
-    return;
-  }
-
-#if BUILDFLAG(ENABLE_BUILTIN_SPELLCHECKER)
-  if (auto host_receiver = receiver.As<spellcheck::mojom::SpellCheckHost>()) {
-    SpellCheckHostChromeImpl::Create(render_process_host->GetID(),
-                                     std::move(host_receiver));
-    return;
-  }
-#endif
->>>>>>> e5ba6c54
 }
 
 }  // namespace electron