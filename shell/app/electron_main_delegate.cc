// Copyright (c) 2013 GitHub, Inc.
// Use of this source code is governed by the MIT license that can be
// found in the LICENSE file.

#include "shell/app/electron_main_delegate.h"

#include <iostream>
#include <memory>
#include <string>

#include "base/base_switches.h"
#include "base/command_line.h"
#include "base/environment.h"
#include "base/files/file_util.h"
#include "base/logging.h"
#include "base/mac/bundle_locations.h"
#include "base/path_service.h"
#include "base/strings/string_split.h"
#include "chrome/common/chrome_paths.h"
#include "chrome/common/chrome_switches.h"
#include "components/content_settings/core/common/content_settings_pattern.h"
#include "content/public/common/content_switches.h"
#include "electron/buildflags/buildflags.h"
#include "extensions/common/constants.h"
#include "ipc/ipc_buildflags.h"
#include "sandbox/policy/switches.h"
#include "services/tracing/public/cpp/stack_sampling/tracing_sampler_profiler.h"
#include "shell/app/electron_content_client.h"
#include "shell/browser/electron_browser_client.h"
#include "shell/browser/electron_gpu_client.h"
#include "shell/browser/feature_list.h"
#include "shell/browser/relauncher.h"
#include "shell/common/application_info.h"
#include "shell/common/electron_paths.h"
#include "shell/common/logging.h"
#include "shell/common/options_switches.h"
#include "shell/common/platform_util.h"
#include "shell/renderer/electron_renderer_client.h"
#include "shell/renderer/electron_sandboxed_renderer_client.h"
#include "shell/utility/electron_content_utility_client.h"
#include "ui/base/resource/resource_bundle.h"
#include "ui/base/ui_base_switches.h"

#if defined(OS_MAC)
#include "shell/app/electron_main_delegate_mac.h"
#endif

#if defined(OS_WIN)
#include "base/win/win_util.h"
#include "chrome/child/v8_crashpad_support_win.h"
#endif

#if defined(OS_LINUX)
#include "base/nix/xdg_util.h"
#include "components/crash/core/app/breakpad_linux.h"
#include "v8/include/v8-wasm-trap-handler-posix.h"
#include "v8/include/v8.h"
#endif

#if !defined(MAS_BUILD)
#include "components/crash/core/app/crashpad.h"  // nogncheck
#include "components/crash/core/common/crash_key.h"
#include "components/crash/core/common/crash_keys.h"
#include "shell/app/electron_crash_reporter_client.h"
#include "shell/browser/api/electron_api_crash_reporter.h"
#include "shell/common/crash_keys.h"
#endif

namespace electron {

namespace {

const char* kRelauncherProcess = "relauncher";

constexpr base::StringPiece kElectronDisableSandbox("ELECTRON_DISABLE_SANDBOX");
constexpr base::StringPiece kElectronEnableStackDumping(
    "ELECTRON_ENABLE_STACK_DUMPING");

bool IsBrowserProcess(base::CommandLine* cmd) {
  std::string process_type = cmd->GetSwitchValueASCII(::switches::kProcessType);
  return process_type.empty();
}

bool IsSandboxEnabled(base::CommandLine* command_line) {
  return command_line->HasSwitch(switches::kEnableSandbox) ||
         !command_line->HasSwitch(sandbox::policy::switches::kNoSandbox);
}

// Returns true if this subprocess type needs the ResourceBundle initialized
// and resources loaded.
bool SubprocessNeedsResourceBundle(const std::string& process_type) {
  return
#if defined(OS_LINUX)
      // The zygote process opens the resources for the renderers.
      process_type == ::switches::kZygoteProcess ||
#endif
#if defined(OS_MAC)
      // Mac needs them too for scrollbar related images and for sandbox
      // profiles.
      process_type == ::switches::kPpapiPluginProcess ||
      process_type == ::switches::kGpuProcess ||
#endif
      process_type == ::switches::kRendererProcess ||
      process_type == ::switches::kUtilityProcess;
}

#if defined(OS_WIN)
void InvalidParameterHandler(const wchar_t*,
                             const wchar_t*,
                             const wchar_t*,
                             unsigned int,
                             uintptr_t) {
  // noop.
}
#endif

// TODO(nornagon): move path provider overriding to its own file in
// shell/common
bool ElectronPathProvider(int key, base::FilePath* result) {
  bool create_dir = false;
  base::FilePath cur;
  switch (key) {
    case chrome::DIR_USER_DATA:
      if (!base::PathService::Get(DIR_APP_DATA, &cur))
        return false;
      cur = cur.Append(base::FilePath::FromUTF8Unsafe(GetApplicationName()));
      create_dir = true;
      break;
    case DIR_CRASH_DUMPS:
      if (!base::PathService::Get(chrome::DIR_USER_DATA, &cur))
        return false;
#if defined(OS_MAC) || defined(OS_WIN)
      cur = cur.Append(FILE_PATH_LITERAL("Crashpad"));
#else
      cur = cur.Append(FILE_PATH_LITERAL("Crash Reports"));
#endif
      create_dir = true;
      break;
    case chrome::DIR_APP_DICTIONARIES:
<<<<<<< HEAD
      base::debug::StackTrace().Print();
=======
>>>>>>> 972d6b4e
      // TODO(nornagon): can we just default to using Chrome's logic here?
      if (!base::PathService::Get(chrome::DIR_USER_DATA, &cur))
        return false;
      cur = cur.Append(base::FilePath::FromUTF8Unsafe("Dictionaries"));
      create_dir = true;
      break;
    case DIR_USER_CACHE: {
#if defined(OS_POSIX)
      int parent_key = base::DIR_CACHE;
#else
      // On Windows, there's no OS-level centralized location for caches, so
      // store the cache in the app data directory.
      int parent_key = base::DIR_APP_DATA;
#endif
      if (!base::PathService::Get(parent_key, &cur))
        return false;
      cur = cur.Append(base::FilePath::FromUTF8Unsafe(GetApplicationName()));
      create_dir = true;
      break;
    }
#if defined(OS_LINUX)
    case DIR_APP_DATA: {
      auto env = base::Environment::Create();
      cur = base::nix::GetXDGDirectory(
          env.get(), base::nix::kXdgConfigHomeEnvVar, base::nix::kDotConfigDir);
      break;
    }
#endif
<<<<<<< HEAD
=======
#if defined(OS_WIN)
    case DIR_RECENT:
      if (!platform_util::GetFolderPath(DIR_RECENT, &cur))
        return false;
      create_dir = true;
      break;
#endif
    case DIR_APP_LOGS:
#if defined(OS_MAC)
      if (!base::PathService::Get(base::DIR_HOME, &cur))
        return false;
      cur = cur.Append(FILE_PATH_LITERAL("Library"));
      cur = cur.Append(FILE_PATH_LITERAL("Logs"));
      cur = cur.Append(base::FilePath::FromUTF8Unsafe(GetApplicationName()));
#else
      if (!base::PathService::Get(chrome::DIR_USER_DATA, &cur))
        return false;
      cur = cur.Append(base::FilePath::FromUTF8Unsafe("logs"));
#endif
      create_dir = true;
      break;
>>>>>>> 972d6b4e
    default:
      return false;
  }

  // TODO(bauerb): http://crbug.com/259796
  base::ThreadRestrictions::ScopedAllowIO allow_io;
  if (create_dir && !base::PathExists(cur) && !base::CreateDirectory(cur)) {
    return false;
  }

  *result = cur;

  return true;
}

void RegisterPathProvider() {
  base::PathService::RegisterProvider(ElectronPathProvider, PATH_START,
                                      PATH_END);
}

}  // namespace

std::string LoadResourceBundle(const std::string& locale) {
  const bool initialized = ui::ResourceBundle::HasSharedInstance();
  DCHECK(!initialized);

  // Load other resource files.
  base::FilePath pak_dir;
#if defined(OS_MAC)
  pak_dir =
      base::mac::FrameworkBundlePath().Append(FILE_PATH_LITERAL("Resources"));
#else
  base::PathService::Get(base::DIR_MODULE, &pak_dir);
#endif

  std::string loaded_locale = ui::ResourceBundle::InitSharedInstanceWithLocale(
      locale, nullptr, ui::ResourceBundle::LOAD_COMMON_RESOURCES);
  ui::ResourceBundle& bundle = ui::ResourceBundle::GetSharedInstance();
  bundle.AddDataPackFromPath(pak_dir.Append(FILE_PATH_LITERAL("resources.pak")),
                             ui::SCALE_FACTOR_NONE);
  return loaded_locale;
}

ElectronMainDelegate::ElectronMainDelegate() = default;

ElectronMainDelegate::~ElectronMainDelegate() = default;

const char* const ElectronMainDelegate::kNonWildcardDomainNonPortSchemes[] = {
    extensions::kExtensionScheme};
const size_t ElectronMainDelegate::kNonWildcardDomainNonPortSchemesSize =
    base::size(kNonWildcardDomainNonPortSchemes);

bool ElectronMainDelegate::BasicStartupComplete(int* exit_code) {
  auto* command_line = base::CommandLine::ForCurrentProcess();

#if defined(OS_WIN)
  v8_crashpad_support::SetUp();

  // On Windows the terminal returns immediately, so we add a new line to
  // prevent output in the same line as the prompt.
  if (IsBrowserProcess(command_line))
    std::wcout << std::endl;
#endif  // !defined(OS_WIN)

  auto env = base::Environment::Create();

  // Enable convenient stack printing. This is enabled by default in
  // non-official builds.
  if (env->HasVar(kElectronEnableStackDumping))
    base::debug::EnableInProcessStackDumping();

  if (env->HasVar(kElectronDisableSandbox))
    command_line->AppendSwitch(sandbox::policy::switches::kNoSandbox);

  tracing_sampler_profiler_ =
      tracing::TracingSamplerProfiler::CreateOnMainThread();

  chrome::RegisterPathProvider();
  electron::RegisterPathProvider();

#if BUILDFLAG(ENABLE_ELECTRON_EXTENSIONS)
  ContentSettingsPattern::SetNonWildcardDomainNonPortSchemes(
      kNonWildcardDomainNonPortSchemes, kNonWildcardDomainNonPortSchemesSize);
#endif

#if defined(OS_MAC)
  OverrideChildProcessPath();
  OverrideFrameworkBundlePath();
  SetUpBundleOverrides();
#endif

#if defined(OS_WIN)
  // Ignore invalid parameter errors.
  _set_invalid_parameter_handler(InvalidParameterHandler);
  // Disable the ActiveVerifier, which is used by Chrome to track possible
  // bugs, but no use in Electron.
  base::win::DisableHandleVerifier();

  if (IsBrowserProcess(command_line))
    base::win::PinUser32();
#endif

#if defined(OS_LINUX)
  // Check for --no-sandbox parameter when running as root.
  if (getuid() == 0 && IsSandboxEnabled(command_line))
    LOG(FATAL) << "Running as root without --"
               << sandbox::policy::switches::kNoSandbox
               << " is not supported. See https://crbug.com/638180.";
#endif

#if defined(MAS_BUILD)
  // In MAS build we are using --disable-remote-core-animation.
  //
  // According to ccameron:
  // If you're running with --disable-remote-core-animation, you may want to
  // also run with --disable-gpu-memory-buffer-compositor-resources as well.
  // That flag makes it so we use regular GL textures instead of IOSurfaces
  // for compositor resources. IOSurfaces are very heavyweight to
  // create/destroy, but they can be displayed directly by CoreAnimation (and
  // --disable-remote-core-animation makes it so we don't use this property,
  // so they're just heavyweight with no upside).
  command_line->AppendSwitch(
      ::switches::kDisableGpuMemoryBufferCompositorResources);
#endif

  content_client_ = std::make_unique<ElectronContentClient>();
  SetContentClient(content_client_.get());

  return false;
}

void ElectronMainDelegate::PreSandboxStartup() {
  auto* command_line = base::CommandLine::ForCurrentProcess();

  std::string process_type =
      command_line->GetSwitchValueASCII(::switches::kProcessType);

  base::FilePath user_data_dir =
      command_line->GetSwitchValuePath(::switches::kUserDataDir);
  if (!user_data_dir.empty()) {
    base::PathService::OverrideAndCreateIfNeeded(chrome::DIR_USER_DATA,
                                                 user_data_dir, false, true);
  }

<<<<<<< HEAD
#if !defined(OS_WIN)
  // For windows we call InitLogging when the sandbox is initialized.
  // We only preinit in the zygote (i.e. never log to a default log file),
  // because the zygote is booted prior to JS running, so it can't know the
  // correct user-data directory. (And, further, accessing the application name
  // on Linux can cause glib calls that end up spawning threads, which if done
  // before the zygote is booted, causes a CHECK().)
  logging::InitElectronLogging(*command_line,
                               /* is_preinit = */ process_type.empty() ||
                                   process_type == ::switches::kZygoteProcess);
#endif

=======
>>>>>>> 972d6b4e
#if !defined(MAS_BUILD)
  crash_reporter::InitializeCrashKeys();
#endif

  // Initialize ResourceBundle which handles files loaded from external
  // sources. The language should have been passed in to us from the
  // browser process as a command line flag.
  if (SubprocessNeedsResourceBundle(process_type)) {
    std::string locale = command_line->GetSwitchValueASCII(::switches::kLang);
    LoadResourceBundle(locale);
  }

#if defined(OS_WIN) || (defined(OS_MAC) && !defined(MAS_BUILD))
  // In the main process, we wait for JS to call crashReporter.start() before
  // initializing crashpad. If we're in the renderer, we want to initialize it
  // immediately at boot.
  if (!process_type.empty()) {
    ElectronCrashReporterClient::Create();
    crash_reporter::InitializeCrashpad(false, process_type);
  }
#endif

#if defined(OS_LINUX)
  if (process_type != ::switches::kZygoteProcess && !process_type.empty()) {
    ElectronCrashReporterClient::Create();
    breakpad::InitCrashReporter(process_type);
  }
#endif

#if !defined(MAS_BUILD)
  crash_keys::SetCrashKeysFromCommandLine(*command_line);
  crash_keys::SetPlatformCrashKey();
#endif

  if (IsBrowserProcess(command_line)) {
    // Only append arguments for browser process.

    // Allow file:// URIs to read other file:// URIs by default.
    command_line->AppendSwitch(::switches::kAllowFileAccessFromFiles);

#if defined(OS_MAC)
    // Enable AVFoundation.
    command_line->AppendSwitch("enable-avfoundation");
#endif
  }
}

void ElectronMainDelegate::SandboxInitialized(const std::string& process_type) {
#if defined(OS_WIN)
  logging::InitElectronLogging(*base::CommandLine::ForCurrentProcess(),
                               /* is_preinit = */ process_type.empty());
#endif
}

void ElectronMainDelegate::PreBrowserMain() {
  // This is initialized early because the service manager reads some feature
  // flags and we need to make sure the feature list is initialized before the
  // service manager reads the features.
  InitializeFeatureList();
#if defined(OS_MAC)
  RegisterAtomCrApp();
#endif
}

content::ContentBrowserClient*
ElectronMainDelegate::CreateContentBrowserClient() {
  browser_client_ = std::make_unique<ElectronBrowserClient>();
  return browser_client_.get();
}

content::ContentGpuClient* ElectronMainDelegate::CreateContentGpuClient() {
  gpu_client_ = std::make_unique<ElectronGpuClient>();
  return gpu_client_.get();
}

content::ContentRendererClient*
ElectronMainDelegate::CreateContentRendererClient() {
  auto* command_line = base::CommandLine::ForCurrentProcess();

  if (IsSandboxEnabled(command_line)) {
    renderer_client_ = std::make_unique<ElectronSandboxedRendererClient>();
  } else {
    renderer_client_ = std::make_unique<ElectronRendererClient>();
  }

  return renderer_client_.get();
}

content::ContentUtilityClient*
ElectronMainDelegate::CreateContentUtilityClient() {
  utility_client_ = std::make_unique<ElectronContentUtilityClient>();
  return utility_client_.get();
}

int ElectronMainDelegate::RunProcess(
    const std::string& process_type,
    const content::MainFunctionParams& main_function_params) {
  if (process_type == kRelauncherProcess)
    return relauncher::RelauncherMain(main_function_params);
  else
    return -1;
}

bool ElectronMainDelegate::ShouldCreateFeatureList() {
  return false;
}

bool ElectronMainDelegate::ShouldLockSchemeRegistry() {
  return false;
}

#if defined(OS_LINUX)
void ElectronMainDelegate::ZygoteForked() {
  // Needs to be called after we have DIR_USER_DATA.  BrowserMain sets
  // this up for the browser process in a different manner.
  ElectronCrashReporterClient::Create();
  const base::CommandLine* command_line =
      base::CommandLine::ForCurrentProcess();
  std::string process_type =
      command_line->GetSwitchValueASCII(::switches::kProcessType);
  breakpad::InitCrashReporter(process_type);

  // Reset the command line for the newly spawned process.
  crash_keys::SetCrashKeysFromCommandLine(*command_line);
}
#endif  // defined(OS_LINUX)

}  // namespace electron<|MERGE_RESOLUTION|>--- conflicted
+++ resolved
@@ -137,10 +137,6 @@
       create_dir = true;
       break;
     case chrome::DIR_APP_DICTIONARIES:
-<<<<<<< HEAD
-      base::debug::StackTrace().Print();
-=======
->>>>>>> 972d6b4e
       // TODO(nornagon): can we just default to using Chrome's logic here?
       if (!base::PathService::Get(chrome::DIR_USER_DATA, &cur))
         return false;
@@ -169,8 +165,6 @@
       break;
     }
 #endif
-<<<<<<< HEAD
-=======
 #if defined(OS_WIN)
     case DIR_RECENT:
       if (!platform_util::GetFolderPath(DIR_RECENT, &cur))
@@ -192,7 +186,6 @@
 #endif
       create_dir = true;
       break;
->>>>>>> 972d6b4e
     default:
       return false;
   }
@@ -337,7 +330,6 @@
                                                  user_data_dir, false, true);
   }
 
-<<<<<<< HEAD
 #if !defined(OS_WIN)
   // For windows we call InitLogging when the sandbox is initialized.
   // We only preinit in the zygote (i.e. never log to a default log file),
@@ -350,8 +342,6 @@
                                    process_type == ::switches::kZygoteProcess);
 #endif
 
-=======
->>>>>>> 972d6b4e
 #if !defined(MAS_BUILD)
   crash_reporter::InitializeCrashKeys();
 #endif
