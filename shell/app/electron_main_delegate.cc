--- conflicted
+++ resolved
@@ -117,8 +117,6 @@
 
 // TODO(nornagon): move path provider overriding to its own file in
 // shell/common
-<<<<<<< HEAD
-=======
 bool ElectronPathProvider(int key, base::FilePath* result) {
   bool create_dir = false;
   base::FilePath cur;
@@ -203,8 +201,6 @@
 
   return true;
 }
-
->>>>>>> e5aa13e2
 void RegisterPathProvider() {
   base::PathService::RegisterProvider(ElectronDefaultPaths::GetDefault,
                                       PATH_START, PATH_END);
