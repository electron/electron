--- conflicted
+++ resolved
@@ -226,7 +226,7 @@
     ]
   }
 }
-<<<<<<< HEAD
+
 source_set("plugins") {
   sources = []
   deps = []
@@ -297,7 +297,8 @@
     "//ppapi/proxy:ipc",
     "//ppapi/shared_impl",
     "//skia",
-=======
+  ]
+}
 
 # This source set is just so we don't have to depend on all of //chrome/browser
 # You may have to add new files here during the upgrade if //chrome/browser/spellchecker
@@ -345,6 +346,5 @@
     "//components/spellcheck/browser",
     "//components/spellcheck/common",
     "//components/spellcheck/renderer",
->>>>>>> dcf6f046
   ]
 }