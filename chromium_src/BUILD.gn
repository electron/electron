--- conflicted
+++ resolved
@@ -233,13 +233,10 @@
 
   if (enable_electron_extensions) {
     sources += [
-<<<<<<< HEAD
       "//chrome/browser/pdf/pdf_extension_util.cc",
       "//chrome/browser/pdf/pdf_extension_util.h",
-=======
       "//chrome/renderer/extensions/extension_hooks_delegate.cc",
       "//chrome/renderer/extensions/extension_hooks_delegate.h",
->>>>>>> b90537a6
       "//chrome/renderer/extensions/tabs_hooks_delegate.cc",
       "//chrome/renderer/extensions/tabs_hooks_delegate.h",
     ]
