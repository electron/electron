--- conflicted
+++ resolved
@@ -146,15 +146,9 @@
 env-mac-large: &env-mac-large
   NUMBER_OF_NINJA_PROCESSES: 18
 
-<<<<<<< HEAD
-=======
 env-mac-large-release: &env-mac-large-release
   NUMBER_OF_NINJA_PROCESSES: 8
 
-env-disable-crash-reporter-tests: &env-disable-crash-reporter-tests
-  DISABLE_CRASH_REPORTER_TESTS: true
-
->>>>>>> 01ed55ff
 env-ninja-status: &env-ninja-status
   NINJA_STATUS: "[%r processes, %f/%t @ %o/s : %es] "
 
