--- conflicted
+++ resolved
@@ -80,10 +80,6 @@
   }
 }
 
-<<<<<<< HEAD
-interface Global extends NodeJS.Global {
-  require: NodeRequire;
-=======
 declare namespace Chrome {
   namespace Tabs {
     // https://developer.chrome.com/extensions/tabs#method-executeScript
@@ -106,5 +102,11 @@
 
     type SendMessageCallback = (result: any) => void;
   }
->>>>>>> 2223114f
+}
+
+interface Global extends NodeJS.Global {
+  require: NodeRequire;
+  module: NodeModule;
+  __filename: string;
+  __dirname: string;
 }