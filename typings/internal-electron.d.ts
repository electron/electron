--- conflicted
+++ resolved
@@ -89,11 +89,6 @@
   }
 
   interface WebPreferences {
-<<<<<<< HEAD
-    guestInstanceId?: number;
-=======
-    openerId?: number | null;
->>>>>>> 90a3e7f9
     disablePopups?: boolean;
     preloadURL?: string;
     embedder?: Electron.WebContents;
