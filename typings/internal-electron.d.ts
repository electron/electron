--- conflicted
+++ resolved
@@ -33,8 +33,8 @@
     _refreshTouchBarItem: (itemID: string) => void;
     _getWindowButtonVisibility: () => boolean;
     frameName: string;
-    on(event: '-touch-bar-interaction', listener: (event: Event<{}, this>, itemID: string, details: any) => void): this;
-    removeListener(event: '-touch-bar-interaction', listener: (event: Event<{}, this>, itemID: string, details: any) => void): this;
+    on(event: '-touch-bar-interaction', listener: (event: Event, itemID: string, details: any) => void): this;
+    removeListener(event: '-touch-bar-interaction', listener: (event: Event, itemID: string, details: any) => void): this;
   }
 
   interface BrowserWindowConstructorOptions {
@@ -138,28 +138,16 @@
     acceleratorWorksWhenHidden?: boolean;
   }
 
-<<<<<<< HEAD
-  interface ReplySender {
-=======
   interface ReplyChannel {
->>>>>>> 71944f2c
     sendReply(value: any): void;
   }
 
   interface IpcMainEvent {
-<<<<<<< HEAD
-    _replySender: ReplySender;
-  }
-
-  interface IpcMainInvokeEvent {
-    _replySender: ReplySender;
-=======
     _replyChannel: ReplyChannel;
   }
 
   interface IpcMainInvokeEvent {
     _replyChannel: ReplyChannel;
->>>>>>> 71944f2c
   }
 
   class View {}
