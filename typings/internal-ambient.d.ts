--- conflicted
+++ resolved
@@ -38,12 +38,6 @@
     setHiddenValue<T>(obj: any, key: string, value: T): void;
     deleteHiddenValue(obj: any, key: string): void;
     requestGarbageCollectionForTesting(): void;
-<<<<<<< HEAD
-    createIDWeakMap<V>(): ElectronInternal.KeyWeakMap<number, V>;
-=======
-    createDoubleIDWeakMap<V>(): ElectronInternal.KeyWeakMap<[string, number], V>;
-    setRemoteCallbackFreer(fn: Function, frameId: number, contextId: String, id: number, sender: any): void
->>>>>>> f9fe8a67
     weaklyTrackValue(value: any): void;
     clearWeaklyTrackedValues(): void;
     getWeaklyTrackedValues(): any[];
