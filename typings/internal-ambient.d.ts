--- conflicted
+++ resolved
@@ -48,7 +48,6 @@
 declare interface Window {
   ELECTRON_DISABLE_SECURITY_WARNINGS?: boolean;
   ELECTRON_ENABLE_SECURITY_WARNINGS?: boolean;
-<<<<<<< HEAD
   InspectorFrontendHost?: {
     showContextMenuAtPoint: (x: number, y: number, items: any[]) => void
   };
@@ -64,6 +63,4 @@
       completeURL: (project: string, path: string) => string;
     }
   }
-=======
->>>>>>> 91f81b4b
 }