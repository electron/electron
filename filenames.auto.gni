--- conflicted
+++ resolved
@@ -141,11 +141,8 @@
     "lib/common/error-utils.ts",
     "lib/common/is-promise.ts",
     "lib/common/web-view-methods.ts",
-<<<<<<< HEAD
-    "lib/common/webpack-globals-provider.ts",
-=======
+    "lib/common/webpack-globals-provider.ts",
     "lib/renderer/api/context-bridge.ts",
->>>>>>> 976c7d12
     "lib/renderer/api/crash-reporter.js",
     "lib/renderer/api/desktop-capturer.ts",
     "lib/renderer/api/ipc-renderer.js",
@@ -308,11 +305,8 @@
     "lib/common/is-promise.ts",
     "lib/common/reset-search-paths.ts",
     "lib/common/web-view-methods.ts",
-<<<<<<< HEAD
-    "lib/common/webpack-globals-provider.ts",
-=======
+    "lib/common/webpack-globals-provider.ts",
     "lib/renderer/api/context-bridge.ts",
->>>>>>> 976c7d12
     "lib/renderer/api/crash-reporter.js",
     "lib/renderer/api/desktop-capturer.ts",
     "lib/renderer/api/exports/electron.js",
@@ -362,11 +356,8 @@
     "lib/common/init.ts",
     "lib/common/is-promise.ts",
     "lib/common/reset-search-paths.ts",
-<<<<<<< HEAD
-    "lib/common/webpack-globals-provider.ts",
-=======
+    "lib/common/webpack-globals-provider.ts",
     "lib/renderer/api/context-bridge.ts",
->>>>>>> 976c7d12
     "lib/renderer/api/crash-reporter.js",
     "lib/renderer/api/desktop-capturer.ts",
     "lib/renderer/api/exports/electron.js",
