--- conflicted
+++ resolved
@@ -222,13 +222,8 @@
     "lib/browser/api/view.ts",
     "lib/browser/api/views/image-view.ts",
     "lib/browser/api/web-contents-view.ts",
-<<<<<<< HEAD
     "lib/browser/api/web-contents.ts",
-    "lib/browser/chrome-extension-shim.js",
-=======
-    "lib/browser/api/web-contents.js",
     "lib/browser/chrome-extension-shim.ts",
->>>>>>> a69a6553
     "lib/browser/default-menu.ts",
     "lib/browser/desktop-capturer.ts",
     "lib/browser/devtools.ts",
