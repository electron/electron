name: Electron Build & Test Pipeline

on:
  workflow_call:
    inputs:
      target-platform:
        type: string
        description: 'Platform to run on, can be macos, win or linux'
        required: true
      target-arch:
        type: string
        description: 'Arch to build for, can be x64, arm64 or arm'
        required: true
      build-runs-on:
        type: string
        description: 'What host to run the build'
        required: true
      test-runs-on:
        type: string
        description: 'What host to run the tests on'
        required: true
      build-container:
        type: string
        description: 'JSON container information for aks runs-on'
        required: false
        default: '{"image":null}'
      test-container:
        type: string
        description: 'JSON container information for testing'
        required: false
        default: '{"image":null}'
      is-release:
        description: 'Whether this build job is a release job'
        required: true
        type: boolean
        default: false
      gn-build-type:
        description: 'The gn build type - testing or release'
        required: true
        type: string
        default: testing
      generate-symbols: 
        description: 'Whether or not to generate symbols'
        required: true
        type: boolean
        default: false
      upload-to-storage: 
        description: 'Whether or not to upload build artifacts to external storage'
        required: true
        type: string
        default: '0'
      is-asan: 
        description: 'Building the Address Sanitizer (ASan) Linux build'
        required: false
        type: boolean
        default: false
      enable-ssh:
        description: 'Enable SSH debugging'
        required: false
        type: boolean
        default: false

concurrency:
  group: electron-build-and-test-${{ inputs.target-platform }}-${{ inputs.target-arch }}-${{ github.ref_protected == true && github.run_id || github.ref }}
  cancel-in-progress: ${{ github.ref_protected != true }}

permissions: {}

jobs:
  build:
    uses: ./.github/workflows/pipeline-segment-electron-build.yml
    permissions:
      contents: read
    with:
      build-runs-on: ${{ inputs.build-runs-on }}
      build-container: ${{ inputs.build-container }}
      target-platform: ${{ inputs.target-platform }}
      target-arch: ${{ inputs.target-arch }}
      is-release: ${{ inputs.is-release }}
      gn-build-type: ${{ inputs.gn-build-type }}
      generate-symbols: ${{ inputs.generate-symbols }}
      upload-to-storage: ${{ inputs.upload-to-storage }}
      is-asan: ${{ inputs.is-asan }}
      enable-ssh: ${{ inputs.enable-ssh }}
    secrets: inherit
  test:
    uses: ./.github/workflows/pipeline-segment-electron-test.yml
    permissions:
      contents: read
      issues: read
      pull-requests: read
    needs: build
    with:
      target-arch: ${{ inputs.target-arch }}
      target-platform: ${{ inputs.target-platform }}
      test-runs-on: ${{ inputs.test-runs-on }}
      test-container: ${{ inputs.test-container }}
<<<<<<< HEAD
      is-asan: ${{ inputs.is-asan }}
      enable-ssh: ${{ inputs.enable-ssh }}
    secrets: inherit
=======
    secrets: inherit
  clean:
    uses: ./.github/workflows/pipeline-segment-electron-clean.yml
    needs: test
    with:
      target-arch: ${{ inputs.target-arch }}
      target-platform: ${{ inputs.target-platform }}
>>>>>>> 71e956f7
<|MERGE_RESOLUTION|>--- conflicted
+++ resolved
@@ -95,16 +95,12 @@
       target-platform: ${{ inputs.target-platform }}
       test-runs-on: ${{ inputs.test-runs-on }}
       test-container: ${{ inputs.test-container }}
-<<<<<<< HEAD
       is-asan: ${{ inputs.is-asan }}
       enable-ssh: ${{ inputs.enable-ssh }}
-    secrets: inherit
-=======
     secrets: inherit
   clean:
     uses: ./.github/workflows/pipeline-segment-electron-clean.yml
     needs: test
     with:
       target-arch: ${{ inputs.target-arch }}
-      target-platform: ${{ inputs.target-platform }}
->>>>>>> 71e956f7
+      target-platform: ${{ inputs.target-platform }}