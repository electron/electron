--- conflicted
+++ resolved
@@ -669,76 +669,6 @@
           src/out/Default/obj/buildtools/third_party
           src/v8/tools/builtins-pgo
         key: ${{ runner.os }}-build-artifacts-mas-${{ env.TARGET_ARCH }}-${{ github.sha }}
-<<<<<<< HEAD
-=======
-  upload:
-    runs-on: LargeLinuxRunner
-    if: ${{ inputs.IS_RELEASE == true }}
-    needs: build
-    strategy:
-      fail-fast: false
-      matrix:
-        build-type: [darwin, mas]
-        arch: [x64, arm64]
-    steps:
-    - name: Checkout Electron
-      uses: actions/checkout@a5ac7e51b41094c92402da3b24376905380afc29
-      with:
-        path: src/electron
-    - name: Setup Node.js/npm
-      uses: actions/setup-node@60edb5dd545a775178f52524783378180af0d1f8
-      with:
-        node-version: 20.11.x
-        cache: yarn
-        cache-dependency-path: src/electron/yarn.lock
-    - name: Load Target Arch
-      run: echo "TARGET_ARCH=${{ matrix.arch }}" >> $GITHUB_ENV
-    - name: Install Dependencies
-      run: |
-        cd src/electron
-        node script/yarn install
-    - name: Download Generated Artifacts
-      uses: actions/download-artifact@65a9edc5881444af0b9093a5e628f2fe47ea3b2e 
-      with:
-        name: generated_artifacts_${{ matrix.build-type }}_${{ matrix.arch }}
-        path: ./generated_artifacts_${{ matrix.build-type }}_${{ matrix.arch }}
-    - name: Restore Persisted Build Artifacts
-      uses: actions/cache/restore@0c45773b623bea8c8e75f6c82b208c3cf94ea4f9
-      with:
-        path: |
-          src/out/Default/gen/node_headers
-          src/out/Default/overlapped-checker
-          src/out/Default/ffmpeg
-          src/out/Default/hunspell_dictionaries
-          src/electron
-          src/third_party/electron_node
-          src/third_party/nan
-          src/cross-arch-snapshots
-          src/third_party/llvm-build
-          src/build/linux
-          src/buildtools/mac
-          src/buildtools/third_party/libc++
-          src/buildtools/third_party/libc++abi
-          src/third_party/libc++
-          src/third_party/libc++abi
-          src/out/Default/obj/buildtools/third_party
-          src/v8/tools/builtins-pgo
-        key: macOS-build-artifacts-${{ matrix.build-type }}-${{ matrix.arch }}-${{ github.sha }}
-    - name: Restore Generated Artifacts
-      run: ./src/electron/script/actions/restore-artifacts.sh
-    # TODO(vertedinde): These uploads currently point to a different Azure bucket & GitHub Repo
-    - name: Publish Electron Dist
-      run: |
-        rm -rf src/out/Default/obj
-        cd src/electron
-        if [ ${{ inputs.UPLOAD_TO_STORAGE }} == "1" ]; then
-          echo 'Uploading Electron release distribution to Azure'
-          script/release/uploaders/upload.py --verbose --upload_to_storage
-        else
-          echo 'Uploading Electron release distribution to GitHub releases'
-          script/release/uploaders/upload.py --verbose
-        fi
->>>>>>> 791907f0
   test:
     if: ${{ inputs.IS_RELEASE == false }}
     runs-on: macos-14-xlarge
