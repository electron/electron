--- conflicted
+++ resolved
@@ -83,12 +83,9 @@
     - name: Checkout & Sync & Save
       uses: ./src/electron/.github/actions/checkout
   checkout-macos:
-<<<<<<< HEAD
+    needs: changes
     if: false
-=======
-    needs: changes
-    if: ${{ needs.changes.outputs.src == 'true' && !inputs.skip-macos}}
->>>>>>> 429d50bb
+    # if: ${{ needs.changes.outputs.src == 'true' && !inputs.skip-macos}}
     runs-on: aks-linux-large
     container:
       image: ghcr.io/electron/build:${{ inputs.build-image-sha }}
@@ -110,12 +107,9 @@
         generate-sas-token: 'true'
 
   checkout-linux:
-<<<<<<< HEAD
+    needs: changes
     if: false
-=======
-    needs: changes
-    if: ${{ needs.changes.outputs.src == 'true' && !inputs.skip-linux}}
->>>>>>> 429d50bb
+    # if: ${{ needs.changes.outputs.src == 'true' && !inputs.skip-linux}}
     runs-on: aks-linux-large
     container:
       image: ghcr.io/electron/build:${{ inputs.build-image-sha }}
