--- conflicted
+++ resolved
@@ -311,7 +311,6 @@
       upload-to-storage: '0'
     secrets: inherit
 
-<<<<<<< HEAD
   windows-x64:
     permissions:
       contents: read
@@ -368,14 +367,13 @@
       generate-symbols: false
       upload-to-storage: '0'
     secrets: inherit
-=======
+
   gha-done:
     name: GitHub Actions Completed
     runs-on: ubuntu-latest
-    needs: [docs-only, macos-x64, macos-arm64, linux-x64, linux-x64-asan, linux-arm, linux-arm64]
+    needs: [docs-only, macos-x64, macos-arm64, linux-x64, linux-x64-asan, linux-arm, linux-arm64, windows-x64, windows-x86, windows-arm64]
     if: always() && !contains(needs.*.result, 'failure')
     steps: 
     - name: GitHub Actions Jobs Done
       run: |
-        echo "All GitHub Actions Jobs are done"
->>>>>>> 1c1eb3e1
+        echo "All GitHub Actions Jobs are done"