--- conflicted
+++ resolved
@@ -11,15 +11,9 @@
 permissions: {}
 
 jobs:
-<<<<<<< HEAD
-  check-for-disallowed-non-maintainer-change:
+  check-for-non-maintainer-dependency-change:
     name: Check for disallowed non-maintainer change
-    if: ${{ !contains(fromJSON('["MEMBER", "OWNER"]'), github.event.pull_request.author_association) && github.event.pull_request.user.type != 'Bot' && !github.event.pull_request.draft }}
-=======
-  check-for-non-maintainer-dependency-change:
-    name: Check for non-maintainer dependency change
     if: ${{ github.event.pull_request.user.type != 'Bot' && !github.event.pull_request.draft }}
->>>>>>> a051c7c2
     permissions:
       contents: read
       pull-requests: write
