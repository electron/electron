name: 'Install Build Tools'
description: 'Installs an exact SHA of build tools'
runs:
  using: "composite"
  steps:
  - name: Install Build Tools
    shell: bash
    run: |
<<<<<<< HEAD
      if [ "$(expr substr $(uname -s) 1 10)" == "MSYS_NT-10" ]; then
        git config --global core.filemode false
        git config --global core.autocrlf false
        git config --global branch.autosetuprebase always
      fi
      export BUILD_TOOLS_SHA=c3e81edd054e26ec95167b6d87fe5add11dc79e6
=======
      export BUILD_TOOLS_SHA=eeb1a11392e4cec08fd926c93b31ab556dc0c23b
>>>>>>> 57920e77
      npm i -g @electron/build-tools
      e auto-update disable
      if [ "$(expr substr $(uname -s) 1 10)" == "MSYS_NT-10" ]; then
        e d cipd.bat --version
        cp "C:\Python37\python.exe" "C:\Python37\python3.exe"
      fi<|MERGE_RESOLUTION|>--- conflicted
+++ resolved
@@ -6,16 +6,12 @@
   - name: Install Build Tools
     shell: bash
     run: |
-<<<<<<< HEAD
       if [ "$(expr substr $(uname -s) 1 10)" == "MSYS_NT-10" ]; then
         git config --global core.filemode false
         git config --global core.autocrlf false
         git config --global branch.autosetuprebase always
       fi
-      export BUILD_TOOLS_SHA=c3e81edd054e26ec95167b6d87fe5add11dc79e6
-=======
       export BUILD_TOOLS_SHA=eeb1a11392e4cec08fd926c93b31ab556dc0c23b
->>>>>>> 57920e77
       npm i -g @electron/build-tools
       e auto-update disable
       if [ "$(expr substr $(uname -s) 1 10)" == "MSYS_NT-10" ]; then
