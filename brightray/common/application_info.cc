--- conflicted
+++ resolved
@@ -5,31 +5,13 @@
 namespace {
 
 std::string g_overridden_application_name;
-<<<<<<< HEAD
-std::string g_overridden_app_version;
-}
-
-// version
-void OverrideApplicationVersion(const std::string& version) {
-  g_overridden_app_version = version;
-}
-std::string GetOverriddenApplicationVersion() {
-  return g_overridden_app_version;
-}
-=======
 std::string g_overridden_application_version;
 
 }  // namespace
->>>>>>> c8d24877
 
 // name
 void OverrideApplicationName(const std::string& name) {
   g_overridden_application_name = name;
-<<<<<<< HEAD
-}
-std::string GetOverriddenApplicationName() {
-  return g_overridden_application_name;
-=======
 }
 std::string GetOverriddenApplicationName() {
   return g_overridden_application_name;
@@ -41,7 +23,6 @@
 }
 std::string GetOverriddenApplicationVersion() {
   return g_overridden_application_version;
->>>>>>> c8d24877
 }
 
 }  // namespace brightray