resources:
- repo: self
phases:
- phase: Build_Electron_via_GN
  queue:
    timeoutInMinutes: 180
  steps:
  - bash: |
      git clone https://chromium.googlesource.com/chromium/tools/depot_tools.git "${AGENT_BUILDDIRECTORY}/depot_tools"
      echo "##vso[task.setvariable variable=PATH]$PATH:${AGENT_BUILDDIRECTORY}/depot_tools"
    name: Setup_depot_tools

  - bash: |
      export GIT_CACHE_PATH="/Users/electron/libcc_cache"
      set -ex
      gclient config \
        --name "src/electron" \
        --unmanaged \
        "https://github.com/electron/electron"
      mkdir src
      git clone https://github.com/electron/electron src/electron
      # TODO: there's a subtle race condition here in that if you push two
      # commits to $BUILD_SOURCEBRANCH in quick succession, it's possible that
      # fetching the BUILD_SOURCEBRANCH ref will not actually fetch the
      # BUILD_SOURCEVERSION commit, and so the checkout will fail. Find a
      # better solution for checking out the commit to be built.
      (cd src/electron; git fetch origin +"${BUILD_SOURCEBRANCH}"; git checkout "${BUILD_SOURCEVERSION}")
      gclient sync --with_branch_heads --with_tags
    name: gclient_sync

  - bash: |
      cd src
      export CHROMIUM_BUILDTOOLS_PATH=`pwd`/buildtools
<<<<<<< HEAD
      export SCCACHE_WRAPPER="`pwd`/electron/external_binaries/sccache"
      "$SCCACHE_WRAPPER" --start-server --azure_container "$(SCCACHE_AZURE_BLOB_CONTAINER)" --azure_connection "$(SCCACHE_AZURE_CONNECTION_STRING)"
      "$SCCACHE_WRAPPER" -s
=======
      export SCCACHE_WRAPPER="`pwd`/libchromiumcontent/tools/sccache/aad2120/mac/sccache"
      export SCCACHE_HELPER="`pwd`/libchromiumcontent/script/sccache"
      "$SCCACHE_HELPER" --start-server --azure_container "$(SCCACHE_AZURE_BLOB_CONTAINER)" --azure_connection "$(SCCACHE_AZURE_CONNECTION_STRING)"
>>>>>>> f82f89b2
      echo "##vso[task.setvariable variable=SCCACHE_WRAPPER]$SCCACHE_WRAPPER"
      echo "##vso[task.setvariable variable=CHROMIUM_BUILDTOOLS_PATH]`pwd`/buildtools"
      echo "GN gen for: $GN_CONFIG"
      gn gen out/Default --args='import("'$GN_CONFIG'") cc_wrapper="'"$SCCACHE_WRAPPER"'"'
    name: GN_gen

  - bash: |
      cd src
      ninja -C out/Default electron:electron_app
    name: Ninja_build

  - bash: |
      "$SCCACHE_WRAPPER" -s
      "$SCCACHE_WRAPPER" --stop-server
    name: Check_sccache_stats

  - bash: |
      set +e
      cd src
      ninja -C out/Default third_party/electron_node:headers
      export npm_config_nodedir="$PWD/out/Default/gen/node_headers"
      (cd electron/spec && npm install)
      ./out/Default/Electron.app/Contents/MacOS/Electron electron/spec --ci --enable-logging
    name: Test
    condition: and(succeeded(), ne(variables['ELECTRON_RELEASE'], '1'))

  - bash: |
      cd src
      ninja -C out/Default electron:electron_dist_zip
    name: Build_dist_zip
    condition: and(succeeded(), eq(variables['ELECTRON_RELEASE'], '1'))

  - task: PublishTestResults@2
    displayName: Publish Test Results
    inputs:
      testResultsFiles: '**/test-*.xml'
    condition: and(always(), eq(variables['MOCHA_FILE'], 'junit/test-results.xml'), ne(variables['ELECTRON_RELEASE'], '1'))

  - task: PublishBuildArtifacts@1
    displayName: Publish Build Artifacts
    inputs:
      PathtoPublish: '$(Build.SourcesDirectory)/out/Default/dist.zip'
      ArtifactName: dist.zip
    condition: and(succeeded(), eq(variables['ELECTRON_RELEASE'], '1'))

  - bash: |
      export BUILD_URL="${SYSTEM_TEAMFOUNDATIONCOLLECTIONURI}${SYSTEM_TEAMPROJECT}/_build/results?buildId=${BUILD_BUILDID}"
      export MESSAGE="Build failed for *<$BUILD_URL|$BUILD_DEFINITIONNAME>* nightly build."
      curl -g -H "Content-Type: application/json" -X POST \
      -d "{\"text\": \"$MESSAGE\", \"attachments\": [{\"color\": \"#FC5C3C\",\"title\": \"$BUILD_DEFINITIONNAME nightly build results\",\"title_link\": \"$BUILD_URL\"}]}" $(slack_webhook)
    name: Post_Slack_Notification_on_Failure
    condition: failed()

  - bash: |
      export BUILD_URL="${SYSTEM_TEAMFOUNDATIONCOLLECTIONURI}${SYSTEM_TEAMPROJECT}/_build/results?buildId=${BUILD_BUILDID}"
      export MESSAGE="Build succeeded for *<$BUILD_URL|$BUILD_DEFINITIONNAME>* nightly build."
      curl -g -H "Content-Type: application/json" -X POST \
      -d "{\"text\": \"$MESSAGE\", \"attachments\": [{\"color\": \"good\",\"title\": \"$BUILD_DEFINITIONNAME nightly build results\",\"title_link\": \"$BUILD_URL\"}]}" $(slack_webhook)
    name: Post_Slack_Notification_on_Success
    condition: succeeded()<|MERGE_RESOLUTION|>--- conflicted
+++ resolved
@@ -31,15 +31,9 @@
   - bash: |
       cd src
       export CHROMIUM_BUILDTOOLS_PATH=`pwd`/buildtools
-<<<<<<< HEAD
       export SCCACHE_WRAPPER="`pwd`/electron/external_binaries/sccache"
-      "$SCCACHE_WRAPPER" --start-server --azure_container "$(SCCACHE_AZURE_BLOB_CONTAINER)" --azure_connection "$(SCCACHE_AZURE_CONNECTION_STRING)"
-      "$SCCACHE_WRAPPER" -s
-=======
-      export SCCACHE_WRAPPER="`pwd`/libchromiumcontent/tools/sccache/aad2120/mac/sccache"
       export SCCACHE_HELPER="`pwd`/libchromiumcontent/script/sccache"
       "$SCCACHE_HELPER" --start-server --azure_container "$(SCCACHE_AZURE_BLOB_CONTAINER)" --azure_connection "$(SCCACHE_AZURE_CONNECTION_STRING)"
->>>>>>> f82f89b2
       echo "##vso[task.setvariable variable=SCCACHE_WRAPPER]$SCCACHE_WRAPPER"
       echo "##vso[task.setvariable variable=CHROMIUM_BUILDTOOLS_PATH]`pwd`/buildtools"
       echo "GN gen for: $GN_CONFIG"
