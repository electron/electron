--- conflicted
+++ resolved
@@ -106,40 +106,8 @@
   preloadProcess._linkedBinding = process._linkedBinding;
 }
 
-<<<<<<< HEAD
-const contextIsolation = mainFrame.getWebPreference('contextIsolation');
-const webviewTag = mainFrame.getWebPreference('webviewTag');
-const isHiddenPage = mainFrame.getWebPreference('hiddenPage');
-const isWebView = mainFrame.getWebPreference('isWebView');
-
-switch (window.location.protocol) {
-  case 'devtools:': {
-    // Override some inspector APIs.
-    require('@electron/internal/renderer/inspector');
-    break;
-  }
-  case 'chrome-extension:': {
-    break;
-  }
-  case 'chrome:': {
-    break;
-  }
-  default: {
-    // Override default web functions.
-    const { windowSetup } = require('@electron/internal/renderer/window-setup') as typeof windowSetupModule;
-    windowSetup(isWebView, isHiddenPage);
-  }
-}
-
-// Load webview tag implementation.
-if (process.isMainFrame) {
-  const { webViewInit } = require('@electron/internal/renderer/web-view/web-view-init') as typeof webViewInitModule;
-  webViewInit(contextIsolation, webviewTag, isWebView);
-}
-=======
 // Common renderer initialization
 require('@electron/internal/renderer/common-init');
->>>>>>> 4600d7e7
 
 // Wrap the script into a function executed in global scope. It won't have
 // access to the current scope, so we'll expose a few objects as arguments:
