--- conflicted
+++ resolved
@@ -126,13 +126,7 @@
 const contextIsolation = mainFrame.getWebPreference('contextIsolation');
 const webviewTag = mainFrame.getWebPreference('webviewTag');
 const isHiddenPage = mainFrame.getWebPreference('hiddenPage');
-<<<<<<< HEAD
-const guestInstanceId = mainFrame.getWebPreference('guestInstanceId');
-=======
-const usesNativeWindowOpen = true;
 const isWebView = mainFrame.getWebPreference('isWebView');
-const openerId = mainFrame.getWebPreference('openerId');
->>>>>>> 90a3e7f9
 
 switch (window.location.protocol) {
   case 'devtools:': {
@@ -149,11 +143,7 @@
   default: {
     // Override default web functions.
     const { windowSetup } = require('@electron/internal/renderer/window-setup') as typeof windowSetupModule;
-<<<<<<< HEAD
-    windowSetup(guestInstanceId, isHiddenPage);
-=======
-    windowSetup(isWebView, openerId, isHiddenPage, usesNativeWindowOpen);
->>>>>>> 90a3e7f9
+    windowSetup(isWebView, isHiddenPage);
   }
 }
 
