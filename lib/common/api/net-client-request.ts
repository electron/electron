import * as url from 'url';
import { Readable, Writable } from 'stream';
import type {
  ClientRequestConstructorOptions,
  UploadProgress
} from 'electron/common';

const {
  isValidHeaderName,
  isValidHeaderValue,
  createURLLoader
} = process._linkedBinding('electron_common_net');

const kHttpProtocols = new Set(['http:', 'https:']);

// set of headers that Node.js discards duplicates for
// see https://nodejs.org/api/http.html#http_message_headers
const discardableDuplicateHeaders = new Set([
  'content-type',
  'content-length',
  'user-agent',
  'referer',
  'host',
  'authorization',
  'proxy-authorization',
  'if-modified-since',
  'if-unmodified-since',
  'from',
  'location',
  'max-forwards',
  'retry-after',
  'etag',
  'last-modified',
  'server',
  'age',
  'expires'
]);

class IncomingMessage extends Readable {
  _shouldPush: boolean = false;
  _data: (Buffer | null)[] = [];
  _responseHead: NodeJS.ResponseHead;
  _resume: (() => void) | null = null;

  constructor (responseHead: NodeJS.ResponseHead) {
    super();
    this._responseHead = responseHead;
  }

  get statusCode () {
    return this._responseHead.statusCode;
  }

  get statusMessage () {
    return this._responseHead.statusMessage;
  }

  get headers () {
    const filteredHeaders: Record<string, string | string[]> = {};
    const { headers, rawHeaders } = this._responseHead;
    for (const [name, values] of Object.entries(headers)) {
      filteredHeaders[name] = discardableDuplicateHeaders.has(name) ? values[0] : values.join(', ');
    }
    const cookies = rawHeaders.filter(({ key }) => key.toLowerCase() === 'set-cookie').map(({ value }) => value);
    // keep set-cookie as an array per Node.js rules
    // see https://nodejs.org/api/http.html#http_message_headers
    if (cookies.length) { filteredHeaders['set-cookie'] = cookies; }
    return filteredHeaders;
  }

  get rawHeaders () {
    const rawHeadersArr: string[] = [];
    const { rawHeaders } = this._responseHead;
    for (const header of rawHeaders) {
      rawHeadersArr.push(header.key, header.value);
    }
    return rawHeadersArr;
  }

  get httpVersion () {
    return `${this.httpVersionMajor}.${this.httpVersionMinor}`;
  }

  get httpVersionMajor () {
    return this._responseHead.httpVersion.major;
  }

  get httpVersionMinor () {
    return this._responseHead.httpVersion.minor;
  }

  get rawTrailers () {
    throw new Error('HTTP trailers are not supported');
  }

  get trailers () {
    throw new Error('HTTP trailers are not supported');
  }

  _storeInternalData (chunk: Buffer | null, resume: (() => void) | null) {
    // save the network callback for use in _pushInternalData
    this._resume = resume;
    this._data.push(chunk);
    this._pushInternalData();
  }

  _pushInternalData () {
    while (this._shouldPush && this._data.length > 0) {
      const chunk = this._data.shift();
      this._shouldPush = this.push(chunk);
    }
    if (this._shouldPush && this._resume) {
      // Reset the callback, so that a new one is used for each
      // batch of throttled data. Do this before calling resume to avoid a
      // potential race-condition
      const resume = this._resume;
      this._resume = null;

      resume();
    }
  }

  _read () {
    this._shouldPush = true;
    this._pushInternalData();
  }
}

/** Writable stream that buffers up everything written to it. */
class SlurpStream extends Writable {
  _data: Buffer;
  constructor () {
    super();
    this._data = Buffer.alloc(0);
  }

  _write (chunk: Buffer, encoding: string, callback: () => void) {
    this._data = Buffer.concat([this._data, chunk]);
    callback();
  }

  data () { return this._data; }
}

class ChunkedBodyStream extends Writable {
  _pendingChunk: Buffer | undefined;
  _downstream?: NodeJS.DataPipe;
  _pendingCallback?: (error?: Error) => void;
  _clientRequest: ClientRequest;

  constructor (clientRequest: ClientRequest) {
    super();
    this._clientRequest = clientRequest;
  }

  _write (chunk: Buffer, encoding: string, callback: () => void) {
    if (this._downstream) {
      this._downstream.write(chunk).then(callback, callback);
    } else {
      // the contract of _write is that we won't be called again until we call
      // the callback, so we're good to just save a single chunk.
      this._pendingChunk = chunk;
      this._pendingCallback = callback;

      // The first write to a chunked body stream begins the request.
      this._clientRequest._startRequest();
    }
  }

  _final (callback: () => void) {
    this._downstream!.done();
    callback();
  }

  startReading (pipe: NodeJS.DataPipe) {
    if (this._downstream) {
      throw new Error('two startReading calls???');
    }
    this._downstream = pipe;
    if (this._pendingChunk) {
      const doneWriting = (maybeError: Error | void) => {
        // If the underlying request has been aborted, we honestly don't care about the error
        // all work should cease as soon as we abort anyway, this error is probably a
        // "mojo pipe disconnected" error (code=9)
        if (this._clientRequest._aborted) return;

        const cb = this._pendingCallback!;
        delete this._pendingCallback;
        delete this._pendingChunk;
        cb(maybeError || undefined);
      };
      this._downstream.write(this._pendingChunk).then(doneWriting, doneWriting);
    }
  }
}

type RedirectPolicy = 'manual' | 'follow' | 'error';

const kAllowNonHttpProtocols = Symbol('kAllowNonHttpProtocols');
export function allowAnyProtocol (opts: ClientRequestConstructorOptions): ClientRequestConstructorOptions {
  return {
    ...opts,
    [kAllowNonHttpProtocols]: true
  } as any;
}

type ExtraURLLoaderOptions = {
   redirectPolicy: RedirectPolicy;
   headers: Record<string, { name: string, value: string | string[] }>;
   allowNonHttpProtocols: boolean;
}
<<<<<<< HEAD
=======

function validateHeader (name: any, value: any): void {
  if (typeof name !== 'string') {
    throw new TypeError('`name` should be a string in setHeader(name, value)');
  }
  if (value == null) {
    throw new Error('`value` required in setHeader("' + name + '", value)');
  }
  if (!isValidHeaderName(name)) {
    throw new Error(`Invalid header name: '${name}'`);
  }
  if (!isValidHeaderValue(value.toString())) {
    throw new Error(`Invalid value for header '${name}': '${value}'`);
  }
}

function parseOptions (optionsIn: ClientRequestConstructorOptions | string): NodeJS.CreateURLLoaderOptions & ExtraURLLoaderOptions {
  // eslint-disable-next-line node/no-deprecated-api
  const options: any = typeof optionsIn === 'string' ? url.parse(optionsIn) : { ...optionsIn };

  let urlStr: string = options.url;
>>>>>>> c6102b92

function validatedURL (url: string) {
  return (new URL(url)).toString();
}

function urlFromOptions (options: ClientRequestConstructorOptions) {
  if (options.url != null) return options.url;
  return url.format(options);
}

function parseOptions (optionsIn: ClientRequestConstructorOptions | string): NodeJS.CreateURLLoaderOptions & ExtraURLLoaderOptions {
  const options = typeof optionsIn === 'string' ? { url: validatedURL(optionsIn) } : optionsIn;

  const url = urlFromOptions(options);

  const redirectPolicy = options.redirect || 'follow';
  if (!['follow', 'error', 'manual'].includes(redirectPolicy)) {
    throw new Error('redirect mode should be one of follow, error or manual');
  }

  if (options.headers != null && typeof options.headers !== 'object') {
    throw new TypeError('headers must be an object');
  }

  const urlLoaderOptions: NodeJS.CreateURLLoaderOptions & { redirectPolicy: RedirectPolicy, headers: Record<string, { name: string, value: string | string[] }>, allowNonHttpProtocols: boolean } = {
    method: (options.method || 'GET').toUpperCase(),
    url,
    redirectPolicy,
    headers: {},
    body: null as any,
    useSessionCookies: options.useSessionCookies,
    credentials: options.credentials,
    origin: options.origin,
    referrerPolicy: options.referrerPolicy,
    cache: options.cache,
    allowNonHttpProtocols: Object.hasOwn(options, kAllowNonHttpProtocols)
  };
  const headers: Record<string, string | string[]> = options.headers || {};
  for (const [name, value] of Object.entries(headers)) {
    validateHeader(name, value);
    const key = name.toLowerCase();
    urlLoaderOptions.headers[key] = { name, value };
  }
  if (process.type !== 'utility') {
    const { Session } = process._linkedBinding('electron_browser_session');
    if (options.session) {
      if (!(options.session instanceof Session)) { throw new TypeError('`session` should be an instance of the Session class'); }
      urlLoaderOptions.session = options.session;
    } else if (options.partition) {
      if (typeof options.partition === 'string') {
        urlLoaderOptions.partition = options.partition;
      } else {
        throw new TypeError('`partition` should be a string');
      }
    }
  }
  return urlLoaderOptions;
}

export class ClientRequest extends Writable implements Electron.ClientRequest {
  _started: boolean = false;
  _firstWrite: boolean = false;
  _aborted: boolean = false;
  _chunkedEncoding: boolean | undefined;
  _body: Writable | undefined;
  _urlLoaderOptions: NodeJS.CreateURLLoaderOptions & { headers: Record<string, { name: string, value: string | string[] }> };
  _redirectPolicy: RedirectPolicy;
  _followRedirectCb?: () => void;
  _uploadProgress?: { active: boolean, started: boolean, current: number, total: number };
  _urlLoader?: NodeJS.URLLoader;
  _response?: IncomingMessage;

  constructor (options: ClientRequestConstructorOptions | string, callback?: (message: IncomingMessage) => void) {
    super({ autoDestroy: true });

    if (callback) {
      this.once('response', callback);
    }

    const { redirectPolicy, ...urlLoaderOptions } = parseOptions(options);
    const urlObj = new URL(urlLoaderOptions.url);
    if (!urlLoaderOptions.allowNonHttpProtocols && !kHttpProtocols.has(urlObj.protocol)) {
      throw new Error('ClientRequest only supports http: and https: protocols');
    }
    if (urlLoaderOptions.credentials === 'same-origin' && !urlLoaderOptions.origin) { throw new Error('credentials: same-origin requires origin to be set'); }
    this._urlLoaderOptions = urlLoaderOptions;
    this._redirectPolicy = redirectPolicy;
  }

  get chunkedEncoding () {
    return this._chunkedEncoding || false;
  }

  set chunkedEncoding (value: boolean) {
    if (this._started) {
      throw new Error('chunkedEncoding can only be set before the request is started');
    }
    if (typeof this._chunkedEncoding !== 'undefined') {
      throw new Error('chunkedEncoding can only be set once');
    }
    this._chunkedEncoding = !!value;
    if (this._chunkedEncoding) {
      this._body = new ChunkedBodyStream(this);
      this._urlLoaderOptions.body = (pipe: NodeJS.DataPipe) => {
        (this._body! as ChunkedBodyStream).startReading(pipe);
      };
    }
  }

  setHeader (name: string, value: string) {
    if (this._started || this._firstWrite) {
      throw new Error('Can\'t set headers after they are sent');
    }
    validateHeader(name, value);

    const key = name.toLowerCase();
    this._urlLoaderOptions.headers[key] = { name, value };
  }

  getHeader (name: string) {
    if (name == null) {
      throw new Error('`name` is required for getHeader(name)');
    }

    const key = name.toLowerCase();
    const header = this._urlLoaderOptions.headers[key];
    return header && header.value as any;
  }

  removeHeader (name: string) {
    if (name == null) {
      throw new Error('`name` is required for removeHeader(name)');
    }

    if (this._started || this._firstWrite) {
      throw new Error('Can\'t remove headers after they are sent');
    }

    const key = name.toLowerCase();
    delete this._urlLoaderOptions.headers[key];
  }

  _write (chunk: Buffer, encoding: BufferEncoding, callback: () => void) {
    this._firstWrite = true;
    if (!this._body) {
      this._body = new SlurpStream();
      this._body.on('finish', () => {
        this._urlLoaderOptions.body = (this._body as SlurpStream).data();
        this._startRequest();
      });
    }
    // TODO: is this the right way to forward to another stream?
    this._body.write(chunk, encoding, callback);
  }

  _final (callback: () => void) {
    if (this._body) {
      // TODO: is this the right way to forward to another stream?
      this._body.end(callback);
    } else {
      // end() called without a body, go ahead and start the request
      this._startRequest();
      callback();
    }
  }

  _startRequest () {
    this._started = true;
    const stringifyValues = (obj: Record<string, { name: string, value: string | string[] }>) => {
      const ret: Record<string, string> = {};
      for (const k of Object.keys(obj)) {
        const kv = obj[k];
        ret[kv.name] = kv.value.toString();
      }
      return ret;
    };
    this._urlLoaderOptions.referrer = this.getHeader('referer') || '';
    this._urlLoaderOptions.origin = this._urlLoaderOptions.origin || this.getHeader('origin') || '';
    this._urlLoaderOptions.hasUserActivation = this.getHeader('sec-fetch-user') === '?1';
    this._urlLoaderOptions.mode = this.getHeader('sec-fetch-mode') || '';
    this._urlLoaderOptions.destination = this.getHeader('sec-fetch-dest') || '';
    const opts = { ...this._urlLoaderOptions, extraHeaders: stringifyValues(this._urlLoaderOptions.headers) };
    this._urlLoader = createURLLoader(opts);
    this._urlLoader.on('response-started', (event, finalUrl, responseHead) => {
      const response = this._response = new IncomingMessage(responseHead);
      this.emit('response', response);
    });
    this._urlLoader.on('data', (event, data, resume) => {
      this._response!._storeInternalData(Buffer.from(data), resume);
    });
    this._urlLoader.on('complete', () => {
      if (this._response) { this._response._storeInternalData(null, null); }
    });
    this._urlLoader.on('error', (event, netErrorString) => {
      const error = new Error(netErrorString);
      if (this._response) this._response.destroy(error);
      this._die(error);
    });

    this._urlLoader.on('login', (event, authInfo, callback) => {
      const handled = this.emit('login', authInfo, callback);
      if (!handled) {
        // If there were no listeners, cancel the authentication request.
        callback();
      }
    });

    this._urlLoader.on('redirect', (event, redirectInfo, headers) => {
      const { statusCode, newMethod, newUrl } = redirectInfo;
      if (this._redirectPolicy === 'error') {
        this._die(new Error('Attempted to redirect, but redirect policy was \'error\''));
      } else if (this._redirectPolicy === 'manual') {
        let _followRedirect = false;
        this._followRedirectCb = () => { _followRedirect = true; };
        try {
          this.emit('redirect', statusCode, newMethod, newUrl, headers);
        } finally {
          this._followRedirectCb = undefined;
          if (!_followRedirect && !this._aborted) {
            this._die(new Error('Redirect was cancelled'));
          }
        }
      } else if (this._redirectPolicy === 'follow') {
        // Calling followRedirect() when the redirect policy is 'follow' is
        // allowed but does nothing. (Perhaps it should throw an error
        // though...? Since the redirect will happen regardless.)
        try {
          this._followRedirectCb = () => {};
          this.emit('redirect', statusCode, newMethod, newUrl, headers);
        } finally {
          this._followRedirectCb = undefined;
        }
      } else {
        this._die(new Error(`Unexpected redirect policy '${this._redirectPolicy}'`));
      }
    });

    this._urlLoader.on('upload-progress', (event, position, total) => {
      this._uploadProgress = { active: true, started: true, current: position, total };
      this.emit('upload-progress', position, total); // Undocumented, for now
    });

    this._urlLoader.on('download-progress', (event, current) => {
      if (this._response) {
        this._response.emit('download-progress', current); // Undocumented, for now
      }
    });
  }

  followRedirect () {
    if (this._followRedirectCb) {
      this._followRedirectCb();
    } else {
      throw new Error('followRedirect() called, but was not waiting for a redirect');
    }
  }

  abort () {
    if (!this._aborted) {
      process.nextTick(() => { this.emit('abort'); });
    }
    this._aborted = true;
    this._die();
  }

  _die (err?: Error) {
    // Node.js assumes that any stream which is ended is no longer capable of emitted events
    // which is a faulty assumption for the case of an object that is acting like a stream
    // (our urlRequest). If we don't emit here, this causes errors since we *do* expect
    // that error events can be emitted after urlRequest.end().
    if ((this as any)._writableState.destroyed && err) {
      this.emit('error', err);
    }

    this.destroy(err);
    if (this._urlLoader) {
      this._urlLoader.cancel();
      if (this._response) this._response.destroy(err);
    }
  }

  getUploadProgress (): UploadProgress {
    return this._uploadProgress ? { ...this._uploadProgress } : { active: false, started: false, current: 0, total: 0 };
  }
}<|MERGE_RESOLUTION|>--- conflicted
+++ resolved
@@ -209,8 +209,6 @@
    headers: Record<string, { name: string, value: string | string[] }>;
    allowNonHttpProtocols: boolean;
 }
-<<<<<<< HEAD
-=======
 
 function validateHeader (name: any, value: any): void {
   if (typeof name !== 'string') {
@@ -226,13 +224,6 @@
     throw new Error(`Invalid value for header '${name}': '${value}'`);
   }
 }
-
-function parseOptions (optionsIn: ClientRequestConstructorOptions | string): NodeJS.CreateURLLoaderOptions & ExtraURLLoaderOptions {
-  // eslint-disable-next-line node/no-deprecated-api
-  const options: any = typeof optionsIn === 'string' ? url.parse(optionsIn) : { ...optionsIn };
-
-  let urlStr: string = options.url;
->>>>>>> c6102b92
 
 function validatedURL (url: string) {
   return (new URL(url)).toString();
