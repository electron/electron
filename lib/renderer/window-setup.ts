--- conflicted
+++ resolved
@@ -4,251 +4,8 @@
 
 const { contextIsolationEnabled } = internalContextBridge;
 
-<<<<<<< HEAD
-export const windowSetup = (guestInstanceId: number, isHiddenPage: boolean) => {
-  if (!process.sandboxed && !guestInstanceId) {
-=======
-// This file implements the following APIs over the ctx bridge:
-// - window.open()
-// - window.opener.blur()
-// - window.opener.close()
-// - window.opener.eval()
-// - window.opener.focus()
-// - window.opener.location
-// - window.opener.print()
-// - window.opener.closed
-// - window.opener.postMessage()
-// - window.history.back()
-// - window.history.forward()
-// - window.history.go()
-// - window.history.length
-// - window.prompt()
-// - document.hidden
-// - document.visibilityState
-
-// Helper function to resolve relative url.
-const resolveURL = (url: string, base: string) => new URL(url, base).href;
-
-// Use this method to ensure values expected as strings in the main process
-// are convertible to strings in the renderer process. This ensures exceptions
-// converting values to strings are thrown in this process.
-const toString = (value: any) => {
-  return value != null ? `${value}` : value;
-};
-
-const windowProxies = new Map<number, BrowserWindowProxy>();
-
-const getOrCreateProxy = (guestId: number): SafelyBoundBrowserWindowProxy => {
-  let proxy = windowProxies.get(guestId);
-  if (proxy == null) {
-    proxy = new BrowserWindowProxy(guestId);
-    windowProxies.set(guestId, proxy);
-  }
-  return proxy.getSafe();
-};
-
-const removeProxy = (guestId: number) => {
-  windowProxies.delete(guestId);
-};
-
-type LocationProperties = 'hash' | 'href' | 'host' | 'hostname' | 'origin' | 'pathname' | 'port' | 'protocol' | 'search'
-
-class LocationProxy {
-  @LocationProxy.ProxyProperty public hash!: string;
-  @LocationProxy.ProxyProperty public href!: string;
-  @LocationProxy.ProxyProperty public host!: string;
-  @LocationProxy.ProxyProperty public hostname!: string;
-  @LocationProxy.ProxyProperty public origin!: string;
-  @LocationProxy.ProxyProperty public pathname!: string;
-  @LocationProxy.ProxyProperty public port!: string;
-  @LocationProxy.ProxyProperty public protocol!: string;
-  @LocationProxy.ProxyProperty public search!: URLSearchParams;
-
-  private guestId: number;
-
-  /**
-   * Beware: This decorator will have the _prototype_ as the `target`. It defines properties
-   * commonly found in URL on the LocationProxy.
-   */
-  private static ProxyProperty<T> (target: LocationProxy, propertyKey: LocationProperties) {
-    Object.defineProperty(target, propertyKey, {
-      enumerable: true,
-      configurable: true,
-      get: function (this: LocationProxy): T | string {
-        const guestURL = this.getGuestURL();
-        const value = guestURL ? guestURL[propertyKey] : '';
-        return value === undefined ? '' : value;
-      },
-      set: function (this: LocationProxy, newVal: T) {
-        const guestURL = this.getGuestURL();
-        if (guestURL) {
-          // TypeScript doesn't want us to assign to read-only variables.
-          // It's right, that's bad, but we're doing it anyway.
-          (guestURL as any)[propertyKey] = newVal;
-
-          return this._invokeWebContentsMethod('loadURL', guestURL.toString());
-        }
-      }
-    });
-  }
-
-  public getSafe = () => {
-    const that = this;
-    return {
-      get href () { return that.href; },
-      set href (newValue) { that.href = newValue; },
-      get hash () { return that.hash; },
-      set hash (newValue) { that.hash = newValue; },
-      get host () { return that.host; },
-      set host (newValue) { that.host = newValue; },
-      get hostname () { return that.hostname; },
-      set hostname (newValue) { that.hostname = newValue; },
-      get origin () { return that.origin; },
-      set origin (newValue) { that.origin = newValue; },
-      get pathname () { return that.pathname; },
-      set pathname (newValue) { that.pathname = newValue; },
-      get port () { return that.port; },
-      set port (newValue) { that.port = newValue; },
-      get protocol () { return that.protocol; },
-      set protocol (newValue) { that.protocol = newValue; },
-      get search () { return that.search; },
-      set search (newValue) { that.search = newValue; }
-    };
-  }
-
-  constructor (guestId: number) {
-    // eslint will consider the constructor "useless"
-    // unless we assign them in the body. It's fine, that's what
-    // TS would do anyway.
-    this.guestId = guestId;
-    this.getGuestURL = this.getGuestURL.bind(this);
-  }
-
-  public toString (): string {
-    return this.href;
-  }
-
-  private getGuestURL (): URL | null {
-    const maybeURL = this._invokeWebContentsMethodSync('getURL') as string;
-
-    // When there's no previous frame the url will be blank, so account for that here
-    // to prevent url parsing errors on an empty string.
-    const urlString = maybeURL !== '' ? maybeURL : 'about:blank';
-    try {
-      return new URL(urlString);
-    } catch (e) {
-      console.error('LocationProxy: failed to parse string', urlString, e);
-    }
-
-    return null;
-  }
-
-  private _invokeWebContentsMethod (method: string, ...args: any[]) {
-    return ipcRendererInternal.invoke(IPC_MESSAGES.GUEST_WINDOW_MANAGER_WEB_CONTENTS_METHOD, this.guestId, method, ...args);
-  }
-
-  private _invokeWebContentsMethodSync (method: string, ...args: any[]) {
-    return ipcRendererUtils.invokeSync(IPC_MESSAGES.GUEST_WINDOW_MANAGER_WEB_CONTENTS_METHOD, this.guestId, method, ...args);
-  }
-}
-
-interface SafelyBoundBrowserWindowProxy {
-  location: WindowProxy['location'];
-  blur: WindowProxy['blur'];
-  close: WindowProxy['close'];
-  eval: typeof eval; // eslint-disable-line no-eval
-  focus: WindowProxy['focus'];
-  print: WindowProxy['print'];
-  postMessage: WindowProxy['postMessage'];
-  closed: boolean;
-}
-
-class BrowserWindowProxy {
-  public closed: boolean = false
-
-  private _location: LocationProxy
-  private guestId: number
-
-  // TypeScript doesn't allow getters/accessors with different types,
-  // so for now, we'll have to make do with an "any" in the mix.
-  // https://github.com/Microsoft/TypeScript/issues/2521
-  public get location (): LocationProxy | any {
-    return this._location.getSafe();
-  }
-
-  public set location (url: string | any) {
-    url = resolveURL(url, this.location.href);
-    this._invokeWebContentsMethod('loadURL', url);
-  }
-
-  constructor (guestId: number) {
-    this.guestId = guestId;
-    this._location = new LocationProxy(guestId);
-
-    ipcRendererInternal.once(`${IPC_MESSAGES.GUEST_WINDOW_MANAGER_WINDOW_CLOSED}_${guestId}`, () => {
-      removeProxy(guestId);
-      this.closed = true;
-    });
-  }
-
-  public getSafe = (): SafelyBoundBrowserWindowProxy => {
-    const that = this;
-    return {
-      postMessage: this.postMessage,
-      blur: this.blur,
-      close: this.close,
-      focus: this.focus,
-      print: this.print,
-      eval: this.eval,
-      get location () {
-        return that.location;
-      },
-      set location (url: string | any) {
-        that.location = url;
-      },
-      get closed () {
-        return that.closed;
-      }
-    };
-  }
-
-  public close = () => {
-    this._invokeWindowMethod('destroy');
-  }
-
-  public focus = () => {
-    this._invokeWindowMethod('focus');
-  }
-
-  public blur = () => {
-    this._invokeWindowMethod('blur');
-  }
-
-  public print = () => {
-    this._invokeWebContentsMethod('print');
-  }
-
-  public postMessage = (message: any, targetOrigin: string) => {
-    ipcRendererInternal.invoke(IPC_MESSAGES.GUEST_WINDOW_MANAGER_WINDOW_POSTMESSAGE, this.guestId, message, toString(targetOrigin), window.location.origin);
-  }
-
-  public eval = (code: string) => {
-    this._invokeWebContentsMethod('executeJavaScript', code);
-  }
-
-  private _invokeWindowMethod (method: string, ...args: any[]) {
-    return ipcRendererInternal.invoke(IPC_MESSAGES.GUEST_WINDOW_MANAGER_WINDOW_METHOD, this.guestId, method, ...args);
-  }
-
-  private _invokeWebContentsMethod (method: string, ...args: any[]) {
-    return ipcRendererInternal.invoke(IPC_MESSAGES.GUEST_WINDOW_MANAGER_WEB_CONTENTS_METHOD, this.guestId, method, ...args);
-  }
-}
-
-export const windowSetup = (
-  isWebView: boolean, openerId: number, isHiddenPage: boolean, usesNativeWindowOpen: boolean) => {
+export const windowSetup = (isWebView: boolean, isHiddenPage: boolean) => {
   if (!process.sandboxed && !isWebView) {
->>>>>>> 90a3e7f9
     // Override default window.close.
     window.close = function () {
       ipcRendererInternal.send(IPC_MESSAGES.BROWSER_WINDOW_CLOSE);
@@ -262,32 +19,7 @@
   };
   if (contextIsolationEnabled) internalContextBridge.overrideGlobalValueFromIsolatedWorld(['prompt'], window.prompt);
 
-<<<<<<< HEAD
-  if (guestInstanceId) {
-=======
-  if (!usesNativeWindowOpen || openerId) {
-    ipcRendererInternal.on(IPC_MESSAGES.GUEST_WINDOW_POSTMESSAGE, function (
-      _event, sourceId: number, message: any, sourceOrigin: string
-    ) {
-      // Manually dispatch event instead of using postMessage because we also need to
-      // set event.source.
-      //
-      // Why any? We can't construct a MessageEvent and we can't
-      // use `as MessageEvent` because you're not supposed to override
-      // data, origin, and source
-      const event: any = document.createEvent('Event');
-      event.initEvent('message', false, false);
-
-      event.data = message;
-      event.origin = sourceOrigin;
-      event.source = getOrCreateProxy(sourceId);
-
-      window.dispatchEvent(event as MessageEvent);
-    });
-  }
-
   if (isWebView) {
->>>>>>> 90a3e7f9
     // Webview `document.visibilityState` tracks window visibility (and ignores
     // the actual <webview> element visibility) for backwards compatibility.
     // See discussion in #9178.
