--- conflicted
+++ resolved
@@ -198,19 +198,10 @@
   enableWebSQL: false
 };
 
-<<<<<<< HEAD
-function makeBrowserWindowOptions ({ embedder, features, overrideOptions, useDeprecatedBehaviorForBareValues = true }: {
+function makeBrowserWindowOptions ({ embedder, features, overrideOptions }: {
   embedder: WebContents,
   features: string,
   overrideOptions?: BrowserWindowConstructorOptions,
-  useDeprecatedBehaviorForBareValues?: boolean
-=======
-function makeBrowserWindowOptions ({ embedder, features, overrideOptions, useDeprecatedBehaviorForOptionInheritance = true }: {
-  embedder: WebContents,
-  features: string,
-  overrideOptions?: BrowserWindowConstructorOptions,
-  useDeprecatedBehaviorForOptionInheritance?: boolean
->>>>>>> e12a3cb5
 }) {
   const { options: parsedOptions, webPreferences: parsedWebPreferences } = parseFeatures(features);
 
@@ -237,11 +228,6 @@
   // sourced from the main process, as they override security defaults. If you
   // have unvetted prefs, use parsedWebPreferences.
   secureOverrideWebPreferences?: BrowserWindowConstructorOptions['webPreferences'],
-<<<<<<< HEAD
-  useDeprecatedBehaviorForBareValues?: boolean
-=======
-  useDeprecatedBehaviorForOptionInheritance?: boolean
->>>>>>> e12a3cb5
 }) {
   const parentWebPreferences = embedder.getLastWebPreferences();
   const securityWebPreferencesFromParent = (Object.keys(securityWebPreferences).reduce((map, key) => {
