import { BaseWindow, WebContents, BrowserView, TouchBar } from 'electron/main';
import type { BrowserWindow as BWT } from 'electron/main';
import * as deprecate from '@electron/internal/common/deprecate';
const { BrowserWindow } = process._linkedBinding('electron_browser_window') as { BrowserWindow: typeof BWT };

Object.setPrototypeOf(BrowserWindow.prototype, BaseWindow.prototype);

BrowserWindow.prototype._init = function (this: BWT) {
  // Call parent class's _init.
  BaseWindow.prototype._init.call(this);

  // Avoid recursive require.
  const { app } = require('electron');

  const nativeSetBounds = this.setBounds;
  this.setBounds = (bounds, ...opts) => {
    bounds = {
      ...this.getBounds(),
      ...bounds
    };
    nativeSetBounds.call(this, bounds, ...opts);
  };

  // Redirect focus/blur event to app instance too.
<<<<<<< HEAD
  this.on('blur', (event: Electron.Event<{}, BWT>) => {
    app.emit('browser-window-blur', event, this);
  });
  this.on('focus', (event: Electron.Event<{}, BWT>) => {
=======
  this.on('blur', (event: Electron.Event) => {
    app.emit('browser-window-blur', event, this);
  });
  this.on('focus', (event: Electron.Event) => {
>>>>>>> 71944f2c
    app.emit('browser-window-focus', event, this);
  });

  // Subscribe to visibilityState changes and pass to renderer process.
  let isVisible = this.isVisible() && !this.isMinimized();
  const visibilityChanged = () => {
    const newState = this.isVisible() && !this.isMinimized();
    if (isVisible !== newState) {
      isVisible = newState;
      const visibilityState = isVisible ? 'visible' : 'hidden';
      this.webContents.emit('-window-visibility-change', visibilityState);
    }
  };

  const visibilityEvents = ['show', 'hide', 'minimize', 'maximize', 'restore'];
  for (const event of visibilityEvents) {
    this.on(event as any, visibilityChanged);
  }

  const warn = deprecate.warnOnceMessage('\'scroll-touch-{begin,end,edge}\' are deprecated and will be removed. Please use the WebContents \'input-event\' event instead.');
  this.webContents.on('input-event', (_, e) => {
    if (e.type === 'gestureScrollBegin') {
      if (this.listenerCount('scroll-touch-begin') !== 0) {
        warn();
        this.emit('scroll-touch-edge');
        this.emit('scroll-touch-begin');
      }
    } else if (e.type === 'gestureScrollUpdate') {
      if (this.listenerCount('scroll-touch-edge') !== 0) {
        warn();
        this.emit('scroll-touch-edge');
      }
    } else if (e.type === 'gestureScrollEnd') {
      if (this.listenerCount('scroll-touch-end') !== 0) {
        warn();
        this.emit('scroll-touch-edge');
        this.emit('scroll-touch-end');
      }
    }
  });

  // Notify the creation of the window.
  app.emit('browser-window-created', { preventDefault () {} }, this);

  Object.defineProperty(this, 'devToolsWebContents', {
    enumerable: true,
    configurable: false,
    get () {
      return this.webContents.devToolsWebContents;
    }
  });
};

const isBrowserWindow = (win: any) => {
  return win && win.constructor.name === 'BrowserWindow';
};

BrowserWindow.fromId = (id: number) => {
  const win = BaseWindow.fromId(id);
  return isBrowserWindow(win) ? win as any as BWT : null;
};

BrowserWindow.getAllWindows = () => {
  return BaseWindow.getAllWindows().filter(isBrowserWindow) as any[] as BWT[];
};

BrowserWindow.getFocusedWindow = () => {
  for (const window of BrowserWindow.getAllWindows()) {
    if (!window.isDestroyed() && window.webContents && !window.webContents.isDestroyed()) {
      if (window.isFocused() || window.webContents.isDevToolsFocused()) return window;
    }
  }
  return null;
};

BrowserWindow.fromWebContents = (webContents: WebContents) => {
  return webContents.getOwnerBrowserWindow();
};

BrowserWindow.fromBrowserView = (browserView: BrowserView) => {
  return BrowserWindow.fromWebContents(browserView.webContents);
};

BrowserWindow.prototype.setTouchBar = function (touchBar) {
  (TouchBar as any)._setOnWindow(touchBar, this);
};

// Forwarded to webContents:

BrowserWindow.prototype.loadURL = function (...args) {
  return this.webContents.loadURL(...args);
};

BrowserWindow.prototype.getURL = function () {
  return this.webContents.getURL();
};

BrowserWindow.prototype.loadFile = function (...args) {
  return this.webContents.loadFile(...args);
};

BrowserWindow.prototype.reload = function (...args) {
  return this.webContents.reload(...args);
};

BrowserWindow.prototype.send = function (...args) {
  return this.webContents.send(...args);
};

BrowserWindow.prototype.openDevTools = function (...args) {
  return this.webContents.openDevTools(...args);
};

BrowserWindow.prototype.closeDevTools = function () {
  return this.webContents.closeDevTools();
};

BrowserWindow.prototype.isDevToolsOpened = function () {
  return this.webContents.isDevToolsOpened();
};

BrowserWindow.prototype.isDevToolsFocused = function () {
  return this.webContents.isDevToolsFocused();
};

BrowserWindow.prototype.toggleDevTools = function () {
  return this.webContents.toggleDevTools();
};

BrowserWindow.prototype.inspectElement = function (...args) {
  return this.webContents.inspectElement(...args);
};

BrowserWindow.prototype.inspectSharedWorker = function () {
  return this.webContents.inspectSharedWorker();
};

BrowserWindow.prototype.inspectServiceWorker = function () {
  return this.webContents.inspectServiceWorker();
};

BrowserWindow.prototype.showDefinitionForSelection = function () {
  return this.webContents.showDefinitionForSelection();
};

BrowserWindow.prototype.capturePage = function (...args) {
  return this.webContents.capturePage(...args);
};

BrowserWindow.prototype.getBackgroundThrottling = function () {
  return this.webContents.getBackgroundThrottling();
};

BrowserWindow.prototype.setBackgroundThrottling = function (allowed: boolean) {
  return this.webContents.setBackgroundThrottling(allowed);
};

module.exports = BrowserWindow;<|MERGE_RESOLUTION|>--- conflicted
+++ resolved
@@ -22,17 +22,10 @@
   };
 
   // Redirect focus/blur event to app instance too.
-<<<<<<< HEAD
-  this.on('blur', (event: Electron.Event<{}, BWT>) => {
-    app.emit('browser-window-blur', event, this);
-  });
-  this.on('focus', (event: Electron.Event<{}, BWT>) => {
-=======
   this.on('blur', (event: Electron.Event) => {
     app.emit('browser-window-blur', event, this);
   });
   this.on('focus', (event: Electron.Event) => {
->>>>>>> 71944f2c
     app.emit('browser-window-focus', event, this);
   });
 
