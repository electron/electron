import { BaseWindow, WebContents, TouchBar, BrowserView } from 'electron/main';
import type { BrowserWindow as BWT } from 'electron/main';
const { BrowserWindow } = process._linkedBinding('electron_browser_window') as { BrowserWindow: typeof BWT };

Object.setPrototypeOf(BrowserWindow.prototype, BaseWindow.prototype);

BrowserWindow.prototype._init = function (this: BWT) {
  // Call parent class's _init.
  (BaseWindow.prototype as any)._init.call(this);

  // Avoid recursive require.
  const { app } = require('electron');

  // Set ID at constructon time so it's accessible after
  // underlying window destruction.
  const id = this.id;
  Object.defineProperty(this, 'id', {
    value: id,
    writable: false
  });

  const nativeSetBounds = this.setBounds;
  this.setBounds = (bounds, ...opts) => {
    bounds = {
      ...this.getBounds(),
      ...bounds
    };
    nativeSetBounds.call(this, bounds, ...opts);
  };

  // Redirect focus/blur event to app instance too.
  this.on('blur', (event: Electron.Event) => {
    app.emit('browser-window-blur', event, this);
  });
  this.on('focus', (event: Electron.Event) => {
    app.emit('browser-window-focus', event, this);
  });

  // Subscribe to visibilityState changes and pass to renderer process.
  let isVisible = this.isVisible() && !this.isMinimized();
  const visibilityChanged = () => {
    const newState = this.isVisible() && !this.isMinimized();
    if (isVisible !== newState) {
      isVisible = newState;
      const visibilityState = isVisible ? 'visible' : 'hidden';
      this.webContents.emit('-window-visibility-change', visibilityState);
    }
  };

  const visibilityEvents = ['show', 'hide', 'minimize', 'maximize', 'restore'];
  for (const event of visibilityEvents) {
    this.on(event as any, visibilityChanged);
  }

<<<<<<< HEAD
  this._browserViews = [];

  this.on('close', () => {
    this._browserViews.forEach(b => b.webContents?.close({ waitForBeforeUnload: true }));
  });

  const warn = deprecate.warnOnceMessage('\'scroll-touch-{begin,end,edge}\' are deprecated and will be removed. Please use the WebContents \'input-event\' event instead.');
  this.webContents.on('input-event', (_, e) => {
    if (e.type === 'gestureScrollBegin') {
      if (this.listenerCount('scroll-touch-begin') !== 0) {
        warn();
        this.emit('scroll-touch-edge');
        this.emit('scroll-touch-begin');
      }
    } else if (e.type === 'gestureScrollUpdate') {
      if (this.listenerCount('scroll-touch-edge') !== 0) {
        warn();
        this.emit('scroll-touch-edge');
      }
    } else if (e.type === 'gestureScrollEnd') {
      if (this.listenerCount('scroll-touch-end') !== 0) {
        warn();
        this.emit('scroll-touch-edge');
        this.emit('scroll-touch-end');
      }
    }
  });

=======
>>>>>>> 0f68d845
  // Notify the creation of the window.
  app.emit('browser-window-created', { preventDefault () {} }, this);

  Object.defineProperty(this, 'devToolsWebContents', {
    enumerable: true,
    configurable: false,
    get () {
      return this.webContents.devToolsWebContents;
    }
  });
};

const isBrowserWindow = (win: any) => {
  return win && win.constructor.name === 'BrowserWindow';
};

BrowserWindow.fromId = (id: number) => {
  const win = BaseWindow.fromId(id);
  return isBrowserWindow(win) ? win as any as BWT : null;
};

BrowserWindow.getAllWindows = () => {
  return BaseWindow.getAllWindows().filter(isBrowserWindow) as any[] as BWT[];
};

BrowserWindow.getFocusedWindow = () => {
  for (const window of BrowserWindow.getAllWindows()) {
    if (!window.isDestroyed() && window.webContents && !window.webContents.isDestroyed()) {
      if (window.isFocused() || window.webContents.isDevToolsFocused()) return window;
    }
  }
  return null;
};

BrowserWindow.fromWebContents = (webContents: WebContents) => {
  return webContents.getOwnerBrowserWindow();
};

BrowserWindow.fromBrowserView = (browserView: BrowserView) => {
  return BrowserWindow.fromWebContents(browserView.webContents);
};

BrowserWindow.prototype.setTouchBar = function (touchBar) {
  (TouchBar as any)._setOnWindow(touchBar, this);
};

// Forwarded to webContents:

BrowserWindow.prototype.loadURL = function (...args) {
  return this.webContents.loadURL(...args);
};

BrowserWindow.prototype.getURL = function () {
  return this.webContents.getURL();
};

BrowserWindow.prototype.loadFile = function (...args) {
  return this.webContents.loadFile(...args);
};

BrowserWindow.prototype.reload = function (...args) {
  return this.webContents.reload(...args);
};

BrowserWindow.prototype.send = function (...args) {
  return this.webContents.send(...args);
};

BrowserWindow.prototype.openDevTools = function (...args) {
  return this.webContents.openDevTools(...args);
};

BrowserWindow.prototype.closeDevTools = function () {
  return this.webContents.closeDevTools();
};

BrowserWindow.prototype.isDevToolsOpened = function () {
  return this.webContents.isDevToolsOpened();
};

BrowserWindow.prototype.isDevToolsFocused = function () {
  return this.webContents.isDevToolsFocused();
};

BrowserWindow.prototype.toggleDevTools = function () {
  return this.webContents.toggleDevTools();
};

BrowserWindow.prototype.inspectElement = function (...args) {
  return this.webContents.inspectElement(...args);
};

BrowserWindow.prototype.inspectSharedWorker = function () {
  return this.webContents.inspectSharedWorker();
};

BrowserWindow.prototype.inspectServiceWorker = function () {
  return this.webContents.inspectServiceWorker();
};

BrowserWindow.prototype.showDefinitionForSelection = function () {
  return this.webContents.showDefinitionForSelection();
};

BrowserWindow.prototype.capturePage = function (...args) {
  return this.webContents.capturePage(...args);
};

BrowserWindow.prototype.getBackgroundThrottling = function () {
  return this.webContents.getBackgroundThrottling();
};

BrowserWindow.prototype.setBackgroundThrottling = function (allowed: boolean) {
  return this.webContents.setBackgroundThrottling(allowed);
};

BrowserWindow.prototype.addBrowserView = function (browserView: BrowserView) {
  if (browserView.ownerWindow) { browserView.ownerWindow.removeBrowserView(browserView); }
  this.contentView.addChildView(browserView.webContentsView);
  browserView.ownerWindow = this;
  browserView.webContents._setOwnerWindow(this);
  this._browserViews.push(browserView);
};

BrowserWindow.prototype.setBrowserView = function (browserView: BrowserView) {
  this._browserViews.forEach(bv => {
    this.removeBrowserView(bv);
  });
  if (browserView) { this.addBrowserView(browserView); }
};

BrowserWindow.prototype.removeBrowserView = function (browserView: BrowserView) {
  const idx = this._browserViews.indexOf(browserView);
  if (idx >= 0) {
    this.contentView.removeChildView(browserView.webContentsView);
    browserView.ownerWindow = null;
    this._browserViews.splice(idx, 1);
  }
};

BrowserWindow.prototype.getBrowserView = function () {
  if (this._browserViews.length > 1) { throw new Error('This BrowserWindow has multiple BrowserViews, use getBrowserViews() instead'); }
  return this._browserViews[0] ?? null;
};

BrowserWindow.prototype.getBrowserViews = function () {
  return [...this._browserViews];
};

BrowserWindow.prototype.setTopBrowserView = function (browserView: BrowserView) {
  if (browserView.ownerWindow !== this) { throw new Error('Given BrowserView is not attached to the window'); }
  this.addBrowserView(browserView);
};

module.exports = BrowserWindow;<|MERGE_RESOLUTION|>--- conflicted
+++ resolved
@@ -52,37 +52,12 @@
     this.on(event as any, visibilityChanged);
   }
 
-<<<<<<< HEAD
   this._browserViews = [];
 
   this.on('close', () => {
     this._browserViews.forEach(b => b.webContents?.close({ waitForBeforeUnload: true }));
   });
 
-  const warn = deprecate.warnOnceMessage('\'scroll-touch-{begin,end,edge}\' are deprecated and will be removed. Please use the WebContents \'input-event\' event instead.');
-  this.webContents.on('input-event', (_, e) => {
-    if (e.type === 'gestureScrollBegin') {
-      if (this.listenerCount('scroll-touch-begin') !== 0) {
-        warn();
-        this.emit('scroll-touch-edge');
-        this.emit('scroll-touch-begin');
-      }
-    } else if (e.type === 'gestureScrollUpdate') {
-      if (this.listenerCount('scroll-touch-edge') !== 0) {
-        warn();
-        this.emit('scroll-touch-edge');
-      }
-    } else if (e.type === 'gestureScrollEnd') {
-      if (this.listenerCount('scroll-touch-end') !== 0) {
-        warn();
-        this.emit('scroll-touch-edge');
-        this.emit('scroll-touch-end');
-      }
-    }
-  });
-
-=======
->>>>>>> 0f68d845
   // Notify the creation of the window.
   app.emit('browser-window-created', { preventDefault () {} }, this);
 
