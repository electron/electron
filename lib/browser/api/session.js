--- conflicted
+++ resolved
@@ -2,11 +2,7 @@
 
 const { EventEmitter } = require('events');
 const { app, deprecate } = require('electron');
-<<<<<<< HEAD
-const { fromPartition, Session, Cookies } = process.electronBinding('session');
-=======
-const { fromPartition, Session, Protocol } = process.electronBinding('session');
->>>>>>> 22202255
+const { fromPartition, Session } = process.electronBinding('session');
 
 // Public API.
 Object.defineProperties(exports, {
