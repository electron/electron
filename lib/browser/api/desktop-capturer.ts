--- conflicted
+++ resolved
@@ -1,13 +1,3 @@
-<<<<<<< HEAD
-import { getSourcesImpl, setSkipCursorImpl } from '@electron/internal/browser/desktop-capturer';
-
-export async function getSources (options: Electron.SourcesOptions) {
-  return getSourcesImpl(null, options);
-}
-
-export async function setSkipCursor (sourceId: string, skipCursor: boolean) {
-  return setSkipCursorImpl(null, sourceId, skipCursor);
-=======
 const { createDesktopCapturer } = process._linkedBinding('electron_browser_desktop_capturer');
 
 const deepEqual = (a: ElectronInternal.GetSourcesOptions, b: ElectronInternal.GetSourcesOptions) => JSON.stringify(a) === JSON.stringify(b);
@@ -79,5 +69,8 @@
   });
 
   return getSources;
->>>>>>> f17e8996
+}
+
+export async function setSkipCursor (sourceId: string, skipCursor: boolean) {
+  return setSkipCursorImpl(null, sourceId, skipCursor);
 }