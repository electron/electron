<<<<<<< HEAD
import { EventEmitter } from 'events'
import { app } from 'electron'

const { createPowerMonitor, getSystemIdleState, getSystemIdleTime, blockShutdown, unblockShutdown } = process.electronBinding('power_monitor')

class PowerMonitor extends EventEmitter {
  constructor () {
    super()
    // Don't start the event source until both a) the app is ready and b)
    // there's a listener registered for a powerMonitor event.
    this.once('newListener', () => {
      app.whenReady().then(() => {
        const pm = createPowerMonitor()
        pm.emit = this.emit.bind(this)
      })
    })

    if (process.platform === 'linux') {
      // In order to delay system shutdown when e.preventDefault() is invoked
      // on a powerMonitor 'shutdown' event, we need an org.freedesktop.login1
      // shutdown delay lock. For more details see the "Taking Delay Locks"
      // section of https://www.freedesktop.org/wiki/Software/systemd/inhibit/
      //
      // So here we watch for 'shutdown' listeners to be added or removed and
      // set or unset our shutdown delay lock accordingly.
      this.on('newListener', (event) => {
        // whenever the listener count is incremented to one...
        if (event === 'shutdown' && this.listenerCount('shutdown') === 0) {
          blockShutdown()
        }
      })
      this.on('removeListener', (event) => {
        // whenever the listener count is decremented to zero...
        if (event === 'shutdown' && this.listenerCount('shutdown') === 0) {
          unblockShutdown()
        }
      })
    }
  }

  getSystemIdleState (idleThreshold: number) {
    return getSystemIdleState(idleThreshold)
  }

  getSystemIdleTime () {
    return getSystemIdleTime()
  }
}

module.exports = new PowerMonitor()
=======
'use strict';

import { createLazyInstance } from '../utils';

const { EventEmitter } = require('events');
const { createPowerMonitor, PowerMonitor } = process.electronBinding('power_monitor');

// PowerMonitor is an EventEmitter.
Object.setPrototypeOf(PowerMonitor.prototype, EventEmitter.prototype);

const powerMonitor = createLazyInstance(createPowerMonitor, PowerMonitor, true);

if (process.platform === 'linux') {
  // In order to delay system shutdown when e.preventDefault() is invoked
  // on a powerMonitor 'shutdown' event, we need an org.freedesktop.login1
  // shutdown delay lock. For more details see the "Taking Delay Locks"
  // section of https://www.freedesktop.org/wiki/Software/systemd/inhibit/
  //
  // So here we watch for 'shutdown' listeners to be added or removed and
  // set or unset our shutdown delay lock accordingly.
  const { app } = require('electron');
  app.whenReady().then(() => {
    powerMonitor.on('newListener', (event: string) => {
      // whenever the listener count is incremented to one...
      if (event === 'shutdown' && powerMonitor.listenerCount('shutdown') === 0) {
        powerMonitor.blockShutdown();
      }
    });
    powerMonitor.on('removeListener', (event: string) => {
      // whenever the listener count is decremented to zero...
      if (event === 'shutdown' && powerMonitor.listenerCount('shutdown') === 0) {
        powerMonitor.unblockShutdown();
      }
    });
  });
}

module.exports = powerMonitor;
>>>>>>> 5d657dec
<|MERGE_RESOLUTION|>--- conflicted
+++ resolved
@@ -1,91 +1,36 @@
-<<<<<<< HEAD
-import { EventEmitter } from 'events'
-import { app } from 'electron'
+import { EventEmitter } from 'events';
+import { app } from 'electron';
 
-const { createPowerMonitor, getSystemIdleState, getSystemIdleTime, blockShutdown, unblockShutdown } = process.electronBinding('power_monitor')
+const { createPowerMonitor, getSystemIdleState, getSystemIdleTime } = process.electronBinding('power_monitor');
 
 class PowerMonitor extends EventEmitter {
   constructor () {
-    super()
+    super();
     // Don't start the event source until both a) the app is ready and b)
     // there's a listener registered for a powerMonitor event.
     this.once('newListener', () => {
       app.whenReady().then(() => {
-        const pm = createPowerMonitor()
-        pm.emit = this.emit.bind(this)
-      })
-    })
+        const pm = createPowerMonitor();
+        pm.emit = this.emit.bind(this);
 
-    if (process.platform === 'linux') {
-      // In order to delay system shutdown when e.preventDefault() is invoked
-      // on a powerMonitor 'shutdown' event, we need an org.freedesktop.login1
-      // shutdown delay lock. For more details see the "Taking Delay Locks"
-      // section of https://www.freedesktop.org/wiki/Software/systemd/inhibit/
-      //
-      // So here we watch for 'shutdown' listeners to be added or removed and
-      // set or unset our shutdown delay lock accordingly.
-      this.on('newListener', (event) => {
-        // whenever the listener count is incremented to one...
-        if (event === 'shutdown' && this.listenerCount('shutdown') === 0) {
-          blockShutdown()
+        if (process.platform === 'linux') {
+          const updateShutdownListeningState = () => {
+            pm.setListeningForShutdown(this.listenerCount('shutdown') > 0);
+          };
+          this.on('newListener', updateShutdownListeningState);
+          this.on('removeListener', updateShutdownListeningState);
         }
-      })
-      this.on('removeListener', (event) => {
-        // whenever the listener count is decremented to zero...
-        if (event === 'shutdown' && this.listenerCount('shutdown') === 0) {
-          unblockShutdown()
-        }
-      })
-    }
+      });
+    });
   }
 
   getSystemIdleState (idleThreshold: number) {
-    return getSystemIdleState(idleThreshold)
+    return getSystemIdleState(idleThreshold);
   }
 
   getSystemIdleTime () {
-    return getSystemIdleTime()
+    return getSystemIdleTime();
   }
 }
 
-module.exports = new PowerMonitor()
-=======
-'use strict';
-
-import { createLazyInstance } from '../utils';
-
-const { EventEmitter } = require('events');
-const { createPowerMonitor, PowerMonitor } = process.electronBinding('power_monitor');
-
-// PowerMonitor is an EventEmitter.
-Object.setPrototypeOf(PowerMonitor.prototype, EventEmitter.prototype);
-
-const powerMonitor = createLazyInstance(createPowerMonitor, PowerMonitor, true);
-
-if (process.platform === 'linux') {
-  // In order to delay system shutdown when e.preventDefault() is invoked
-  // on a powerMonitor 'shutdown' event, we need an org.freedesktop.login1
-  // shutdown delay lock. For more details see the "Taking Delay Locks"
-  // section of https://www.freedesktop.org/wiki/Software/systemd/inhibit/
-  //
-  // So here we watch for 'shutdown' listeners to be added or removed and
-  // set or unset our shutdown delay lock accordingly.
-  const { app } = require('electron');
-  app.whenReady().then(() => {
-    powerMonitor.on('newListener', (event: string) => {
-      // whenever the listener count is incremented to one...
-      if (event === 'shutdown' && powerMonitor.listenerCount('shutdown') === 0) {
-        powerMonitor.blockShutdown();
-      }
-    });
-    powerMonitor.on('removeListener', (event: string) => {
-      // whenever the listener count is decremented to zero...
-      if (event === 'shutdown' && powerMonitor.listenerCount('shutdown') === 0) {
-        powerMonitor.unblockShutdown();
-      }
-    });
-  });
-}
-
-module.exports = powerMonitor;
->>>>>>> 5d657dec
+module.exports = new PowerMonitor();