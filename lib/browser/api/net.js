'use strict';

<<<<<<< HEAD
const url = require('url')
const { EventEmitter } = require('events')
const { Readable, Writable } = require('stream')
const { app } = require('electron')
const { Session } = process.electronBinding('session')
const { net, Net, isValidHeaderName, isValidHeaderValue, createURLLoader } = process.electronBinding('net')
=======
const url = require('url');
const { EventEmitter } = require('events');
const { Readable, Writable } = require('stream');
const { app } = require('electron');
const { Session } = process.electronBinding('session');
const { net, Net, _isValidHeaderName, _isValidHeaderValue } = process.electronBinding('net');
const { URLLoader } = net;

Object.setPrototypeOf(URLLoader.prototype, EventEmitter.prototype);
>>>>>>> d3d7b3eb

const kSupportedProtocols = new Set(['http:', 'https:']);

// set of headers that Node.js discards duplicates for
// see https://nodejs.org/api/http.html#http_message_headers
const discardableDuplicateHeaders = new Set([
  'content-type',
  'content-length',
  'user-agent',
  'referer',
  'host',
  'authorization',
  'proxy-authorization',
  'if-modified-since',
  'if-unmodified-since',
  'from',
  'location',
  'max-forwards',
  'retry-after',
  'etag',
  'last-modified',
  'server',
  'age',
  'expires'
]);

class IncomingMessage extends Readable {
  constructor (responseHead) {
    super();
    this._shouldPush = false;
    this._data = [];
    this._responseHead = responseHead;
  }

  get statusCode () {
    return this._responseHead.statusCode;
  }

  get statusMessage () {
    return this._responseHead.statusMessage;
  }

  get headers () {
    const filteredHeaders = {};
    const { rawHeaders } = this._responseHead;
    rawHeaders.forEach(header => {
      if (Object.prototype.hasOwnProperty.call(filteredHeaders, header.key) &&
          discardableDuplicateHeaders.has(header.key)) {
        // do nothing with discardable duplicate headers
      } else {
        if (header.key === 'set-cookie') {
          // keep set-cookie as an array per Node.js rules
          // see https://nodejs.org/api/http.html#http_message_headers
          if (Object.prototype.hasOwnProperty.call(filteredHeaders, header.key)) {
            filteredHeaders[header.key].push(header.value);
          } else {
            filteredHeaders[header.key] = [header.value];
          }
        } else {
          // for non-cookie headers, the values are joined together with ', '
          if (Object.prototype.hasOwnProperty.call(filteredHeaders, header.key)) {
            filteredHeaders[header.key] += `, ${header.value}`;
          } else {
            filteredHeaders[header.key] = header.value;
          }
        }
      }
    });
    return filteredHeaders;
  }

  get httpVersion () {
    return `${this.httpVersionMajor}.${this.httpVersionMinor}`;
  }

  get httpVersionMajor () {
    return this._responseHead.httpVersion.major;
  }

  get httpVersionMinor () {
    return this._responseHead.httpVersion.minor;
  }

  get rawTrailers () {
    throw new Error('HTTP trailers are not supported');
  }

  get trailers () {
    throw new Error('HTTP trailers are not supported');
  }

  _storeInternalData (chunk) {
    this._data.push(chunk);
    this._pushInternalData();
  }

  _pushInternalData () {
    while (this._shouldPush && this._data.length > 0) {
      const chunk = this._data.shift();
      this._shouldPush = this.push(chunk);
    }
  }

  _read () {
    this._shouldPush = true;
    this._pushInternalData();
  }
}

/** Writable stream that buffers up everything written to it. */
class SlurpStream extends Writable {
  constructor () {
    super();
    this._data = Buffer.alloc(0);
  }

  _write (chunk, encoding, callback) {
    this._data = Buffer.concat([this._data, chunk]);
    callback();
  }

  data () { return this._data; }
}

class ChunkedBodyStream extends Writable {
  constructor (clientRequest) {
    super();
    this._clientRequest = clientRequest;
  }

  _write (chunk, encoding, callback) {
    if (this._downstream) {
      this._downstream.write(chunk).then(callback, callback);
    } else {
      // the contract of _write is that we won't be called again until we call
      // the callback, so we're good to just save a single chunk.
      this._pendingChunk = chunk;
      this._pendingCallback = callback;

      // The first write to a chunked body stream begins the request.
      this._clientRequest._startRequest();
    }
  }

  _final (callback) {
    this._downstream.done();
    callback();
  }

  startReading (pipe) {
    if (this._downstream) {
      throw new Error('two startReading calls???');
    }
    this._downstream = pipe;
    if (this._pendingChunk) {
      const doneWriting = (maybeError) => {
        const cb = this._pendingCallback;
        delete this._pendingCallback;
        delete this._pendingChunk;
        cb(maybeError);
      };
      this._downstream.write(this._pendingChunk).then(doneWriting, doneWriting);
    }
  }
}

function parseOptions (options) {
  if (typeof options === 'string') {
    options = url.parse(options);
  } else {
    options = { ...options };
  }

  const method = (options.method || 'GET').toUpperCase();
  let urlStr = options.url;

  if (!urlStr) {
    const urlObj = {};
    const protocol = options.protocol || 'http:';
    if (!kSupportedProtocols.has(protocol)) {
      throw new Error('Protocol "' + protocol + '" not supported');
    }
    urlObj.protocol = protocol;

    if (options.host) {
      urlObj.host = options.host;
    } else {
      if (options.hostname) {
        urlObj.hostname = options.hostname;
      } else {
        urlObj.hostname = 'localhost';
      }

      if (options.port) {
        urlObj.port = options.port;
      }
    }

    if (options.path && / /.test(options.path)) {
      // The actual regex is more like /[^A-Za-z0-9\-._~!$&'()*+,;=/:@]/
      // with an additional rule for ignoring percentage-escaped characters
      // but that's a) hard to capture in a regular expression that performs
      // well, and b) possibly too restrictive for real-world usage. That's
      // why it only scans for spaces because those are guaranteed to create
      // an invalid request.
      throw new TypeError('Request path contains unescaped characters');
    }
    const pathObj = url.parse(options.path || '/');
    urlObj.pathname = pathObj.pathname;
    urlObj.search = pathObj.search;
    urlObj.hash = pathObj.hash;
    urlStr = url.format(urlObj);
  }

  const redirectPolicy = options.redirect || 'follow';
  if (!['follow', 'error', 'manual'].includes(redirectPolicy)) {
    throw new Error('redirect mode should be one of follow, error or manual');
  }

  if (options.headers != null && typeof options.headers !== 'object') {
    throw new TypeError('headers must be an object');
  }

  const urlLoaderOptions = {
    method: method,
    url: urlStr,
    redirectPolicy,
    extraHeaders: options.headers || {},
    useSessionCookies: options.useSessionCookies || false
  };
  for (const [name, value] of Object.entries(urlLoaderOptions.extraHeaders)) {
<<<<<<< HEAD
    if (!isValidHeaderName(name)) {
      throw new Error(`Invalid header name: '${name}'`)
    }
    if (!isValidHeaderValue(value.toString())) {
      throw new Error(`Invalid value for header '${name}': '${value}'`)
=======
    if (!_isValidHeaderName(name)) {
      throw new Error(`Invalid header name: '${name}'`);
    }
    if (!_isValidHeaderValue(value.toString())) {
      throw new Error(`Invalid value for header '${name}': '${value}'`);
>>>>>>> d3d7b3eb
    }
  }
  if (options.session) {
    if (options.session instanceof Session) {
      urlLoaderOptions.session = options.session;
    } else {
      throw new TypeError('`session` should be an instance of the Session class');
    }
  } else if (options.partition) {
    if (typeof options.partition === 'string') {
      urlLoaderOptions.partition = options.partition;
    } else {
      throw new TypeError('`partition` should be a string');
    }
  }
  return urlLoaderOptions;
}

class ClientRequest extends Writable {
  constructor (options, callback) {
    super({ autoDestroy: true });

    if (!app.isReady()) {
      throw new Error('net module can only be used after app is ready');
    }

    if (callback) {
      this.once('response', callback);
    }

    const { redirectPolicy, ...urlLoaderOptions } = parseOptions(options);
    this._urlLoaderOptions = urlLoaderOptions;
    this._redirectPolicy = redirectPolicy;
    this._started = false;
  }

  set chunkedEncoding (value) {
    if (this._started) {
      throw new Error('chunkedEncoding can only be set before the request is started');
    }
    if (typeof this._chunkedEncoding !== 'undefined') {
      throw new Error('chunkedEncoding can only be set once');
    }
    this._chunkedEncoding = !!value;
    if (this._chunkedEncoding) {
      this._body = new ChunkedBodyStream(this);
      this._urlLoaderOptions.body = (pipe) => {
        this._body.startReading(pipe);
      };
    }
  }

  setHeader (name, value) {
    if (typeof name !== 'string') {
      throw new TypeError('`name` should be a string in setHeader(name, value)');
    }
    if (value == null) {
      throw new Error('`value` required in setHeader("' + name + '", value)');
    }
    if (this._started || this._firstWrite) {
      throw new Error('Can\'t set headers after they are sent');
    }
<<<<<<< HEAD
    if (!isValidHeaderName(name)) {
      throw new Error(`Invalid header name: '${name}'`)
    }
    if (!isValidHeaderValue(value.toString())) {
      throw new Error(`Invalid value for header '${name}': '${value}'`)
=======
    if (!_isValidHeaderName(name)) {
      throw new Error(`Invalid header name: '${name}'`);
    }
    if (!_isValidHeaderValue(value.toString())) {
      throw new Error(`Invalid value for header '${name}': '${value}'`);
>>>>>>> d3d7b3eb
    }

    const key = name.toLowerCase();
    this._urlLoaderOptions.extraHeaders[key] = value;
  }

  getHeader (name) {
    if (name == null) {
      throw new Error('`name` is required for getHeader(name)');
    }

    const key = name.toLowerCase();
    return this._urlLoaderOptions.extraHeaders[key];
  }

  removeHeader (name) {
    if (name == null) {
      throw new Error('`name` is required for removeHeader(name)');
    }

    if (this._started || this._firstWrite) {
      throw new Error('Can\'t remove headers after they are sent');
    }

    const key = name.toLowerCase();
    delete this._urlLoaderOptions.extraHeaders[key];
  }

  _write (chunk, encoding, callback) {
    this._firstWrite = true;
    if (!this._body) {
      this._body = new SlurpStream();
      this._body.on('finish', () => {
        this._urlLoaderOptions.body = this._body.data();
        this._startRequest();
      });
    }
    // TODO: is this the right way to forward to another stream?
    this._body.write(chunk, encoding, callback);
  }

  _final (callback) {
    if (this._body) {
      // TODO: is this the right way to forward to another stream?
      this._body.end(callback);
    } else {
      // end() called without a body, go ahead and start the request
      this._startRequest();
      callback();
    }
  }

  _startRequest () {
    this._started = true;
    const stringifyValues = (obj) => {
      const ret = {};
      for (const k of Object.keys(obj)) {
        ret[k] = obj[k].toString();
      }
<<<<<<< HEAD
      return ret
    }
    const opts = { ...this._urlLoaderOptions, extraHeaders: stringifyValues(this._urlLoaderOptions.extraHeaders) }
    this._urlLoader = createURLLoader(opts)
=======
      return ret;
    };
    const opts = { ...this._urlLoaderOptions, extraHeaders: stringifyValues(this._urlLoaderOptions.extraHeaders) };
    this._urlLoader = new URLLoader(opts);
>>>>>>> d3d7b3eb
    this._urlLoader.on('response-started', (event, finalUrl, responseHead) => {
      const response = this._response = new IncomingMessage(responseHead);
      this.emit('response', response);
    });
    this._urlLoader.on('data', (event, data) => {
      this._response._storeInternalData(Buffer.from(data));
    });
    this._urlLoader.on('complete', () => {
      if (this._response) { this._response._storeInternalData(null); }
    });
    this._urlLoader.on('error', (event, netErrorString) => {
      const error = new Error(netErrorString);
      if (this._response) this._response.destroy(error);
      this._die(error);
    });

    this._urlLoader.on('login', (event, authInfo, callback) => {
      const handled = this.emit('login', authInfo, callback);
      if (!handled) {
        // If there were no listeners, cancel the authentication request.
        callback();
      }
    });

    this._urlLoader.on('redirect', (event, redirectInfo, headers) => {
      const { statusCode, newMethod, newUrl } = redirectInfo;
      if (this._redirectPolicy === 'error') {
        this._die(new Error('Attempted to redirect, but redirect policy was \'error\''));
      } else if (this._redirectPolicy === 'manual') {
        let _followRedirect = false;
        this._followRedirectCb = () => { _followRedirect = true; };
        try {
          this.emit('redirect', statusCode, newMethod, newUrl, headers);
        } finally {
          this._followRedirectCb = null;
          if (!_followRedirect && !this._aborted) {
            this._die(new Error('Redirect was cancelled'));
          }
        }
      } else if (this._redirectPolicy === 'follow') {
        // Calling followRedirect() when the redirect policy is 'follow' is
        // allowed but does nothing. (Perhaps it should throw an error
        // though...? Since the redirect will happen regardless.)
        try {
          this._followRedirectCb = () => {};
          this.emit('redirect', statusCode, newMethod, newUrl, headers);
        } finally {
          this._followRedirectCb = null;
        }
      } else {
        this._die(new Error(`Unexpected redirect policy '${this._redirectPolicy}'`));
      }
    });

    this._urlLoader.on('upload-progress', (event, position, total) => {
      this._uploadProgress = { active: true, started: true, current: position, total };
      this.emit('upload-progress', position, total); // Undocumented, for now
    });

    this._urlLoader.on('download-progress', (event, current) => {
      if (this._response) {
        this._response.emit('download-progress', current); // Undocumented, for now
      }
    });
  }

  followRedirect () {
    if (this._followRedirectCb) {
      this._followRedirectCb();
    } else {
      throw new Error('followRedirect() called, but was not waiting for a redirect');
    }
  }

  abort () {
    if (!this._aborted) {
      process.nextTick(() => { this.emit('abort'); });
    }
    this._aborted = true;
    this._die();
  }

  _die (err) {
    this.destroy(err);
    if (this._urlLoader) {
      this._urlLoader.cancel();
      if (this._response) this._response.destroy(err);
    }
  }

  getUploadProgress () {
    return this._uploadProgress ? { ...this._uploadProgress } : { active: false };
  }
}

Net.prototype.request = function (options, callback) {
  return new ClientRequest(options, callback);
};

net.ClientRequest = ClientRequest;

module.exports = net;<|MERGE_RESOLUTION|>--- conflicted
+++ resolved
@@ -1,23 +1,11 @@
 'use strict';
 
-<<<<<<< HEAD
-const url = require('url')
-const { EventEmitter } = require('events')
-const { Readable, Writable } = require('stream')
-const { app } = require('electron')
-const { Session } = process.electronBinding('session')
-const { net, Net, isValidHeaderName, isValidHeaderValue, createURLLoader } = process.electronBinding('net')
-=======
 const url = require('url');
 const { EventEmitter } = require('events');
 const { Readable, Writable } = require('stream');
 const { app } = require('electron');
 const { Session } = process.electronBinding('session');
-const { net, Net, _isValidHeaderName, _isValidHeaderValue } = process.electronBinding('net');
-const { URLLoader } = net;
-
-Object.setPrototypeOf(URLLoader.prototype, EventEmitter.prototype);
->>>>>>> d3d7b3eb
+const { net, Net, isValidHeaderName, isValidHeaderValue, createURLLoader } = process.electronBinding('net');
 
 const kSupportedProtocols = new Set(['http:', 'https:']);
 
@@ -249,19 +237,11 @@
     useSessionCookies: options.useSessionCookies || false
   };
   for (const [name, value] of Object.entries(urlLoaderOptions.extraHeaders)) {
-<<<<<<< HEAD
     if (!isValidHeaderName(name)) {
-      throw new Error(`Invalid header name: '${name}'`)
+      throw new Error(`Invalid header name: '${name}'`);
     }
     if (!isValidHeaderValue(value.toString())) {
-      throw new Error(`Invalid value for header '${name}': '${value}'`)
-=======
-    if (!_isValidHeaderName(name)) {
-      throw new Error(`Invalid header name: '${name}'`);
-    }
-    if (!_isValidHeaderValue(value.toString())) {
       throw new Error(`Invalid value for header '${name}': '${value}'`);
->>>>>>> d3d7b3eb
     }
   }
   if (options.session) {
@@ -324,19 +304,11 @@
     if (this._started || this._firstWrite) {
       throw new Error('Can\'t set headers after they are sent');
     }
-<<<<<<< HEAD
     if (!isValidHeaderName(name)) {
-      throw new Error(`Invalid header name: '${name}'`)
+      throw new Error(`Invalid header name: '${name}'`);
     }
     if (!isValidHeaderValue(value.toString())) {
-      throw new Error(`Invalid value for header '${name}': '${value}'`)
-=======
-    if (!_isValidHeaderName(name)) {
-      throw new Error(`Invalid header name: '${name}'`);
-    }
-    if (!_isValidHeaderValue(value.toString())) {
       throw new Error(`Invalid value for header '${name}': '${value}'`);
->>>>>>> d3d7b3eb
     }
 
     const key = name.toLowerCase();
@@ -396,17 +368,10 @@
       for (const k of Object.keys(obj)) {
         ret[k] = obj[k].toString();
       }
-<<<<<<< HEAD
-      return ret
-    }
-    const opts = { ...this._urlLoaderOptions, extraHeaders: stringifyValues(this._urlLoaderOptions.extraHeaders) }
-    this._urlLoader = createURLLoader(opts)
-=======
       return ret;
-    };
+    }
     const opts = { ...this._urlLoaderOptions, extraHeaders: stringifyValues(this._urlLoaderOptions.extraHeaders) };
-    this._urlLoader = new URLLoader(opts);
->>>>>>> d3d7b3eb
+    this._urlLoader = createURLLoader(opts);
     this._urlLoader.on('response-started', (event, finalUrl, responseHead) => {
       const response = this._response = new IncomingMessage(responseHead);
       this.emit('response', response);
