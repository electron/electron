--- conflicted
+++ resolved
@@ -54,28 +54,8 @@
   }
 });
 
-<<<<<<< HEAD
-(app as any).isPackaged = (() => {
-  const execFile = path.basename(process.execPath).toLowerCase();
-  if (process.platform === 'win32') {
-    return execFile !== 'electron.exe';
-  }
-  return execFile !== 'electron';
-})();
-
-app._setDefaultAppPaths = (packagePath) => {
-  app.setAppPath(packagePath);
-
-  // Add support for --user-data-dir=
-  if (app.commandLine.hasSwitch('user-data-dir')) {
-    const userDataDir = app.commandLine.getSwitchValue('user-data-dir');
-    if (path.isAbsolute(userDataDir)) app.setPath('userData', userDataDir);
-  }
-};
-=======
 // The native implementation is not provided on non-windows platforms
 app.setAppUserModelId = app.setAppUserModelId || (() => {});
->>>>>>> e5aa13e2
 
 if (process.platform === 'darwin') {
   const setDockMenu = app.dock!.setMenu;
