--- conflicted
+++ resolved
@@ -412,14 +412,14 @@
     const finishListener = () => {
       resolveAndCleanup();
     };
-    const failListener = (event: Electron.Event<{}, Electron.WebContents>, errorCode: number, errorDescription: string, validatedURL: string, isMainFrame: boolean) => {
+    const failListener = (event: Electron.Event, errorCode: number, errorDescription: string, validatedURL: string, isMainFrame: boolean) => {
       if (isMainFrame) {
         rejectAndCleanup(errorCode, errorDescription, validatedURL);
       }
     };
 
     let navigationStarted = false;
-    const navigationListener = (event: Electron.Event<{}, Electron.WebContents>, url: string, isSameDocument: boolean, isMainFrame: boolean) => {
+    const navigationListener = (event: Electron.Event, url: string, isSameDocument: boolean, isMainFrame: boolean) => {
       if (isMainFrame) {
         if (navigationStarted && !isSameDocument) {
           // the webcontents has started another unrelated navigation in the
@@ -472,7 +472,7 @@
   this._windowOpenHandler = handler;
 };
 
-WebContents.prototype._callWindowOpenHandler = function (event: Electron.Event<{}, Electron.WebContents>, details: Electron.HandlerDetails): {browserWindowConstructorOptions: BrowserWindowConstructorOptions | null, outlivesOpener: boolean} {
+WebContents.prototype._callWindowOpenHandler = function (event: Electron.Event, details: Electron.HandlerDetails): {browserWindowConstructorOptions: BrowserWindowConstructorOptions | null, outlivesOpener: boolean} {
   const defaultResponse = {
     browserWindowConstructorOptions: null,
     outlivesOpener: false
@@ -534,11 +534,7 @@
 
 const addReturnValueToEvent = (event: Electron.IpcMainEvent) => {
   Object.defineProperty(event, 'returnValue', {
-<<<<<<< HEAD
-    set: (value) => event._replySender.sendReply(value),
-=======
     set: (value) => event._replyChannel.sendReply(value),
->>>>>>> 71944f2c
     get: () => {}
   });
 };
@@ -592,21 +588,12 @@
     }
   });
 
-<<<<<<< HEAD
-  this.on('-ipc-invoke' as any, async function (event: Electron.IpcMainInvokeEvent, internal: boolean, channel: string, args: any[]) {
-    addSenderFrameToEvent(event);
-    const replyWithResult = (result: any) => event._replySender.sendReply({ result });
-    const replyWithError = (error: Error) => {
-      console.error(`Error occurred in handler for '${channel}':`, error);
-      event._replySender.sendReply({ error: error.toString() });
-=======
   this.on('-ipc-invoke' as any, async function (this: Electron.WebContents, event: Electron.IpcMainInvokeEvent, internal: boolean, channel: string, args: any[]) {
     addSenderToEvent(event, this);
     const replyWithResult = (result: any) => event._replyChannel.sendReply({ result });
     const replyWithError = (error: Error) => {
       console.error(`Error occurred in handler for '${channel}':`, error);
       event._replyChannel.sendReply({ error: error.toString() });
->>>>>>> 71944f2c
     };
     const maybeWebFrame = getWebFrameForEvent(event);
     const targets: (ElectronInternal.IpcMainInternal| undefined)[] = internal ? [ipcMainInternal] : [maybeWebFrame?.ipc, ipc, ipcMain];
@@ -670,11 +657,7 @@
 
   if (this.getType() !== 'remote') {
     // Make new windows requested by links behave like "window.open".
-<<<<<<< HEAD
-    this.on('-new-window' as any, (event: Electron.Event<{}, Electron.WebContents>, url: string, frameName: string, disposition: Electron.HandlerDetails['disposition'],
-=======
     this.on('-new-window' as any, (event: Electron.Event, url: string, frameName: string, disposition: Electron.HandlerDetails['disposition'],
->>>>>>> 71944f2c
       rawFeatures: string, referrer: Electron.Referrer, postData: PostData) => {
       const postBody = postData ? {
         data: postData,
@@ -713,11 +696,7 @@
 
     let windowOpenOverriddenOptions: BrowserWindowConstructorOptions | null = null;
     let windowOpenOutlivesOpenerOption: boolean = false;
-<<<<<<< HEAD
-    this.on('-will-add-new-contents' as any, (event: Electron.Event<{}, Electron.WebContents>, url: string, frameName: string, rawFeatures: string, disposition: Electron.HandlerDetails['disposition'], referrer: Electron.Referrer, postData: PostData) => {
-=======
     this.on('-will-add-new-contents' as any, (event: Electron.Event, url: string, frameName: string, rawFeatures: string, disposition: Electron.HandlerDetails['disposition'], referrer: Electron.Referrer, postData: PostData) => {
->>>>>>> 71944f2c
       const postBody = postData ? {
         data: postData,
         ...parseContentTypeFormat(postData)
@@ -765,11 +744,7 @@
     });
 
     // Create a new browser window for "window.open"
-<<<<<<< HEAD
-    this.on('-add-new-contents' as any, (event: Electron.Event<{}, Electron.WebContents>, webContents: Electron.WebContents, disposition: string,
-=======
     this.on('-add-new-contents' as any, (event: Electron.Event, webContents: Electron.WebContents, disposition: string,
->>>>>>> 71944f2c
       _userGesture: boolean, _left: number, _top: number, _width: number, _height: number, url: string, frameName: string,
       referrer: Electron.Referrer, rawFeatures: string, postData: PostData) => {
       const overriddenOptions = windowOpenOverriddenOptions || undefined;
@@ -822,11 +797,7 @@
     }
   });
 
-<<<<<<< HEAD
-  app.emit('web-contents-created', { preventDefault () {} }, this);
-=======
   app.emit('web-contents-created', { sender: this, preventDefault () {}, get defaultPrevented () { return false; } }, this);
->>>>>>> 71944f2c
 
   // Properties
 
