import { app, ipcMain, session, deprecate, BrowserWindowConstructorOptions } from 'electron/main';
import type { MenuItem, MenuItemConstructorOptions, LoadURLOptions } from 'electron/main';

import * as url from 'url';
import * as path from 'path';
import { openGuestWindow, makeWebPreferences } from '@electron/internal/browser/guest-window-manager';
import { NavigationController } from '@electron/internal/browser/navigation-controller';
import { ipcMainInternal } from '@electron/internal/browser/ipc-main-internal';
import * as ipcMainUtils from '@electron/internal/browser/ipc-main-internal-utils';
import { MessagePortMain } from '@electron/internal/browser/message-port-main';
import { IPC_MESSAGES } from '@electron/internal/common/ipc-messages';

// session is not used here, the purpose is to make sure session is initalized
// before the webContents module.
// eslint-disable-next-line
session

let nextId = 0;
const getNextId = function () {
  return ++nextId;
};

type PostData = LoadURLOptions['postData']

/* eslint-disable camelcase */
type MediaSize = {
  name: string,
  custom_display_name: string,
  height_microns: number,
  width_microns: number,
  is_default?: 'true',
}
/* eslint-enable camelcase */

// Stock page sizes
const PDFPageSizes: Record<string, MediaSize> = {
  A5: {
    custom_display_name: 'A5',
    height_microns: 210000,
    name: 'ISO_A5',
    width_microns: 148000
  },
  A4: {
    custom_display_name: 'A4',
    height_microns: 297000,
    name: 'ISO_A4',
    is_default: 'true',
    width_microns: 210000
  },
  A3: {
    custom_display_name: 'A3',
    height_microns: 420000,
    name: 'ISO_A3',
    width_microns: 297000
  },
  Legal: {
    custom_display_name: 'Legal',
    height_microns: 355600,
    name: 'NA_LEGAL',
    width_microns: 215900
  },
  Letter: {
    custom_display_name: 'Letter',
    height_microns: 279400,
    name: 'NA_LETTER',
    width_microns: 215900
  },
  Tabloid: {
    height_microns: 431800,
    name: 'NA_LEDGER',
    width_microns: 279400,
    custom_display_name: 'Tabloid'
  }
};

// The minimum micron size Chromium accepts is that where:
// Per printing/units.h:
//  * kMicronsPerInch - Length of an inch in 0.001mm unit.
//  * kPointsPerInch - Length of an inch in CSS's 1pt unit.
//
// Formula: (kPointsPerInch / kMicronsPerInch) * size >= 1
//
// Practically, this means microns need to be > 352 microns.
// We therefore need to verify this or it will silently fail.
const isValidCustomPageSize = (width: number, height: number) => {
  return [width, height].every(x => x > 352);
};

// Default printing setting
const defaultPrintingSetting = {
  // Customizable.
  pageRange: [] as {from: number, to: number}[],
  mediaSize: {} as MediaSize,
  landscape: false,
  headerFooterEnabled: false,
  marginsType: 0,
  scaleFactor: 100,
  shouldPrintBackgrounds: false,
  shouldPrintSelectionOnly: false,
  // Non-customizable.
  printWithCloudPrint: false,
  printWithPrivet: false,
  printWithExtension: false,
  pagesPerSheet: 1,
  isFirstRequest: false,
  previewUIID: 0,
  previewModifiable: true,
  printToPDF: true,
  deviceName: 'Save as PDF',
  generateDraftData: true,
  dpiHorizontal: 72,
  dpiVertical: 72,
  rasterizePDF: false,
  duplex: 0,
  copies: 1,
  // 2 = color - see ColorModel in //printing/print_job_constants.h
  color: 2,
  collate: true,
  printerType: 2,
  title: undefined as string | undefined,
  url: undefined as string | undefined
};

// JavaScript implementations of WebContents.
const binding = process._linkedBinding('electron_browser_web_contents');
const printing = process._linkedBinding('electron_browser_printing');
const { WebContents } = binding as { WebContents: { prototype: Electron.WebContents } };

WebContents.prototype.send = function (channel, ...args) {
  if (typeof channel !== 'string') {
    throw new Error('Missing required channel argument');
  }

  return this._send(false /* internal */, channel, args);
};

WebContents.prototype.postMessage = function (...args) {
  if (Array.isArray(args[2])) {
    args[2] = args[2].map(o => o instanceof MessagePortMain ? o._internalPort : o);
  }
  this._postMessage(...args);
};

WebContents.prototype._sendInternal = function (channel, ...args) {
  if (typeof channel !== 'string') {
    throw new Error('Missing required channel argument');
  }

  return this._send(true /* internal */, channel, args);
};
WebContents.prototype.sendToFrame = function (frame, channel, ...args) {
  if (typeof channel !== 'string') {
    throw new Error('Missing required channel argument');
  } else if (!(typeof frame === 'number' || Array.isArray(frame))) {
    throw new Error('Missing required frame argument (must be number or array)');
  }

  return this._sendToFrame(false /* internal */, frame, channel, args);
};
WebContents.prototype._sendToFrameInternal = function (frame, channel, ...args) {
  if (typeof channel !== 'string') {
    throw new Error('Missing required channel argument');
  } else if (!(typeof frame === 'number' || Array.isArray(frame))) {
    throw new Error('Missing required frame argument (must be number or array)');
  }

  return this._sendToFrame(true /* internal */, frame, channel, args);
};

// Following methods are mapped to webFrame.
const webFrameMethods = [
  'insertCSS',
  'insertText',
  'removeInsertedCSS',
  'setVisualZoomLevelLimits'
] as ('insertCSS' | 'insertText' | 'removeInsertedCSS' | 'setVisualZoomLevelLimits')[];

for (const method of webFrameMethods) {
  WebContents.prototype[method] = function (...args: any[]): Promise<any> {
    return ipcMainUtils.invokeInWebContents(this, IPC_MESSAGES.RENDERER_WEB_FRAME_METHOD, method, ...args);
  };
}

const waitTillCanExecuteJavaScript = async (webContents: Electron.WebContents) => {
  if (webContents.getURL() && !webContents.isLoadingMainFrame()) return;

  return new Promise((resolve) => {
    webContents.once('did-stop-loading', () => {
      resolve();
    });
  });
};

// Make sure WebContents::executeJavaScript would run the code only when the
// WebContents has been loaded.
WebContents.prototype.executeJavaScript = async function (code, hasUserGesture) {
  await waitTillCanExecuteJavaScript(this);
  return ipcMainUtils.invokeInWebContents(this, IPC_MESSAGES.RENDERER_WEB_FRAME_METHOD, 'executeJavaScript', String(code), !!hasUserGesture);
};
WebContents.prototype.executeJavaScriptInIsolatedWorld = async function (worldId, code, hasUserGesture) {
  await waitTillCanExecuteJavaScript(this);
  return ipcMainUtils.invokeInWebContents(this, IPC_MESSAGES.RENDERER_WEB_FRAME_METHOD, 'executeJavaScriptInIsolatedWorld', worldId, code, !!hasUserGesture);
};

// Translate the options of printToPDF.

let pendingPromise: Promise<any> | undefined;
WebContents.prototype.printToPDF = async function (options) {
  const printSettings = {
    ...defaultPrintingSetting,
    requestID: getNextId()
  };

  if (options.landscape !== undefined) {
    if (typeof options.landscape !== 'boolean') {
      const error = new Error('landscape must be a Boolean');
      return Promise.reject(error);
    }
    printSettings.landscape = options.landscape;
  }

  if (options.scaleFactor !== undefined) {
    if (typeof options.scaleFactor !== 'number') {
      const error = new Error('scaleFactor must be a Number');
      return Promise.reject(error);
    }
    printSettings.scaleFactor = options.scaleFactor;
  }

  if (options.marginsType !== undefined) {
    if (typeof options.marginsType !== 'number') {
      const error = new Error('marginsType must be a Number');
      return Promise.reject(error);
    }
    printSettings.marginsType = options.marginsType;
  }

  if (options.printSelectionOnly !== undefined) {
    if (typeof options.printSelectionOnly !== 'boolean') {
      const error = new Error('printSelectionOnly must be a Boolean');
      return Promise.reject(error);
    }
    printSettings.shouldPrintSelectionOnly = options.printSelectionOnly;
  }

  if (options.printBackground !== undefined) {
    if (typeof options.printBackground !== 'boolean') {
      const error = new Error('printBackground must be a Boolean');
      return Promise.reject(error);
    }
    printSettings.shouldPrintBackgrounds = options.printBackground;
  }

  if (options.pageRanges !== undefined) {
    const pageRanges = options.pageRanges;
    if (!Object.prototype.hasOwnProperty.call(pageRanges, 'from') || !Object.prototype.hasOwnProperty.call(pageRanges, 'to')) {
      const error = new Error('pageRanges must be an Object with \'from\' and \'to\' properties');
      return Promise.reject(error);
    }

    if (typeof pageRanges.from !== 'number') {
      const error = new Error('pageRanges.from must be a Number');
      return Promise.reject(error);
    }

    if (typeof pageRanges.to !== 'number') {
      const error = new Error('pageRanges.to must be a Number');
      return Promise.reject(error);
    }

    // Chromium uses 1-based page ranges, so increment each by 1.
    printSettings.pageRange = [{
      from: pageRanges.from + 1,
      to: pageRanges.to + 1
    }];
  }

  if (options.headerFooter !== undefined) {
    const headerFooter = options.headerFooter;
    printSettings.headerFooterEnabled = true;
    if (typeof headerFooter === 'object') {
      if (!headerFooter.url || !headerFooter.title) {
        const error = new Error('url and title properties are required for headerFooter');
        return Promise.reject(error);
      }
      if (typeof headerFooter.title !== 'string') {
        const error = new Error('headerFooter.title must be a String');
        return Promise.reject(error);
      }
      printSettings.title = headerFooter.title;

      if (typeof headerFooter.url !== 'string') {
        const error = new Error('headerFooter.url must be a String');
        return Promise.reject(error);
      }
      printSettings.url = headerFooter.url;
    } else {
      const error = new Error('headerFooter must be an Object');
      return Promise.reject(error);
    }
  }

  // Optionally set size for PDF.
  if (options.pageSize !== undefined) {
    const pageSize = options.pageSize;
    if (typeof pageSize === 'object') {
      if (!pageSize.height || !pageSize.width) {
        const error = new Error('height and width properties are required for pageSize');
        return Promise.reject(error);
      }

      // Dimensions in Microns - 1 meter = 10^6 microns
      const height = Math.ceil(pageSize.height);
      const width = Math.ceil(pageSize.width);
      if (!isValidCustomPageSize(width, height)) {
        const error = new Error('height and width properties must be minimum 352 microns.');
        return Promise.reject(error);
      }

      printSettings.mediaSize = {
        name: 'CUSTOM',
        custom_display_name: 'Custom',
        height_microns: height,
        width_microns: width
      };
    } else if (Object.prototype.hasOwnProperty.call(PDFPageSizes, pageSize)) {
      printSettings.mediaSize = PDFPageSizes[pageSize];
    } else {
      const error = new Error(`Unsupported pageSize: ${pageSize}`);
      return Promise.reject(error);
    }
  } else {
    printSettings.mediaSize = PDFPageSizes.A4;
  }

  // Chromium expects this in a 0-100 range number, not as float
  printSettings.scaleFactor = Math.ceil(printSettings.scaleFactor) % 100;
  // PrinterType enum from //printing/print_job_constants.h
  printSettings.printerType = 2;
  if (this._printToPDF) {
    if (pendingPromise) {
      pendingPromise = pendingPromise.then(() => this._printToPDF(printSettings));
    } else {
      pendingPromise = this._printToPDF(printSettings);
    }
    return pendingPromise;
  } else {
    const error = new Error('Printing feature is disabled');
    return Promise.reject(error);
  }
};

WebContents.prototype.print = function (options = {}, callback) {
  // TODO(codebytere): deduplicate argument sanitization by moving rest of
  // print param logic into new file shared between printToPDF and print
  if (typeof options === 'object') {
    // Optionally set size for PDF.
    if (options.pageSize !== undefined) {
      const pageSize = options.pageSize;
      if (typeof pageSize === 'object') {
        if (!pageSize.height || !pageSize.width) {
          throw new Error('height and width properties are required for pageSize');
        }

        // Dimensions in Microns - 1 meter = 10^6 microns
        const height = Math.ceil(pageSize.height);
        const width = Math.ceil(pageSize.width);
        if (!isValidCustomPageSize(width, height)) {
          throw new Error('height and width properties must be minimum 352 microns.');
        }

        (options as any).mediaSize = {
          name: 'CUSTOM',
          custom_display_name: 'Custom',
          height_microns: height,
          width_microns: width
        };
      } else if (PDFPageSizes[pageSize]) {
        (options as any).mediaSize = PDFPageSizes[pageSize];
      } else {
        throw new Error(`Unsupported pageSize: ${pageSize}`);
      }
    }
  }

  if (this._print) {
    if (callback) {
      this._print(options, callback);
    } else {
      this._print(options);
    }
  } else {
    console.error('Error: Printing feature is disabled.');
  }
};

WebContents.prototype.getPrinters = function () {
  // TODO(nornagon): this API has nothing to do with WebContents and should be
  // moved.
  if (printing.getPrinterList) {
    return printing.getPrinterList();
  } else {
    console.error('Error: Printing feature is disabled.');
    return [];
  }
};

WebContents.prototype.loadFile = function (filePath, options = {}) {
  if (typeof filePath !== 'string') {
    throw new Error('Must pass filePath as a string');
  }
  const { query, search, hash } = options;

  return this.loadURL(url.format({
    protocol: 'file',
    slashes: true,
    pathname: path.resolve(app.getAppPath(), filePath),
    query,
    search,
    hash
  }));
};

WebContents.prototype.setWindowOpenHandler = function (handler: (details: Electron.HandlerDetails) => ({action: 'allow'} | {action: 'deny', overrideBrowserWindowOptions?: BrowserWindowConstructorOptions})) {
  this._windowOpenHandler = handler;
};

WebContents.prototype._callWindowOpenHandler = function (event: any, url: string, frameName: string, rawFeatures: string): BrowserWindowConstructorOptions | null {
  if (!this._windowOpenHandler) {
    return null;
  }
  const response = this._windowOpenHandler({ url, frameName, features: rawFeatures });

  if (typeof response !== 'object') {
    event.preventDefault();
    console.error(`The window open handler response must be an object, but was instead of type '${typeof response}'.`);
    return null;
  }

  if (response === null) {
    event.preventDefault();
    console.error('The window open handler response must be an object, but was instead null.');
    return null;
  }

  if (response.action === 'deny') {
    event.preventDefault();
    return null;
  } else if (response.action === 'allow') {
    if (typeof response.overrideBrowserWindowOptions === 'object' && response.overrideBrowserWindowOptions !== null) { return response.overrideBrowserWindowOptions; } else { return {}; }
  } else {
    event.preventDefault();
    console.error('The window open handler response must be an object with an \'action\' property of \'allow\' or \'deny\'.');
    return null;
  }
};

const addReplyToEvent = (event: any) => {
  const { processId, frameId } = event
  event.reply = (...args: any[]) => {
    event.sender.sendToFrame([processId, frameId], ...args);
  };
};

<<<<<<< HEAD
const addReplyInternalToEvent = (event: any) => {
  const { processId, frameId } = event
  Object.defineProperty(event, '_replyInternal', {
    configurable: false,
    enumerable: false,
    value: (...args: any[]) => {
      event.sender._sendToFrameInternal([processId, frameId], ...args);
    }
  });
};

=======
>>>>>>> 771e34a5
const addReturnValueToEvent = (event: any) => {
  Object.defineProperty(event, 'returnValue', {
    set: (value) => event.sendReply(value),
    get: () => {}
  });
};

const commandLine = process._linkedBinding('electron_common_command_line');
const environment = process._linkedBinding('electron_common_environment');

const loggingEnabled = () => {
  return environment.hasVar('ELECTRON_ENABLE_LOGGING') || commandLine.hasSwitch('enable-logging');
};

// Add JavaScript wrappers for WebContents class.
WebContents.prototype._init = function () {
  // The navigation controller.
  const navigationController = new NavigationController(this);
  this.loadURL = navigationController.loadURL.bind(navigationController);
  this.getURL = navigationController.getURL.bind(navigationController);
  this.stop = navigationController.stop.bind(navigationController);
  this.reload = navigationController.reload.bind(navigationController);
  this.reloadIgnoringCache = navigationController.reloadIgnoringCache.bind(navigationController);
  this.canGoBack = navigationController.canGoBack.bind(navigationController);
  this.canGoForward = navigationController.canGoForward.bind(navigationController);
  this.canGoToIndex = navigationController.canGoToIndex.bind(navigationController);
  this.canGoToOffset = navigationController.canGoToOffset.bind(navigationController);
  this.clearHistory = navigationController.clearHistory.bind(navigationController);
  this.goBack = navigationController.goBack.bind(navigationController);
  this.goForward = navigationController.goForward.bind(navigationController);
  this.goToIndex = navigationController.goToIndex.bind(navigationController);
  this.goToOffset = navigationController.goToOffset.bind(navigationController);
  this.getActiveIndex = navigationController.getActiveIndex.bind(navigationController);
  this.length = navigationController.length.bind(navigationController);

  this._windowOpenHandler = null;

  // Every remote callback from renderer process would add a listener to the
  // render-view-deleted event, so ignore the listeners warning.
  this.setMaxListeners(0);

  // Dispatch IPC messages to the ipc module.
  this.on('-ipc-message' as any, function (this: Electron.WebContents, event: any, internal: boolean, channel: string, args: any[]) {
    if (internal) {
      ipcMainInternal.emit(channel, event, ...args);
    } else {
      addReplyToEvent(event);
      this.emit('ipc-message', event, channel, ...args);
      ipcMain.emit(channel, event, ...args);
    }
  });

  this.on('-ipc-invoke' as any, function (event: any, internal: boolean, channel: string, args: any[]) {
    event._reply = (result: any) => event.sendReply({ result });
    event._throw = (error: Error) => {
      console.error(`Error occurred in handler for '${channel}':`, error);
      event.sendReply({ error: error.toString() });
    };
    const target = internal ? ipcMainInternal : ipcMain;
    if ((target as any)._invokeHandlers.has(channel)) {
      (target as any)._invokeHandlers.get(channel)(event, ...args);
    } else {
      event._throw(`No handler registered for '${channel}'`);
    }
  });

  this.on('-ipc-message-sync' as any, function (this: Electron.WebContents, event: any, internal: boolean, channel: string, args: any[]) {
    addReturnValueToEvent(event);
    if (internal) {
      ipcMainInternal.emit(channel, event, ...args);
    } else {
      addReplyToEvent(event);
      this.emit('ipc-message-sync', event, channel, ...args);
      ipcMain.emit(channel, event, ...args);
    }
  });

  this.on('-ipc-ports' as any, function (event: any, internal: boolean, channel: string, message: any, ports: any[]) {
    event.ports = ports.map(p => new MessagePortMain(p));
    ipcMain.emit(channel, event, message);
  });

  // Handle context menu action request from pepper plugin.
  this.on('pepper-context-menu' as any, function (event: any, params: {x: number, y: number, menu: Array<(MenuItemConstructorOptions) | (MenuItem)>}, callback: () => void) {
    // Access Menu via electron.Menu to prevent circular require.
    const menu = require('electron').Menu.buildFromTemplate(params.menu);
    menu.popup({
      window: event.sender.getOwnerBrowserWindow(),
      x: params.x,
      y: params.y,
      callback
    });
  });

  this.on('crashed', (event, ...args) => {
    app.emit('renderer-process-crashed', event, this, ...args);
  });

  this.on('render-process-gone', (event, details) => {
    app.emit('render-process-gone', event, this, details);

    // Log out a hint to help users better debug renderer crashes.
    if (loggingEnabled()) {
      console.info(`Renderer process ${details.reason} - see https://www.electronjs.org/docs/tutorial/application-debugging for potential debugging information.`);
    }
  });

  // The devtools requests the webContents to reload.
  this.on('devtools-reload-page', function (this: Electron.WebContents) {
    this.reload();
  });

  if (this.getType() !== 'remote') {
    // Make new windows requested by links behave like "window.open".
    this.on('-new-window' as any, (event: any, url: string, frameName: string, disposition: string,
      rawFeatures: string, referrer: any, postData: PostData) => {
      openGuestWindow({
        event,
        embedder: event.sender,
        disposition,
        referrer,
        postData,
        overrideBrowserWindowOptions: {},
        windowOpenArgs: {
          url,
          frameName,
          features: rawFeatures
        }
      });
    });

    let windowOpenOverriddenOptions: BrowserWindowConstructorOptions | null = null;
    this.on('-will-add-new-contents' as any, (event: any, url: string, frameName: string, rawFeatures: string) => {
      windowOpenOverriddenOptions = this._callWindowOpenHandler(event, url, frameName, rawFeatures);
      if (!event.defaultPrevented) {
        const secureOverrideWebPreferences = windowOpenOverriddenOptions ? {
          // Allow setting of backgroundColor as a webPreference even though
          // it's technically a BrowserWindowConstructorOptions option because
          // we need to access it in the renderer at init time.
          backgroundColor: windowOpenOverriddenOptions.backgroundColor,
          ...windowOpenOverriddenOptions.webPreferences
        } : undefined;
        this._setNextChildWebPreferences(
          makeWebPreferences({ embedder: event.sender, secureOverrideWebPreferences })
        );
      }
    });

    // Create a new browser window for the native implementation of
    // "window.open", used in sandbox and nativeWindowOpen mode.
    this.on('-add-new-contents' as any, (event: any, webContents: Electron.WebContents, disposition: string,
      _userGesture: boolean, _left: number, _top: number, _width: number, _height: number, url: string, frameName: string,
      referrer: Electron.Referrer, rawFeatures: string, postData: PostData) => {
      const overriddenOptions = windowOpenOverriddenOptions || undefined;
      windowOpenOverriddenOptions = null;

      if ((disposition !== 'foreground-tab' && disposition !== 'new-window' &&
           disposition !== 'background-tab')) {
        event.preventDefault();
        return;
      }

      openGuestWindow({
        event,
        embedder: event.sender,
        guest: webContents,
        overrideBrowserWindowOptions: overriddenOptions,
        disposition,
        referrer,
        postData,
        windowOpenArgs: {
          url,
          frameName,
          features: rawFeatures
        }
      });
    });

    const prefs = this.getWebPreferences() || {};
    if (prefs.webviewTag && prefs.contextIsolation) {
      deprecate.log('Security Warning: A WebContents was just created with both webviewTag and contextIsolation enabled.  This combination is fundamentally less secure and effectively bypasses the protections of contextIsolation.  We strongly recommend you move away from webviews to OOPIF or BrowserView in order for your app to be more secure');
    }
  }

  this.on('login', (event, ...args) => {
    app.emit('login', event, this, ...args);
  });

  this.on('ready-to-show' as any, () => {
    const owner = this.getOwnerBrowserWindow();
    if (owner && !owner.isDestroyed()) {
      process.nextTick(() => {
        owner.emit('ready-to-show');
      });
    }
  });

  const event = process._linkedBinding('electron_browser_event').createEmpty();
  app.emit('web-contents-created', event, this);

  // Properties

  Object.defineProperty(this, 'audioMuted', {
    get: () => this.isAudioMuted(),
    set: (muted) => this.setAudioMuted(muted)
  });

  Object.defineProperty(this, 'userAgent', {
    get: () => this.getUserAgent(),
    set: (agent) => this.setUserAgent(agent)
  });

  Object.defineProperty(this, 'zoomLevel', {
    get: () => this.getZoomLevel(),
    set: (level) => this.setZoomLevel(level)
  });

  Object.defineProperty(this, 'zoomFactor', {
    get: () => this.getZoomFactor(),
    set: (factor) => this.setZoomFactor(factor)
  });

  Object.defineProperty(this, 'frameRate', {
    get: () => this.getFrameRate(),
    set: (rate) => this.setFrameRate(rate)
  });

  Object.defineProperty(this, 'backgroundThrottling', {
    get: () => this.getBackgroundThrottling(),
    set: (allowed) => this.setBackgroundThrottling(allowed)
  });
};

// Public APIs.
export function create (options = {}): Electron.WebContents {
  return new (WebContents as any)(options);
}

export function fromId (id: string) {
  return binding.fromId(id);
}

export function getFocusedWebContents () {
  let focused = null;
  for (const contents of binding.getAllWebContents()) {
    if (!contents.isFocused()) continue;
    if (focused == null) focused = contents;
    // Return webview web contents which may be embedded inside another
    // web contents that is also reporting as focused
    if (contents.getType() === 'webview') return contents;
  }
  return focused;
}
export function getAllWebContents () {
  return binding.getAllWebContents();
}<|MERGE_RESOLUTION|>--- conflicted
+++ resolved
@@ -462,20 +462,6 @@
   };
 };
 
-<<<<<<< HEAD
-const addReplyInternalToEvent = (event: any) => {
-  const { processId, frameId } = event
-  Object.defineProperty(event, '_replyInternal', {
-    configurable: false,
-    enumerable: false,
-    value: (...args: any[]) => {
-      event.sender._sendToFrameInternal([processId, frameId], ...args);
-    }
-  });
-};
-
-=======
->>>>>>> 771e34a5
 const addReturnValueToEvent = (event: any) => {
   Object.defineProperty(event, 'returnValue', {
     set: (value) => event.sendReply(value),
