import { IncomingMessage, session } from 'electron/main';
import type { ClientRequestConstructorOptions } from 'electron/main';
import { ClientRequest } from '@electron/internal/browser/api/net-client-request';

<<<<<<< HEAD
const {
  isOnline,
  isValidHeaderName,
  isValidHeaderValue,
  createURLLoader
} = process._linkedBinding('electron_browser_net');

// set of headers that Node.js discards duplicates for
// see https://nodejs.org/api/http.html#http_message_headers
const discardableDuplicateHeaders = new Set([
  'content-type',
  'content-length',
  'user-agent',
  'referer',
  'host',
  'authorization',
  'proxy-authorization',
  'if-modified-since',
  'if-unmodified-since',
  'from',
  'location',
  'max-forwards',
  'retry-after',
  'etag',
  'last-modified',
  'server',
  'age',
  'expires'
]);

class IncomingMessage extends Readable {
  _shouldPush: boolean = false;
  _data: (Buffer | null)[] = [];
  _responseHead: NodeJS.ResponseHead;
  _resume: (() => void) | null = null;

  constructor (responseHead: NodeJS.ResponseHead) {
    super();
    this._responseHead = responseHead;
  }

  get statusCode () {
    return this._responseHead.statusCode;
  }

  get statusMessage () {
    return this._responseHead.statusMessage;
  }

  get headers () {
    const filteredHeaders: Record<string, string | string[]> = {};
    const { headers, rawHeaders } = this._responseHead;
    for (const [name, values] of Object.entries(headers)) {
      filteredHeaders[name] = discardableDuplicateHeaders.has(name) ? values[0] : values.join(', ');
    }
    const cookies = rawHeaders.filter(({ key }) => key.toLowerCase() === 'set-cookie').map(({ value }) => value);
    // keep set-cookie as an array per Node.js rules
    // see https://nodejs.org/api/http.html#http_message_headers
    if (cookies.length) { filteredHeaders['set-cookie'] = cookies; }
    return filteredHeaders;
  }

  get rawHeaders () {
    const rawHeadersArr: string[] = [];
    const { rawHeaders } = this._responseHead;
    rawHeaders.forEach(header => {
      rawHeadersArr.push(header.key, header.value);
    });
    return rawHeadersArr;
  }

  get httpVersion () {
    return `${this.httpVersionMajor}.${this.httpVersionMinor}`;
  }

  get httpVersionMajor () {
    return this._responseHead.httpVersion.major;
  }

  get httpVersionMinor () {
    return this._responseHead.httpVersion.minor;
  }

  get rawTrailers () {
    throw new Error('HTTP trailers are not supported');
  }

  get trailers () {
    throw new Error('HTTP trailers are not supported');
  }

  _storeInternalData (chunk: Buffer | null, resume: (() => void) | null) {
    // save the network callback for use in _pushInternalData
    this._resume = resume;
    this._data.push(chunk);
    this._pushInternalData();
  }

  _pushInternalData () {
    while (this._shouldPush && this._data.length > 0) {
      const chunk = this._data.shift();
      this._shouldPush = this.push(chunk);
    }
    if (this._shouldPush && this._resume) {
      // Reset the callback, so that a new one is used for each
      // batch of throttled data. Do this before calling resume to avoid a
      // potential race-condition
      const resume = this._resume;
      this._resume = null;

      resume();
    }
  }

  _read () {
    this._shouldPush = true;
    this._pushInternalData();
  }
}

/** Writable stream that buffers up everything written to it. */
class SlurpStream extends Writable {
  _data: Buffer;
  constructor () {
    super();
    this._data = Buffer.alloc(0);
  }

  _write (chunk: Buffer, encoding: string, callback: () => void) {
    this._data = Buffer.concat([this._data, chunk]);
    callback();
  }

  data () { return this._data; }
}

class ChunkedBodyStream extends Writable {
  _pendingChunk: Buffer | undefined;
  _downstream?: NodeJS.DataPipe;
  _pendingCallback?: (error?: Error) => void;
  _clientRequest: ClientRequest;

  constructor (clientRequest: ClientRequest) {
    super();
    this._clientRequest = clientRequest;
  }

  _write (chunk: Buffer, encoding: string, callback: () => void) {
    if (this._downstream) {
      this._downstream.write(chunk).then(callback, callback);
    } else {
      // the contract of _write is that we won't be called again until we call
      // the callback, so we're good to just save a single chunk.
      this._pendingChunk = chunk;
      this._pendingCallback = callback;

      // The first write to a chunked body stream begins the request.
      this._clientRequest._startRequest();
    }
  }

  _final (callback: () => void) {
    this._downstream!.done();
    callback();
  }

  startReading (pipe: NodeJS.DataPipe) {
    if (this._downstream) {
      throw new Error('two startReading calls???');
    }
    this._downstream = pipe;
    if (this._pendingChunk) {
      const doneWriting = (maybeError: Error | void) => {
        // If the underlying request has been aborted, we honestly don't care about the error
        // all work should cease as soon as we abort anyway, this error is probably a
        // "mojo pipe disconnected" error (code=9)
        if (this._clientRequest._aborted) return;

        const cb = this._pendingCallback!;
        delete this._pendingCallback;
        delete this._pendingChunk;
        cb(maybeError || undefined);
      };
      this._downstream.write(this._pendingChunk).then(doneWriting, doneWriting);
    }
  }
}

type RedirectPolicy = 'manual' | 'follow' | 'error';

function parseOptions (optionsIn: ClientRequestConstructorOptions | string): NodeJS.CreateURLLoaderOptions & { redirectPolicy: RedirectPolicy, headers: Record<string, { name: string, value: string | string[] }> } {
  const options: any = typeof optionsIn === 'string' ? url.parse(optionsIn) : { ...optionsIn };

  let urlStr: string = options.url;

  if (!urlStr) {
    const urlObj: url.UrlObject = {};
    const protocol = options.protocol || 'http:';
    urlObj.protocol = protocol;

    if (options.host) {
      urlObj.host = options.host;
    } else {
      if (options.hostname) {
        urlObj.hostname = options.hostname;
      } else {
        urlObj.hostname = 'localhost';
      }

      if (options.port) {
        urlObj.port = options.port;
      }
    }

    if (options.path && / /.test(options.path)) {
      // The actual regex is more like /[^A-Za-z0-9\-._~!$&'()*+,;=/:@]/
      // with an additional rule for ignoring percentage-escaped characters
      // but that's a) hard to capture in a regular expression that performs
      // well, and b) possibly too restrictive for real-world usage. That's
      // why it only scans for spaces because those are guaranteed to create
      // an invalid request.
      throw new TypeError('Request path contains unescaped characters');
    }
    const pathObj = url.parse(options.path || '/');
    urlObj.pathname = pathObj.pathname;
    urlObj.search = pathObj.search;
    urlObj.hash = pathObj.hash;
    urlStr = url.format(urlObj);
  }

  const redirectPolicy = options.redirect || 'follow';
  if (!['follow', 'error', 'manual'].includes(redirectPolicy)) {
    throw new Error('redirect mode should be one of follow, error or manual');
  }

  if (options.headers != null && typeof options.headers !== 'object') {
    throw new TypeError('headers must be an object');
  }

  const urlLoaderOptions: NodeJS.CreateURLLoaderOptions & { redirectPolicy: RedirectPolicy, headers: Record<string, { name: string, value: string | string[] }> } = {
    method: (options.method || 'GET').toUpperCase(),
    url: urlStr,
    redirectPolicy,
    headers: {},
    body: null as any,
    useSessionCookies: options.useSessionCookies,
    credentials: options.credentials,
    origin: options.origin
  };
  const headers: Record<string, string | string[]> = options.headers || {};
  for (const [name, value] of Object.entries(headers)) {
    if (!isValidHeaderName(name)) {
      throw new Error(`Invalid header name: '${name}'`);
    }
    if (!isValidHeaderValue(value.toString())) {
      throw new Error(`Invalid value for header '${name}': '${value}'`);
    }
    const key = name.toLowerCase();
    urlLoaderOptions.headers[key] = { name, value };
  }
  if (options.session) {
    // Weak check, but it should be enough to catch 99% of accidental misuses.
    if (options.session.constructor && options.session.constructor.name === 'Session') {
      urlLoaderOptions.session = options.session;
    } else {
      throw new TypeError('`session` should be an instance of the Session class');
    }
  } else if (options.partition) {
    if (typeof options.partition === 'string') {
      urlLoaderOptions.partition = options.partition;
    } else {
      throw new TypeError('`partition` should be a string');
    }
  }
  return urlLoaderOptions;
}

export class ClientRequest extends Writable implements Electron.ClientRequest {
  _started: boolean = false;
  _firstWrite: boolean = false;
  _aborted: boolean = false;
  _chunkedEncoding: boolean | undefined;
  _body: Writable | undefined;
  _urlLoaderOptions: NodeJS.CreateURLLoaderOptions & { headers: Record<string, { name: string, value: string | string[] }> };
  _redirectPolicy: RedirectPolicy;
  _followRedirectCb?: () => void;
  _uploadProgress?: { active: boolean, started: boolean, current: number, total: number };
  _urlLoader?: NodeJS.URLLoader;
  _response?: IncomingMessage;

  constructor (options: ClientRequestConstructorOptions | string, callback?: (message: IncomingMessage) => void) {
    super({ autoDestroy: true });

    if (!app.isReady()) {
      throw new Error('net module can only be used after app is ready');
    }

    if (callback) {
      this.once('response', callback);
    }

    const { redirectPolicy, ...urlLoaderOptions } = parseOptions(options);
    this._urlLoaderOptions = urlLoaderOptions;
    this._redirectPolicy = redirectPolicy;
  }

  get chunkedEncoding () {
    return this._chunkedEncoding || false;
  }

  set chunkedEncoding (value: boolean) {
    if (this._started) {
      throw new Error('chunkedEncoding can only be set before the request is started');
    }
    if (typeof this._chunkedEncoding !== 'undefined') {
      throw new Error('chunkedEncoding can only be set once');
    }
    this._chunkedEncoding = !!value;
    if (this._chunkedEncoding) {
      this._body = new ChunkedBodyStream(this);
      this._urlLoaderOptions.body = (pipe: NodeJS.DataPipe) => {
        (this._body! as ChunkedBodyStream).startReading(pipe);
      };
    }
  }

  setHeader (name: string, value: string) {
    if (typeof name !== 'string') {
      throw new TypeError('`name` should be a string in setHeader(name, value)');
    }
    if (value == null) {
      throw new Error('`value` required in setHeader("' + name + '", value)');
    }
    if (this._started || this._firstWrite) {
      throw new Error('Can\'t set headers after they are sent');
    }
    if (!isValidHeaderName(name)) {
      throw new Error(`Invalid header name: '${name}'`);
    }
    if (!isValidHeaderValue(value.toString())) {
      throw new Error(`Invalid value for header '${name}': '${value}'`);
    }

    const key = name.toLowerCase();
    this._urlLoaderOptions.headers[key] = { name, value };
  }

  getHeader (name: string) {
    if (name == null) {
      throw new Error('`name` is required for getHeader(name)');
    }

    const key = name.toLowerCase();
    const header = this._urlLoaderOptions.headers[key];
    return header && header.value as any;
  }

  removeHeader (name: string) {
    if (name == null) {
      throw new Error('`name` is required for removeHeader(name)');
    }

    if (this._started || this._firstWrite) {
      throw new Error('Can\'t remove headers after they are sent');
    }

    const key = name.toLowerCase();
    delete this._urlLoaderOptions.headers[key];
  }

  _write (chunk: Buffer, encoding: BufferEncoding, callback: () => void) {
    this._firstWrite = true;
    if (!this._body) {
      this._body = new SlurpStream();
      this._body.on('finish', () => {
        this._urlLoaderOptions.body = (this._body as SlurpStream).data();
        this._startRequest();
      });
    }
    // TODO: is this the right way to forward to another stream?
    this._body.write(chunk, encoding, callback);
  }

  _final (callback: () => void) {
    if (this._body) {
      // TODO: is this the right way to forward to another stream?
      this._body.end(callback);
    } else {
      // end() called without a body, go ahead and start the request
      this._startRequest();
      callback();
    }
  }

  _startRequest () {
    this._started = true;
    const stringifyValues = (obj: Record<string, { name: string, value: string | string[] }>) => {
      const ret: Record<string, string> = {};
      for (const k of Object.keys(obj)) {
        const kv = obj[k];
        ret[kv.name] = kv.value.toString();
      }
      return ret;
    };
    this._urlLoaderOptions.referrer = this.getHeader('referer') || '';
    this._urlLoaderOptions.origin = this._urlLoaderOptions.origin || this.getHeader('origin') || '';
    this._urlLoaderOptions.hasUserActivation = this.getHeader('sec-fetch-user') === '?1';
    this._urlLoaderOptions.mode = this.getHeader('sec-fetch-mode') || '';
    this._urlLoaderOptions.destination = this.getHeader('sec-fetch-dest') || '';
    const opts = { ...this._urlLoaderOptions, extraHeaders: stringifyValues(this._urlLoaderOptions.headers) };
    this._urlLoader = createURLLoader(opts);
    this._urlLoader.on('response-started', (event, finalUrl, responseHead) => {
      const response = this._response = new IncomingMessage(responseHead);
      this.emit('response', response);
    });
    this._urlLoader.on('data', (event, data, resume) => {
      this._response!._storeInternalData(Buffer.from(data), resume);
    });
    this._urlLoader.on('complete', () => {
      if (this._response) { this._response._storeInternalData(null, null); }
    });
    this._urlLoader.on('error', (event, netErrorString) => {
      const error = new Error(netErrorString);
      if (this._response) this._response.destroy(error);
      this._die(error);
    });

    this._urlLoader.on('login', (event, authInfo, callback) => {
      const handled = this.emit('login', authInfo, callback);
      if (!handled) {
        // If there were no listeners, cancel the authentication request.
        callback();
      }
    });

    this._urlLoader.on('redirect', (event, redirectInfo, headers) => {
      const { statusCode, newMethod, newUrl } = redirectInfo;
      if (this._redirectPolicy === 'error') {
        this._die(new Error('Attempted to redirect, but redirect policy was \'error\''));
      } else if (this._redirectPolicy === 'manual') {
        let _followRedirect = false;
        this._followRedirectCb = () => { _followRedirect = true; };
        try {
          this.emit('redirect', statusCode, newMethod, newUrl, headers);
        } finally {
          this._followRedirectCb = undefined;
          if (!_followRedirect && !this._aborted) {
            this._die(new Error('Redirect was cancelled'));
          }
        }
      } else if (this._redirectPolicy === 'follow') {
        // Calling followRedirect() when the redirect policy is 'follow' is
        // allowed but does nothing. (Perhaps it should throw an error
        // though...? Since the redirect will happen regardless.)
        try {
          this._followRedirectCb = () => {};
          this.emit('redirect', statusCode, newMethod, newUrl, headers);
        } finally {
          this._followRedirectCb = undefined;
        }
      } else {
        this._die(new Error(`Unexpected redirect policy '${this._redirectPolicy}'`));
      }
    });

    this._urlLoader.on('upload-progress', (event, position, total) => {
      this._uploadProgress = { active: true, started: true, current: position, total };
      this.emit('upload-progress', position, total); // Undocumented, for now
    });

    this._urlLoader.on('download-progress', (event, current) => {
      if (this._response) {
        this._response.emit('download-progress', current); // Undocumented, for now
      }
    });
  }

  followRedirect () {
    if (this._followRedirectCb) {
      this._followRedirectCb();
    } else {
      throw new Error('followRedirect() called, but was not waiting for a redirect');
    }
  }

  abort () {
    if (!this._aborted) {
      process.nextTick(() => { this.emit('abort'); });
    }
    this._aborted = true;
    this._die();
  }

  _die (err?: Error) {
    // Node.js assumes that any stream which is ended is no longer capable of emitted events
    // which is a faulty assumption for the case of an object that is acting like a stream
    // (our urlRequest). If we don't emit here, this causes errors since we *do* expect
    // that error events can be emitted after urlRequest.end().
    if ((this as any)._writableState.destroyed && err) {
      this.emit('error', err);
    }

    this.destroy(err);
    if (this._urlLoader) {
      this._urlLoader.cancel();
      if (this._response) this._response.destroy(err);
    }
  }

  getUploadProgress (): UploadProgress {
    return this._uploadProgress ? { ...this._uploadProgress } : { active: false, started: false, current: 0, total: 0 };
  }
}
=======
const { isOnline } = process._linkedBinding('electron_browser_net');
>>>>>>> 872d1fe0

export function request (options: ClientRequestConstructorOptions | string, callback?: (message: IncomingMessage) => void) {
  return new ClientRequest(options, callback);
}

export function fetch (input: RequestInfo, init?: RequestInit): Promise<Response> {
  return session.defaultSession.fetch(input, init);
}

exports.isOnline = isOnline;

Object.defineProperty(exports, 'online', {
  get: () => isOnline()
});<|MERGE_RESOLUTION|>--- conflicted
+++ resolved
@@ -2,523 +2,7 @@
 import type { ClientRequestConstructorOptions } from 'electron/main';
 import { ClientRequest } from '@electron/internal/browser/api/net-client-request';
 
-<<<<<<< HEAD
-const {
-  isOnline,
-  isValidHeaderName,
-  isValidHeaderValue,
-  createURLLoader
-} = process._linkedBinding('electron_browser_net');
-
-// set of headers that Node.js discards duplicates for
-// see https://nodejs.org/api/http.html#http_message_headers
-const discardableDuplicateHeaders = new Set([
-  'content-type',
-  'content-length',
-  'user-agent',
-  'referer',
-  'host',
-  'authorization',
-  'proxy-authorization',
-  'if-modified-since',
-  'if-unmodified-since',
-  'from',
-  'location',
-  'max-forwards',
-  'retry-after',
-  'etag',
-  'last-modified',
-  'server',
-  'age',
-  'expires'
-]);
-
-class IncomingMessage extends Readable {
-  _shouldPush: boolean = false;
-  _data: (Buffer | null)[] = [];
-  _responseHead: NodeJS.ResponseHead;
-  _resume: (() => void) | null = null;
-
-  constructor (responseHead: NodeJS.ResponseHead) {
-    super();
-    this._responseHead = responseHead;
-  }
-
-  get statusCode () {
-    return this._responseHead.statusCode;
-  }
-
-  get statusMessage () {
-    return this._responseHead.statusMessage;
-  }
-
-  get headers () {
-    const filteredHeaders: Record<string, string | string[]> = {};
-    const { headers, rawHeaders } = this._responseHead;
-    for (const [name, values] of Object.entries(headers)) {
-      filteredHeaders[name] = discardableDuplicateHeaders.has(name) ? values[0] : values.join(', ');
-    }
-    const cookies = rawHeaders.filter(({ key }) => key.toLowerCase() === 'set-cookie').map(({ value }) => value);
-    // keep set-cookie as an array per Node.js rules
-    // see https://nodejs.org/api/http.html#http_message_headers
-    if (cookies.length) { filteredHeaders['set-cookie'] = cookies; }
-    return filteredHeaders;
-  }
-
-  get rawHeaders () {
-    const rawHeadersArr: string[] = [];
-    const { rawHeaders } = this._responseHead;
-    rawHeaders.forEach(header => {
-      rawHeadersArr.push(header.key, header.value);
-    });
-    return rawHeadersArr;
-  }
-
-  get httpVersion () {
-    return `${this.httpVersionMajor}.${this.httpVersionMinor}`;
-  }
-
-  get httpVersionMajor () {
-    return this._responseHead.httpVersion.major;
-  }
-
-  get httpVersionMinor () {
-    return this._responseHead.httpVersion.minor;
-  }
-
-  get rawTrailers () {
-    throw new Error('HTTP trailers are not supported');
-  }
-
-  get trailers () {
-    throw new Error('HTTP trailers are not supported');
-  }
-
-  _storeInternalData (chunk: Buffer | null, resume: (() => void) | null) {
-    // save the network callback for use in _pushInternalData
-    this._resume = resume;
-    this._data.push(chunk);
-    this._pushInternalData();
-  }
-
-  _pushInternalData () {
-    while (this._shouldPush && this._data.length > 0) {
-      const chunk = this._data.shift();
-      this._shouldPush = this.push(chunk);
-    }
-    if (this._shouldPush && this._resume) {
-      // Reset the callback, so that a new one is used for each
-      // batch of throttled data. Do this before calling resume to avoid a
-      // potential race-condition
-      const resume = this._resume;
-      this._resume = null;
-
-      resume();
-    }
-  }
-
-  _read () {
-    this._shouldPush = true;
-    this._pushInternalData();
-  }
-}
-
-/** Writable stream that buffers up everything written to it. */
-class SlurpStream extends Writable {
-  _data: Buffer;
-  constructor () {
-    super();
-    this._data = Buffer.alloc(0);
-  }
-
-  _write (chunk: Buffer, encoding: string, callback: () => void) {
-    this._data = Buffer.concat([this._data, chunk]);
-    callback();
-  }
-
-  data () { return this._data; }
-}
-
-class ChunkedBodyStream extends Writable {
-  _pendingChunk: Buffer | undefined;
-  _downstream?: NodeJS.DataPipe;
-  _pendingCallback?: (error?: Error) => void;
-  _clientRequest: ClientRequest;
-
-  constructor (clientRequest: ClientRequest) {
-    super();
-    this._clientRequest = clientRequest;
-  }
-
-  _write (chunk: Buffer, encoding: string, callback: () => void) {
-    if (this._downstream) {
-      this._downstream.write(chunk).then(callback, callback);
-    } else {
-      // the contract of _write is that we won't be called again until we call
-      // the callback, so we're good to just save a single chunk.
-      this._pendingChunk = chunk;
-      this._pendingCallback = callback;
-
-      // The first write to a chunked body stream begins the request.
-      this._clientRequest._startRequest();
-    }
-  }
-
-  _final (callback: () => void) {
-    this._downstream!.done();
-    callback();
-  }
-
-  startReading (pipe: NodeJS.DataPipe) {
-    if (this._downstream) {
-      throw new Error('two startReading calls???');
-    }
-    this._downstream = pipe;
-    if (this._pendingChunk) {
-      const doneWriting = (maybeError: Error | void) => {
-        // If the underlying request has been aborted, we honestly don't care about the error
-        // all work should cease as soon as we abort anyway, this error is probably a
-        // "mojo pipe disconnected" error (code=9)
-        if (this._clientRequest._aborted) return;
-
-        const cb = this._pendingCallback!;
-        delete this._pendingCallback;
-        delete this._pendingChunk;
-        cb(maybeError || undefined);
-      };
-      this._downstream.write(this._pendingChunk).then(doneWriting, doneWriting);
-    }
-  }
-}
-
-type RedirectPolicy = 'manual' | 'follow' | 'error';
-
-function parseOptions (optionsIn: ClientRequestConstructorOptions | string): NodeJS.CreateURLLoaderOptions & { redirectPolicy: RedirectPolicy, headers: Record<string, { name: string, value: string | string[] }> } {
-  const options: any = typeof optionsIn === 'string' ? url.parse(optionsIn) : { ...optionsIn };
-
-  let urlStr: string = options.url;
-
-  if (!urlStr) {
-    const urlObj: url.UrlObject = {};
-    const protocol = options.protocol || 'http:';
-    urlObj.protocol = protocol;
-
-    if (options.host) {
-      urlObj.host = options.host;
-    } else {
-      if (options.hostname) {
-        urlObj.hostname = options.hostname;
-      } else {
-        urlObj.hostname = 'localhost';
-      }
-
-      if (options.port) {
-        urlObj.port = options.port;
-      }
-    }
-
-    if (options.path && / /.test(options.path)) {
-      // The actual regex is more like /[^A-Za-z0-9\-._~!$&'()*+,;=/:@]/
-      // with an additional rule for ignoring percentage-escaped characters
-      // but that's a) hard to capture in a regular expression that performs
-      // well, and b) possibly too restrictive for real-world usage. That's
-      // why it only scans for spaces because those are guaranteed to create
-      // an invalid request.
-      throw new TypeError('Request path contains unescaped characters');
-    }
-    const pathObj = url.parse(options.path || '/');
-    urlObj.pathname = pathObj.pathname;
-    urlObj.search = pathObj.search;
-    urlObj.hash = pathObj.hash;
-    urlStr = url.format(urlObj);
-  }
-
-  const redirectPolicy = options.redirect || 'follow';
-  if (!['follow', 'error', 'manual'].includes(redirectPolicy)) {
-    throw new Error('redirect mode should be one of follow, error or manual');
-  }
-
-  if (options.headers != null && typeof options.headers !== 'object') {
-    throw new TypeError('headers must be an object');
-  }
-
-  const urlLoaderOptions: NodeJS.CreateURLLoaderOptions & { redirectPolicy: RedirectPolicy, headers: Record<string, { name: string, value: string | string[] }> } = {
-    method: (options.method || 'GET').toUpperCase(),
-    url: urlStr,
-    redirectPolicy,
-    headers: {},
-    body: null as any,
-    useSessionCookies: options.useSessionCookies,
-    credentials: options.credentials,
-    origin: options.origin
-  };
-  const headers: Record<string, string | string[]> = options.headers || {};
-  for (const [name, value] of Object.entries(headers)) {
-    if (!isValidHeaderName(name)) {
-      throw new Error(`Invalid header name: '${name}'`);
-    }
-    if (!isValidHeaderValue(value.toString())) {
-      throw new Error(`Invalid value for header '${name}': '${value}'`);
-    }
-    const key = name.toLowerCase();
-    urlLoaderOptions.headers[key] = { name, value };
-  }
-  if (options.session) {
-    // Weak check, but it should be enough to catch 99% of accidental misuses.
-    if (options.session.constructor && options.session.constructor.name === 'Session') {
-      urlLoaderOptions.session = options.session;
-    } else {
-      throw new TypeError('`session` should be an instance of the Session class');
-    }
-  } else if (options.partition) {
-    if (typeof options.partition === 'string') {
-      urlLoaderOptions.partition = options.partition;
-    } else {
-      throw new TypeError('`partition` should be a string');
-    }
-  }
-  return urlLoaderOptions;
-}
-
-export class ClientRequest extends Writable implements Electron.ClientRequest {
-  _started: boolean = false;
-  _firstWrite: boolean = false;
-  _aborted: boolean = false;
-  _chunkedEncoding: boolean | undefined;
-  _body: Writable | undefined;
-  _urlLoaderOptions: NodeJS.CreateURLLoaderOptions & { headers: Record<string, { name: string, value: string | string[] }> };
-  _redirectPolicy: RedirectPolicy;
-  _followRedirectCb?: () => void;
-  _uploadProgress?: { active: boolean, started: boolean, current: number, total: number };
-  _urlLoader?: NodeJS.URLLoader;
-  _response?: IncomingMessage;
-
-  constructor (options: ClientRequestConstructorOptions | string, callback?: (message: IncomingMessage) => void) {
-    super({ autoDestroy: true });
-
-    if (!app.isReady()) {
-      throw new Error('net module can only be used after app is ready');
-    }
-
-    if (callback) {
-      this.once('response', callback);
-    }
-
-    const { redirectPolicy, ...urlLoaderOptions } = parseOptions(options);
-    this._urlLoaderOptions = urlLoaderOptions;
-    this._redirectPolicy = redirectPolicy;
-  }
-
-  get chunkedEncoding () {
-    return this._chunkedEncoding || false;
-  }
-
-  set chunkedEncoding (value: boolean) {
-    if (this._started) {
-      throw new Error('chunkedEncoding can only be set before the request is started');
-    }
-    if (typeof this._chunkedEncoding !== 'undefined') {
-      throw new Error('chunkedEncoding can only be set once');
-    }
-    this._chunkedEncoding = !!value;
-    if (this._chunkedEncoding) {
-      this._body = new ChunkedBodyStream(this);
-      this._urlLoaderOptions.body = (pipe: NodeJS.DataPipe) => {
-        (this._body! as ChunkedBodyStream).startReading(pipe);
-      };
-    }
-  }
-
-  setHeader (name: string, value: string) {
-    if (typeof name !== 'string') {
-      throw new TypeError('`name` should be a string in setHeader(name, value)');
-    }
-    if (value == null) {
-      throw new Error('`value` required in setHeader("' + name + '", value)');
-    }
-    if (this._started || this._firstWrite) {
-      throw new Error('Can\'t set headers after they are sent');
-    }
-    if (!isValidHeaderName(name)) {
-      throw new Error(`Invalid header name: '${name}'`);
-    }
-    if (!isValidHeaderValue(value.toString())) {
-      throw new Error(`Invalid value for header '${name}': '${value}'`);
-    }
-
-    const key = name.toLowerCase();
-    this._urlLoaderOptions.headers[key] = { name, value };
-  }
-
-  getHeader (name: string) {
-    if (name == null) {
-      throw new Error('`name` is required for getHeader(name)');
-    }
-
-    const key = name.toLowerCase();
-    const header = this._urlLoaderOptions.headers[key];
-    return header && header.value as any;
-  }
-
-  removeHeader (name: string) {
-    if (name == null) {
-      throw new Error('`name` is required for removeHeader(name)');
-    }
-
-    if (this._started || this._firstWrite) {
-      throw new Error('Can\'t remove headers after they are sent');
-    }
-
-    const key = name.toLowerCase();
-    delete this._urlLoaderOptions.headers[key];
-  }
-
-  _write (chunk: Buffer, encoding: BufferEncoding, callback: () => void) {
-    this._firstWrite = true;
-    if (!this._body) {
-      this._body = new SlurpStream();
-      this._body.on('finish', () => {
-        this._urlLoaderOptions.body = (this._body as SlurpStream).data();
-        this._startRequest();
-      });
-    }
-    // TODO: is this the right way to forward to another stream?
-    this._body.write(chunk, encoding, callback);
-  }
-
-  _final (callback: () => void) {
-    if (this._body) {
-      // TODO: is this the right way to forward to another stream?
-      this._body.end(callback);
-    } else {
-      // end() called without a body, go ahead and start the request
-      this._startRequest();
-      callback();
-    }
-  }
-
-  _startRequest () {
-    this._started = true;
-    const stringifyValues = (obj: Record<string, { name: string, value: string | string[] }>) => {
-      const ret: Record<string, string> = {};
-      for (const k of Object.keys(obj)) {
-        const kv = obj[k];
-        ret[kv.name] = kv.value.toString();
-      }
-      return ret;
-    };
-    this._urlLoaderOptions.referrer = this.getHeader('referer') || '';
-    this._urlLoaderOptions.origin = this._urlLoaderOptions.origin || this.getHeader('origin') || '';
-    this._urlLoaderOptions.hasUserActivation = this.getHeader('sec-fetch-user') === '?1';
-    this._urlLoaderOptions.mode = this.getHeader('sec-fetch-mode') || '';
-    this._urlLoaderOptions.destination = this.getHeader('sec-fetch-dest') || '';
-    const opts = { ...this._urlLoaderOptions, extraHeaders: stringifyValues(this._urlLoaderOptions.headers) };
-    this._urlLoader = createURLLoader(opts);
-    this._urlLoader.on('response-started', (event, finalUrl, responseHead) => {
-      const response = this._response = new IncomingMessage(responseHead);
-      this.emit('response', response);
-    });
-    this._urlLoader.on('data', (event, data, resume) => {
-      this._response!._storeInternalData(Buffer.from(data), resume);
-    });
-    this._urlLoader.on('complete', () => {
-      if (this._response) { this._response._storeInternalData(null, null); }
-    });
-    this._urlLoader.on('error', (event, netErrorString) => {
-      const error = new Error(netErrorString);
-      if (this._response) this._response.destroy(error);
-      this._die(error);
-    });
-
-    this._urlLoader.on('login', (event, authInfo, callback) => {
-      const handled = this.emit('login', authInfo, callback);
-      if (!handled) {
-        // If there were no listeners, cancel the authentication request.
-        callback();
-      }
-    });
-
-    this._urlLoader.on('redirect', (event, redirectInfo, headers) => {
-      const { statusCode, newMethod, newUrl } = redirectInfo;
-      if (this._redirectPolicy === 'error') {
-        this._die(new Error('Attempted to redirect, but redirect policy was \'error\''));
-      } else if (this._redirectPolicy === 'manual') {
-        let _followRedirect = false;
-        this._followRedirectCb = () => { _followRedirect = true; };
-        try {
-          this.emit('redirect', statusCode, newMethod, newUrl, headers);
-        } finally {
-          this._followRedirectCb = undefined;
-          if (!_followRedirect && !this._aborted) {
-            this._die(new Error('Redirect was cancelled'));
-          }
-        }
-      } else if (this._redirectPolicy === 'follow') {
-        // Calling followRedirect() when the redirect policy is 'follow' is
-        // allowed but does nothing. (Perhaps it should throw an error
-        // though...? Since the redirect will happen regardless.)
-        try {
-          this._followRedirectCb = () => {};
-          this.emit('redirect', statusCode, newMethod, newUrl, headers);
-        } finally {
-          this._followRedirectCb = undefined;
-        }
-      } else {
-        this._die(new Error(`Unexpected redirect policy '${this._redirectPolicy}'`));
-      }
-    });
-
-    this._urlLoader.on('upload-progress', (event, position, total) => {
-      this._uploadProgress = { active: true, started: true, current: position, total };
-      this.emit('upload-progress', position, total); // Undocumented, for now
-    });
-
-    this._urlLoader.on('download-progress', (event, current) => {
-      if (this._response) {
-        this._response.emit('download-progress', current); // Undocumented, for now
-      }
-    });
-  }
-
-  followRedirect () {
-    if (this._followRedirectCb) {
-      this._followRedirectCb();
-    } else {
-      throw new Error('followRedirect() called, but was not waiting for a redirect');
-    }
-  }
-
-  abort () {
-    if (!this._aborted) {
-      process.nextTick(() => { this.emit('abort'); });
-    }
-    this._aborted = true;
-    this._die();
-  }
-
-  _die (err?: Error) {
-    // Node.js assumes that any stream which is ended is no longer capable of emitted events
-    // which is a faulty assumption for the case of an object that is acting like a stream
-    // (our urlRequest). If we don't emit here, this causes errors since we *do* expect
-    // that error events can be emitted after urlRequest.end().
-    if ((this as any)._writableState.destroyed && err) {
-      this.emit('error', err);
-    }
-
-    this.destroy(err);
-    if (this._urlLoader) {
-      this._urlLoader.cancel();
-      if (this._response) this._response.destroy(err);
-    }
-  }
-
-  getUploadProgress (): UploadProgress {
-    return this._uploadProgress ? { ...this._uploadProgress } : { active: false, started: false, current: 0, total: 0 };
-  }
-}
-=======
 const { isOnline } = process._linkedBinding('electron_browser_net');
->>>>>>> 872d1fe0
 
 export function request (options: ClientRequestConstructorOptions | string, callback?: (message: IncomingMessage) => void) {
   return new ClientRequest(options, callback);
