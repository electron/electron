import { clipboard } from 'electron/common';
import * as fs from 'fs';
import { ipcMainInternal } from '@electron/internal/browser/ipc-main-internal';
import * as ipcMainUtils from '@electron/internal/browser/ipc-main-internal-utils';
import { IPC_MESSAGES } from '@electron/internal/common/ipc-messages';

// Implements window.close()
ipcMainInternal.on(IPC_MESSAGES.BROWSER_WINDOW_CLOSE, function (event) {
  const window = event.sender.getOwnerBrowserWindow();
  if (window) {
    window.close();
  }
  event.returnValue = null;
});

ipcMainInternal.handle(IPC_MESSAGES.BROWSER_GET_LAST_WEB_PREFERENCES, function (event) {
  return event.sender.getLastWebPreferences();
});

ipcMainInternal.handle(IPC_MESSAGES.BROWSER_GET_PROCESS_MEMORY_INFO, function (event) {
  return event.sender._getProcessMemoryInfo();
});

// Methods not listed in this set are called directly in the renderer process.
const allowedClipboardMethods = (() => {
  switch (process.platform) {
    case 'darwin':
      return new Set(['readFindText', 'writeFindText']);
    case 'linux':
      return new Set(Object.keys(clipboard));
    default:
      return new Set();
  }
})();

ipcMainUtils.handleSync(IPC_MESSAGES.BROWSER_CLIPBOARD_SYNC, function (event, method: string, ...args: any[]) {
  if (!allowedClipboardMethods.has(method)) {
    throw new Error(`Invalid method: ${method}`);
  }

  return (clipboard as any)[method](...args);
});

<<<<<<< HEAD
if (BUILDFLAG(ENABLE_DESKTOP_CAPTURER)) {
  const desktopCapturer = require('@electron/internal/browser/desktop-capturer') as typeof desktopCapturerModule;

  ipcMainInternal.handle(IPC_MESSAGES.DESKTOP_CAPTURER_GET_SOURCES, async function (event, options: Electron.SourcesOptions, stack: string) {
    logStack(event.sender, 'desktopCapturer.getSources()', stack);
    const customEvent = emitCustomEvent(event.sender, 'desktop-capturer-get-sources');

    if (customEvent.defaultPrevented) {
      console.error('Blocked desktopCapturer.getSources()');
      return [];
    }

    return typeUtils.serialize(await desktopCapturer.getSourcesImpl(event.sender, options));
  });

  ipcMainInternal.handle(IPC_MESSAGES.DESKTOP_CAPTURER_SET_SKIP_CURSOR, function (event, sourceId, skipCursor, stack) {
    logStack(event.sender, 'desktopCapturer.setSkipCursor()', stack);
    desktopCapturer.setSkipCursorImpl(event, sourceId, skipCursor);
  });
}

=======
>>>>>>> f17e8996
const getPreloadScript = async function (preloadPath: string) {
  let preloadSrc = null;
  let preloadError = null;
  try {
    preloadSrc = await fs.promises.readFile(preloadPath, 'utf8');
  } catch (error) {
    preloadError = error;
  }
  return { preloadPath, preloadSrc, preloadError };
};

ipcMainUtils.handleSync(IPC_MESSAGES.BROWSER_SANDBOX_LOAD, async function (event) {
  const preloadPaths = event.sender._getPreloadPaths();

  return {
    preloadScripts: await Promise.all(preloadPaths.map(path => getPreloadScript(path))),
    process: {
      arch: process.arch,
      platform: process.platform,
      env: { ...process.env },
      version: process.version,
      versions: process.versions,
      execPath: process.helperExecPath
    }
  };
});

ipcMainInternal.on(IPC_MESSAGES.BROWSER_PRELOAD_ERROR, function (event, preloadPath: string, error: Error) {
  event.sender.emit('preload-error', event, preloadPath, error);
});<|MERGE_RESOLUTION|>--- conflicted
+++ resolved
@@ -41,7 +41,6 @@
   return (clipboard as any)[method](...args);
 });
 
-<<<<<<< HEAD
 if (BUILDFLAG(ENABLE_DESKTOP_CAPTURER)) {
   const desktopCapturer = require('@electron/internal/browser/desktop-capturer') as typeof desktopCapturerModule;
 
@@ -63,8 +62,6 @@
   });
 }
 
-=======
->>>>>>> f17e8996
 const getPreloadScript = async function (preloadPath: string) {
   let preloadSrc = null;
   let preloadError = null;
