--- conflicted
+++ resolved
@@ -71,17 +71,10 @@
   roots: ['shell'],
   test: filename => filename.endsWith('.cc') || (filename.endsWith('.h') && !isObjCHeader(filename)),
   run: (opts, filenames) => {
-<<<<<<< HEAD
     const clangFormatFlags = opts.fix ? ['--fix'] : [];
     for (const chunk of chunkFilenames(filenames)) {
-      spawnAndCheckExitCode('python', ['script/run-clang-format.py', ...clangFormatFlags, ...chunk]);
+      spawnAndCheckExitCode('python3', ['script/run-clang-format.py', ...clangFormatFlags, ...chunk]);
       cpplint(chunk);
-=======
-    if (opts.fix) {
-      spawnAndCheckExitCode('python3', ['script/run-clang-format.py', '-r', '--fix', ...filenames]);
-    } else {
-      spawnAndCheckExitCode('python3', ['script/run-clang-format.py', '-r', ...filenames]);
->>>>>>> f1721367
     }
   }
 }, {
