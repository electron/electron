--- conflicted
+++ resolved
@@ -195,14 +195,7 @@
   else:
     raise Exception(f"Unsupported platform: {sys.platform}")
 
-<<<<<<< HEAD
-  if name == 'clang-format':
-    path = os.path.join(buildtools, f"{chromium_platform}-format", name)  
-  else:
-    path = os.path.join(buildtools, chromium_platform, name)
-=======
   path = os.path.join(buildtools, chromium_platform, name)
->>>>>>> 3ac57e17
   if sys.platform == 'win32':
     path += '.exe'
   return path
