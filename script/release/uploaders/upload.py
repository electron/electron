#!/usr/bin/env python3

from __future__ import print_function
import argparse
import datetime
import hashlib
import json
import mmap
import os
import shutil
import subprocess
from struct import Struct
import sys

sys.path.append(
  os.path.abspath(os.path.dirname(os.path.abspath(__file__)) + "/../.."))

from zipfile import ZipFile
from lib.config import PLATFORM, get_target_arch, \
                       get_zip_name, enable_verbose_mode, get_platform_key
from lib.util import get_electron_branding, execute, get_electron_version, \
                     store_artifact, get_electron_exec, get_out_dir, \
                     SRC_DIR, ELECTRON_DIR, TS_NODE


ELECTRON_VERSION = get_electron_version()

PROJECT_NAME = get_electron_branding()['project_name']
PRODUCT_NAME = get_electron_branding()['product_name']

OUT_DIR = get_out_dir()

DIST_NAME = get_zip_name(PROJECT_NAME, ELECTRON_VERSION)
SYMBOLS_NAME = get_zip_name(PROJECT_NAME, ELECTRON_VERSION, 'symbols')
DSYM_NAME = get_zip_name(PROJECT_NAME, ELECTRON_VERSION, 'dsym')
DSYM_SNAPSHOT_NAME = get_zip_name(PROJECT_NAME, ELECTRON_VERSION,
                                  'dsym-snapshot')
PDB_NAME = get_zip_name(PROJECT_NAME, ELECTRON_VERSION, 'pdb')
DEBUG_NAME = get_zip_name(PROJECT_NAME, ELECTRON_VERSION, 'debug')
TOOLCHAIN_PROFILE_NAME = get_zip_name(PROJECT_NAME, ELECTRON_VERSION,
                                      'toolchain-profile')
CXX_OBJECTS_NAME = get_zip_name(PROJECT_NAME, ELECTRON_VERSION,
                                      'libcxx_objects')


def main():
  args = parse_args()
  if args.verbose:
    enable_verbose_mode()
  if args.upload_to_storage:
    utcnow = datetime.datetime.utcnow()
    args.upload_timestamp = utcnow.strftime('%Y%m%d')

  build_version = get_electron_build_version()
  if not ELECTRON_VERSION.startswith(build_version):
    error = 'Tag name ({0}) should match build version ({1})\n'.format(
        ELECTRON_VERSION, build_version)
    sys.stderr.write(error)
    sys.stderr.flush()
    return 1

  tag_exists = False
  release = get_release(args.version)
  if not release['draft']:
    tag_exists = True

  if not args.upload_to_storage:
    assert release['exists'], \
          'Release does not exist; cannot upload to GitHub!'
    assert tag_exists == args.overwrite, \
          'You have to pass --overwrite to overwrite a published release'

  # Upload Electron files.
  # Rename dist.zip to  get_zip_name('electron', version, suffix='')
  electron_zip = os.path.join(OUT_DIR, DIST_NAME)
  shutil.copy2(os.path.join(OUT_DIR, 'dist.zip'), electron_zip)
  upload_electron(release, electron_zip, args)
  if get_target_arch() != 'mips64el':
    if (get_target_arch() != 'ia32' or PLATFORM != 'win32'):
      symbols_zip = os.path.join(OUT_DIR, SYMBOLS_NAME)
      shutil.copy2(os.path.join(OUT_DIR, 'symbols.zip'), symbols_zip)
      upload_electron(release, symbols_zip, args)
  if PLATFORM == 'darwin':
    if get_platform_key() == 'darwin' and get_target_arch() == 'x64':
      api_path = os.path.join(ELECTRON_DIR, 'electron-api.json')
      upload_electron(release, api_path, args)

      ts_defs_path = os.path.join(ELECTRON_DIR, 'electron.d.ts')
      upload_electron(release, ts_defs_path, args)

    dsym_zip = os.path.join(OUT_DIR, DSYM_NAME)
    shutil.copy2(os.path.join(OUT_DIR, 'dsym.zip'), dsym_zip)
    upload_electron(release, dsym_zip, args)

<<<<<<< HEAD
    dsym_snaphot_zip = os.path.join(OUT_DIR, DSYM_SNAPSHOT_NAME)
    shutil.copy2(os.path.join(OUT_DIR, 'dsym-snapshot.zip'), dsym_snaphot_zip)
    upload_electron(release, dsym_snaphot_zip, args)

    libcxx_objects = get_zip_name('libcxx-objects', ELECTRON_VERSION)
    libcxx_objects_zip = os.path.join(OUT_DIR, libcxx_objects)
    shutil.copy2(os.path.join(OUT_DIR, 'libcxx_objects.zip'),
        libcxx_objects_zip)
    upload_electron(release, libcxx_objects_zip, args)
=======
    dsym_snapshot_zip = os.path.join(OUT_DIR, DSYM_SNAPSHOT_NAME)
    shutil.copy2(os.path.join(OUT_DIR, 'dsym-snapshot.zip'), dsym_snapshot_zip)
    upload_electron(release, dsym_snapshot_zip, args)    
>>>>>>> e2f42e5d
  elif PLATFORM == 'win32':
    if get_target_arch() != 'ia32':
      pdb_zip = os.path.join(OUT_DIR, PDB_NAME)
      shutil.copy2(os.path.join(OUT_DIR, 'pdb.zip'), pdb_zip)
      upload_electron(release, pdb_zip, args)
  elif PLATFORM == 'linux':
    debug_zip = os.path.join(OUT_DIR, DEBUG_NAME)
    shutil.copy2(os.path.join(OUT_DIR, 'debug.zip'), debug_zip)
    upload_electron(release, debug_zip, args)

    libcxx_objects = get_zip_name('libcxx-objects', ELECTRON_VERSION)
    libcxx_objects_zip = os.path.join(OUT_DIR, libcxx_objects)
    shutil.copy2(os.path.join(OUT_DIR, 'libcxx_objects.zip'),
        libcxx_objects_zip)
    upload_electron(release, libcxx_objects_zip, args)

    # Upload headers.zip and abi_headers.zip as non-platform specific
    if get_target_arch() == "x64":
      cxx_headers_zip = os.path.join(OUT_DIR, 'libcxx_headers.zip')
      upload_electron(release, cxx_headers_zip, args)

      abi_headers_zip = os.path.join(OUT_DIR, 'libcxxabi_headers.zip')
      upload_electron(release, abi_headers_zip, args)

  # Upload free version of ffmpeg.
  ffmpeg = get_zip_name('ffmpeg', ELECTRON_VERSION)
  ffmpeg_zip = os.path.join(OUT_DIR, ffmpeg)
  ffmpeg_build_path = os.path.join(SRC_DIR, 'out', 'ffmpeg', 'ffmpeg.zip')
  shutil.copy2(ffmpeg_build_path, ffmpeg_zip)
  upload_electron(release, ffmpeg_zip, args)

  chromedriver = get_zip_name('chromedriver', ELECTRON_VERSION)
  chromedriver_zip = os.path.join(OUT_DIR, chromedriver)
  shutil.copy2(os.path.join(OUT_DIR, 'chromedriver.zip'), chromedriver_zip)
  upload_electron(release, chromedriver_zip, args)

  mksnapshot = get_zip_name('mksnapshot', ELECTRON_VERSION)
  mksnapshot_zip = os.path.join(OUT_DIR, mksnapshot)
  if get_target_arch().startswith('arm') and PLATFORM != 'darwin':
    # Upload the x64 binary for arm/arm64 mksnapshot
    mksnapshot = get_zip_name('mksnapshot', ELECTRON_VERSION, 'x64')
    mksnapshot_zip = os.path.join(OUT_DIR, mksnapshot)

  shutil.copy2(os.path.join(OUT_DIR, 'mksnapshot.zip'), mksnapshot_zip)
  upload_electron(release, mksnapshot_zip, args)

  if PLATFORM == 'linux' and get_target_arch() == 'x64':
    # Upload the hunspell dictionaries only from the linux x64 build
    hunspell_dictionaries_zip = os.path.join(
      OUT_DIR, 'hunspell_dictionaries.zip')
    upload_electron(release, hunspell_dictionaries_zip, args)

  if not tag_exists and not args.upload_to_storage:
    # Upload symbols to symbol server.
    run_python_upload_script('upload-symbols.py')
    if PLATFORM == 'win32':
      run_python_upload_script('upload-node-headers.py', '-v', args.version)

  if PLATFORM == 'win32':
    toolchain_profile_zip = os.path.join(OUT_DIR, TOOLCHAIN_PROFILE_NAME)
    with ZipFile(toolchain_profile_zip, 'w') as myzip:
      myzip.write(
        os.path.join(OUT_DIR, 'windows_toolchain_profile.json'),
        'toolchain_profile.json')
    upload_electron(release, toolchain_profile_zip, args)

  return 0

def parse_args():
  parser = argparse.ArgumentParser(description='upload distribution file')
  parser.add_argument('-v', '--version', help='Specify the version',
                      default=ELECTRON_VERSION)
  parser.add_argument('-o', '--overwrite',
                      help='Overwrite a published release',
                      action='store_true')
  parser.add_argument('-p', '--publish-release',
                      help='Publish the release',
                      action='store_true')
  parser.add_argument('-s', '--upload_to_storage',
                      help='Upload assets to azure bucket',
                      dest='upload_to_storage',
                      action='store_true',
                      default=False,
                      required=False)
  parser.add_argument('--verbose',
                      action='store_true',
                      help='Mooooorreee logs')
  return parser.parse_args()


def run_python_upload_script(script, *args):
  script_path = os.path.join(
    ELECTRON_DIR, 'script', 'release', 'uploaders', script)
  print(execute([sys.executable, script_path] + list(args)))


def get_electron_build_version():
  if get_target_arch().startswith('arm') or 'CI' in os.environ:
    # In CI we just build as told.
    return ELECTRON_VERSION
  electron = get_electron_exec()
  return subprocess.check_output([electron, '--version']).strip()


class NonZipFileError(ValueError):
  """Raised when a given file does not appear to be a zip"""


def zero_zip_date_time(fname):
  """ Wrap strip-zip zero_zip_date_time within a file opening operation """
  try:
    with open(fname, 'r+b') as f:
      _zero_zip_date_time(f)
  except Exception:
    # pylint: disable=W0707
    raise NonZipFileError(fname)


def _zero_zip_date_time(zip_):
  def purify_extra_data(mm, offset, length, compressed_size=0):
    extra_header_struct = Struct("<HH")
    # 0. id
    # 1. length
    STRIPZIP_OPTION_HEADER = 0xFFFF
    EXTENDED_TIME_DATA = 0x5455
    # Some sort of extended time data, see
    # ftp://ftp.info-zip.org/pub/infozip/src/zip30.zip ./proginfo/extrafld.txt
    # fallthrough
    UNIX_EXTRA_DATA = 0x7875
    # Unix extra data; UID / GID stuff, see
    # ftp://ftp.info-zip.org/pub/infozip/src/zip30.zip ./proginfo/extrafld.txt
    ZIP64_EXTRA_HEADER = 0x0001
    zip64_extra_struct = Struct("<HHQQ")
    # ZIP64.
    # When a ZIP64 extra field is present this 8byte length
    # will override the 4byte length defined in canonical zips.
    # This is in the form:
    # - 0x0001 (header_id)
    # - 0x0010 [16] (header_length)
    # - ... (8byte uncompressed_length)
    # - ... (8byte compressed_length)
    mlen = offset + length

    while offset < mlen:
      values = list(extra_header_struct.unpack_from(mm, offset))
      _, header_length = values
      extra_struct = Struct("<HH" + "B" * header_length)
      values = list(extra_struct.unpack_from(mm, offset))
      header_id, header_length = values[:2]

      if header_id in (EXTENDED_TIME_DATA, UNIX_EXTRA_DATA):
        values[0] = STRIPZIP_OPTION_HEADER
        for i in range(2, len(values)):
          values[i] = 0xff
        extra_struct.pack_into(mm, offset, *values)
      if header_id == ZIP64_EXTRA_HEADER:
        assert header_length == 16
        values = list(zip64_extra_struct.unpack_from(mm, offset))
        header_id, header_length, _, compressed_size = values

      offset += extra_header_struct.size + header_length

    return compressed_size

  FILE_HEADER_SIGNATURE = 0x04034b50
  CENDIR_HEADER_SIGNATURE = 0x02014b50

  archive_size = os.fstat(zip_.fileno()).st_size
  signature_struct = Struct("<L")
  local_file_header_struct = Struct("<LHHHHHLLLHH")
  # 0. L signature
  # 1. H version_needed
  # 2. H gp_bits
  # 3. H compression_method
  # 4. H last_mod_time
  # 5. H last_mod_date
  # 6. L crc32
  # 7. L compressed_size
  # 8. L uncompressed_size
  # 9. H name_length
  # 10. H extra_field_length
  central_directory_header_struct = Struct("<LHHHHHHLLLHHHHHLL")
  # 0. L signature
  # 1. H version_made_by
  # 2. H version_needed
  # 3. H gp_bits
  # 4. H compression_method
  # 5. H last_mod_time
  # 6. H last_mod_date
  # 7. L crc32
  # 8. L compressed_size
  # 9. L uncompressed_size
  # 10. H file_name_length
  # 11. H extra_field_length
  # 12. H file_comment_length
  # 13. H disk_number_start
  # 14. H internal_attr
  # 15. L external_attr
  # 16. L rel_offset_local_header
  offset = 0

  mm = mmap.mmap(zip_.fileno(), 0)
  while offset < archive_size:
    if signature_struct.unpack_from(mm, offset) != (FILE_HEADER_SIGNATURE,):
      break
    values = list(local_file_header_struct.unpack_from(mm, offset))
    compressed_size, _, name_length, extra_field_length = values[7:11]
    # reset last_mod_time
    values[4] = 0
    # reset last_mod_date
    values[5] = 0x21
    local_file_header_struct.pack_into(mm, offset, *values)
    offset += local_file_header_struct.size + name_length
    if extra_field_length != 0:
      compressed_size = purify_extra_data(mm, offset, extra_field_length,
                                          compressed_size)
    offset += compressed_size + extra_field_length

  while offset < archive_size:
    if signature_struct.unpack_from(mm, offset) != (CENDIR_HEADER_SIGNATURE,):
      break
    values = list(central_directory_header_struct.unpack_from(mm, offset))
    file_name_length, extra_field_length, file_comment_length = values[10:13]
    # reset last_mod_time
    values[5] = 0
    # reset last_mod_date
    values[6] = 0x21
    central_directory_header_struct.pack_into(mm, offset, *values)
    offset += central_directory_header_struct.size
    offset += file_name_length + extra_field_length + file_comment_length
    if extra_field_length != 0:
      purify_extra_data(mm, offset - extra_field_length, extra_field_length)

  if offset == 0:
    raise NonZipFileError(zip_.name)


def upload_electron(release, file_path, args):
  filename = os.path.basename(file_path)

  # Strip zip non determinism before upload, in-place operation
  try:
    zero_zip_date_time(file_path)
  except NonZipFileError:
    pass

  # if upload_to_storage is set, skip github upload.
  # todo (vertedinde): migrate this variable to upload_to_storage
  if args.upload_to_storage:
    key_prefix = 'release-builds/{0}_{1}'.format(args.version,
                                                     args.upload_timestamp)
    store_artifact(os.path.dirname(file_path), key_prefix, [file_path])
    upload_sha256_checksum(args.version, file_path, key_prefix)
    return

  # Upload the file.
  upload_io_to_github(release, filename, file_path, args.version)

  # Upload the checksum file.
  upload_sha256_checksum(args.version, file_path)


def upload_io_to_github(release, filename, filepath, version):
  print('Uploading %s to GitHub' % \
      (filename))
  script_path = os.path.join(
    ELECTRON_DIR, 'script', 'release', 'uploaders', 'upload-to-github.ts')
  execute([TS_NODE, script_path, filepath, filename, str(release['id']),
          version])


def upload_sha256_checksum(version, file_path, key_prefix=None):
  checksum_path = '{}.sha256sum'.format(file_path)
  if key_prefix is None:
    key_prefix = 'checksums-scratchpad/{0}'.format(version)
  sha256 = hashlib.sha256()
  with open(file_path, 'rb') as f:
    sha256.update(f.read())

  filename = os.path.basename(file_path)
  with open(checksum_path, 'w') as checksum:
    checksum.write('{} *{}'.format(sha256.hexdigest(), filename))
  store_artifact(os.path.dirname(checksum_path), key_prefix, [checksum_path])


def get_release(version):
  script_path = os.path.join(
    ELECTRON_DIR, 'script', 'release', 'find-github-release.js')
  release_info = execute(['node', script_path, version])
  release = json.loads(release_info)
  return release

if __name__ == '__main__':
  sys.exit(main())<|MERGE_RESOLUTION|>--- conflicted
+++ resolved
@@ -92,7 +92,6 @@
     shutil.copy2(os.path.join(OUT_DIR, 'dsym.zip'), dsym_zip)
     upload_electron(release, dsym_zip, args)
 
-<<<<<<< HEAD
     dsym_snaphot_zip = os.path.join(OUT_DIR, DSYM_SNAPSHOT_NAME)
     shutil.copy2(os.path.join(OUT_DIR, 'dsym-snapshot.zip'), dsym_snaphot_zip)
     upload_electron(release, dsym_snaphot_zip, args)
@@ -102,11 +101,6 @@
     shutil.copy2(os.path.join(OUT_DIR, 'libcxx_objects.zip'),
         libcxx_objects_zip)
     upload_electron(release, libcxx_objects_zip, args)
-=======
-    dsym_snapshot_zip = os.path.join(OUT_DIR, DSYM_SNAPSHOT_NAME)
-    shutil.copy2(os.path.join(OUT_DIR, 'dsym-snapshot.zip'), dsym_snapshot_zip)
-    upload_electron(release, dsym_snapshot_zip, args)    
->>>>>>> e2f42e5d
   elif PLATFORM == 'win32':
     if get_target_arch() != 'ia32':
       pdb_zip = os.path.join(OUT_DIR, PDB_NAME)
