#!/usr/bin/env python

import argparse
import os
import sys

<<<<<<< HEAD
from lib.config import PLATFORM
from lib.util import get_electron_branding, execute, rm_rf
=======
from lib.config import PLATFORM, enable_verbose_mode, is_verbose_mode
from lib.gn import gn
from lib.util import execute, rm_rf
>>>>>>> 131b1940

ELECTRON_ROOT = os.path.abspath(os.path.dirname(os.path.dirname(__file__)))
SOURCE_ROOT = os.path.abspath(os.path.dirname(ELECTRON_ROOT))
RELEASE_PATH = os.path.join('out', 'Release')

def main():
  args = parse_args()
  if args.verbose:
    enable_verbose_mode()
  rm_rf(args.destination)
  source_root = os.path.abspath(args.source_root)
  build_path = os.path.join(source_root, args.build_dir)
  product_name = gn(build_path).args().get_string('electron_product_name')
  project_name = gn(build_path).args().get_string('electron_project_name')

  if PLATFORM in ['darwin', 'linux']:

    if PLATFORM == 'darwin':
      #macOS has an additional helper app; provide the path to that binary also
      main_app = os.path.join(build_path, '{0}.app'.format(product_name),
                            'Contents', 'MacOS', product_name)
      helper_name = product_name + " Helper"
      helper_app = os.path.join(build_path, '{0}.app'.format(helper_name),
                            'Contents', 'MacOS', product_name + " Helper")
      binaries = [main_app, helper_app]
      for binary in binaries:        
        generate_posix_symbols(binary, source_root, build_path, 
                                        args.destination)
    else:
      binary = os.path.join(build_path, project_name)
      generate_posix_symbols(binary, source_root, build_path, 
                                      args.destination)

  else:
    generate_breakpad_symbols = os.path.join(ELECTRON_ROOT, 'tools', 'win',
                                             'generate_breakpad_symbols.py')
    args = [
      '--symbols-dir={0}'.format(args.destination),
      '--jobs=16',
      os.path.relpath(build_path),
    ]  
    execute([sys.executable, generate_breakpad_symbols] + args)

<<<<<<< HEAD
def get_names_from_gyp():
  variables = get_electron_branding()
  return (variables['project_name'], variables['product_name'])
=======
def generate_posix_symbols(binary, source_root, build_dir, destination):
  generate_breakpad_symbols = os.path.join(source_root, 'components', 'crash',
                                          'content', 'tools',
                                          'generate_breakpad_symbols.py')
  args = [
    '--build-dir={0}'.format(build_dir),
    '--symbols-dir={0}'.format(destination),
    '--jobs=16',
    '--binary={0}'.format(binary),
  ]
  if is_verbose_mode(): 
    args += ['-v']
  execute([sys.executable, generate_breakpad_symbols] + args)    
>>>>>>> 131b1940

def parse_args():
  parser = argparse.ArgumentParser(description='Create breakpad symbols')
  parser.add_argument('-b', '--build-dir',
                      help='Path to an Electron build folder. \
                          Relative to the --source-root.',
                      default=RELEASE_PATH,
                      required=False)
  parser.add_argument('-d', '--destination',
                      help='Path to save symbols to.',
                      default=None,
                      required=True)
  parser.add_argument('-s', '--source-root',
                      help='Path to the src folder.',
                      default=SOURCE_ROOT,
                      required=False)
  parser.add_argument('-v', '--verbose',
                      action='store_true',
                      help='Prints the output of the subprocesses')                      
  return parser.parse_args()

if __name__ == '__main__':
  sys.exit(main())<|MERGE_RESOLUTION|>--- conflicted
+++ resolved
@@ -4,14 +4,8 @@
 import os
 import sys
 
-<<<<<<< HEAD
-from lib.config import PLATFORM
+from lib.config import PLATFORM, enable_verbose_mode, is_verbose_mode
 from lib.util import get_electron_branding, execute, rm_rf
-=======
-from lib.config import PLATFORM, enable_verbose_mode, is_verbose_mode
-from lib.gn import gn
-from lib.util import execute, rm_rf
->>>>>>> 131b1940
 
 ELECTRON_ROOT = os.path.abspath(os.path.dirname(os.path.dirname(__file__)))
 SOURCE_ROOT = os.path.abspath(os.path.dirname(ELECTRON_ROOT))
@@ -24,8 +18,7 @@
   rm_rf(args.destination)
   source_root = os.path.abspath(args.source_root)
   build_path = os.path.join(source_root, args.build_dir)
-  product_name = gn(build_path).args().get_string('electron_product_name')
-  project_name = gn(build_path).args().get_string('electron_project_name')
+  (project_name, product_name) = get_names_from_branding()
 
   if PLATFORM in ['darwin', 'linux']:
 
@@ -55,11 +48,10 @@
     ]  
     execute([sys.executable, generate_breakpad_symbols] + args)
 
-<<<<<<< HEAD
-def get_names_from_gyp():
+def get_names_from_branding():
   variables = get_electron_branding()
   return (variables['project_name'], variables['product_name'])
-=======
+
 def generate_posix_symbols(binary, source_root, build_dir, destination):
   generate_breakpad_symbols = os.path.join(source_root, 'components', 'crash',
                                           'content', 'tools',
@@ -73,7 +65,6 @@
   if is_verbose_mode(): 
     args += ['-v']
   execute([sys.executable, generate_breakpad_symbols] + args)    
->>>>>>> 131b1940
 
 def parse_args():
   parser = argparse.ArgumentParser(description='Create breakpad symbols')
