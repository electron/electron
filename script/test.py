#!/usr/bin/env python

import argparse
import atexit
import os
import shutil
import subprocess
import sys

from lib.config import enable_verbose_mode
<<<<<<< HEAD
from lib.util import get_electron_branding, execute_stdout, rm_rf
=======
import lib.dbus_mock
from lib.util import electron_gyp, execute_stdout, rm_rf
>>>>>>> 131b1940


if sys.platform == 'linux2':
    # On Linux we use python-dbusmock to create a fake system bus and test
    # powerMonitor interaction with org.freedesktop.login1 service. The
    # dbus_mock module takes care of setting up the fake server with mock,
    # while also setting DBUS_SYSTEM_BUS_ADDRESS environment variable, which
    # will be picked up by electron.
    try:
        lib.dbus_mock.start()
        atexit.register(lib.dbus_mock.stop)
    except ImportError:
        # If not available, the powerMonitor tests will be skipped since
        # DBUS_SYSTEM_BUS_ADDRESS will not be set
        pass


SOURCE_ROOT = os.path.abspath(os.path.dirname(os.path.dirname(__file__)))

PROJECT_NAME = get_electron_branding()['project_name']
PRODUCT_NAME = get_electron_branding()['product_name']


def main():
  os.chdir(SOURCE_ROOT)

  args = parse_args()
  config = args.configuration

  if args.verbose:
    enable_verbose_mode()
    os.environ['ELECTRON_ENABLE_LOGGING'] = '1'

  spec_modules = os.path.join(SOURCE_ROOT, 'spec', 'node_modules')
  if args.rebuild_native_modules or not os.path.isdir(spec_modules):
    rebuild_native_modules(args.verbose, config)

  if sys.platform == 'darwin':
    electron = os.path.join(SOURCE_ROOT, 'out', config,
                              '{0}.app'.format(PRODUCT_NAME), 'Contents',
                              'MacOS', PRODUCT_NAME)
    resources_path = os.path.join(SOURCE_ROOT, 'out', config,
                                   '{0}.app'.format(PRODUCT_NAME), 'Contents',
                                   'Resources')
  elif sys.platform == 'win32':
    electron = os.path.join(SOURCE_ROOT, 'out', config,
                              '{0}.exe'.format(PROJECT_NAME))
    resources_path = os.path.join(SOURCE_ROOT, 'out', config)
    if config != 'R':
      os.environ['ELECTRON_SKIP_NATIVE_MODULE_TESTS'] = '1'
  else:
    electron = os.path.join(SOURCE_ROOT, 'out', config, PROJECT_NAME)
    resources_path = os.path.join(SOURCE_ROOT, 'out', config)

  returncode = 0
  try:
    if args.use_instrumented_asar:
      install_instrumented_asar_file(resources_path)
    os.environ["ELECTRON_DISABLE_SECURITY_WARNINGS"] = "1"
    subprocess.check_call([electron, 'spec'] + sys.argv[1:])
  except subprocess.CalledProcessError as e:
    returncode = e.returncode
  except KeyboardInterrupt:
    returncode = 0

  if args.use_instrumented_asar:
    restore_uninstrumented_asar_file(resources_path)

  if os.environ.has_key('OUTPUT_TO_FILE'):
    output_to_file = os.environ['OUTPUT_TO_FILE']
    with open(output_to_file, 'r') as f:
      print f.read()
    rm_rf(output_to_file)


  return returncode


def parse_args():
  parser = argparse.ArgumentParser(description='Run Electron tests')
  parser.add_argument('--use_instrumented_asar',
                      help='Run tests with coverage instructed asar file',
                      action='store_true',
                      required=False)
  parser.add_argument('--rebuild_native_modules',
                      help='Rebuild native modules used by specs',
                      action='store_true',
                      required=False)
  parser.add_argument('--ci',
                      help='Run tests in CI mode',
                      action='store_true',
                      required=False)
  parser.add_argument('-g', '--grep',
                      help='Only run tests matching <pattern>',
                      metavar='pattern',
                      required=False)
  parser.add_argument('-i', '--invert',
                      help='Inverts --grep matches',
                      action='store_true',
                      required=False)
  parser.add_argument('-v', '--verbose',
                      action='store_true',
                      help='Prints the output of the subprocesses')
  parser.add_argument('-c', '--configuration',
                      help='Build configuration to run tests against',
                      default='D',
                      required=False)
  return parser.parse_args()


def install_instrumented_asar_file(resources_path):
  asar_path = os.path.join(resources_path, '{0}.asar'.format(PROJECT_NAME))
  uninstrumented_path = os.path.join(resources_path,
                                      '{0}-original.asar'.format(PROJECT_NAME))
  instrumented_path = os.path.join(SOURCE_ROOT, 'out', 'coverage',
                                      '{0}.asar'.format(PROJECT_NAME))
  shutil.move(asar_path, uninstrumented_path)
  shutil.move(instrumented_path, asar_path)


def restore_uninstrumented_asar_file(resources_path):
  asar_path = os.path.join(resources_path, '{0}.asar'.format(PROJECT_NAME))
  uninstrumented_path = os.path.join(resources_path,
                                      '{0}-original.asar'.format(PROJECT_NAME))
  os.remove(asar_path)
  shutil.move(uninstrumented_path, asar_path)


def rebuild_native_modules(verbose, configuration):
  script_path = os.path.join(SOURCE_ROOT, 'script', 'rebuild-test-modules.py')
  args = ['--configuration', configuration]
  if verbose:
    args += ['--verbose']
  execute_stdout([sys.executable, script_path] + args)

if __name__ == '__main__':
  sys.exit(main())<|MERGE_RESOLUTION|>--- conflicted
+++ resolved
@@ -8,12 +8,8 @@
 import sys
 
 from lib.config import enable_verbose_mode
-<<<<<<< HEAD
 from lib.util import get_electron_branding, execute_stdout, rm_rf
-=======
 import lib.dbus_mock
-from lib.util import electron_gyp, execute_stdout, rm_rf
->>>>>>> 131b1940
 
 
 if sys.platform == 'linux2':
